--- conflicted
+++ resolved
@@ -1,6 +1,6 @@
 table .sr-button-bar-td {
   width: 1%;
-  padding: 3px;
+  padding: 1px;
 }
 .sr-button-bar-parent {
   display: none;
@@ -16,12 +16,9 @@
   white-space: nowrap;
   padding-left: 15px;
 }
-<<<<<<< HEAD
 .sr-button-bar .btn {
   margin-left: 5px;
 }
-=======
->>>>>>> 0d8327fa
 .sr-panel-header {
   font-weight: 350;
   line-height: 1.4;
