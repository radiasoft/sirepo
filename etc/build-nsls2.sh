--- conflicted
+++ resolved
@@ -30,16 +30,6 @@
     make -j4 python
     cd ../..
     install -m 644 env/work/srw_python/{{srwl,uti}*.py,srwlpy*.so} \
-<<<<<<< HEAD
-        "$(python -c 'from distutils.sysconfig import get_python_lib as x; print(x())')"
-    pip uninstall -y pykern >& /dev/null || true
-    cd ../pykern
-    pip install .
-    cd ../sirepo
-    pip uninstall -y sirepo >& /dev/null || true
-    # pip install -r requirements.txt
-    pip install .
-=======
             "$(python -c 'from distutils.sysconfig import get_python_lib as x; print(x())')"
     local d
     for d in pykern sirepo; do
@@ -47,7 +37,6 @@
         cd ../"$d"
         pip install .
     done
->>>>>>> f508b9e6
     sirepo srw create_predefined
     cd /
     rm -rf "$_build_nsls2_guest_d"
@@ -62,15 +51,11 @@
     mkdir "$d"
     cp -a "$s" "$d"
     cd "$d"
-<<<<<<< HEAD
-    cp -a ~/src/radiasoft/pykern pykern
-=======
     cat <<EOF >> env
 export http_proxy=${http_proxy:-}
 export https_proxy=${https_proxy:-}
 EOF
     cp -a ../../../pykern .
->>>>>>> f508b9e6
     mkdir sirepo
     cp -a ../../{LICENSE,README.md,requirements.txt,setup.py,sirepo,.git} sirepo
     (git --git-dir=$HOME/src/radiasoft/sirepo/.git describe --all --tags --long --always --dirty; date) > sirepo/VERSION.txt
