--- conflicted
+++ resolved
@@ -102,11 +102,7 @@
             )
         )
 
-<<<<<<< HEAD
-    async def _agent_start(self, msg):
-=======
     async def _do_agent_start(self, msg):
->>>>>>> cb5995b1
         try:
             async with asyncssh.connect(
                 cfg.host,
