--- conflicted
+++ resolved
@@ -121,12 +121,7 @@
 
     async def _do_agent_start(self, msg):
         cmd, stdin, env = self._agent_cmd_stdin_env()
-<<<<<<< HEAD
-        #TODO(robnagler) remove PKDict after https://github.com/radiasoft/pykern/issues/50
-        c = PKDict(pykern.pkcollections.map_items(cfg[self.kind]))
-=======
         c = cfg[self.kind]
->>>>>>> cb5995b1
         p = (
             'run',
             # attach to stdin for writing
@@ -167,7 +162,7 @@
         o = (await p.stdout.read_until_close()).decode('utf-8').rstrip()
         r = await p.wait_for_exit(raise_error=False)
         # TODO(e-carlin): more robust handling
-        assert r == 0 , \
+        assert r == 0, \
             '{}: failed: exit={} output={}'.format(c, r, o)
         return o
 
