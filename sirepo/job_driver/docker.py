# -*- coding: utf-8 -*-
"""TODO(e-carlin): Doc

:copyright: Copyright (c) 2019 RadiaSoft LLC.  All Rights Reserved.
:license: http://www.apache.org/licenses/LICENSE-2.0.html
"""
from __future__ import absolute_import, division, print_function
from pykern import pkconfig, pkio
from pykern.pkcollections import PKDict
from pykern.pkdebug import pkdp, pkdlog, pkdexc, pkdc, pkdpretty
from sirepo import job
from sirepo import job_driver
from sirepo import mpi
import io
import itertools
import os
import re
import subprocess
import tornado.ioloop
import tornado.process

cfg = None

#: prefix all container names. Full format looks like: srj-p-uid
_CNAME_PREFIX = 'srj'

#: separator for container names
_CNAME_SEP = '-'

#: parse cotnainer names. POSIT: matches _cname_join()
_CNAME_RE = re.compile(_CNAME_SEP.join(('^' + _CNAME_PREFIX, r'([a-z]+)', '(.+)')))

# default is unlimited so put some real constraint
# TODO(e-carlin): max open files for local or nersc?
_MAX_OPEN_FILES = 1024

#: Copy of sirepo.mpi.cfg.cores to avoid init inconsistencies; only used during init_class()
_parallel_cores = None


class DockerDriver(job_driver.DriverBase):

    instances = PKDict()

    hosts = PKDict()

    def __init__(self, req, host):
        super().__init__(req)
        self.update(
            _cname=_cname_join(self.kind, self.uid),
            _image=self._get_image(),
            _uid=req.content.uid,
            _userDir=req.content.userDir,
            host=host,
        )
        self.has_slot = False
        self.host.drivers[self.kind].append(self)
        self.instances[self.kind].append(self)
<<<<<<< HEAD
=======
        tornado.ioloop.IOLoop.current().spawn_callback(self._agent_start)
>>>>>>> 526a64bc

    @classmethod
    async def get_instance(cls, req):
        h = None
        for d in list(itertools.chain(*cls.instances.values())):
            # SECURITY: must only return instances for authorized user
            if d.uid == req.content.uid:
                if d.kind == req.kind:
                    return d
                # jobs of different kinds for the same user need to go to the
                # same host. Ex. sequential analysis jobs for parallel compute
                # jobs need to go to the same host to avoid NFS caching problems
#TODO(robnagler) what if there's already a driver of this kind later in the chain?
#  it seems like this needs to wait till the end.
                h = d.host
        if not h:
            h = min(cls.hosts.values(), key=lambda h: len(h.drivers[req.kind]))
        return cls(req, h)

    def free_slots(self):
        for d in self.host.drivers[self.kind]:
            if d.has_slot and not d.ops_pending_done:
                d.slot_free()

    @classmethod
    def init_class(cls):
        for k in job.KINDS:
            cls.instances[k] = []
        return cls

    def run_scheduler(self, exclude_self=False):
        self.free_slots()
#TODO(robnagler) might want to try all hosts, just so run_scheduler is generic
# it makes run_scheduler more of an auditor, and more robust if certain cases
# slip through this host-specific algorithm.
        h = self.host
        i = h.drivers[self.kind].index(self)
        # start iteration from index of current self to enable fair scheduling
        for d in h.drivers[self.kind][i:] + h.drivers[self.kind][:i]:
            if exclude_self and d == self:
                continue
            for o in d.get_ops_with_send_allocation():
                if not d.has_slot:
                    if h.slots[self.kind].in_use >= h.slots[self.kind].total:
                        continue
                    d.has_slot = True
                    h.slots[self.kind].in_use += 1
                assert o.opId not in d.ops_pending_done
                d.ops_pending_send.remove(o)
                d.ops_pending_done[o.opId] = o
                o.send_ready.set()

    async def kill(self):
        pkdlog('{}: stop cid={}', self.uid, self._cid)
        if '_cid' not in self:
            return
        await self._cmd(
            ('stop', '--time={}'.format(job_driver.KILL_TIMEOUT_SECS), self._cid),
        )
        self._cid = None

    def slot_free(self):
        if self.has_slot:
            self.host.slots[self.kind].in_use -= 1
            self.has_slot = False

    async def _agent_start(self):
<<<<<<< HEAD
        self._agent_starting = True
        try:
            cmd, stdin, env = self._agent_cmd_stdin_env()
            p = (
                'run',
                '--attach=stdin', # attach to stdin for writing
                '--interactive', # keeps stdin open so we can write to it
                '--log-driver=json-file',
                # should never be large, just for output of the monitor
                '--log-opt=max-size=1m',
                '--rm',
                '--ulimit=core=0',
                '--ulimit=nofile={}'.format(_MAX_OPEN_FILES),
                # '--cpus={}'.format(slot.cores), # TODO(e-carlin): impl
                '--init',
                # '--memory={}g'.format(slot.gigabytes), # TODO(e-carlin): impl
                '--name={}'.format(self._cname), # TODO(e-carlin): impl
                '--network=host', # TODO(e-carlin): Was 'none'. I think we can use 'bridge' or 'host'
                # do not use a "name", but a uid, because /etc/password is image specific, but
                # IDs are universal.
                '--user={}'.format(os.getuid()),
            ) + self._volumes() + (self._image,)
            self._cid = await _cmd(self.host, p + cmd, stdin=stdin, env=env)
        except Exception as e:
            self._agent_starting = False
            pkdlog(
                'agentId={} exception={}',
                self._agentId,
                e,
                # TODO(e-carlin): read log
            )
            raise

    def slot_free(self):
        if self.has_slot:
            self.host.slots[self.kind].in_use -= 1
            self.has_slot = False
=======
        cmd, stdin, env = self._agent_cmd_stdin_env()
        p = (
            'run',
            '--attach=stdin', # attach to stdin for writing
            '--interactive', # keeps stdin open so we can write to it
            '--log-driver=json-file',
            # should never be large, just for output of the monitor
            '--log-opt=max-size=1m',
            '--rm',
            '--ulimit=core=0',
            '--ulimit=nofile={}'.format(_MAX_OPEN_FILES),
            # '--cpus={}'.format(slot.cores), # TODO(e-carlin): impl
            '--init',
            # '--memory={}g'.format(slot.gigabytes), # TODO(e-carlin): impl
            '--name={}'.format(self._cname), # TODO(e-carlin): impl
            '--network=host', # TODO(e-carlin): Was 'none'. I think we can use 'bridge' or 'host'
            # do not use a "name", but a uid, because /etc/password is image specific, but
            # IDs are universal.
            '--user={}'.format(os.getuid()),
        ) + self._volumes() + (self._image,)
        self._cid = await self._cmd(p + cmd, stdin=stdin, env=env)

    async def _cmd(self, cmd, stdin=subprocess.DEVNULL, env=None):
        c = DockerDriver.hosts[self.host.name].cmd_prefix + cmd
        pkdc('Running: {}', ' '.join(c))
        try:
            p = tornado.process.Subprocess(
                c,
                stdin=stdin,
                stdout=tornado.process.Subprocess.STREAM,
                stderr=subprocess.STDOUT,
                env=env,
            )
        finally:
            assert isinstance(stdin, io.BufferedRandom) or isinstance(stdin, int), \
                'type(stdin)={} expected io.BufferedRandom or int'.format(type(stdin))
            if isinstance(stdin, io.BufferedRandom):
                stdin.close()
        o = (await p.stdout.read_until_close()).decode('utf-8').rstrip()
        r = await p.wait_for_exit(raise_error=False)
        # TODO(e-carlin): more robust handling
        assert r == 0 , \
            '{}: failed: exit={} output={}'.format(c, r, o)
        return o

    #TODO(robnagler) probably should push this to pykern also in rsconf
    def _get_image(self):
        res = cfg.image
        if ':' in res:
            return res
        return res + ':' + pkconfig.cfg.channel
>>>>>>> 526a64bc

    def _volumes(self):
        res = []
        def _res(src, tgt):
            res.append('--volume={}:{}'.format(src, tgt))

        if pkconfig.channel_in('dev'):
            # POSIT: radiasoft/download/installers/rpm-code/codes.sh
            #   these are all the local environ directories.
            for v in '~/src', '~/.pyenv', '~/.local':
                v = pkio.py_path(v)
                # pyenv and src shouldn't be writable, only rundir
                _res(v, v + ':ro')
        # SECURITY: Must only mount the user's directory
        _res(self._userDir, self._userDir)
        return tuple(res)

    def _websocket_free(self):
        self.slot_free()
        self.run_scheduler(exclude_self=True)
        self.host.drivers[self.kind].remove(self)


def init_class():
    global cfg, _parallel_cores

    _parallel_cores = mpi.cfg.cores

    def _r(*a):
        return a if pkconfig.channel_in('dev') else pkconfig.Required(*(a[1:]))

    cfg = pkconfig.init(
        hosts=_r(tuple(), tuple, 'execution hosts'),
        image=('radiasoft/sirepo', str, 'docker image to run all jobs'),
        parallel_slots=(1, int, 'max parallel slots'),
        sequential_slots=(1, int, 'max sequential slots'),
        tls_dir=_r(None, _cfg_tls_dir, 'directory containing host certs'),
    )
    if not cfg.tls_dir or not cfg.hosts:
        _init_dev_hosts()
    _init_hosts()
    return DockerDriver.init_class()


def _cfg_tls_dir(value):
    res = pkio.py_path(value)
    assert res.check(dir=True), \
        'directory does not exist; value={}'.format(value)
    return res


def _cmd_prefix(host, tls_d):
    args = [
        'docker',
        # docker TLS port is hardwired
        '--host=tcp://{}:2376'.format(host),
        '--tlsverify',
    ]
    # POSIT: rsconf.component.docker creates {cacert,cert,key}.pem
    for x in 'cacert', 'cert', 'key':
        f = tls_d.join(x + '.pem')
        assert f.check(), \
            'tls file does not exist for host={}: file={}'.format(host, f)
        args.append('--tls{}={}'.format(x, f))
    return tuple(args)


def _cname_join(kind, uid):
    """Create a cname or cname_prefix from kind and uid

    POSIT: matches _CNAME_RE
    """
    return _CNAME_SEP.join([_CNAME_PREFIX, kind[0], uid])


def _init_dev_hosts():
    assert pkconfig.channel_in('dev')

    from sirepo import srdb
    assert not (cfg.tls_dir or cfg.hosts), \
        'neither cfg.tls_dir and cfg.hosts nor must be set to get auto-config'
    # dev mode only; see _cfg_tls_dir and _cfg_hosts
    cfg.tls_dir = srdb.root().join('docker_tls')
    cfg.hosts = ('localhost.localdomain',)
    d = cfg.tls_dir.join(cfg.hosts[0])
    if d.check(dir=True):
        return
    pkdlog('initializing docker dev env; initial docker pull will take a few minutes...')
    d.ensure(dir=True)
    for f in 'key.pem', 'cert.pem':
        o = subprocess.check_output(['sudo', 'cat', '/etc/docker/tls/' + f]).decode('utf-8')
        assert o.startswith('-----BEGIN'), \
            'incorrect tls file={} content={}'.format(f, o)
        d.join(f).write(o)
    # we just reuse the same cert as the docker server since it's local host
    d.join('cacert.pem').write(o)


def _init_hosts():
    for h in cfg.hosts:
        d = cfg.tls_dir.join(h)
        DockerDriver.hosts[h] = PKDict(
            cmd_prefix=_cmd_prefix(h, d),
            drivers=PKDict(),
            name=h,
            slots=PKDict(),
        )
        for k in job.KINDS:
            DockerDriver.hosts[h].slots[k] = PKDict(
                in_use=0,
                total=cfg[k + '_slots'],
            )
            DockerDriver.hosts[h].drivers[k] = []
    assert len(DockerDriver.hosts) > 0, \
        '{}: no docker hosts found in directory'.format(cfg.tls_d)<|MERGE_RESOLUTION|>--- conflicted
+++ resolved
@@ -56,10 +56,6 @@
         self.has_slot = False
         self.host.drivers[self.kind].append(self)
         self.instances[self.kind].append(self)
-<<<<<<< HEAD
-=======
-        tornado.ioloop.IOLoop.current().spawn_callback(self._agent_start)
->>>>>>> 526a64bc
 
     @classmethod
     async def get_instance(cls, req):
@@ -127,7 +123,6 @@
             self.has_slot = False
 
     async def _agent_start(self):
-<<<<<<< HEAD
         self._agent_starting = True
         try:
             cmd, stdin, env = self._agent_cmd_stdin_env()
@@ -150,7 +145,7 @@
                 # IDs are universal.
                 '--user={}'.format(os.getuid()),
             ) + self._volumes() + (self._image,)
-            self._cid = await _cmd(self.host, p + cmd, stdin=stdin, env=env)
+            self._cid = await self._cmd(p + cmd, stdin=stdin, env=env)
         except Exception as e:
             self._agent_starting = False
             pkdlog(
@@ -160,33 +155,6 @@
                 # TODO(e-carlin): read log
             )
             raise
-
-    def slot_free(self):
-        if self.has_slot:
-            self.host.slots[self.kind].in_use -= 1
-            self.has_slot = False
-=======
-        cmd, stdin, env = self._agent_cmd_stdin_env()
-        p = (
-            'run',
-            '--attach=stdin', # attach to stdin for writing
-            '--interactive', # keeps stdin open so we can write to it
-            '--log-driver=json-file',
-            # should never be large, just for output of the monitor
-            '--log-opt=max-size=1m',
-            '--rm',
-            '--ulimit=core=0',
-            '--ulimit=nofile={}'.format(_MAX_OPEN_FILES),
-            # '--cpus={}'.format(slot.cores), # TODO(e-carlin): impl
-            '--init',
-            # '--memory={}g'.format(slot.gigabytes), # TODO(e-carlin): impl
-            '--name={}'.format(self._cname), # TODO(e-carlin): impl
-            '--network=host', # TODO(e-carlin): Was 'none'. I think we can use 'bridge' or 'host'
-            # do not use a "name", but a uid, because /etc/password is image specific, but
-            # IDs are universal.
-            '--user={}'.format(os.getuid()),
-        ) + self._volumes() + (self._image,)
-        self._cid = await self._cmd(p + cmd, stdin=stdin, env=env)
 
     async def _cmd(self, cmd, stdin=subprocess.DEVNULL, env=None):
         c = DockerDriver.hosts[self.host.name].cmd_prefix + cmd
@@ -217,7 +185,6 @@
         if ':' in res:
             return res
         return res + ':' + pkconfig.cfg.channel
->>>>>>> 526a64bc
 
     def _volumes(self):
         res = []
