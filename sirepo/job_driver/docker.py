--- conflicted
+++ resolved
@@ -176,12 +176,8 @@
             '--user={}'.format(os.getuid()),
         ) + self._volumes() + (self._image,)
         self._cid = await self._cmd(p + cmd, stdin=stdin, env=env)
-<<<<<<< HEAD
         self.driver_details.pkupdate(host=self.host.name)
-        pkdlog('cname={} cid={}', self._cname, self._cid)
-=======
         pkdlog('{} cname={} cid={:.12}', self, self._cname, self._cid)
->>>>>>> 61171266
 
     async def _cmd(self, cmd, stdin=subprocess.DEVNULL, env=None):
         c = self.__hosts[self.host.name].cmd_prefix + cmd
