# -*- coding: utf-8 -*-
"""Base for drivers

:copyright: Copyright (c) 2019 RadiaSoft LLC.  All Rights Reserved.
:license: http://www.apache.org/licenses/LICENSE-2.0.html
"""
from pykern import pkconfig, pkio, pkinspect, pkcollections, pkconfig, pkjson
from pykern.pkcollections import PKDict
from pykern.pkdebug import pkdp, pkdlog, pkdc, pkdexc
from sirepo import job
import collections
import importlib
import inspect
import pykern.pkio
import sirepo.srdb
import tornado.gen
import tornado.ioloop
import tornado.locks


KILL_TIMEOUT_SECS = 3

#: map of driver names to class
_CLASSES = None

#: default class when not determined by request
_DEFAULT_CLASS = None

_DEFAULT_MODULE = 'local'

cfg = None


class AgentMsg(PKDict):

    async def receive(self):
        # Agent messages do not block the supervisor
        DriverBase.receive(self)


class DriverBase(PKDict):

    agents = PKDict()

    def __init__(self, req):
        super().__init__(
            kind=req.kind,
            ops_pending_done=PKDict(),
            ops_pending_send=[],
            uid=req.content.uid,
            websocket=None,
            _agentId=job.unique_key(),
            _agent_starting=False,
        )
        # Agents persist for the life of the program so they are never removed
        self.agents[self._agentId] = self
        pkdlog(
            'class={} agentId={_agentId} kind={kind} uid={uid}',
            self.__class__.__name__,
            **self
        )

    def cancel_op(self, op):
        for o in self.ops_pending_send:
            if o == op:
                op.do_not_send = True
                return
        for o in self.ops_pending_done.values():
            if o == op:
                op.do_not_send = True
                return
#rjn is this a valid assumption?
        raise AssertionError('could not find opId={} for agentId={}'.format(
            op.opId,
            self._agentId),
        )

    def destroy_op(self, op):
        if op in self.ops_pending_send:
            self.ops_pending_send.remove(op)
        self.ops_pending_done.pkdel(op.opId)
        self.run_scheduler()

    def get_ops_pending_done_types(self):
        d = collections.defaultdict(int)
        for v in self.ops_pending_done.values():
            d[v.msg.opName] += 1
        return d

    def get_ops_with_send_allocation(self):
        if not self.websocket:
            return []
        r = []
        t = self.get_ops_pending_done_types()
        for o in self.ops_pending_send:
            if (o.msg.opName in t
                and t[o.msg.opName] > 0
            ):
                continue
            assert o.opId not in self.ops_pending_done
            t[o.msg.opName] += 1
            r.append(o)
        return r

    def get_supervisor_uri(self):
        return inspect.getmodule(self).cfg.supervisor_uri

    def make_lib_dir_symlink(self, op):
        if not self._has_remote_agent():
            return
        m = op.msg
        d = pykern.pkio.py_path(m.simulation_lib_dir)
        op.lib_dir_symlink = job.LIB_FILE_ROOT.join(
            job.unique_key()
        )
        op.lib_dir_symlink.mksymlinkto(d, absolute=True)
        m.pkupdate(
            libFileUri=job.supervisor_file_uri(
                self.get_supervisor_uri(),
                job.LIB_FILE_URI,
                op.lib_dir_symlink.basename,
            ),
            libFileList=[f.basename for f in d.listdir()],
        )

    @classmethod
    def receive(cls, msg):
        a = cls.agents.get(msg.content.agentId)
        if not a:
            pkdlog('unknown agent msg={}, sending kill', msg)
            try:
                msg.handler.write_message(PKDict(opName=job.OP_KILL))
                return
            except Exception as e:
                pkdlog('error={} stack={}', e, pkdexc())
        else:
            a._receive(msg)

    async def send(self, op):
#TODO(robnagler) need to send a retry to the ops, which should requeue
#  themselves at an outer level(?).
#  If a job is still running, but we just lost the websocket, want to
#  pickup where we left off. If the op already was written, then you
#  have to ask the agent. If ops are idempotent, we can simply
#  resend the request. If it is in process, then it will be reconnected
#  to the job. If it was already completed (and reply on the way), then
#  we can cache that state in the agent(?) and have it send the response
#  twice(?).
        self.ops_pending_send.append(op)
        if not self.websocket and not self._agent_starting:
            pkdlog('starting agentId={} uid={}', self._agentId, self.uid)
            await self._agent_start(op.msg)
        self.run_scheduler()
        await op.send_ready.wait()
        if op.do_not_send:
            pkdlog('op finished without being sent op={}', job.LogFormatter(op))
        else:
            pkdlog(
                'op={} agentId={} opId={} runDir={}',
                op.opName,
                self._agentId,
                op.opId,
                op.msg.get('runDir')
            )
            op.start_timer()
            self.websocket.write_message(pkjson.dump_bytes(op.msg))

    @classmethod
    async def terminate(cls):
        for d in DriverBase.agents.copy().values():
            try:
#TODO(robnagler) need a timeout on each kill or better do not await
# here, but send all the kills (scheduling callbacks) and then set
# a timer callback to do the loop exit in pkcli.job_supervisor
# with callbacks from the driver saying they've terminated cleanly.
# this allows a clean callback case for sbatch, which would be nice
# to get an ack to the clean termination, because it needs to remove
# stuff from the queue, and it would be good to know about that
                await d.kill()
            except Exception as e:
                # If one kill fails still try to kill the rest
                pkdlog('error={} stack={}', e, pkdexc())

    def websocket_free(self):
        """Remove holds on all resources and remove self from data structures"""
        pkdlog('self={}', self)
        try:
            self._agent_starting = False
            w = self.websocket
            self.websocket = None
            if w:
                # Will not call websocket_on_close()
                w.sr_close()
            t = list(self.ops_pending_done.values()) + self.ops_pending_send
            self.ops_pending_done.clear()
            self.ops_pending_send.clear()
            for o in t:
                o.set_errored('websocket closed')
#TODO(robnagler) when the websocket disappears unexpectedly, we don't
# know that any resources are freed. With docker and local, we can check.
# For sbatch, we need to ask the user to login again.
            self._websocket_free()
        except Exception as e:
            pkdlog('self={} error={} stack={}', self, e, pkdexc())

    def websocket_on_close(self):
        self.websocket_free()

    def _has_remote_agent(self):
        return False

    def _receive(self, msg):
        c = msg.content
        i = c.get('opId')
        if (
                ('opName' not in c or c.opName == job.OP_ERROR)
                or
                ('reply' in c and c.reply.get('state') == job.ERROR)
           ):
            pkdlog('agentId={} msg={}', self._agentId, c)
        else:
            pkdlog('{} agentId={} opId={}', c.opName, self._agentId, i)
        if i:
            if 'reply' not in c:
                pkdlog('agentId={} No reply={}', self._agentId, c)
                c.reply = PKDict(state='error', error='no reply')
            if i in self.ops_pending_done:
                self.ops_pending_done[i].reply_put(c.reply)
            else:
                pkdlog('agentId={} not pending opId={} opName={}', self._agentId, i, c.opName)
        else:
            getattr(self, '_receive_' + c.opName)(msg)

    def _receive_error(self, msg):
        pkdlog('agentId={} msg={}', self._agentId, msg)

    def _receive_alive(self, msg):
        """Receive an ALIVE message from our agent

        Save the websocket and register self with the websocket
        """
        if self.websocket:
            if self.websocket == msg.handler:
#TODO(robnagler) do we want to run_scheduler on alive in all cases?
#                self.run_scheduler()
                return
            self.websocket_free()
        self.websocket = msg.handler
        self._agent_starting = False
        self.websocket.sr_driver_set(self)
#TODO(robnagler) do we want to run_scheduler on alive in all cases?
        self.run_scheduler()

    def _agent_cmd_stdin_env(self, **kwargs):
        return job.agent_cmd_stdin_env(
            ('sirepo', 'job_agent', 'start'),
            env=self._agent_env(),
            **kwargs,
        )

    def _agent_env(self, env=None):
        return job.agent_env(
            env=(env or PKDict()).pksetdefault(
                SIREPO_PKCLI_JOB_AGENT_AGENT_ID=self._agentId,
                SIREPO_PKCLI_JOB_AGENT_SUPERVISOR_URI=self.get_supervisor_uri().replace(
#TODO(robnagler) figure out why we need ws (wss, implicit)
                    'http',
                    'ws',
                    1,
                ) + job.AGENT_URI
            ),
            uid=self.uid,
        )

    async def _agent_start(self, msg):
<<<<<<< HEAD
        self._agent_starting = True
        try:
            await self._do_agent_start(msg)
        except Exception as e:
            self._agent_starting = False
            pkdlog(
                'agentId={} exception={} log={}',
                self._agentId,
                e,
            )
=======
        try:
            # TODO(e-carlin): We need a timeout on agent starts. If an agent
            # is started but never connects we will be in the '_agent_starting'
            # state forever. After a timeout we should kill the misbehaving
            # agent and start a new one.
            self._agent_starting = True
            await self.kill()
            await self._do_agent_start(msg)
        except Exception as e:
            self._agent_starting = False
            pkdlog('agentId={} exception={}', self._agentId, e)
>>>>>>> cb5995b1
            raise


async def get_instance(req, jobRunMode):
    if jobRunMode == job.SBATCH:
        return await _CLASSES[job.SBATCH].get_instance(req)
    return await _DEFAULT_CLASS.get_instance(req)


def init():
    global cfg, _CLASSES, _DEFAULT_CLASS
    assert not cfg
    cfg = pkconfig.init(
        modules=((_DEFAULT_MODULE,), set, 'available job driver modules'),
    )
    _CLASSES = PKDict()
    p = pkinspect.this_module().__name__
    for n in cfg.modules:
        m = importlib.import_module(pkinspect.module_name_join((p, n)))
        _CLASSES[n] = m.init_class()
    _DEFAULT_CLASS = _CLASSES.get('docker') or _CLASSES.get(_DEFAULT_MODULE)
    pkdlog('drivers={}', _CLASSES.keys())


async def terminate():
    await DriverBase.terminate()<|MERGE_RESOLUTION|>--- conflicted
+++ resolved
@@ -273,18 +273,6 @@
         )
 
     async def _agent_start(self, msg):
-<<<<<<< HEAD
-        self._agent_starting = True
-        try:
-            await self._do_agent_start(msg)
-        except Exception as e:
-            self._agent_starting = False
-            pkdlog(
-                'agentId={} exception={} log={}',
-                self._agentId,
-                e,
-            )
-=======
         try:
             # TODO(e-carlin): We need a timeout on agent starts. If an agent
             # is started but never connects we will be in the '_agent_starting'
@@ -296,7 +284,6 @@
         except Exception as e:
             self._agent_starting = False
             pkdlog('agentId={} exception={}', self._agentId, e)
->>>>>>> cb5995b1
             raise
 
 
