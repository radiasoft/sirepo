# -*- coding: utf-8 -*-
"""Base for drivers

:copyright: Copyright (c) 2019 RadiaSoft LLC.  All Rights Reserved.
:license: http://www.apache.org/licenses/LICENSE-2.0.html
"""
from pykern import pkconfig, pkinspect, pkconfig, pkjson
from pykern.pkcollections import PKDict
from pykern.pkdebug import pkdp, pkdlog, pkdc, pkdexc, pkdformat
from sirepo import job
import importlib
import pykern.pkio
import re
import sirepo.auth
import sirepo.events
import sirepo.sim_db_file
import sirepo.simulation_db
import sirepo.srcontext
import sirepo.srdb
import sirepo.tornado
import tornado.gen
import tornado.ioloop
import tornado.locks
import tornado.queues


KILL_TIMEOUT_SECS = 3

#: map of driver names to class
_CLASSES = None

#: default class when not determined by op
_DEFAULT_CLASS = None

_DEFAULT_MODULE = 'local'

cfg = None

_CPU_SLOT_OPS = frozenset((job.OP_ANALYSIS, job.OP_RUN))

SLOT_OPS = frozenset().union(*[_CPU_SLOT_OPS, (job.OP_IO,)])

_UNTIMED_OPS = frozenset((job.OP_ALIVE, job.OP_CANCEL, job.OP_ERROR, job.OP_KILL, job.OP_OK))


class AgentMsg(PKDict):

    async def receive(self):
        # Agent messages do not block the supervisor
        DriverBase.receive(self)


def assign_instance_op(op):
    m = op.msg
    if m.jobRunMode == job.SBATCH:
        res = _CLASSES[job.SBATCH].get_instance(op)
    else:
        res = _DEFAULT_CLASS.get_instance(op)
    assert m.uid == res.uid, \
        'op.msg.uid={} is not same as db.uid={} for jid={}'.format(
            m.uid,
            res.uid,
            m.computeJid,
        )
    res.ops[op.opId] = op
    return res


class DriverBase(PKDict):

    __instances = PKDict()

    _AGENT_STARTING_SECS_DEFAULT = 5

    def __init__(self, op):
        super().__init__(
            driver_details=PKDict({'type': self.__class__.__name__}),
            kind=op.kind,
            ops=PKDict(),
            #TODO(robnagler) sbatch could override OP_RUN, but not OP_ANALYSIS
            # because OP_ANALYSIS touches the directory sometimes. Reasonably
            # there should only be one OP_ANALYSIS running on an agent at one time.
            op_slot_q=PKDict({k: job_supervisor.SlotQueue() for k in SLOT_OPS}),
            uid=op.msg.uid,
            _agentId=job.unique_key(),
            _agent_start_lock=tornado.locks.Lock(),
            _agent_starting_timeout=None,
            _idle_timer=None,
            _websocket=None,
            _websocket_ready=sirepo.tornado.Event(),
        )
        self._sim_db_file_token = sirepo.sim_db_file.token_for_user(self.uid)
        # Drivers persist for the life of the program so they are never removed
        self.__instances[self._agentId] = self
        pkdlog('{}', self)

    def destroy_op(self, op):
        """Clear our op and (possibly) free cpu slot"""
        self.ops.pkdel(op.opId)
        op.cpu_slot.free()
        if op.op_slot:
            op.op_slot.free()
        if 'lib_dir_symlink' in op:
            # lib_dir_symlink is unique_key so not dangerous to remove
            pykern.pkio.unchecked_remove(op.pkdel('lib_dir_symlink'))

    def free_resources(self, internal_error=None):
        """Remove holds on all resources and remove self from data structures"""
        pkdlog('{} internal_error={}', self, internal_error)
        try:
            self._agent_starting_done()
            self._websocket_ready.clear()
            w = self._websocket
            self._websocket = None
            if w:
                # Will not call websocket_on_close()
                w.sr_close()
            for o in list(self.ops.values()):
                o.destroy(internal_error=internal_error)
            self._websocket_free()
        except Exception as e:
            pkdlog('{} error={} stack={}', self, e, pkdexc())

    async def kill(self):
        raise NotImplementedError(
            'DriverBase subclasses need to implement their own kill',
        )

    def make_lib_dir_symlink(self, op):
        import sirepo.auth_db
        m = op.msg
        with sirepo.auth_db.session(), \
             sirepo.auth.set_user_outside_of_http_request(m.uid):
            d = sirepo.simulation_db.simulation_lib_dir(m.simulationType)
            op.lib_dir_symlink = job.LIB_FILE_ROOT.join(
                job.unique_key()
            )
            op.lib_dir_symlink.mksymlinkto(d, absolute=True)
            m.pkupdate(
                libFileUri=job.supervisor_file_uri(
                    self.cfg.supervisor_uri,
                    job.LIB_FILE_URI,
                    op.lib_dir_symlink.basename,
                ),
                libFileList=[f.basename for f in d.listdir()],
            )

    def op_is_untimed(self, op):
        return op.opName in _UNTIMED_OPS

    def pkdebug_str(self):
        return pkdformat(
            '{}(a={:.4} k={} u={:.4} {})',
            self.__class__.__name__,
            self._agentId,
            self.kind,
            self.uid,
            list(self.ops.values()),
        )

    async def prepare_send(self, op):
        """Sends the op

        Returns:
            bool: True if the op was actually sent
        """
        await self._agent_ready(op)
        await self._slots_ready(op)

    @classmethod
    def receive(cls, msg):
        """Receive message from agent"""
        a = cls.__instances.get(msg.content.agentId)
        if a:
            a._receive(msg)
            return
        pkdlog('unknown agent, sending kill; msg={}', msg)
        try:
            msg.handler.write_message(PKDict(opName=job.OP_KILL))
        except Exception as e:
            pkdlog('error={} stack={}', e, pkdexc())

    def send(self, op):
        pkdlog(
            '{} {} runDir={}',
            self,
            op,
            op.msg.get('runDir')
        )
        self._websocket.write_message(pkjson.dump_bytes(op.msg))

    @classmethod
    async def terminate(cls):
        for d in list(cls.__instances.values()):
            try:
#TODO(robnagler) need timeout
                await d.kill()
            except job_supervisor.Awaited:
                pass
            except Exception as e:
                # If one kill fails still try to kill the rest
                pkdlog('error={} stack={}', e, pkdexc())

    def websocket_on_close(self):
        pkdlog('{}', self)
        self.free_resources()

    def _agent_cmd_stdin_env(self, **kwargs):
        return job.agent_cmd_stdin_env(
            ('sirepo', 'job_agent', 'start'),
            env=self._agent_env(),
            **kwargs,
        )

    def _agent_env(self, env=None):
        return job.agent_env(
            env=(env or PKDict()).pksetdefault(
                PYKERN_PKDEBUG_WANT_PID_TIME='1',
                SIREPO_PKCLI_JOB_AGENT_SUPERVISOR_SIM_DB_FILE_URI=job.supervisor_file_uri(
                    self.cfg.supervisor_uri,
                    job.SIM_DB_FILE_URI,
                    sirepo.simulation_db.USER_ROOT_DIR,
                    self.uid,
                ),
                SIREPO_PKCLI_JOB_AGENT_SUPERVISOR_SIM_DB_FILE_TOKEN=self._sim_db_file_token,
                SIREPO_PKCLI_JOB_AGENT_AGENT_ID=self._agentId,
                SIREPO_PKCLI_JOB_AGENT_START_DELAY=self.get('_agent_start_delay', 0),
                SIREPO_PKCLI_JOB_AGENT_SUPERVISOR_URI=self.cfg.supervisor_uri.replace(
#TODO(robnagler) figure out why we need ws (wss, implicit)
                    'http',
                    'ws',
                    1,
                ) + job.AGENT_URI
            ),
            uid=self.uid,
        )

    async def _agent_ready(self, op):
        if self._websocket_ready.is_set():
            return
        await self._agent_start(op)
        pkdlog('{} {} await _websocket_ready', self, op)
        await self._websocket_ready.wait()
        pkdc('{} websocket alive', op)
        raise job_supervisor.Awaited()

    async def _agent_start(self, op):
        if self._agent_starting_timeout:
            return
        async with self._agent_start_lock:
            # POSIT: we do not have to raise Awaited(), because
            # this is the first thing an op waits on.
            if self._agent_starting_timeout or self._websocket_ready.is_set():
                return
            try:
                t = self.cfg.agent_starting_secs
                if pkconfig.channel_in_internal_test():
                    x = op.msg.pkunchecked_nested_get('data.models.dog.favoriteTreat')
                    if x:
                        x = re.search(r'agent_start_delay=(\d+)', x)
                        if x:
                            self._agent_start_delay = int(x.group(1))
                            t += self._agent_start_delay
                            pkdlog('op={} agent_start_delay={}', op, self._agent_start_delay)
                pkdlog('{} {} await _do_agent_start', self, op)
                # All awaits must be after this. If a call hangs the timeout
                # handler will cancel this task
                self._agent_starting_timeout = tornado.ioloop.IOLoop.current().call_later(
                    t,
                    self._agent_starting_timeout_handler,
                )
                # POSIT: Canceled errors aren't smothered by any of the below calls
                await self.kill()
                await self._do_agent_start(op)
            except Exception as e:
                pkdlog('{} error={} stack={}', self, e, pkdexc())
                self.free_resources(internal_error='failure starting agent')
                raise

    def _agent_starting_done(self):
        self._start_idle_timeout()
        if self._agent_starting_timeout:
            tornado.ioloop.IOLoop.current().remove_timeout(
                self._agent_starting_timeout
            )
            self._agent_starting_timeout = None

    async def _agent_starting_timeout_handler(self):
        pkdlog('{} timeout={}', self, self.cfg.agent_starting_secs)
        await self.kill()
        self.free_resources(internal_error='timeout waiting for agent to start')

    def _receive(self, msg):
        c = msg.content
        i = c.get('opId')
        if (
            ('opName' not in c or c.opName == job.OP_ERROR)
            or ('reply' in c and c.reply.get('state') == job.ERROR)
        ):
            pkdlog('{} error msg={}', self, c)
        elif c.opName == job.OP_JOB_CMD_STDERR:
            pkdlog('{} stderr from job_cmd msg={}', self, c)
            return
        else:
            pkdlog('{} opName={} o={:.4}', self, c.opName, i)
        if i:
            if 'reply' not in c:
                pkdlog('{} no reply={}', self, c)
                c.reply = PKDict(state='error', error='no reply')
            if i in self.ops:
                #SECURITY: only ops known to this driver can be replied to
                self.ops[i].reply_put(c.reply)
            else:
                pkdlog(
                    '{} not pending opName={} o={:.4}',
                    self,
                    i,
                    c.opName,
                )
        else:
            getattr(self, '_receive_' + c.opName)(msg)

    def _receive_alive(self, msg):
        """Receive an ALIVE message from our agent

        Save the websocket and register self with the websocket
        """
        self._agent_starting_done()
        if self._websocket:
            if self._websocket != msg.handler:
                pkdlog('{} new websocket', self)
                # New _websocket so bind
                self.free_resources()
        self._websocket = msg.handler
        self._websocket_ready.set()
        self._websocket.sr_driver_set(self)

    def __str__(self):
        return f'{type(self).__name__}({self._agentId:.4}, {self.uid:.4}, ops={list(self.ops.values())})'

    def _receive_error(self, msg):
#TODO(robnagler) what does this mean? Just a way of logging? Document this.
        pkdlog('{} msg={}', self, msg)

    async def _slots_ready(self, op):
        """Only one op of each type allowed"""
        n = op.opName
<<<<<<< HEAD
        if n in (job.OP_CANCEL, job.OP_KILL, job.OP_BEGIN_SESSION):
=======
        if n in (job.OP_CANCEL, job.OP_KILL,):
>>>>>>> 3e52dcf4
            return
        if n == job.OP_SBATCH_LOGIN:
            l = [o for o in self.ops.values() if o.opId != op.opId]
            assert not l, \
                'received {} but have other ops={}'.format(op, l)
            return
        await op.op_slot.alloc('Waiting for another simulation to complete')
        await op.run_dir_slot.alloc('Waiting for access to simulation state')
        if n not in _CPU_SLOT_OPS:
            return
        # once job-op relative resources are acquired, ask for global resources
        # so we only acquire on global resources, once we know we are ready to go.
        await op.cpu_slot.alloc('Waiting for CPU resources')

    def _start_idle_timeout(self):
        async def _kill_if_idle():
            self._idle_timer = None
            if not self.ops:
                pkdlog('{}', self)
                await self.kill()
            else:
                self._start_idle_timeout()

        if not self._idle_timer:
            self._idle_timer = tornado.ioloop.IOLoop.current().call_later(
                cfg.idle_check_secs,
                _kill_if_idle,
            )

    def _websocket_free(self):
        pass


def init(job_supervisor_module):
    global cfg, _CLASSES, _DEFAULT_CLASS, job_supervisor
    assert not cfg
    job_supervisor = job_supervisor_module
    cfg = pkconfig.init(
        modules=((_DEFAULT_MODULE,), set, 'available job driver modules'),
        idle_check_secs=(1800, pkconfig.parse_seconds, 'how many seconds to wait between checks'),
    )
    _CLASSES = PKDict()
    p = pkinspect.this_module().__name__
    for n in cfg.modules:
        m = importlib.import_module(pkinspect.module_name_join((p, n)))
        _CLASSES[n] = m.CLASS.init_class(job_supervisor)
    _DEFAULT_CLASS = _CLASSES.get('docker') or _CLASSES.get(_DEFAULT_MODULE)
    pkdlog('modules={}', sorted(_CLASSES.keys()))


async def terminate():
    await DriverBase.terminate()<|MERGE_RESOLUTION|>--- conflicted
+++ resolved
@@ -345,11 +345,7 @@
     async def _slots_ready(self, op):
         """Only one op of each type allowed"""
         n = op.opName
-<<<<<<< HEAD
         if n in (job.OP_CANCEL, job.OP_KILL, job.OP_BEGIN_SESSION):
-=======
-        if n in (job.OP_CANCEL, job.OP_KILL,):
->>>>>>> 3e52dcf4
             return
         if n == job.OP_SBATCH_LOGIN:
             l = [o for o in self.ops.values() if o.opId != op.opId]
