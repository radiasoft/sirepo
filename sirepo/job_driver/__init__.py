# -*- coding: utf-8 -*-
"""Base for drivers

:copyright: Copyright (c) 2019 RadiaSoft LLC.  All Rights Reserved.
:license: http://www.apache.org/licenses/LICENSE-2.0.html
"""
from pykern import pkconfig, pkio, pkinspect, pkcollections, pkconfig, pkjson
from pykern.pkcollections import PKDict
from pykern.pkdebug import pkdp, pkdlog, pkdc, pkdexc, pkdformat
from sirepo import job
import asyncio
import importlib
import pykern.pkio
import sirepo.srdb
import sirepo.tornado
import time
import tornado.gen
import tornado.ioloop
import tornado.locks
import tornado.queues


KILL_TIMEOUT_SECS = 3

#: map of driver names to class
_CLASSES = None

#: default class when not determined by request
_DEFAULT_CLASS = None

_DEFAULT_MODULE = 'local'

cfg = None


class AgentMsg(PKDict):

    async def receive(self):
        # Agent messages do not block the supervisor
        DriverBase.receive(self)


def assign_instance_op(req, jobRunMode, op):
    if jobRunMode == job.SBATCH:
        res = _CLASSES[job.SBATCH].get_instance(req)
    else:
        res = _DEFAULT_CLASS.get_instance(req)
    assert req.content.uid == res.uid, \
        'req.content.uid={} is not same as db.uid={} for jid={}'.format(
            req.content.uid,
            res.uid,
            req.content.computeJid,
        )
    op.driver = res
    op.driver.ops[op.opId] = op
    op.op_slot = None


class DriverBase(PKDict):

    __instances = PKDict()

    _AGENT_STARTING_SECS = 5

    def __init__(self, req):
        super().__init__(
            cpu_slot=None,
            driver_details=PKDict({'type': self.__class__.__name__}),
            kind=req.kind,
            ops=PKDict(),
            op_q=PKDict({
                #TODO(robnagler) sbatch could override OP_RUN, but not OP_ANALYSIS
                # because OP_ANALYSIS touches the directory sometimes. Reasonably
                # there should only be one OP_ANALYSIS running on an agent at one time.
                job.OP_RUN: self.init_q(1),
                job.OP_ANALYSIS: self.init_q(1),
            }),
            uid=req.content.uid,
            _agentId=job.unique_key(),
            _agent_start_lock=tornado.locks.Lock(),
            _agent_starting_timeout=None,
            _cpu_slot_alloc_time=None,
            _websocket=None,
            _websocket_ready=tornado.locks.Event(),
#TODO(robnagler) https://github.com/radiasoft/sirepo/issues/2195
        )
        # Drivers persist for the life of the program so they are never removed
        self.__instances[self._agentId] = self
        pkdlog('{}', self)

    def cpu_slot_free(self):
        if not self.cpu_slot:
            return
        self.cpu_slot_q.task_done()
        self.cpu_slot_q.put_nowait(self.cpu_slot)
        self.cpu_slot = None
        self._cpu_slot_alloc_time = None

    def cpu_slot_free_one(self):
        if self.cpu_slot_q.qsize() > 0:
            # available slots, don't need to free
            return
        # This is not fair scheduling, but good enough for now.
        # least recently used and not in use
        d = sorted(
            filter(
                lambda x: bool(x.cpu_slot and not x.ops),
                self.cpu_slot_peers(),
            ),
            key=lambda x: x._cpu_slot_alloc_time,
        )
        if d:
            d[0].cpu_slot_free()

    async def cpu_slot_ready(self):
        if self.cpu_slot:
            return
        try:
            self.cpu_slot = self.cpu_slot_q.get_nowait()
        except tornado.queues.QueueEmpty:
            self.cpu_slot_free_one()
            pkdlog('{} await cpu_slot_q.get()', self)
            self.cpu_slot = await self.cpu_slot_q.get()
            raise job_supervisor.Awaited()
        finally:
            self._cpu_slot_alloc_time = time.time()

    def destroy_op(self, op):
        """Clear our op and (possibly) free cpu slot"""
        self.ops.pkdel(op.opId)
        if not self.ops:
            # might free our cpu slot if no other ops
            self.cpu_slot_free_one()
        if op.op_slot:
            q = self.op_q[op.opName]
            q.task_done()
            q.put_nowait(op.op_slot)
            op.op_slot = None

    def free_resources(self, internal_error=None):
        """Remove holds on all resources and remove self from data structures"""
        pkdlog('{} internal_error={}', self, internal_error)
        try:
            self._agent_starting_done()
            self._websocket_ready.clear()
            w = self._websocket
            self._websocket = None
            if w:
                # Will not call websocket_on_close()
                w.sr_close()
            for o in list(self.ops.values()):
                o.destroy(internal_error=internal_error)
            self.cpu_slot_free()
            self._websocket_free()
        except Exception as e:
            pkdlog('{} error={} stack={}', self, e, pkdexc())

    @classmethod
    def init_q(cls, maxsize):
        res = sirepo.tornado.Queue(maxsize=maxsize)
        for i in range(1, maxsize + 1):
            res.put_nowait(i)
        return res

    async def kill(self):
        raise NotImplementedError(
            'DriverBase subclasses need to implement their own kill',
        )

    def make_lib_dir_symlink(self, op):
        if not self._has_remote_agent():
            return
        m = op.msg
        d = pykern.pkio.py_path(m.simulation_lib_dir)
        op.lib_dir_symlink = job.LIB_FILE_ROOT.join(
            job.unique_key()
        )
        op.lib_dir_symlink.mksymlinkto(d, absolute=True)
        m.pkupdate(
            libFileUri=job.supervisor_file_uri(
                self.cfg.supervisor_uri,
                job.LIB_FILE_URI,
                op.lib_dir_symlink.basename,
            ),
            libFileList=[f.basename for f in d.listdir()],
        )

    async def op_ready(self, op):
        """Only one op of each type allowed

        """
        n = op.opName
        if n in (job.OP_CANCEL, job.OP_KILL):
            return
        if n == job.OP_SBATCH_LOGIN:
            l = [o for o in self.ops.values() if o.opId != op.opId]
            assert not l, \
                'received {} but have other ops={}'.format(op, l)
            return
        if op.op_slot:
            return
        q = self.op_q[n]
        try:
            op.op_slot = q.get_nowait()
        except tornado.queues.QueueEmpty:
            pkdlog('{} {} await op_q.get()', self, op)
            with op.set_job_status(op.STATUS_AWAIT_OP_SLOT):
                op.op_slot = await q.get()
            raise job_supervisor.Awaited()

    def pkdebug_str(self):
        return pkdformat(
            '{}(a={:.4} k={} u={:.4} {})',
            self.__class__.__name__,
            self._agentId,
            self.kind,
            self.uid,
            list(self.ops.values()),
        )

    async def prepare_send(self, op):
        """Sends the op

        Returns:
            bool: True if the op was actually sent
        """
        if not self._websocket_ready.is_set():
            await self._agent_start(op)
            pkdlog('{} {} await _websocket_ready', self, op)
            await self._websocket_ready.wait()
            raise job_supervisor.Awaited()
        await self.cpu_slot_ready()
        # must be last, because reserves queue position of op
        # relative to other ops even it throws Awaited when the
        # op_slot is assigned.
        await self.op_ready(op)

    @classmethod
    def receive(cls, msg):
        """Receive message from agent"""
        a = cls.__instances.get(msg.content.agentId)
        if a:
            a._receive(msg)
            return
        pkdlog('unknown agent, sending kill; msg={}', msg)
        try:
            msg.handler.write_message(PKDict(opName=job.OP_KILL))
        except Exception as e:
            pkdlog('error={} stack={}', e, pkdexc())

    def send(self, op):
        pkdlog(
            '{} {} runDir={}',
            self,
            op,
            op.msg.get('runDir')
        )
        self._websocket.write_message(pkjson.dump_bytes(op.msg))

    @classmethod
    async def terminate(cls):
        for d in list(cls.__instances.values()):
            try:
#TODO(robnagler) need timeout
                await d.kill()
            except job_supervisor.Awaited:
                pass
            except Exception as e:
                # If one kill fails still try to kill the rest
                pkdlog('error={} stack={}', e, pkdexc())

    def websocket_on_close(self):
        pkdlog('{}', self)
        self.free_resources()

    def _agent_cmd_stdin_env(self, **kwargs):
        return job.agent_cmd_stdin_env(
            ('sirepo', 'job_agent', 'start'),
            env=self._agent_env(),
            **kwargs,
        )

    def _agent_env(self, env=None):
        return job.agent_env(
            env=(env or PKDict()).pksetdefault(
                PYKERN_PKDEBUG_WANT_PID_TIME='1',
                SIREPO_PKCLI_JOB_AGENT_AGENT_ID=self._agentId,
                SIREPO_PKCLI_JOB_AGENT_SUPERVISOR_URI=self.cfg.supervisor_uri.replace(
#TODO(robnagler) figure out why we need ws (wss, implicit)
                    'http',
                    'ws',
                    1,
                ) + job.AGENT_URI
            ),
            uid=self.uid,
        )

    async def _agent_start(self, op):
        if self._agent_starting_timeout:
            return
        async with self._agent_start_lock:
            if self._agent_starting_timeout or self._websocket_ready.is_set():
                return
            try:
                pkdlog('{} {} await _do_agent_start', self, op)
                # All awaits must be after this. If a call hangs the timeout
                # handler will cancel this task
                self._agent_starting_timeout = tornado.ioloop.IOLoop.current().call_later(
                    self._AGENT_STARTING_SECS,
                    self._agent_starting_timeout_handler,
                )
                # POSIT: CancelledError isn't smothered by any of the below calls
                await self.kill()
                await self._do_agent_start(op)
            except Exception as e:
                pkdlog('{} error={} stack={}', self, e, pkdexc())
<<<<<<< HEAD
                self.free_resources()
=======
                self.free_resources(internal_error='failure starting agent')
>>>>>>> 439a5ff1
                raise

    def _agent_starting_done(self):
        if self._agent_starting_timeout:
            tornado.ioloop.IOLoop.current().remove_timeout(
                self._agent_starting_timeout
            )
            self._agent_starting_timeout = None

    def _agent_starting_timeout_handler(self):
        pkdlog('{} timeout={}', self, self._AGENT_STARTING_SECS)
<<<<<<< HEAD
        self.free_resources()
=======
        self.free_resources(internal_error='timeout waiting for agent to start')
>>>>>>> 439a5ff1

    def _has_remote_agent(self):
        return False

    def _receive(self, msg):
        c = msg.content
        i = c.get('opId')
        if (
            ('opName' not in c or c.opName == job.OP_ERROR)
            or ('reply' in c and c.reply.get('state') == job.ERROR)
        ):
            pkdlog('{} error msg={}', self, c)
        elif c.opName == job.OP_JOB_CMD_STDERR:
            pkdlog('{} stderr from job_cmd msg={}', self, c)
            return
        else:
            pkdlog('{} opName={} o={:.4}', self, c.opName, i)
        if i:
            if 'reply' not in c:
                pkdlog('{} no reply={}', self, c)
                c.reply = PKDict(state='error', error='no reply')
            if i in self.ops:
                #SECURITY: only ops known to this driver can be replied to
                self.ops[i].reply_put(c.reply)
            else:
                pkdlog(
                    '{} not pending opName={} o={:.4}',
                    self,
                    i,
                    c.opName,
                )
        else:
            getattr(self, '_receive_' + c.opName)(msg)

    def _receive_alive(self, msg):
        """Receive an ALIVE message from our agent

        Save the websocket and register self with the websocket
        """
        self._agent_starting_done()
        if self._websocket:
            if self._websocket != msg.handler:
                pkdlog('{} new websocket', self)
                # New _websocket so bind
                self.free_resources()
        self._websocket = msg.handler
        self._websocket_ready.set()
        self._websocket.sr_driver_set(self)

    def __str__(self):
        return f'{type(self).__name__}({self._agentId:.4}, {self.uid:.4}, ops={list(self.ops.values())})'

    def _receive_error(self, msg):
#TODO(robnagler) what does this mean? Just a way of logging? Document this.
        pkdlog('{} msg={}', self, msg)

    def _websocket_free(self):
        pass


def init(job_supervisor_module):
    global cfg, _CLASSES, _DEFAULT_CLASS, job_supervisor
    assert not cfg
    job_supervisor = job_supervisor_module
    cfg = pkconfig.init(
        modules=((_DEFAULT_MODULE,), set, 'available job driver modules'),
    )
    _CLASSES = PKDict()
    p = pkinspect.this_module().__name__
    for n in cfg.modules:
        m = importlib.import_module(pkinspect.module_name_join((p, n)))
        _CLASSES[n] = m.init_class()
    _DEFAULT_CLASS = _CLASSES.get('docker') or _CLASSES.get(_DEFAULT_MODULE)
    pkdlog('modules={}', sorted(_CLASSES.keys()))


async def terminate():
    await DriverBase.terminate()<|MERGE_RESOLUTION|>--- conflicted
+++ resolved
@@ -314,11 +314,7 @@
                 await self._do_agent_start(op)
             except Exception as e:
                 pkdlog('{} error={} stack={}', self, e, pkdexc())
-<<<<<<< HEAD
-                self.free_resources()
-=======
                 self.free_resources(internal_error='failure starting agent')
->>>>>>> 439a5ff1
                 raise
 
     def _agent_starting_done(self):
@@ -330,11 +326,7 @@
 
     def _agent_starting_timeout_handler(self):
         pkdlog('{} timeout={}', self, self._AGENT_STARTING_SECS)
-<<<<<<< HEAD
-        self.free_resources()
-=======
         self.free_resources(internal_error='timeout waiting for agent to start')
->>>>>>> 439a5ff1
 
     def _has_remote_agent(self):
         return False
