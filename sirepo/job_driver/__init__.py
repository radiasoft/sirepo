--- conflicted
+++ resolved
@@ -154,24 +154,17 @@
         await op.send_ready.wait()
         if op.do_not_send:
             pkdlog('op finished without being sent op={}', job.LogFormatter(op))
-<<<<<<< HEAD
             return False
-        pkdlog('op={} agentId={} opId={}', op.opName, self._agentId, op.opId)
+        pkdlog(
+            'op={} agentId={} opId={} runDir={}',
+            op.opName,
+            self._agentId,
+            op.opId,
+            op.msg.get('runDir')
+        )
         op.start_timer()
         self.websocket.write_message(pkjson.dump_bytes(op.msg))
         return True
-=======
-        else:
-            pkdlog(
-                'op={} agentId={} opId={} runDir={}',
-                op.opName,
-                self._agentId,
-                op.opId,
-                op.msg.get('runDir')
-            )
-            op.start_timer()
-            self.websocket.write_message(pkjson.dump_bytes(op.msg))
->>>>>>> eb21f845
 
     @classmethod
     async def terminate(cls):
