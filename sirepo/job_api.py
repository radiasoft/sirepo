--- conflicted
+++ resolved
@@ -184,22 +184,18 @@
             ),
             self,
         )
-<<<<<<< HEAD
-    
-=======
-
->>>>>>> 3e52dcf4
+
     @api_perm.require_user
     def api_statefulCompute(self):
         return self._request_compute()
 
     @api_perm.require_user
     def api_statelessCompute(self):
-<<<<<<< HEAD
         return _request_compute()
 
     @api_perm.require_user
     def api_beginSession(self):
+        # TODO(e-carlin): make sure we are using self in here (ex self.parse_post?)
         t = sirepo.http_request.parse_post().req_data.simulationType
         s = pkjson.load_any(pkcompat.from_bytes(sirepo.uri_router.call_api(
             'listSimulations',
@@ -213,16 +209,6 @@
                 kwargs=PKDict(simulation_type=t, simulation_id=s[0].simulationId),
             ).data)),
         )
-
-
-def init_apis(*args, **kwargs):
-#TODO(robnagler) if we recover connections with agents and running jobs remove this
-    pykern.pkio.unchecked_remove(sirepo.job.LIB_FILE_ROOT, sirepo.job.DATA_FILE_ROOT)
-    pykern.pkio.mkdir_parent(sirepo.job.LIB_FILE_ROOT)
-    pykern.pkio.mkdir_parent(sirepo.job.DATA_FILE_ROOT)
-=======
-        return self._request_compute()
->>>>>>> 3e52dcf4
 
     def _request(self, **kwargs):
         def get_api_name():
