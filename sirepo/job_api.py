--- conflicted
+++ resolved
@@ -175,11 +175,8 @@
     k = PKDict(kwargs)
     u = k.pkdel('_request_uri') or sirepo.job.SERVER_ABS_URI
     c = k.pkdel('_request_content') or _request_content(k)
-<<<<<<< HEAD
     c.api = get_api_name()
-=======
     c.pkupdate(serverSecret=sirepo.job.cfg.server_secret)
->>>>>>> 6850ceb1
     r = requests.post(
         u,
         data=pkjson.dump_bytes(c),
