# -*- coding: utf-8 -*-
u"""Handles dispatching of uris to server.api_* functions

:copyright: Copyright (c) 2017 RadiaSoft LLC.  All Rights Reserved.
:license: http://www.apache.org/licenses/LICENSE-2.0.html
"""
from __future__ import absolute_import, division, print_function
from pykern import pkinspect
from pykern.pkcollections import PKDict
from pykern.pkdebug import pkdc, pkdexc, pkdlog, pkdp
import flask
import importlib
import inspect
import os
import pkgutil
import re
import sirepo.api
import sirepo.api_auth
import sirepo.cookie
import sirepo.events
import sirepo.http_reply
import sirepo.http_request
import sirepo.sim_api
import sirepo.uri
import sirepo.util
import werkzeug.exceptions


#: route for sirepo.srunit
srunit_uri = None

#: prefix for api functions
_FUNC_PREFIX = 'api_'

#: modules that must be initialized. server must be first
_REQUIRED_MODULES = ('server', 'auth', 'srtime')

#: Where to route when no routes match (root)
_default_route = None

#: dict of base_uri to route (base_uri, func, name, decl_uri, params)
_uri_to_route = None

#: dict of base_uri to route (base_uri, func, name, decl_uri, params)
_api_to_route = None

#: modules which support APIs
_api_modules = []

#: functions which implement APIs
_api_funcs = PKDict()


<<<<<<< HEAD
def call_api(route_or_name, kwargs=None, data=None):
=======
def assert_api_name_and_auth(name, allowed):
    """Check if `name` is executable and in allowed

    Args:
        name (str): name of the api
        allowed (tuple): names that are allowed to be called
    Returns:
        str: api name
    """
    _check_api_call(name)
    assert allowed, 'must pass non-zero set'
    if name not in allowed:
        raise AssertionError(f'api={name} not in allowed={allowed}')


def call_api(func_or_name, kwargs=None, data=None):
>>>>>>> 154cbf9e
    """Call another API with permission checks.

    Note: also calls `save_to_cookie`.

    Args:
        route_or_name (object): api function or name (without `api_` prefix)
        kwargs (dict): to be passed to API [None]
        data (dict): will be returned `http_request.parse_json`
    Returns:
        flask.Response: result
    """
    p = None
    s = None
    try:
        # must be first so exceptions have access to sim_type
        if kwargs:
            # Any (GET) uri will have simulation_type in uri if it is application
            # specific.
            s = sirepo.http_request.set_sim_type(kwargs.get('simulation_type'))
<<<<<<< HEAD
        else:
            kwargs = PKDict()
        f = check_api_call(route_or_name)
=======
        f = _check_api_call(func_or_name)
>>>>>>> 154cbf9e
        try:
            if data:
                p = sirepo.http_request.set_post(data)
            i = f.cls()
            r = flask.make_response(getattr(i, f.func_name)(**kwargs))
        finally:
            if data:
                sirepo.http_request.set_post(p)
    except Exception as e:
        if isinstance(e, (sirepo.util.Reply, werkzeug.exceptions.HTTPException)):
            pkdc('api={} exception={} stack={}', route_or_name, e, pkdexc())
        else:
            pkdlog('api={} exception={} stack={}', route_or_name, e, pkdexc())
        r = sirepo.http_reply.gen_exception(e)
    finally:
        # http_request tries to keep a valid sim_type so
        # this is ok to call (even if s is None)
        sirepo.http_request.set_sim_type(s)
    sirepo.cookie.save_to_cookie(r)
    sirepo.events.emit('end_api_call', PKDict(resp=r))
    return r


<<<<<<< HEAD
def check_api_call(route_or_name):
    """Check if API is callable by current user (proper credentials)

    Args:
        route_or_name (function or str): API to check
    """
    f = route_or_name if isinstance(route_or_name, _Route) \
        else _api_to_route[route_or_name]
    sirepo.api_auth.check_api_call(f.func)
    return f


=======
>>>>>>> 154cbf9e
def init(app, simulation_db):
    """Convert route map to dispatchable callables

    Initializes `_uri_to_route` and adds a single flask route (`_dispatch`) to
    dispatch based on the map.

    Args:
        app (Flask): flask app
    """
    if _uri_to_route:
        return

    from sirepo import feature_config

    for n in _REQUIRED_MODULES + tuple(sorted(feature_config.cfg().api_modules)):
        register_api_module(importlib.import_module('sirepo.' + n))
    _register_sim_api_modules()
    _init_uris(app, simulation_db, feature_config.cfg().sim_types)

    sirepo.http_request.init(
        simulation_db=simulation_db,
    )
    sirepo.http_reply.init(
        simulation_db=simulation_db,
    )
    sirepo.uri.init(
        http_reply=sirepo.http_reply,
        http_request=sirepo.http_request,
        simulation_db=simulation_db,
        uri_router=pkinspect.this_module(),
    )
    sirepo.api.init(
        uri_router=pkinspect.this_module(),
    )

def register_api_module(module=None):
    """Add caller_module to the list of modules which implements apis.

    The module must have methods: api_XXX which do not collide with
    other apis. It may also have init_apis(), which will be called unless
    it is already registered.

    Args:
        module (module): defaults to caller module
    """
    assert not _default_route, \
        '_init_uris already called. All APIs must registered at init'
    m = module or pkinspect.caller_module()
    if m in _api_modules:
        return
    # prevent recursion
    _api_modules.append(m)
    if hasattr(m, 'init_apis'):
        m.init_apis()
    # It's ok if there are no APIs
    if not hasattr(m, 'API'):
        return
    c = m.API
    for n, o in inspect.getmembers(c):
        if n.startswith(_FUNC_PREFIX) and inspect.isfunction(o) and n in c.__dict__:
            assert not n in _api_funcs, \
                'function is duplicate: func={} module={}'.format(n, m.__name__)
            _api_funcs[n] = _Route(func=o, cls=c, func_name=n)


def uri_for_api(api_name, params=None, external=True):
    """Generate uri for api method

    Args:
        api_name (str): full name of api
        params (str): paramters to pass to uri
        external (bool): external uri? [True]

    Returns:
        str: formmatted external URI
    """
    r = _api_to_route[api_name]
    res = (flask.url_for('_dispatch_empty', _external=external) + r.base_uri).rstrip('/')
    for p in r.params:
        if p.name in params:
            v = params[p.name]
            if not v is None and len(v) > 0:
                if not (p.is_path_info and v.startswith('/')):
                    res += '/'
                res += v
                continue
        assert p.is_optional, \
            'missing parameter={} for api={}'.format(p.name, api_name)
    return res


<<<<<<< HEAD
class _Route(PKDict):
    pass
=======
def _check_api_call(func_or_name):
    """Check if API is callable by current user (proper credentials)

    Args:
        func_or_name (function or str): API to check
    """
    f = func_or_name if callable(func_or_name) \
        else _api_to_route[func_or_name].func
    sirepo.api_auth.check_api_call(f)
    return f

>>>>>>> 154cbf9e

def _dispatch(path):
    """Called by Flask and routes the base_uri with parameters

    Args:
        path (str): what to route

    Returns:
        Flask.response
    """
    import sirepo.auth

    with sirepo.auth.process_request():
        try:
            if path is None:
                return call_api(_default_route, PKDict(path_info=None))
            # werkzeug doesn't convert '+' to ' '
            parts = re.sub(r'\+', ' ', path).split('/')
            try:
                route = _uri_to_route[parts[0]]
                parts.pop(0)
            except KeyError:
                # sim_types (applications)
                route = _default_route
            kwargs = PKDict()
            for p in route.params:
                if not parts:
                    if not p.is_optional:
                        raise sirepo.util.raise_not_found('{}: uri missing parameter ({})', path, p.name)
                    break
                if p.is_path_info:
                    kwargs[p.name] = '/'.join(parts)
                    parts = None
                    break
                kwargs[p.name] = parts.pop(0)
            if parts:
                raise sirepo.util.raise_not_found('{}: unknown parameters in uri ({})', parts, path)
            return call_api(route, kwargs)
        except Exception as e:
            pkdlog('exception={} path={} stack={}', e, path, pkdexc())
            raise


def _dispatch_empty():
    """Hook for '/' route"""
    return _dispatch(None)


def _init_uris(app, simulation_db, sim_types):
    global _default_route, srunit_uri, _api_to_route, _uri_to_route

    assert not _default_route, \
        '_init_uris called twice'
    _uri_to_route = PKDict()
    _api_to_route = PKDict()
    for k, v in simulation_db.SCHEMA_COMMON.route.items():
        r = _Route(_split_uri(v))
        try:
            r.update(_api_funcs[_FUNC_PREFIX + k])
        except KeyError:
            pkdc('not adding api, because module not registered: uri={}', v)
            continue
        sirepo.api_auth.assert_api_def(r.func)
        r.decl_uri = v
        r.name = k
        assert not r.base_uri in _uri_to_route, \
            '{}: duplicate end point; other={}'.format(v, _uri_to_route[r.base_uri])
        _uri_to_route[r.base_uri] = r
        _api_to_route[k] = r
        if r.base_uri == '':
            _default_route = r
        if 'srunit' in v:
            srunit_uri = v
    assert _default_route, \
        'missing default route'
    _validate_root_redirect_uris(_uri_to_route, simulation_db)
    app.add_url_rule('/<path:path>', '_dispatch', _dispatch, methods=('GET', 'POST'))
    app.add_url_rule('/', '_dispatch_empty', _dispatch_empty, methods=('GET', 'POST'))


def _register_sim_api_modules():
    for _, n, ispkg in pkgutil.iter_modules(
            [os.path.dirname(sirepo.sim_api.__file__)],
    ):
        if ispkg:
            continue
        if not sirepo.template.is_sim_type(n):
            pkdc(f'not adding apis for unknown sim_type={n}')
            continue
        register_api_module(importlib.import_module(f'sirepo.sim_api.{n}'))


def _split_uri(uri):
    """Parse the URL for parameters

    Args:
        uri (str): full path with parameter args in flask format

    Returns:
        Dict: with base_uri, func, params, etc.
    """
    parts = uri.split('/')
    assert '' == parts.pop(0)
    params = []
    res = PKDict(params=params)
    in_optional = None
    in_path_info = None
    first = None
    for p in parts:
        assert not in_path_info, \
            'path_info parameter={} must be last: next={}'.format(rp.name, p)
        m = re.search(f"^{sirepo.uri.PARAM_RE.format('(.+?)')}$", p)
        if not m:
            assert first is None, \
                'too many non-parameter components of uri={}'.format(uri)
            first = p
            continue
        rp = PKDict()
        params.append(rp)
        rp.is_optional = bool(m.group(1))
        if rp.is_optional:
            rp.is_path_info = m.group(1) == sirepo.uri.PATH_INFO_CHAR
            in_path_info = rp.is_path_info
        else:
            rp.is_path_info = False
        rp.name = m.group(2)
        if rp.is_optional:
            in_optional = True
        else:
            assert not in_optional, \
                '{}: optional parameter ({}) followed by non-optional'.format(
                    uri,
                    rp.name,
                )
    res.base_uri = first or ''
    return res


def _validate_root_redirect_uris(uri_to_route, simulation_db):
    from sirepo import feature_config

    u = set(uri_to_route.keys())
    t = feature_config.cfg().sim_types
    r = set(simulation_db.SCHEMA_COMMON.rootRedirectUri.keys())
    i = u & r | u & t | r & t
    assert not i, f'rootRedirectUri, sim_types, and routes have overlapping uris={i}'
    for x in r:
        assert re.search(r'^[a-z]+$', x), \
            f'rootRedirectUri={x} must consist of letters only'<|MERGE_RESOLUTION|>--- conflicted
+++ resolved
@@ -51,9 +51,6 @@
 _api_funcs = PKDict()
 
 
-<<<<<<< HEAD
-def call_api(route_or_name, kwargs=None, data=None):
-=======
 def assert_api_name_and_auth(name, allowed):
     """Check if `name` is executable and in allowed
 
@@ -70,7 +67,6 @@
 
 
 def call_api(func_or_name, kwargs=None, data=None):
->>>>>>> 154cbf9e
     """Call another API with permission checks.
 
     Note: also calls `save_to_cookie`.
@@ -90,13 +86,9 @@
             # Any (GET) uri will have simulation_type in uri if it is application
             # specific.
             s = sirepo.http_request.set_sim_type(kwargs.get('simulation_type'))
-<<<<<<< HEAD
         else:
             kwargs = PKDict()
         f = check_api_call(route_or_name)
-=======
-        f = _check_api_call(func_or_name)
->>>>>>> 154cbf9e
         try:
             if data:
                 p = sirepo.http_request.set_post(data)
@@ -120,21 +112,6 @@
     return r
 
 
-<<<<<<< HEAD
-def check_api_call(route_or_name):
-    """Check if API is callable by current user (proper credentials)
-
-    Args:
-        route_or_name (function or str): API to check
-    """
-    f = route_or_name if isinstance(route_or_name, _Route) \
-        else _api_to_route[route_or_name]
-    sirepo.api_auth.check_api_call(f.func)
-    return f
-
-
-=======
->>>>>>> 154cbf9e
 def init(app, simulation_db):
     """Convert route map to dispatchable callables
 
@@ -226,10 +203,10 @@
     return res
 
 
-<<<<<<< HEAD
 class _Route(PKDict):
     pass
-=======
+
+
 def _check_api_call(func_or_name):
     """Check if API is callable by current user (proper credentials)
 
@@ -241,7 +218,6 @@
     sirepo.api_auth.check_api_call(f)
     return f
 
->>>>>>> 154cbf9e
 
 def _dispatch(path):
     """Called by Flask and routes the base_uri with parameters
