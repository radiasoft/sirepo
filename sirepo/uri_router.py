# -*- coding: utf-8 -*-
u"""Handles dispatching of uris to server.api_* functions

:copyright: Copyright (c) 2017 RadiaSoft LLC.  All Rights Reserved.
:license: http://www.apache.org/licenses/LICENSE-2.0.html
"""
from pykern import pkinspect
from pykern.pkcollections import PKDict
from pykern.pkdebug import pkdc, pkdexc, pkdlog, pkdp
import contextlib
import flask
import importlib
import inspect
import os
import pkgutil
import re
import sirepo.api
import sirepo.api_auth
import sirepo.cookie
import sirepo.events
import sirepo.http_reply
import sirepo.http_request
import sirepo.sim_api
import sirepo.srcontext
import sirepo.uri
import sirepo.util
import werkzeug.exceptions


#: route for sirepo.srunit
srunit_uri = None

_API_ATTR = 'sirepo_uri_router_api'

#: prefix for api functions
_FUNC_PREFIX = 'api_'

#: modules that must be initialized. server must be first
_REQUIRED_MODULES = ('server', 'auth', 'srtime')

#: Where to route when no routes match (root)
_default_route = None

#: dict of base_uri to route (base_uri, func, name, decl_uri, params)
_uri_to_route = None

#: dict of base_uri to route (base_uri, func, name, decl_uri, params)
_api_to_route = None

#: modules which support APIs
_api_modules = []

#: functions which implement APIs
_api_funcs = PKDict()


def assert_api_name_and_auth(name, allowed):
    """Check if `name` is executable and in allowed

    Args:
        name (str): name of the api
        allowed (tuple): names that are allowed to be called
    Returns:
        str: api name
    """
    _check_api_call(name)
    if name not in allowed:
        raise AssertionError(f'api={name} not in allowed={allowed}')


def call_api(route_or_name, kwargs=None, data=None):
    """Should not be called outside of Base.call_api(). Use self.call_api() to call API.

    Call another API with permission checks.

    Note: also calls `save_to_cookie`.

    Args:
        route_or_name (object): api function or name (without `api_` prefix)
        kwargs (dict): to be passed to API [None]
        data (dict): will be returned `http_request.parse_json`
    Returns:
        flask.Response: result
    """
    p = None
    s = None
    with _set_api_attr(route_or_name):
        try:
            # must be first so exceptions have access to sim_type
            if kwargs:
                # Any (GET) uri will have simulation_type in uri if it is application
                # specific.
                s = sirepo.http_request.set_sim_type(kwargs.get('simulation_type'))
            else:
                kwargs = PKDict()
            f = _check_api_call(route_or_name)
            try:
                if data:
                    p = sirepo.http_request.set_post(data)
                r = flask.make_response(getattr(f.cls(), f.func_name)(**kwargs))
            finally:
                if data:
                    sirepo.http_request.set_post(p)
        except Exception as e:
            if isinstance(e, (sirepo.util.Reply, werkzeug.exceptions.HTTPException)):
                pkdc('api={} exception={} stack={}', route_or_name, e, pkdexc())
            else:
                pkdlog('api={} exception={} stack={}', route_or_name, e, pkdexc())
            r = sirepo.http_reply.gen_exception(e)
        finally:
            # http_request tries to keep a valid sim_type so
            # this is ok to call (even if s is None)
            sirepo.http_request.set_sim_type(s)
        sirepo.cookie.save_to_cookie(r)
        sirepo.events.emit('end_api_call', PKDict(resp=r))
        return r


def init(app, simulation_db):
    """Convert route map to dispatchable callables

    Initializes `_uri_to_route` and adds a single flask route (`_dispatch`) to
    dispatch based on the map.

    Args:
        app (Flask): flask app
    """
    def _api_modules():
        m = (
            *_REQUIRED_MODULES,
            *sorted(feature_config.cfg().api_modules),
        )
        if feature_config.cfg().moderated_sim_types:
            return m + ('auth_role_moderation',)
        return m

    if _uri_to_route:
        return

    from sirepo import feature_config

    for n in _api_modules():
        register_api_module(importlib.import_module('sirepo.' + n))
    _register_sim_api_modules()
    _init_uris(app, simulation_db, feature_config.cfg().sim_types)

    sirepo.http_request.init(
        simulation_db=simulation_db,
    )
    sirepo.http_reply.init(
        simulation_db=simulation_db,
    )
    sirepo.uri.init(
        http_reply=sirepo.http_reply,
        http_request=sirepo.http_request,
        simulation_db=simulation_db,
        uri_router=pkinspect.this_module(),
    )
<<<<<<< HEAD
    sirepo.request.init(
        flask=flask,
=======
    sirepo.api.init(
        http_reply=sirepo.http_reply,
        http_request=sirepo.http_request,
>>>>>>> 3e52dcf4
        uri_router=pkinspect.this_module(),
    )


def is_sim_type_required_for_api():
    a = sirepo.srcontext.get(_API_ATTR)
    if not a:
        return True
    return sirepo.api_auth.is_sim_type_required_for_api(
        a.func if isinstance(a, _Route) else _api_to_route[a].func
    )


def register_api_module(module=None):
    """Add caller_module to the list of modules which implements apis.

    The module must have methods: api_XXX which do not collide with
    other apis. It may also have init_apis(), which will be called unless
    it is already registered.

    Args:
        module (module): defaults to caller module
    """
    def _is_api_func(cls, name, obj):
        return name.startswith(_FUNC_PREFIX) and inspect.isfunction(obj) and name in cls.__dict__

    assert not _default_route, \
        '_init_uris already called. All APIs must registered at init'
    m = module or pkinspect.caller_module()
    if m in _api_modules:
        return
    # prevent recursion
    _api_modules.append(m)
    if hasattr(m, 'init_apis'):
        m.init_apis()
    if not hasattr(m, 'API'):
        if pkinspect.module_functions('api_', module=m):
            raise AssertionError(f'module={m.__name__} has old interface')
        pkdlog('module={} does not have API class; no apis', m)
        # some modules (ex: sirepo.auth.basic) don't have any APIs
        return
    c = m.API
    for n, o in inspect.getmembers(c):
        if _is_api_func(cls=c, name=n, obj=o):
            assert not n in _api_funcs, \
                'function is duplicate: func={} module={}'.format(n, m.__name__)
            _api_funcs[n] = _Route(func=o, cls=c, func_name=n)


def uri_for_api(api_name, params=None, external=True):
    """Generate uri for api method

    Args:
        api_name (str): full name of api
        params (PKDict): paramters to pass to uri
        external (bool): if True, make the uri absolute [True]
    Returns:
        str: formmatted external URI
    """
    if params is None:
        params = PKDict()
    r = _api_to_route[api_name]
    res = (flask.url_for('_dispatch_empty', _external=external) + r.base_uri).rstrip('/')
    for p in r.params:
        if p.name in params:
            v = params[p.name]
            if not v is None and len(v) > 0:
                if not (p.is_path_info and v.startswith('/')):
                    res += '/'
                res += v
                continue
        assert p.is_optional, \
            'missing parameter={} for api={}'.format(p.name, api_name)
    return res or '/'


class _Route(PKDict):
    """ Holds all route information for an API.

    Keys:
        base_uri (str): first part of URI (ex: 'adjust-time')
        cls (class): The class in the API's module that contains the API function.
        decl_uri (str): full URI that's in schema (ex: '/adjust-time/?<days>')
        func (function): object that has api_perm attributes. should not be called as a function
        func_name (str): method name in cls that implements the route (ex: 'api_admJobs').
        name (str): API route name
        params (list): parameters for URI
    """
    pass

class _URIParams(PKDict):
    """ Holds parameters for URI.

    Keys:
        is_optional (bool): is parameter optional
        is_path_info (bool): is parameter path info
        name (str): parameter name
    """
    pass


def _check_api_call(route_or_name):
    """Check if API is callable by current user (proper credentials)

    Args:
        route_or_name (function or str): API to check
    """
    f = route_or_name if isinstance(route_or_name, _Route) \
        else _api_to_route[route_or_name]
    sirepo.api_auth.check_api_call(f.func)
    return f


def _dispatch(path):
    """Called by Flask and routes the base_uri with parameters

    Args:
        path (str): what to route

    Returns:
        Flask.response
    """
    import sirepo.auth

    r = sirepo.request.Base()
    with sirepo.auth.process_request(r):
        try:
            if path is None:
                return call_api(_default_route, PKDict(path_info=None))
            # werkzeug doesn't convert '+' to ' '
            parts = re.sub(r'\+', ' ', path).split('/')
            try:
                route = _uri_to_route[parts[0]]
                parts.pop(0)
            except KeyError:
                # sim_types (applications)
                route = _default_route
            kwargs = PKDict()
            for p in route.params:
                if not parts:
                    if not p.is_optional:
                        raise sirepo.util.raise_not_found('{}: uri missing parameter ({})', path, p.name)
                    break
                if p.is_path_info:
                    kwargs[p.name] = '/'.join(parts)
                    parts = None
                    break
                kwargs[p.name] = parts.pop(0)
            if parts:
                raise sirepo.util.raise_not_found('{}: unknown parameters in uri ({})', parts, path)
            return call_api(route, kwargs)
        except Exception as e:
            pkdlog('exception={} path={} stack={}', e, path, pkdexc())
            raise


def _dispatch_empty():
    """Hook for '/' route"""
    return _dispatch(None)


def _init_uris(app, simulation_db, sim_types):
    global _default_route, srunit_uri, _api_to_route, _uri_to_route

    assert not _default_route, \
        '_init_uris called twice'
    _uri_to_route = PKDict()
    _api_to_route = PKDict()
    for k, v in simulation_db.SCHEMA_COMMON.route.items():
        r = _Route(_split_uri(v))
        try:
            r.update(_api_funcs[_FUNC_PREFIX + k])
        except KeyError:
            pkdc('not adding api, because module not registered: uri={}', v)
            continue
        sirepo.api_auth.assert_api_def(r.func)
        r.decl_uri = v
        r.name = k
        assert not r.base_uri in _uri_to_route, \
            '{}: duplicate end point; other={}'.format(v, _uri_to_route[r.base_uri])
        _uri_to_route[r.base_uri] = r
        _api_to_route[k] = r
        if r.base_uri == '':
            _default_route = r
        if 'srunit' in v:
            srunit_uri = v
    assert _default_route, \
        'missing default route'
    _validate_root_redirect_uris(_uri_to_route, simulation_db)
    app.add_url_rule('/<path:path>', '_dispatch', _dispatch, methods=('GET', 'POST'))
    app.add_url_rule('/', '_dispatch_empty', _dispatch_empty, methods=('GET', 'POST'))


def _register_sim_api_modules():
    for _, n, ispkg in pkgutil.iter_modules(
            [os.path.dirname(sirepo.sim_api.__file__)],
    ):
        if ispkg:
            continue
        if not sirepo.template.is_sim_type(n):
            pkdc(f'not adding apis for unknown sim_type={n}')
            continue
        register_api_module(importlib.import_module(f'sirepo.sim_api.{n}'))


@contextlib.contextmanager
def _set_api_attr(route_or_name):
    a = sirepo.srcontext.get(_API_ATTR)
    try:
        sirepo.srcontext.set(_API_ATTR, route_or_name)
        yield
    finally:
        sirepo.srcontext.set(_API_ATTR, a)


def _split_uri(uri):
    """Parse the URL for parameters

    Args:
        uri (str): full path with parameter args in flask format

    Returns:
        Dict: with base_uri, func, params, etc.
    """
    parts = uri.split('/')
    assert '' == parts.pop(0)
    params = []
    res = PKDict(params=params)
    in_optional = None
    in_path_info = None
    first = None
    for p in parts:
        assert not in_path_info, \
            'path_info parameter={} must be last: next={}'.format(rp.name, p)
        m = re.search(f"^{sirepo.uri.PARAM_RE.format('(.+?)')}$", p)
        if not m:
            assert first is None, \
                'too many non-parameter components of uri={}'.format(uri)
            first = p
            continue
        rp = _URIParams()
        params.append(rp)
        rp.is_optional = bool(m.group(1))
        if rp.is_optional:
            rp.is_path_info = m.group(1) == sirepo.uri.PATH_INFO_CHAR
            in_path_info = rp.is_path_info
        else:
            rp.is_path_info = False
        rp.name = m.group(2)
        if rp.is_optional:
            in_optional = True
        else:
            assert not in_optional, \
                '{}: optional parameter ({}) followed by non-optional'.format(
                    uri,
                    rp.name,
                )
    res.base_uri = first or ''
    return res


def _validate_root_redirect_uris(uri_to_route, simulation_db):
    from sirepo import feature_config

    u = set(uri_to_route.keys())
    t = feature_config.cfg().sim_types
    r = set(simulation_db.SCHEMA_COMMON.rootRedirectUri.keys())
    i = u & r | u & t | r & t
    assert not i, f'rootRedirectUri, sim_types, and routes have overlapping uris={i}'
    for x in r:
        assert re.search(r'^[a-z]+$', x), \
            f'rootRedirectUri={x} must consist of letters only'<|MERGE_RESOLUTION|>--- conflicted
+++ resolved
@@ -156,14 +156,9 @@
         simulation_db=simulation_db,
         uri_router=pkinspect.this_module(),
     )
-<<<<<<< HEAD
-    sirepo.request.init(
-        flask=flask,
-=======
     sirepo.api.init(
         http_reply=sirepo.http_reply,
         http_request=sirepo.http_request,
->>>>>>> 3e52dcf4
         uri_router=pkinspect.this_module(),
     )
 
