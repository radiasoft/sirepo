--- conflicted
+++ resolved
@@ -581,22 +581,11 @@
         else:
             pkdlog('{}: error reading output: {}', fn, err)
     if err:
-<<<<<<< HEAD
         res = PKDict(state=sirepo.job.ERROR, error=err)
     elif not res or 'state' not in res:
         # Old simulation or other error, just say is canceled so restarts
-        res = pkcollections.Dict(state=sirepo.job.CANCELED)
+        res = PKDict(state=sirepo.job.CANCELED)
     return res
-=======
-        return None, err
-    if not res:
-        res = PKDict()
-    if 'state' not in res:
-        # Old simulation or other error, just say is canceled so restarts
-        res = PKDict(state='canceled')
-    return res, None
->>>>>>> a7ca0607
-
 
 def read_simulation_json(sim_type, *args, **kwargs):
     """Calls `open_json_file` and fixes up data, possibly saving
