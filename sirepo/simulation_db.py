# -*- coding: utf-8 -*-
u"""Simulation database

:copyright: Copyright (c) 2015 RadiaSoft LLC.  All Rights Reserved.
:license: http://www.apache.org/licenses/LICENSE-2.0.html
"""
from __future__ import absolute_import, division, print_function
from pykern import pkcollections
from pykern import pkconfig
from pykern import pkinspect
from pykern import pkio
from pykern import pkresource
from pykern.pkdebug import pkdc, pkdexc, pkdlog, pkdp
from sirepo import cookie
from sirepo import feature_config
from sirepo import util
from sirepo.template import template_common
import copy
import datetime
import errno
import glob
import json
import numconv
import os
import os.path
import py
import random
import re
import sirepo.template
import threading
import time
import werkzeug.exceptions

#: Json files
JSON_SUFFIX = '.json'

#: Schema common values, e.g. version
SCHEMA_COMMON = None

#: Simulation file name is globally unique to avoid collisions with simulation output
SIMULATION_DATA_FILE = 'sirepo-data' + JSON_SUFFIX

#: Where server files and static files are found
STATIC_FOLDER = py.path.local(pkresource.filename('static'))

#: Verify ID
_IS_PARALLEL_RE = re.compile('animation', re.IGNORECASE)

#: How to find examples in resources
_EXAMPLE_DIR = 'examples'

#: Valid characters in ID
_ID_CHARS = numconv.BASE62

#: length of ID
_ID_LEN = 8

#: Relative regexp from ID_Name
_ID_PARTIAL_RE_STR = '[{}]{{{}}}'.format(_ID_CHARS, _ID_LEN)

#: Verify ID
_ID_RE = re.compile('^{}$'.format(_ID_PARTIAL_RE_STR))

#: where users live under db_dir
_LIB_DIR = 'lib'

#: Properties of files loaded by html or javascript (see _init)
LOADED_FILE_PROPS = []

#: lib relative to sim_dir
_REL_LIB_DIR = '../' + _LIB_DIR

#: Older than any other version
_OLDEST_VERSION = '20140101.000001'

#: Matches cancelation errors in run_log: KeyboardInterrupt probably only happens in dev
_RUN_LOG_CANCEL_RE = re.compile(r'^KeyboardInterrupt$', flags=re.MULTILINE)

#: Cache of schemas keyed by app name
_SCHEMA_CACHE = {}

#: Status file name
_STATUS_FILE = 'status'

#: created under dir
_TMP_DIR = 'tmp'

#: where users live under db_dir
_USER_ROOT_DIR = 'user'

#: Flask app (init() must be called to set this)
_app = None

#: Use to assert _serial_new result. Not perfect but good enough to avoid common problems
_serial_prev = 0

#: Locking for global operations like serial, user moves, etc.
_global_lock = threading.RLock()

#: configuration
cfg = None


class CopyRedirect(Exception):
    def __init__(self, resp):
        super(CopyRedirect, self).__init__()
        self.sr_response = resp


def app_version():
    """Force the version to be dynamic if running in dev channel

    Returns:
        str: chronological version
    """
    if pkconfig.channel_in('dev'):
        return datetime.datetime.utcnow().strftime('%Y%m%d.%H%M%S')
    return SCHEMA_COMMON.version


def celery_queue(data):
    """Which queue to execute simulation in

    Args:
        data (dict): simulation parameters

    Returns:
        str: celery queue name
    """
    from sirepo import celery_tasks
    return celery_tasks.queue_name(is_parallel(data))


def default_data(sim_type):
    """New simulation base data

    Args:
        sim_type (str): simulation type

    Returns:
        dict: simulation data
    """
    return open_json_file(
        sim_type,
        path=template_common.resource_dir(sim_type).join(
            'default-data{}'.format(JSON_SUFFIX),
        ),
    )


def delete_simulation(simulation_type, sid):
    """Deletes the simulation's directory.
    """
    pkio.unchecked_remove(simulation_dir(simulation_type, sid))


def examples(app):
    files = pkio.walk_tree(
        template_common.resource_dir(app).join(_EXAMPLE_DIR),
        re.escape(JSON_SUFFIX) + '$',
    )
    #TODO(robnagler) Need to update examples statically before build
    # and assert on build
    # example data is not fixed-up to avoid performance problems when searching examples by name
    # fixup occurs during save_new_example()
    return [open_json_file(app, path=str(f), fixup=False) for f in files]


def find_global_simulation(sim_type, sid, checked=False):
    paths = pkio.sorted_glob(user_dir_name().join('*', sim_type, sid))
    if len(paths) == 1:
        return str(paths[0])
    if len(paths) == 0:
        if checked:
            util.raise_not_found(
                '{}/{}: global simulation not found',
                sim_type,
                sid,
            )
        return None
    util.raise_not_found(
        '{}: more than one path found for simulation={}/{}',
        paths,
        sim_type,
        sid,
    )


def fixup_old_data(data, force=False):
    """Upgrade data to latest schema and updates version.

    Args:
        data (dict): to be updated (destructively)
        force (bool): force validation

    Returns:
        dict: upgraded `data`
        bool: True if data changed
    """
    try:
        if not force and 'version' in data and data.version == SCHEMA_COMMON.version:
            return data, False
        try:
            data.fixup_old_version = data.version
        except AttributeError:
            data.fixup_old_version = _OLDEST_VERSION
<<<<<<< HEAD
        data.version = SCHEMA_COMMON['version']
        if 'simulationType' not in data:
            if 'sourceIntensityReport' in data['models']:
                data['simulationType'] = 'srw'
            elif 'fieldAnimation' in data['models']:
                data['simulationType'] = 'warppba'
            elif 'bunchSource' in data['models']:
                data['simulationType'] = 'elegant'
            else:
                pkdlog('simulationType: not found; data={}', data)
                raise AssertionError('must have simulationType')
        elif data['simulationType'] == 'warp':
            data['simulationType'] = 'warppba'
        elif data['simulationType'] == 'fete':
            data['simulationType'] = 'warpvnd'
        if 'simulationSerial' not in data['models']['simulation']:
            data['models']['simulation']['simulationSerial'] = 0
        sirepo.template.import_module(data['simulationType']).fixup_old_data(data)
=======
        data.version = SCHEMA_COMMON.version
        if 'simulationType' not in data:
            if 'sourceIntensityReport' in data.models:
                data.simulationType = 'srw'
            elif 'fieldAnimation' in data.models:
                data.simulationType = 'warppba'
            elif 'bunchSource' in data.models:
                data.simulationType = 'elegant'
            else:
                pkdlog('simulationType: not found; data={}', data)
                raise AssertionError('must have simulationType')
        elif data.simulationType == 'warp':
            data.simulationType = 'warppba'
        elif data.simulationType == 'fete':
            data.simulationType = 'warpvnd'
        if 'simulationSerial' not in data.models.simulation:
            data.models.simulation.simulationSerial = 0
        sirepo.template.import_module(data.simulationType).fixup_old_data(data)
>>>>>>> 6a3beb85
        pkcollections.unchecked_del(data.models, 'simulationStatus')
        pkcollections.unchecked_del(data, 'fixup_old_version')
        return data, True
    except Exception as e:
        pkdlog('{}: error: {}', data, pkdexc())
        raise


def get_schema(sim_type):
    if sim_type in _SCHEMA_CACHE:
        return _SCHEMA_CACHE[sim_type]
    schema = read_json(
        STATIC_FOLDER.join('json/{}-schema'.format(sim_type)))

    pkcollections.mapping_merge(schema, SCHEMA_COMMON)
    pkcollections.mapping_merge(
        schema,
        {'feature_config': feature_config.for_sim_type(sim_type)},
    )
    schema.simulationType = sim_type
    _SCHEMA_CACHE[sim_type] = schema

    #TODO(mvk): improve merging common and local schema
<<<<<<< HEAD
    _merge_dicts(schema.common.dynamicFiles, schema.dynamicFiles, depth=-1, merge_style='merge')
=======
    _merge_dicts(schema.common.dynamicFiles, schema.dynamicFiles)
>>>>>>> 6a3beb85
    schema.dynamicModules = _file_list_in_schema(schema.dynamicFiles, 'js')

    if 'appModes' not in schema:
        schema.appModes = pkcollections.Dict()
<<<<<<< HEAD
    _merge_dicts(schema.common.localRoutes, schema.localRoutes, depth=2)
    _merge_dicts(schema.common.appModes, schema.appModes)
    _merge_dicts(schema.common.model, schema.model, depth=2)
    _merge_dicts(schema.common.enum, schema.enum)
    common_views = schema.common.view
    app_views = schema.view

    _merge_dicts(common_views, app_views)
    for view_Name in common_views:
        if 'title' not in app_views[view_Name] and 'title' in common_views[view_Name]:
            app_views[view_Name].title = common_views[view_Name].title
        if 'basic' not in app_views[view_Name] and 'basic' in common_views[view_Name]:
            for basic_field in common_views[view_Name].basic:
                if basic_field not in app_views[view_Name].basic:
                    app_views[view_Name].basic[basic_field] = basic_field
        if 'advanced' in common_views[view_Name]:
            for advanced_field in common_views[view_Name].advanced:
                # ignore arrays
                if isinstance(advanced_field, basestring) and advanced_field not in app_views[view_Name].advanced:
                    app_views[view_Name].advanced.append(advanced_field)
=======
    for item in ['localRoutes', 'appModes', 'model', 'enum', 'view']:
        _merge_dicts(schema.common[item], schema[item])
>>>>>>> 6a3beb85
    _validate_schema(schema)
    return schema


def init_by_server(app):
    """Avoid circular import by explicit call from `sirepo.server`.

    Args:
        app (Flask): flask instance
    """
    global _app
    _app = app


def is_parallel(data):
    """Is this report a parallel (long) simulation?

    Args:
        data (dict): report and models

    Returns:
        bool: True if parallel job
    """
    return bool(_IS_PARALLEL_RE.search(_report_name(data)))


def generate_json(data, pretty=False):
    """Convert data to JSON to be send back to client

    Use only for responses. Use `:func:write_json` to save.
    Args:
        data (dict): what to format
        pretty (bool): pretty print [False]
    Returns:
        str: formatted data
    """
    if pretty:
        return json.dumps(data, indent=4, separators=(',', ': '), sort_keys=True, allow_nan=False)
    return json.dumps(data, allow_nan=False)


def hack_nfs_write_status(status, run_dir):
    """Verify status file exists before writing.

    NFS doesn't propagate files immediately so there
    is a race condition when the celery worker starts.
    This file handles this case.

    Args:
        status (str): pending, running, completed, canceled
        run_dir (py.path): where to write the file
    """
    fn = run_dir.join(_STATUS_FILE)
    for i in range(cfg.nfs_tries):
        if fn.check(file=True):
            break
        time.sleep(cfg.nfs_sleep)
    # Try once always
    pkio.write_text(fn, status)


def iterate_simulation_datafiles(simulation_type, op, search=None):
    res = []
    sim_dir = simulation_dir(simulation_type)
    for path in glob.glob(
        str(sim_dir.join('*', SIMULATION_DATA_FILE)),
    ):
        path = py.path.local(path)
        try:
            data = open_json_file(simulation_type, path, fixup=False)
            data, changed = fixup_old_data(data)
            # save changes to avoid re-applying fixups on each iteration
            if changed:
                #TODO(pjm): validate_name may causes infinite recursion, need better fixup of list prior to iteration
                save_simulation_json(data, do_validate=False)
            if search and not _search_data(data, search):
                continue
            op(res, path, data)
        except ValueError as e:
            pkdlog('{}: error: {}', path, e)
    return res


def job_id(data):
    """A Job is a simulation and report name.

    A jid is words and dashes.

    Args:
        data (dict): extract sid and report
    Returns:
        str: unique name
    """
    return '{}-{}-{}'.format(
        cookie.get_user(),
        data.simulationId,
        data.report,
    )


def json_filename(filename, run_dir=None):
    """Append JSON_SUFFIX if necessary and convert to str

    Args:
        filename (py.path or str): to convert
        run_dir (py.path): which directory to joing
    Returns:
        py.path: filename.json
    """
    filename = str(filename)
    if not filename.endswith(JSON_SUFFIX):
        filename += JSON_SUFFIX
    if run_dir and not os.path.isabs(filename):
        filename = run_dir.join(filename)
    return py.path.local(filename)


def json_load(*args, **kwargs):
    #TODO(robnagler) see https://github.com/radiasoft/sirepo/issues/379
    # Should work to use pkcollections.Dict
    #kwargs['object_pairs_hook'] = dict
    return pkcollections.json_load_any(*args, **kwargs)


def lib_dir_from_sim_dir(sim_dir):
    """Path to lib dir from simulation dir

    Args:
        sim_dir (py.path): simulation dir

    Return:
        py.path: directory name
    """
    return sim_dir.join(_REL_LIB_DIR)


def move_user_simulations(to_uid):
    """Moves all non-example simulations for the current session into the target user's dir.
    """
    from_uid = cookie.get_user()
    with _global_lock:
        for path in glob.glob(
                str(user_dir_name(from_uid).join('*', '*', SIMULATION_DATA_FILE)),
        ):
            data = read_json(path)
            sim = data['models']['simulation']
            if 'isExample' in sim and sim['isExample']:
                continue
            dir_path = os.path.dirname(path)
            new_dir_path = dir_path.replace(from_uid, to_uid)
            pkdlog('{} -> {}', dir_path, new_dir_path)
            pkio.mkdir_parent(new_dir_path)
            os.rename(dir_path, new_dir_path)


def open_json_file(sim_type, path=None, sid=None, fixup=True):
    """Read a db file and return result

    Args:
        sim_type (str): simulation type (app)
        path (py.path.local): where to read the file
        sid (str): simulation id

    Returns:
        dict: data

    Raises:
        CopyRedirect: if the simulation is in another user's
    """
    if not path:
        path = sim_data_file(sim_type, sid)
    if not os.path.isfile(str(path)):
        global_sid = None
        if sid:
            #TODO(robnagler) workflow should be in server.py,
            # because only valid in one case, not e.g. for opening examples
            # which are not found.
            user_copy_sid = _find_user_simulation_copy(sim_type, sid)
            if find_global_simulation(sim_type, sid):
                global_sid = sid
        if global_sid:
            raise CopyRedirect({
                'redirect': {
                    'simulationId': global_sid,
                    'userCopySimulationId': user_copy_sid,
                },
            })
        util.raise_not_found(
            '{}/{}: global simulation not found',
            sim_type,
            sid,
        )
    data = None
    try:
        with open(str(path)) as f:
            data = json_load(f)
            # ensure the simulationId matches the path
            if sid:
                data['models']['simulation']['simulationId'] = _sid_from_path(path)
    except Exception as e:
        pkdlog('{}: error: {}', path, pkdexc())
        raise
    return fixup_old_data(data)[0] if fixup else data


def parse_sid(data):
    """Extract id from data

    Args:
        data (dict): models or request

    Returns:
        str: simulationId from data
    """
    try:
        return str(data['simulationId'])
    except KeyError:
        return str(data['models']['simulation']['simulationId'])


def parse_sim_ser(data):
    """Extract simulationStatus from data

    Args:
        data (dict): models or request

    Returns:
        int: simulationSerial
    """
    try:
        return int(data['simulationSerial'])
    except KeyError:
        try:
            return int(data['models']['simulation']['simulationSerial'])
        except KeyError:
            return None


def poll_seconds(data):
    """Client poll period for simulation status

    TODO(robnagler) needs to be encapsulated

    Args:
        data (dict): must container report name
    Returns:
        int: number of seconds to poll
    """
    return 2 if is_parallel(data) else 1


def prepare_simulation(data):
    """Create and install files, update parameters, and generate command.

    Copies files into the simulation directory (``run_dir``).
    Updates the parameters in ``data`` and save.
    Generate the pkcli command to pass to task runner.

    Args:
        data (dict): report and model parameters
    Returns:
        list, py.path: pkcli command, simulation directory
    """
    run_dir = simulation_run_dir(data, remove_dir=True)
    #TODO(robnagler) create a lock_dir -- what node/pid/thread to use?
    #   probably can only do with celery.
    pkio.mkdir_parent(run_dir)
    write_status('pending', run_dir)
    sim_type = data['simulationType']
    sid = parse_sid(data)
    template = sirepo.template.import_module(data)
    template_common.copy_lib_files(data, None, run_dir)

    write_json(run_dir.join(template_common.INPUT_BASE_NAME), data)
    #TODO(robnagler) encapsulate in template
    is_p = is_parallel(data)
    template.write_parameters(
        data,
        run_dir=run_dir,
        is_parallel=is_p,
    )
    cmd = [
        pkinspect.root_package(template),
        pkinspect.module_basename(template),
        'run-background' if is_p else 'run',
        str(run_dir),
    ]
    return cmd, run_dir


def process_simulation_list(res, path, data):
    sim = data['models']['simulation']
    res.append({
        'simulationId': _sid_from_path(path),
        'name': sim['name'],
        'folder': sim['folder'],
        'last_modified': datetime.datetime.fromtimestamp(
            os.path.getmtime(str(path))
        ).strftime('%Y-%m-%d %H:%M'),
        'isExample': sim['isExample'] if 'isExample' in sim else False,
        'simulation': sim,
    })


def read_json(filename):
    """Read data from json file

    Args:
        filename (py.path or str): will append JSON_SUFFIX if necessary

    Returns:
        object: json converted to python
    """
    with open(str(json_filename(filename))) as f:
        return json_load(f)


def read_result(run_dir):
    """Read result data file from simulation

    Args:
        run_dir (py.path): where to find output

    Returns:
        dict: result or describes error
    """
    fn = json_filename(template_common.OUTPUT_BASE_NAME, run_dir)
    res = None
    err = None
    try:
        res = read_json(fn)
    except Exception as e:
        pkdc('{}: exception={}', fn, e)
        err = pkdexc()
        if pkio.exception_is_not_found(e):
            #TODO(robnagler) change POSIT matches _SUBPROCESS_ERROR_RE
            err = 'ERROR: Terminated unexpectedly'
            # Not found so return run.log as err
            rl = run_dir.join(template_common.RUN_LOG)
            try:
                e = pkio.read_text(rl)
                if _RUN_LOG_CANCEL_RE.search(e):
                    err = None
                elif e:
                    err = e
            except Exception as e:
                if not pkio.exception_is_not_found(e):
                    pkdlog('{}: error reading log: {}', rl, pkdexc())
        else:
            pkdlog('{}: error reading output: {}', fn, err)
    if err:
        return None, err
    if not res:
        res = {}
    if 'state' not in res:
        # Old simulation or other error, just say is canceled so restarts
        res = {'state': 'canceled'}
    return res, None


def read_simulation_json(sim_type, *args, **kwargs):
    """Calls `open_json_file` and fixes up data, possibly saving

    Args:
        sim_type (str): simulation type

    Returns:
        data (dict): simulation data
    """
    data = open_json_file(sim_type, fixup=False, *args, **kwargs)
    new, changed = fixup_old_data(data)
    if changed:
        return save_simulation_json(new)
    return data


def read_status(run_dir):
    """Read status from simulation dir

    Args:
        run_dir (py.path): where to read
    """
    try:
        return pkio.read_text(run_dir.join(_STATUS_FILE))
    except IOError as e:
        if pkio.exception_is_not_found(e):
            # simulation may never have been run
            return 'stopped'
        return 'error'


def report_info(data):
    """Read the run_dir and return cached_data.

    Only a hit if the models between data and cache match exactly. Otherwise,
    return cached data if it's there and valid.

    Args:
        data (dict): parameters identifying run_dir and models or reportParametersHash

    Returns:
        Dict: report parameters and hashes
    """
    # Sets data['reportParametersHash']
    rep = pkcollections.Dict(
        cache_hit=False,
        cached_data=None,
        cached_hash=None,
        job_id=job_id(data),
        model_name=data['report'],
        parameters_changed=False,
        run_dir=simulation_run_dir(data),
    )
    rep.input_file = json_filename(template_common.INPUT_BASE_NAME, rep.run_dir)
    rep.job_status = read_status(rep.run_dir)
    rep.req_hash = template_common.report_parameters_hash(data)
    if not rep.run_dir.check():
        return rep
    #TODO(robnagler) Lock
    try:
        cd = read_json(rep.input_file)
        rep.cached_hash = template_common.report_parameters_hash(cd)
        rep.cached_data = cd
        if rep.req_hash == rep.cached_hash:
            rep.cache_hit = True
            return rep
        rep.parameters_changed = True
    except IOError as e:
        pkdlog('{}: ignore IOError: {} errno={}', rep.run_dir, e, e.errno)
    except Exception as e:
        pkdlog('{}: ignore other error: {}', rep.run_dir, e)
        # No idea if cache is valid or not so throw away
    return rep


def save_new_example(data):
    data.models.simulation.isExample = True
    return save_new_simulation(fixup_old_data(data)[0], do_validate=False)


def save_new_simulation(data, do_validate=True):
    d = simulation_dir(data.simulationType)
    sid = _random_id(d, data.simulationType).id
    data.models.simulation.simulationId = sid
    return save_simulation_json(data, do_validate=do_validate)


def save_simulation_json(data, do_validate=True):
    """Prepare data and save to json db

    Args:
        data (dict): what to write (contains simulationId)
    """
    try:
        # Never save this
        #TODO(robnagler) have "_private" fields that don't get saved
        del data['simulationStatus']
    except:
        pass
    data = fixup_old_data(data)[0]
    s = data.models.simulation
    fn = sim_data_file(data.simulationType, s.simulationId)
    with _global_lock:
        need_validate = True
        try:
            # OPTIMIZATION: If folder/name same, avoid reading entire folder
            on_disk = read_json(fn).models.simulation
            need_validate = not (
                on_disk.folder == s.folder and on_disk.name == s.name
            )
        except Exception:
            pass
        if need_validate and do_validate:
            _validate_name(data)
            _validate_fields(data)
        s.simulationSerial = _serial_new()
        write_json(fn, data)
    return data


def sim_data_file(sim_type, sim_id):
    """Simulation data file name

    Args:
        sim_type (str): simulation type
        sim_id (str): simulation id

    Returns:
        py.path.local: simulation path
    """
    return simulation_dir(sim_type, sim_id).join(SIMULATION_DATA_FILE)


def simulation_dir(simulation_type, sid=None):
    """Generates simulation directory from sid and simulation_type

    Args:
        simulation_type (str): srw, warppba, ...
        sid (str): simulation id (optional)
    """
    d = _user_dir().join(sirepo.template.assert_sim_type(simulation_type))
    if not sid:
        return d
    if not _ID_RE.search(sid):
        raise RuntimeError('{}: invalid simulation id'.format(sid))
    return d.join(sid)


def simulation_lib_dir(simulation_type):
    """String name for user library dir

    Args:
        simulation_type: which app is this for

    Return:
        py.path: directory name
    """
    return simulation_dir(simulation_type).join(_LIB_DIR)


def simulation_run_dir(data, remove_dir=False):
    """Where to run the simulation

    Args:
        data (dict): contains simulationType and simulationId
        remove_dir (bool): remove the directory [False]

    Returns:
        py.path: directory to run
    """
    d = simulation_dir(data['simulationType'], parse_sid(data)).join(_report_name(data))
    if remove_dir:
        pkio.unchecked_remove(d)
    return d


def static_css():
    return _file_list_in_schema(SCHEMA_COMMON.common.staticFiles, 'css')


def static_modules():
    return _file_list_in_schema(SCHEMA_COMMON.common.staticFiles, 'js')


def static_file_path(file_dir, file_name):
    """Absolute path to a static file
    For requesting static files (hence a public interface)

    Args:
        file_dir (str): directory in package_data/static
        file_name (str): name of the file

    Returns:
        py.path: absolute path of the file
    """
    return STATIC_FOLDER.join(file_dir).join(file_name)


def tmp_dir():
    """Generates new, temporary directory

    Returns:
        py.path: directory to use for temporary work
    """
    d = _random_id(_user_dir().join(_TMP_DIR))['path']
    pkio.unchecked_remove(d)
    return pkio.mkdir_parent(d)


def uid_from_dir_name(dir_name):
    """Extra user id from user_dir_name

    Args:
        dir_name (py.path): must be top level user dir or sim_dir

    Return:
        str: user id
    """
    r = re.compile(
        r'^{}/({})(?:$|/)'.format(
            re.escape(str(user_dir_name())),
            _ID_PARTIAL_RE_STR,
        ),
    )
    m = r.search(str(dir_name))
    assert m, \
        '{}: invalid user or sim dir; did not match re={}'.format(
            dir_name,
            r.pattern,
        )
    return m.group(1)


def user_dir_name(uid=None):
    """String name for user name

    Args:
        uid (str): properly formated user name (optional)
    Return:
        py.path: directory name
    """
    d = _app.sirepo_db_dir.join(_USER_ROOT_DIR)
    if not uid:
        return d
    return d.join(uid)


def validate_serial(req_data):
    """Verify serial in data validates

    Args:
        req_data (dict): request with serial and possibly models

    Returns:
        object: None if all ok, or json response (bad)
    """
    with _global_lock:
        sim_type = sirepo.template.assert_sim_type(req_data['simulationType'])
        sid = parse_sid(req_data)
        req_ser = req_data['models']['simulation']['simulationSerial']
        curr = read_simulation_json(sim_type, sid=sid)
        curr_ser = curr['models']['simulation']['simulationSerial']
        if not req_ser is None:
            if req_ser == curr_ser:
                return None
            status = 'newer' if req_ser > curr_ser else 'older'
            pkdlog(
                '{}: incoming serial {} than stored serial={} sid={}, resetting client',
                req_ser,
                status,
                curr_ser,
                sid,
            )
        return curr


def verify_app_directory(simulation_type):
    """Ensure the app directory is present. If not, create it and add example files.
    """
    d = simulation_dir(simulation_type)
    if d.exists():
        return
    _create_example_and_lib_files(simulation_type)


def write_json(filename, data):
    """Write data as json to filename

    Args:
        filename (py.path or str): will append JSON_SUFFIX if necessary
    """
    with open(str(json_filename(filename)), 'w') as f:
        f.write(generate_json(data, pretty=True))


def write_result(result, run_dir=None):
    """Write simulation result to standard output.

    Args:
        result (dict): will set state to completed
        run_dir (py.path): Defaults to current dir
    """
    if not run_dir:
        run_dir = py.path.local()
    fn = json_filename(template_common.OUTPUT_BASE_NAME, run_dir)
    if fn.exists():
        # Don't overwrite first written file, because first write is
        # closest to the reason is stopped (e.g. canceled)
        return
    result.setdefault('state', 'completed')
    write_json(fn, result)
    write_status(result['state'], run_dir)
    input_file = json_filename(template_common.INPUT_BASE_NAME, run_dir)
    if input_file.exists():
        template = sirepo.template.import_module(read_json(input_file))
        if hasattr(template, 'clean_run_dir'):
            template.clean_run_dir(run_dir)


def write_status(status, run_dir):
    """Write status to simulation

    Args:
        status (str): pending, running, completed, canceled
        run_dir (py.path): where to write the file
    """
    pkio.write_text(run_dir.join(_STATUS_FILE), status)


def _create_example_and_lib_files(simulation_type):
    d = simulation_dir(simulation_type)
    pkio.mkdir_parent(d)
    for s in examples(simulation_type):
        save_new_example(s)
    d = simulation_lib_dir(simulation_type)
    pkio.mkdir_parent(d)
    template = sirepo.template.import_module(simulation_type)
    if hasattr(template, 'resource_files'):
        for f in template.resource_files():
            #TODO(pjm): symlink has problems in containers
            # d.join(f.basename).mksymlinkto(f)
            f.copy(d)


def _file_list_in_schema(schema, file_type):
    """Relative paths of local and external files of the given load and file type listed in the schema
    The order matters for javascript files

    Args:
        schema (pkcollections.Dict): schema (or portion thereof) to inspect
        type (str): type of the file (css, js, etc.)

    Returns:
<<<<<<< HEAD
        [str]: combined list of local and external file paths
=======
        str: combined list of local and external file paths
>>>>>>> 6a3beb85
    """
    paths = []
    for lf_prop in LOADED_FILE_PROPS:
        paths.extend(
            map(lambda file_name:
                _pkg_relative_path_static(file_type + '/' + lf_prop.dir, file_name),
                schema[lf_prop.source][file_type])
        )
    return paths


def _find_user_simulation_copy(simulation_type, sid):
    rows = iterate_simulation_datafiles(simulation_type, process_simulation_list, {
        'simulation.outOfSessionSimulationId': sid,
    })
    if len(rows):
        return rows[0]['simulationId']
    return None


def _init():
    global SCHEMA_COMMON, cfg
    with open(str(STATIC_FOLDER.join('json/schema-common{}'.format(JSON_SUFFIX)))) as f:
        SCHEMA_COMMON = json_load(f)
    cfg = pkconfig.init(
        nfs_tries=(10, int, 'How many times to poll in hack_nfs_write_status'),
        nfs_sleep=(0.5, float, 'Seconds sleep per hack_nfs_write_status poll'),
    )
    props = pkcollections.Dict()
<<<<<<< HEAD
    props.source = 'external'
    props.dir = 'ext'
    LOADED_FILE_PROPS.append(props)
    props = pkcollections.Dict()
    props.source = 'local'
=======
    props.source = 'externalLibs'
    props.dir = 'ext'
    LOADED_FILE_PROPS.append(props)
    props = pkcollections.Dict()
    props.source = 'sirepoLibs'
>>>>>>> 6a3beb85
    props.dir = ''
    LOADED_FILE_PROPS.append(props)


<<<<<<< HEAD
def _merge_dicts(base, derived, depth=1, merge_style=None):
    """Copy the items in the base dictionary into the derived dictionary, to the specified depth
    Items with the same name are not replaced
=======
def _merge_dicts(base, derived, depth=-1):
    """Copy the items in the base dictionary into the derived dictionary, to the specified depth
>>>>>>> 6a3beb85

    Args:
        base (dict): source
        derived (dict): receiver
        depth (int): how deep to recurse:
            >= 0:  <depth> levels
            < 0:   all the way
<<<<<<< HEAD
        merge_style (str): pass 'merge' to add elements of array in <base> to matching array in <derived>
=======
        merge_style (str): pass 'merge' to add elements of an array in <base> to the matching array in <derived>
            Otherwise the derived array remains as it is
>>>>>>> 6a3beb85
    """
    if depth == 0:
        return
    for key in base:
        # Items with the same name are not replaced
        if key not in derived:
            derived[key] = base[key]
<<<<<<< HEAD
        elif merge_style == 'merge':
            try:
                derived[key].extend(base[key])
            except AttributeError:
                # The value was not an array
                pass
        d = depth - 1 if depth > 0 else depth
        try:
            _merge_dicts(base[key], derived[key], d, merge_style)
=======
        else:
            try:
                derived[key].extend(x for x in base[key] if x not in derived[key])
            except AttributeError:
                # The value was not an array
                pass
        try:
            _merge_dicts(base[key], derived[key], depth - 1 if depth > 0 else depth)
>>>>>>> 6a3beb85
        except TypeError:
            # The value in question is not itself a dict, move on
            pass


def _pkg_relative_path_static(file_dir, file_name):
    """Path to a file under /static, relative to the package_data directory

    Args:
        file_dir (str): sub-directory of package_data/static
<<<<<<< HEAD
        file_name (str): name of the file.  If starts with '/', just return file_name
=======
        file_name (str): name of the file
>>>>>>> 6a3beb85

    Returns:
        str: full relative path of the file
    """
<<<<<<< HEAD
    pkdlog('getting static path for {}:{}', file_dir, file_name)
    if file_name[0] == '/':
        return file_name
=======
>>>>>>> 6a3beb85
    root = str(pkresource.filename(''))
    return str(static_file_path(file_dir, file_name))[len(root):]


def _random_id(parent_dir, simulation_type=None):
    """Create a random id in parent_dir

    Args:
        parent_dir (py.path): where id should be unique
    Returns:
        dict: id (str) and path (py.path)
    """
    pkio.mkdir_parent(parent_dir)
    r = random.SystemRandom()
    # Generate cryptographically secure random string
    for _ in range(5):
        i = ''.join(r.choice(_ID_CHARS) for x in range(_ID_LEN))
        if simulation_type:
            if find_global_simulation(simulation_type, i):
                continue
        d = parent_dir.join(i)
        try:
            os.mkdir(str(d))
            return pkcollections.Dict(id=i, path=d)
        except OSError as e:
            if e.errno == errno.EEXIST:
                pass
            raise
    raise RuntimeError('{}: failed to create unique directory'.format(parent_dir))


def _report_name(data):
    """Extract report name from data

    Animations don't have a report name so we just return animation.

    Args:
        data (dict): passed in params
    Returns:
        str: name of the report requested in the data
    """
    return data['report']


def _search_data(data, search):
    for field, expect in search.items():
        path = field.split('.')
        if len(path) == 1:
            #TODO(robnagler) is this a bug? Why would you supply a search path
            # value that didn't want to be searched.
            continue
        path.insert(0, 'models')
        v = data
        for key in path:
            if key in v:
                v = v[key]
        if v != expect:
            return False
    return True


def _serial_new():
    """Generate a serial number

    Serial numbers are 16 digits (time represented in microseconds
    since epoch) which are always less than Javascript's
    Number.MAX_SAFE_INTEGER (9007199254740991=2*53-1).

    Timestamps are not guaranteed to be sequential. If the
    system clock is adjusted, we'll throw an exception here.
    """
    global _serial_prev
    res = int(time.time() * 1000000)
    with _global_lock:
        # Good enough assertion. Any collisions will also be detected
        # by parameter hash so order isn't only validation
        assert res > _serial_prev, \
            '{}: serial did not increase: prev={}'.format(res, _serial_prev)
        _serial_prev = res
    return res


def _sid_from_path(path):
    sid = os.path.split(os.path.split(str(path))[0])[1]
    if not _ID_RE.search(sid):
        raise RuntimeError('{}: invalid simulation id'.format(sid))
    return sid


def _user_dir():
    """User for the session

    Returns:
        str: unique id for user from flask session
    """
    uid = cookie.get_user(checked=False)
    if not uid:
        uid = _user_dir_create()
    d = user_dir_name(uid)
    if d.check():
        return d
    # flask session might have been deleted (in dev) so "logout" and "login"
    uid = _user_dir_create()
    return user_dir_name(uid)


def _user_dir_create():
    """Create a user and initialize the directory

    Returns:
        str: New user id
    """
    uid = _random_id(user_dir_name())['id']
    # Must set before calling simulation_dir
    cookie.set_user(uid)
    for simulation_type in feature_config.cfg.sim_types:
        _create_example_and_lib_files(simulation_type)
    return uid


def _validate_enum(val, sch_field_info, sch_enums):
    """Ensure the value of an enum field is one listed in the schema

    Args:
        val: enum value to validate
        sch_field_info ([str]): field info array from schema
        sch_enums (pkcollections.Dict): enum section of the schema
<<<<<<< HEAD
    Raises:
        AssertionError if val is not listed
=======
>>>>>>> 6a3beb85
    """
    type = sch_field_info[1]
    if not type in sch_enums:
        return
    if str(val) not in map(lambda enum: str(enum[0]), sch_enums[type]):
        raise AssertionError(util.err(sch_enums, 'enum value {} not in schema', val))


def _is_enum(sch_field_info, sch_enums):
    return

def _validate_name(data):
    """Validate and if necessary uniquify name

    Args:
        data (dict): what to validate
    """
    starts_with = pkcollections.Dict()
    s = data.models.simulation
    n = s.name
    for d in iterate_simulation_datafiles(
        data.simulationType,
        lambda res, _, d: res.append(d),
        {'simulation.folder': s.folder},
    ):
        n2 = d.models.simulation.name
        if n2.startswith(n) and d.models.simulation.simulationId != s.simulationId:
            starts_with[n2] = d.models.simulation.simulationId
    if n in starts_with:
        _validate_name_uniquify(data, starts_with)


def _validate_fields(data):
    """Validate the values of the fields in model data

    Validations performed:
        enums (see _validate_enum)
        numeric values (see _validate_number)

    Args:
        data (pkcollections.Dict): model data
    """
    schema = get_schema(data.simulationType)
    sch_models = schema.model
    sch_enums = schema.enum
    for model_name in data.models:
        if model_name not in sch_models:
            continue
        sch_model = sch_models[model_name]
        model_data = data.models[model_name]
        for field_name in model_data:
            if field_name not in sch_model:
                continue
            val = model_data[field_name]
            if val == '':
                continue
            sch_field_info = sch_model[field_name]
            _validate_enum(val, sch_field_info, sch_enums)
            _validate_number(val, sch_field_info)


def _validate_name_uniquify(data, starts_with):
    """Uniquify data.models.simulation.name"""
    i = 2
    n = data.models.simulation.name
    n2 = n
    while n2 in starts_with:
        n2 = n + ' ({})'.format(i)
        i += 1
    data.models.simulation.name = n2


def _validate_number(val, sch_field_info):
    """Ensure the value of a numeric field falls within the supplied limits (if any)

<<<<<<< HEAD
    Note that currently the values in enum arrays at the indices below are sometimes
    used for other purposes, so we return rather than fail for non-numeric values

    Args:
        val: numeric value to validate
        sch_field_info ([str]): field info array from schema
    Raises:
        AssertionError if val is out of schema-specified range
=======
    Args:
        val: numeric value to validate
        sch_field_info ([str]): field info array from schema
>>>>>>> 6a3beb85
    """
    if len(sch_field_info) <= 4:
        return
    try:
        fv = float(val)
        fmin = float(sch_field_info[4])
    # Currently the values in enum arrays at the indices below are sometimes
    # used for other purposes, so we return rather than fail for non-numeric values
    except ValueError:
        return
    if fv < fmin:
        raise AssertionError(util.err(sch_field_info, 'numeric value {} out of range', val))
    if len(sch_field_info) > 5:
        try:
            fmax = float(sch_field_info[5])
        except ValueError:
            return
        if fv > fmax:
            raise AssertionError(util.err(sch_field_info, 'numeric value {} out of range', val))


def _validate_schema(schema):
    """Validate the schema

    Validations performed:
        Values of default data (if any)
        Existence of dynamic modules

    Args:
        schema (pkcollections.Dict): app schema
    """
    sch_models = schema.model
    sch_enums = schema.enum
    for model_name in sch_models:
        sch_model = sch_models[model_name]
        for field_name in sch_model:
            sch_field_info = sch_model[field_name]
            if len(sch_field_info) <= 2:
                continue
            field_default = sch_field_info[2]
            if field_default == '' or field_default is None:
                continue
            _validate_enum(field_default, sch_field_info, sch_enums)
            _validate_number(field_default, sch_field_info)
    for src in schema.dynamicModules:
<<<<<<< HEAD
        # ignore "absolute" source paths
        if src[0] == '/':
            continue
=======
>>>>>>> 6a3beb85
        pkresource.filename(src)


_init()<|MERGE_RESOLUTION|>--- conflicted
+++ resolved
@@ -204,26 +204,6 @@
             data.fixup_old_version = data.version
         except AttributeError:
             data.fixup_old_version = _OLDEST_VERSION
-<<<<<<< HEAD
-        data.version = SCHEMA_COMMON['version']
-        if 'simulationType' not in data:
-            if 'sourceIntensityReport' in data['models']:
-                data['simulationType'] = 'srw'
-            elif 'fieldAnimation' in data['models']:
-                data['simulationType'] = 'warppba'
-            elif 'bunchSource' in data['models']:
-                data['simulationType'] = 'elegant'
-            else:
-                pkdlog('simulationType: not found; data={}', data)
-                raise AssertionError('must have simulationType')
-        elif data['simulationType'] == 'warp':
-            data['simulationType'] = 'warppba'
-        elif data['simulationType'] == 'fete':
-            data['simulationType'] = 'warpvnd'
-        if 'simulationSerial' not in data['models']['simulation']:
-            data['models']['simulation']['simulationSerial'] = 0
-        sirepo.template.import_module(data['simulationType']).fixup_old_data(data)
-=======
         data.version = SCHEMA_COMMON.version
         if 'simulationType' not in data:
             if 'sourceIntensityReport' in data.models:
@@ -242,7 +222,6 @@
         if 'simulationSerial' not in data.models.simulation:
             data.models.simulation.simulationSerial = 0
         sirepo.template.import_module(data.simulationType).fixup_old_data(data)
->>>>>>> 6a3beb85
         pkcollections.unchecked_del(data.models, 'simulationStatus')
         pkcollections.unchecked_del(data, 'fixup_old_version')
         return data, True
@@ -266,40 +245,13 @@
     _SCHEMA_CACHE[sim_type] = schema
 
     #TODO(mvk): improve merging common and local schema
-<<<<<<< HEAD
-    _merge_dicts(schema.common.dynamicFiles, schema.dynamicFiles, depth=-1, merge_style='merge')
-=======
     _merge_dicts(schema.common.dynamicFiles, schema.dynamicFiles)
->>>>>>> 6a3beb85
     schema.dynamicModules = _file_list_in_schema(schema.dynamicFiles, 'js')
 
     if 'appModes' not in schema:
         schema.appModes = pkcollections.Dict()
-<<<<<<< HEAD
-    _merge_dicts(schema.common.localRoutes, schema.localRoutes, depth=2)
-    _merge_dicts(schema.common.appModes, schema.appModes)
-    _merge_dicts(schema.common.model, schema.model, depth=2)
-    _merge_dicts(schema.common.enum, schema.enum)
-    common_views = schema.common.view
-    app_views = schema.view
-
-    _merge_dicts(common_views, app_views)
-    for view_Name in common_views:
-        if 'title' not in app_views[view_Name] and 'title' in common_views[view_Name]:
-            app_views[view_Name].title = common_views[view_Name].title
-        if 'basic' not in app_views[view_Name] and 'basic' in common_views[view_Name]:
-            for basic_field in common_views[view_Name].basic:
-                if basic_field not in app_views[view_Name].basic:
-                    app_views[view_Name].basic[basic_field] = basic_field
-        if 'advanced' in common_views[view_Name]:
-            for advanced_field in common_views[view_Name].advanced:
-                # ignore arrays
-                if isinstance(advanced_field, basestring) and advanced_field not in app_views[view_Name].advanced:
-                    app_views[view_Name].advanced.append(advanced_field)
-=======
     for item in ['localRoutes', 'appModes', 'model', 'enum', 'view']:
         _merge_dicts(schema.common[item], schema[item])
->>>>>>> 6a3beb85
     _validate_schema(schema)
     return schema
 
@@ -1013,11 +965,7 @@
         type (str): type of the file (css, js, etc.)
 
     Returns:
-<<<<<<< HEAD
-        [str]: combined list of local and external file paths
-=======
         str: combined list of local and external file paths
->>>>>>> 6a3beb85
     """
     paths = []
     for lf_prop in LOADED_FILE_PROPS:
@@ -1047,31 +995,17 @@
         nfs_sleep=(0.5, float, 'Seconds sleep per hack_nfs_write_status poll'),
     )
     props = pkcollections.Dict()
-<<<<<<< HEAD
-    props.source = 'external'
-    props.dir = 'ext'
-    LOADED_FILE_PROPS.append(props)
-    props = pkcollections.Dict()
-    props.source = 'local'
-=======
     props.source = 'externalLibs'
     props.dir = 'ext'
     LOADED_FILE_PROPS.append(props)
     props = pkcollections.Dict()
     props.source = 'sirepoLibs'
->>>>>>> 6a3beb85
     props.dir = ''
     LOADED_FILE_PROPS.append(props)
 
 
-<<<<<<< HEAD
-def _merge_dicts(base, derived, depth=1, merge_style=None):
-    """Copy the items in the base dictionary into the derived dictionary, to the specified depth
-    Items with the same name are not replaced
-=======
 def _merge_dicts(base, derived, depth=-1):
     """Copy the items in the base dictionary into the derived dictionary, to the specified depth
->>>>>>> 6a3beb85
 
     Args:
         base (dict): source
@@ -1079,12 +1013,6 @@
         depth (int): how deep to recurse:
             >= 0:  <depth> levels
             < 0:   all the way
-<<<<<<< HEAD
-        merge_style (str): pass 'merge' to add elements of array in <base> to matching array in <derived>
-=======
-        merge_style (str): pass 'merge' to add elements of an array in <base> to the matching array in <derived>
-            Otherwise the derived array remains as it is
->>>>>>> 6a3beb85
     """
     if depth == 0:
         return
@@ -1092,17 +1020,6 @@
         # Items with the same name are not replaced
         if key not in derived:
             derived[key] = base[key]
-<<<<<<< HEAD
-        elif merge_style == 'merge':
-            try:
-                derived[key].extend(base[key])
-            except AttributeError:
-                # The value was not an array
-                pass
-        d = depth - 1 if depth > 0 else depth
-        try:
-            _merge_dicts(base[key], derived[key], d, merge_style)
-=======
         else:
             try:
                 derived[key].extend(x for x in base[key] if x not in derived[key])
@@ -1111,7 +1028,6 @@
                 pass
         try:
             _merge_dicts(base[key], derived[key], depth - 1 if depth > 0 else depth)
->>>>>>> 6a3beb85
         except TypeError:
             # The value in question is not itself a dict, move on
             pass
@@ -1122,21 +1038,11 @@
 
     Args:
         file_dir (str): sub-directory of package_data/static
-<<<<<<< HEAD
-        file_name (str): name of the file.  If starts with '/', just return file_name
-=======
         file_name (str): name of the file
->>>>>>> 6a3beb85
 
     Returns:
         str: full relative path of the file
     """
-<<<<<<< HEAD
-    pkdlog('getting static path for {}:{}', file_dir, file_name)
-    if file_name[0] == '/':
-        return file_name
-=======
->>>>>>> 6a3beb85
     root = str(pkresource.filename(''))
     return str(static_file_path(file_dir, file_name))[len(root):]
 
@@ -1264,11 +1170,6 @@
         val: enum value to validate
         sch_field_info ([str]): field info array from schema
         sch_enums (pkcollections.Dict): enum section of the schema
-<<<<<<< HEAD
-    Raises:
-        AssertionError if val is not listed
-=======
->>>>>>> 6a3beb85
     """
     type = sch_field_info[1]
     if not type in sch_enums:
@@ -1344,20 +1245,9 @@
 def _validate_number(val, sch_field_info):
     """Ensure the value of a numeric field falls within the supplied limits (if any)
 
-<<<<<<< HEAD
-    Note that currently the values in enum arrays at the indices below are sometimes
-    used for other purposes, so we return rather than fail for non-numeric values
-
     Args:
         val: numeric value to validate
         sch_field_info ([str]): field info array from schema
-    Raises:
-        AssertionError if val is out of schema-specified range
-=======
-    Args:
-        val: numeric value to validate
-        sch_field_info ([str]): field info array from schema
->>>>>>> 6a3beb85
     """
     if len(sch_field_info) <= 4:
         return
@@ -1403,12 +1293,6 @@
             _validate_enum(field_default, sch_field_info, sch_enums)
             _validate_number(field_default, sch_field_info)
     for src in schema.dynamicModules:
-<<<<<<< HEAD
-        # ignore "absolute" source paths
-        if src[0] == '/':
-            continue
-=======
->>>>>>> 6a3beb85
         pkresource.filename(src)
 
 
