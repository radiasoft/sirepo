# -*- coding: utf-8 -*-
u"""Simulation database

:copyright: Copyright (c) 2015 RadiaSoft LLC.  All Rights Reserved.
:license: http://www.apache.org/licenses/LICENSE-2.0.html
"""
from __future__ import absolute_import, division, print_function
from pykern import pkcollections
from pykern import pkconfig
from pykern import pkinspect
from pykern import pkio
from pykern import pkresource
from pykern.pkdebug import pkdc, pkdexc, pkdlog, pkdp
from sirepo import cookie
from sirepo import feature_config
from sirepo import util
from sirepo.template import template_common
from sirepo.schema import validate_fields, validate_name, validate_schema
import copy
import datetime
import errno
import glob
import json
import numconv
import os
import os.path
import py
import random
import re
import sirepo.template
import threading
import time
import werkzeug.exceptions

#: Json files
JSON_SUFFIX = '.json'

#: Schema common values, e.g. version
SCHEMA_COMMON = None

#: Simulation file name is globally unique to avoid collisions with simulation output
SIMULATION_DATA_FILE = 'sirepo-data' + JSON_SUFFIX

#: The root of the pkresource tree (package_data)
RESOURCE_FOLDER = pkio.py_path(pkresource.filename(''))

#: Where server files and static files are found
STATIC_FOLDER = RESOURCE_FOLDER.join('static')

#: Verify ID
_IS_PARALLEL_RE = re.compile('animation', re.IGNORECASE)

#: How to find examples in resources
_EXAMPLE_DIR = 'examples'

#: Valid characters in ID
_ID_CHARS = numconv.BASE62

#: length of ID
_ID_LEN = 8

#: Relative regexp from ID_Name
_ID_PARTIAL_RE_STR = '[{}]{{{}}}'.format(_ID_CHARS, _ID_LEN)

#: Verify ID
_ID_RE = re.compile('^{}$'.format(_ID_PARTIAL_RE_STR))

#: where users live under db_dir
_LIB_DIR = 'lib'

#: lib relative to sim_dir
_REL_LIB_DIR = '../' + _LIB_DIR

#: Older than any other version
_OLDEST_VERSION = '20140101.000001'

#: Matches cancelation errors in run_log: KeyboardInterrupt probably only happens in dev
_RUN_LOG_CANCEL_RE = re.compile(r'^KeyboardInterrupt$', flags=re.MULTILINE)

#: Cache of schemas keyed by app name
_SCHEMA_CACHE = {}

#: Special field to direct copying fields from another
_SCHEMA_SUPERCLASS_FIELD = '_super'

#: Status file name
_STATUS_FILE = 'status'

#: created under dir
_TMP_DIR = 'tmp'

#: where users live under db_dir
_USER_ROOT_DIR = 'user'

#: Flask app (init() must be called to set this)
_app = None

#: Use to assert _serial_new result. Not perfect but good enough to avoid common problems
_serial_prev = 0

#: Locking for global operations like serial, user moves, etc.
_global_lock = threading.RLock()

#: configuration
cfg = None


class CopyRedirect(Exception):
    def __init__(self, resp):
        super(CopyRedirect, self).__init__()
        self.sr_response = resp


def app_version():
    """Force the version to be dynamic if running in dev channel

    Returns:
        str: chronological version
    """
    if pkconfig.channel_in('dev'):
        return _timestamp()
    return SCHEMA_COMMON.version


def assert_id(sid):
    if not _ID_RE.search(sid):
        raise RuntimeError('{}: invalid simulation id'.format(sid))


def celery_queue(data):
    """Which queue to execute simulation in

    Args:
        data (dict): simulation parameters

    Returns:
        str: celery queue name
    """
    from sirepo import celery_tasks
    return celery_tasks.queue_name(is_parallel(data))


def default_data(sim_type):
    """New simulation base data

    Args:
        sim_type (str): simulation type

    Returns:
        dict: simulation data
    """
    return open_json_file(
        sim_type,
        path=template_common.resource_dir(sim_type).join(
            'default-data{}'.format(JSON_SUFFIX),
        ),
    )


def delete_simulation(simulation_type, sid):
    """Deletes the simulation's directory.
    """
    pkio.unchecked_remove(simulation_dir(simulation_type, sid))


def examples(app):
    files = pkio.walk_tree(
        template_common.resource_dir(app).join(_EXAMPLE_DIR),
        re.escape(JSON_SUFFIX) + '$',
    )
    #TODO(robnagler) Need to update examples statically before build
    # and assert on build
    # example data is not fixed-up to avoid performance problems when searching examples by name
    # fixup occurs during save_new_example()
    return [open_json_file(app, path=str(f), fixup=False) for f in files]


def find_global_simulation(sim_type, sid, checked=False):
    paths = pkio.sorted_glob(user_dir_name().join('*', sim_type, sid))
    if len(paths) == 1:
        return str(paths[0])
    if len(paths) == 0:
        if checked:
            util.raise_not_found(
                '{}/{}: global simulation not found',
                sim_type,
                sid,
            )
        return None
    util.raise_not_found(
        '{}: more than one path found for simulation={}/{}',
        paths,
        sim_type,
        sid,
    )


def fixup_old_data(data, force=False):
    """Upgrade data to latest schema and updates version.

    Args:
        data (dict): to be updated (destructively)
        force (bool): force validation

    Returns:
        dict: upgraded `data`
        bool: True if data changed
    """
    try:
        if not force and 'version' in data and data.version == SCHEMA_COMMON.version:
            return data, False
        try:
            data.fixup_old_version = data.version
        except AttributeError:
            data.fixup_old_version = _OLDEST_VERSION
        data.version = SCHEMA_COMMON.version
        if 'simulationType' not in data:
            if 'sourceIntensityReport' in data.models:
                data.simulationType = 'srw'
            elif 'fieldAnimation' in data.models:
                data.simulationType = 'warppba'
            elif 'bunchSource' in data.models:
                data.simulationType = 'elegant'
            else:
                pkdlog('simulationType: not found; data={}', data)
                raise AssertionError('must have simulationType')
        elif data.simulationType == 'warp':
            data.simulationType = 'warppba'
        elif data.simulationType == 'fete':
            data.simulationType = 'warpvnd'
        if 'simulationSerial' not in data.models.simulation:
            data.models.simulation.simulationSerial = 0
        sirepo.template.import_module(data.simulationType).fixup_old_data(data)
        pkcollections.unchecked_del(data.models, 'simulationStatus')
        pkcollections.unchecked_del(data, 'fixup_old_version')
        return data, True
    except Exception as e:
        pkdlog('{}: error: {}', data, pkdexc())
        raise


def get_schema(sim_type):
    if sim_type in _SCHEMA_CACHE:
        return _SCHEMA_CACHE[sim_type]
    schema = read_json(
        STATIC_FOLDER.join('json/{}-schema'.format(sim_type)))

    pkcollections.mapping_merge(schema, SCHEMA_COMMON)
    pkcollections.mapping_merge(
        schema,
        {'feature_config': feature_config.for_sim_type(sim_type)},
    )
    schema.simulationType = sim_type
    _SCHEMA_CACHE[sim_type] = schema

    #TODO(mvk): improve merging common and local schema
    _merge_dicts(schema.common.dynamicFiles, schema.dynamicFiles)
    schema.dynamicModules = _files_in_schema(schema.dynamicFiles)

    for item in ['appModes', 'constants', 'cookies', 'enum', 'notifications', 'localRoutes', 'model', 'view']:
        if item not in schema:
            schema[item] = pkcollections.Dict()
        _merge_dicts(schema.common[item], schema[item])
<<<<<<< HEAD
        _merge_subclasses(schema, item)
    _validate_schema(schema)
=======
    validate_schema(schema)
>>>>>>> 4cfcf568
    return schema


def init_by_server(app):
    """Avoid circular import by explicit call from `sirepo.server`.

    Args:
        app (Flask): flask instance
    """
    global _app
    _app = app


def is_parallel(data):
    """Is this report a parallel (long) simulation?

    Args:
        data (dict): report and models

    Returns:
        bool: True if parallel job
    """
    return bool(_IS_PARALLEL_RE.search(_report_name(data)))


def generate_json(data, pretty=False):
    """Convert data to JSON to be send back to client

    Use only for responses. Use `:func:write_json` to save.
    Args:
        data (dict): what to format
        pretty (bool): pretty print [False]
    Returns:
        str: formatted data
    """
    if pretty:
        return json.dumps(data, indent=4, separators=(',', ': '), sort_keys=True, allow_nan=False)
    return json.dumps(data, allow_nan=False)


def hack_nfs_write_status(status, run_dir):
    """Verify status file exists before writing.

    NFS doesn't propagate files immediately so there
    is a race condition when the celery worker starts.
    This file handles this case.

    Args:
        status (str): pending, running, completed, canceled
        run_dir (py.path): where to write the file
    """
    fn = run_dir.join(_STATUS_FILE)
    for i in range(cfg.nfs_tries):
        if fn.check(file=True):
            break
        time.sleep(cfg.nfs_sleep)
    # Try once always
    pkio.write_text(fn, status)


def iterate_simulation_datafiles(simulation_type, op, search=None):
    res = []
    sim_dir = simulation_dir(simulation_type)
    for path in glob.glob(
        str(sim_dir.join('*', SIMULATION_DATA_FILE)),
    ):
        path = py.path.local(path)
        try:
            data = open_json_file(simulation_type, path, fixup=False)
            data, changed = fixup_old_data(data)
            # save changes to avoid re-applying fixups on each iteration
            if changed:
                #TODO(pjm): validate_name may causes infinite recursion, need better fixup of list prior to iteration
                save_simulation_json(data, do_validate=False)
            if search and not _search_data(data, search):
                continue
            op(res, path, data)
        except ValueError as e:
            pkdlog('{}: error: {}', path, e)
    return res


def job_id(data):
    """A Job is a simulation and report name.

    A jid is words and dashes.

    Args:
        data (dict): extract sid and report
    Returns:
        str: unique name
    """
    return '{}-{}-{}'.format(
        cookie.get_user(),
        data.simulationId,
        data.report,
    )


def json_filename(filename, run_dir=None):
    """Append JSON_SUFFIX if necessary and convert to str

    Args:
        filename (py.path or str): to convert
        run_dir (py.path): which directory to joing
    Returns:
        py.path: filename.json
    """
    filename = str(filename)
    if not filename.endswith(JSON_SUFFIX):
        filename += JSON_SUFFIX
    if run_dir and not os.path.isabs(filename):
        filename = run_dir.join(filename)
    return py.path.local(filename)


def json_load(*args, **kwargs):
    return pkcollections.json_load_any(*args, **kwargs)


def lib_dir_from_sim_dir(sim_dir):
    """Path to lib dir from simulation dir

    Args:
        sim_dir (py.path): simulation dir

    Return:
        py.path: directory name
    """
    return sim_dir.join(_REL_LIB_DIR)


def move_user_simulations(to_uid):
    """Moves all non-example simulations for the current session into the target user's dir.
    """
    from_uid = cookie.get_user()
    with _global_lock:
        for path in glob.glob(
                str(user_dir_name(from_uid).join('*', '*', SIMULATION_DATA_FILE)),
        ):
            data = read_json(path)
            sim = data['models']['simulation']
            if 'isExample' in sim and sim['isExample']:
                continue
            dir_path = os.path.dirname(path)
            new_dir_path = dir_path.replace(from_uid, to_uid)
            pkdlog('{} -> {}', dir_path, new_dir_path)
            pkio.mkdir_parent(new_dir_path)
            os.rename(dir_path, new_dir_path)


def open_json_file(sim_type, path=None, sid=None, fixup=True):
    """Read a db file and return result

    Args:
        sim_type (str): simulation type (app)
        path (py.path.local): where to read the file
        sid (str): simulation id

    Returns:
        dict: data

    Raises:
        CopyRedirect: if the simulation is in another user's
    """
    if not path:
        path = sim_data_file(sim_type, sid)
    if not os.path.isfile(str(path)):
        global_sid = None
        if sid:
            #TODO(robnagler) workflow should be in server.py,
            # because only valid in one case, not e.g. for opening examples
            # which are not found.
            user_copy_sid = _find_user_simulation_copy(sim_type, sid)
            if find_global_simulation(sim_type, sid):
                global_sid = sid
        if global_sid:
            raise CopyRedirect({
                'redirect': {
                    'simulationId': global_sid,
                    'userCopySimulationId': user_copy_sid,
                },
            })
        util.raise_not_found(
            '{}/{}: global simulation not found',
            sim_type,
            sid,
        )
    data = None
    try:
        with open(str(path)) as f:
            data = json_load(f)
            # ensure the simulationId matches the path
            if sid:
                data['models']['simulation']['simulationId'] = _sid_from_path(path)
    except Exception as e:
        pkdlog('{}: error: {}', path, pkdexc())
        raise
    return fixup_old_data(data)[0] if fixup else data


def parse_sid(data):
    """Extract id from data

    Args:
        data (dict): models or request

    Returns:
        str: simulationId from data
    """
    try:
        return str(data['simulationId'])
    except KeyError:
        return str(data['models']['simulation']['simulationId'])


def parse_sim_ser(data):
    """Extract simulationStatus from data

    Args:
        data (dict): models or request

    Returns:
        int: simulationSerial
    """
    try:
        return int(data['simulationSerial'])
    except KeyError:
        try:
            return int(data['models']['simulation']['simulationSerial'])
        except KeyError:
            return None


def poll_seconds(data):
    """Client poll period for simulation status

    TODO(robnagler) needs to be encapsulated

    Args:
        data (dict): must container report name
    Returns:
        int: number of seconds to poll
    """
    return 2 if is_parallel(data) else 1


def prepare_simulation(data):
    """Create and install files, update parameters, and generate command.

    Copies files into the simulation directory (``run_dir``).
    Updates the parameters in ``data`` and save.
    Generate the pkcli command to pass to task runner.

    Args:
        data (dict): report and model parameters
    Returns:
        list, py.path: pkcli command, simulation directory
    """
    run_dir = simulation_run_dir(data, remove_dir=True)
    #TODO(robnagler) create a lock_dir -- what node/pid/thread to use?
    #   probably can only do with celery.
    pkio.mkdir_parent(run_dir)
    write_status('pending', run_dir)
    sim_type = data['simulationType']
    sid = parse_sid(data)
    template = sirepo.template.import_module(data)
    template_common.copy_lib_files(data, None, run_dir)

    write_json(run_dir.join(template_common.INPUT_BASE_NAME), data)
    #TODO(robnagler) encapsulate in template
    is_p = is_parallel(data)
    template.write_parameters(
        data,
        run_dir=run_dir,
        is_parallel=is_p,
    )
    cmd = [
        pkinspect.root_package(template),
        pkinspect.module_basename(template),
        'run-background' if is_p else 'run',
        str(run_dir),
    ]
    return cmd, run_dir


def process_simulation_list(res, path, data):
    sim = data['models']['simulation']
    res.append({
        'simulationId': _sid_from_path(path),
        'name': sim['name'],
        'folder': sim['folder'],
        'last_modified': datetime.datetime.fromtimestamp(
            os.path.getmtime(str(path))
        ).strftime('%Y-%m-%d %H:%M'),
        'isExample': sim['isExample'] if 'isExample' in sim else False,
        'simulation': sim,
    })


def read_json(filename):
    """Read data from json file

    Args:
        filename (py.path or str): will append JSON_SUFFIX if necessary

    Returns:
        object: json converted to python
    """
    with open(str(json_filename(filename))) as f:
        return json_load(f)


def read_result(run_dir):
    """Read result data file from simulation

    Args:
        run_dir (py.path): where to find output

    Returns:
        dict: result or describes error
    """
    fn = json_filename(template_common.OUTPUT_BASE_NAME, run_dir)
    res = None
    err = None
    try:
        res = read_json(fn)
    except Exception as e:
        pkdc('{}: exception={}', fn, e)
        err = pkdexc()
        if pkio.exception_is_not_found(e):
            #TODO(robnagler) change POSIT matches _SUBPROCESS_ERROR_RE
            err = 'ERROR: Terminated unexpectedly'
            # Not found so return run.log as err
            rl = run_dir.join(template_common.RUN_LOG)
            try:
                e = pkio.read_text(rl)
                if _RUN_LOG_CANCEL_RE.search(e):
                    err = None
                elif e:
                    err = e
            except Exception as e:
                if not pkio.exception_is_not_found(e):
                    pkdlog('{}: error reading log: {}', rl, pkdexc())
        else:
            pkdlog('{}: error reading output: {}', fn, err)
    if err:
        return None, err
    if not res:
        res = {}
    if 'state' not in res:
        # Old simulation or other error, just say is canceled so restarts
        res = {'state': 'canceled'}
    return res, None


def read_simulation_json(sim_type, *args, **kwargs):
    """Calls `open_json_file` and fixes up data, possibly saving

    Args:
        sim_type (str): simulation type

    Returns:
        data (dict): simulation data
    """
    data = open_json_file(sim_type, fixup=False, *args, **kwargs)
    new, changed = fixup_old_data(data)
    if changed:
        return save_simulation_json(new)
    return data


def read_status(run_dir):
    """Read status from simulation dir

    Args:
        run_dir (py.path): where to read
    """
    try:
        return pkio.read_text(run_dir.join(_STATUS_FILE))
    except IOError as e:
        if pkio.exception_is_not_found(e):
            # simulation may never have been run
            return 'stopped'
        return 'error'


def report_info(data):
    """Read the run_dir and return cached_data.

    Only a hit if the models between data and cache match exactly. Otherwise,
    return cached data if it's there and valid.

    Args:
        data (dict): parameters identifying run_dir and models or reportParametersHash

    Returns:
        Dict: report parameters and hashes
    """
    # Sets data['reportParametersHash']
    rep = pkcollections.Dict(
        cache_hit=False,
        cached_data=None,
        cached_hash=None,
        job_id=job_id(data),
        model_name=_report_name(data),
        parameters_changed=False,
        run_dir=simulation_run_dir(data),
    )
    rep.input_file = json_filename(template_common.INPUT_BASE_NAME, rep.run_dir)
    rep.job_status = read_status(rep.run_dir)
    rep.req_hash = template_common.report_parameters_hash(data)
    if not rep.run_dir.check():
        return rep
    #TODO(robnagler) Lock
    try:
        cd = read_json(rep.input_file)
        rep.cached_hash = template_common.report_parameters_hash(cd)
        rep.cached_data = cd
        if rep.req_hash == rep.cached_hash:
            rep.cache_hit = True
            return rep
        rep.parameters_changed = True
    except IOError as e:
        pkdlog('{}: ignore IOError: {} errno={}', rep.run_dir, e, e.errno)
    except Exception as e:
        pkdlog('{}: ignore other error: {}', rep.run_dir, e)
        # No idea if cache is valid or not so throw away
    return rep


def save_new_example(data):
    data.models.simulation.isExample = True
    return save_new_simulation(fixup_old_data(data)[0], do_validate=False)


def save_new_simulation(data, do_validate=True):
    d = simulation_dir(data.simulationType)
    sid = _random_id(d, data.simulationType).id
    data.models.simulation.simulationId = sid
    return save_simulation_json(data, do_validate=do_validate)


def save_simulation_json(data, do_validate=True):
    """Prepare data and save to json db

    Args:
        data (dict): what to write (contains simulationId)
    """
    try:
        # Never save this
        #TODO(robnagler) have "_private" fields that don't get saved
        del data['simulationStatus']
    except Exception:
        pass
    data = fixup_old_data(data)[0]
    s = data.models.simulation
    fn = sim_data_file(data.simulationType, s.simulationId)
    with _global_lock:
        need_validate = True
        try:
            # OPTIMIZATION: If folder/name same, avoid reading entire folder
            on_disk = read_json(fn).models.simulation
            need_validate = not (
                on_disk.folder == s.folder and on_disk.name == s.name
            )
        except Exception:
            pass
        if need_validate and do_validate:
            _validate_name(data)
            validate_fields(data, get_schema(data.simulationType))
        s.simulationSerial = _serial_new()
        write_json(fn, data)
    return data


def sim_data_file(sim_type, sim_id):
    """Simulation data file name

    Args:
        sim_type (str): simulation type
        sim_id (str): simulation id

    Returns:
        py.path.local: simulation path
    """
    return simulation_dir(sim_type, sim_id).join(SIMULATION_DATA_FILE)


def simulation_dir(simulation_type, sid=None):
    """Generates simulation directory from sid and simulation_type

    Args:
        simulation_type (str): srw, warppba, ...
        sid (str): simulation id (optional)
    """
    d = _user_dir().join(sirepo.template.assert_sim_type(simulation_type))
    if not sid:
        return d
    assert_id(sid)
    return d.join(sid)


def simulation_lib_dir(simulation_type):
    """String name for user library dir

    Args:
        simulation_type: which app is this for

    Return:
        py.path: directory name
    """
    return simulation_dir(simulation_type).join(_LIB_DIR)


def simulation_run_dir(data, remove_dir=False):
    """Where to run the simulation

    Args:
        data (dict): contains simulationType and simulationId
        remove_dir (bool): remove the directory [False]

    Returns:
        py.path: directory to run
    """
    d = simulation_dir(data['simulationType'], parse_sid(data)).join(_report_dir(data))
    if remove_dir:
        pkio.unchecked_remove(d)
    return d


def static_libs():
    return _files_in_schema(SCHEMA_COMMON.common.staticFiles)


def static_file_path(file_dir, file_name):
    """Absolute path to a static file
    For requesting static files (hence a public interface)

    Args:
        file_dir (str): directory in package_data/static
        file_name (str): name of the file

    Returns:
        py.path: absolute path of the file
    """
    return STATIC_FOLDER.join(file_dir).join(file_name)


def tmp_dir():
    """Generates new, temporary directory

    Returns:
        py.path: directory to use for temporary work
    """
    d = _random_id(_user_dir().join(_TMP_DIR))['path']
    pkio.unchecked_remove(d)
    return pkio.mkdir_parent(d)


def uid_from_dir_name(dir_name):
    """Extra user id from user_dir_name

    Args:
        dir_name (py.path): must be top level user dir or sim_dir

    Return:
        str: user id
    """
    r = re.compile(
        r'^{}/({})(?:$|/)'.format(
            re.escape(str(user_dir_name())),
            _ID_PARTIAL_RE_STR,
        ),
    )
    m = r.search(str(dir_name))
    assert m, \
        '{}: invalid user or sim dir; did not match re={}'.format(
            dir_name,
            r.pattern,
        )
    return m.group(1)


def user_dir_name(uid=None):
    """String name for user name

    Args:
        uid (str): properly formated user name (optional)
    Return:
        py.path: directory name
    """
    d = _app.sirepo_db_dir.join(_USER_ROOT_DIR)
    if not uid:
        return d
    return d.join(uid)


def validate_serial(req_data):
    """Verify serial in data validates

    Args:
        req_data (dict): request with serial and possibly models

    Returns:
        object: None if all ok, or json response (bad)
    """
    with _global_lock:
        sim_type = sirepo.template.assert_sim_type(req_data['simulationType'])
        sid = parse_sid(req_data)
        req_ser = req_data['models']['simulation']['simulationSerial']
        curr = read_simulation_json(sim_type, sid=sid)
        curr_ser = curr['models']['simulation']['simulationSerial']
        if not req_ser is None:
            if req_ser == curr_ser:
                return None
            status = 'newer' if req_ser > curr_ser else 'older'
            pkdlog(
                '{}: incoming serial {} than stored serial={} sid={}, resetting client',
                req_ser,
                status,
                curr_ser,
                sid,
            )
        return curr


def verify_app_directory(simulation_type):
    """Ensure the app directory is present. If not, create it and add example files.
    """
    d = simulation_dir(simulation_type)
    if d.exists():
        return
    _create_example_and_lib_files(simulation_type)


def write_json(filename, data):
    """Write data as json to filename

    Args:
        filename (py.path or str): will append JSON_SUFFIX if necessary
    """
    with open(str(json_filename(filename)), 'w') as f:
        f.write(generate_json(data, pretty=True))


def write_result(result, run_dir=None):
    """Write simulation result to standard output.

    Args:
        result (dict): will set state to completed
        run_dir (py.path): Defaults to current dir
    """
    if not run_dir:
        run_dir = py.path.local()
    fn = json_filename(template_common.OUTPUT_BASE_NAME, run_dir)
    if fn.exists():
        # Don't overwrite first written file, because first write is
        # closest to the reason is stopped (e.g. canceled)
        return
    result.setdefault('state', 'completed')
    write_json(fn, result)
    write_status(result['state'], run_dir)
    input_file = json_filename(template_common.INPUT_BASE_NAME, run_dir)
    if input_file.exists():
        template = sirepo.template.import_module(read_json(input_file))
        if hasattr(template, 'clean_run_dir'):
            template.clean_run_dir(run_dir)


def write_status(status, run_dir):
    """Write status to simulation

    Args:
        status (str): pending, running, completed, canceled
        run_dir (py.path): where to write the file
    """
    pkio.write_text(run_dir.join(_STATUS_FILE), status)


def _create_example_and_lib_files(simulation_type):
    d = simulation_dir(simulation_type)
    pkio.mkdir_parent(d)
    for s in examples(simulation_type):
        save_new_example(s)
    d = simulation_lib_dir(simulation_type)
    pkio.mkdir_parent(d)
    template = sirepo.template.import_module(simulation_type)
    if hasattr(template, 'resource_files'):
        for f in template.resource_files():
            #TODO(pjm): symlink has problems in containers
            # d.join(f.basename).mksymlinkto(f)
            f.copy(d)


def _files_in_schema(schema):
    """Relative paths of local and external files of the given load and file type listed in the schema
    The order matters for javascript files

    Args:
        schema (pkcollections.Dict): schema (or portion thereof) to inspect

    Returns:
        str: combined list of local and external file paths, mapped by type
    """
    paths = pkcollections.Dict()
    for source, path in (('externalLibs', 'ext'), ('sirepoLibs', '')):
        for file_type in schema[source]:
            if file_type not in paths:
                paths[file_type] = []
            paths[file_type].extend(map(lambda file_name:
                    _pkg_relative_path_static(file_type + '/' + path, file_name),
                    schema[source][file_type]))

    return paths


def _find_user_simulation_copy(simulation_type, sid):
    rows = iterate_simulation_datafiles(simulation_type, process_simulation_list, {
        'simulation.outOfSessionSimulationId': sid,
    })
    if len(rows):
        return rows[0]['simulationId']
    return None


def _init():
    global SCHEMA_COMMON, cfg
    fn = STATIC_FOLDER.join('json/schema-common{}'.format(JSON_SUFFIX))
    with open(str(fn)) as f:
        SCHEMA_COMMON = json_load(f)
    # In development, you can touch schema-common to get a new version
    SCHEMA_COMMON.version = _timestamp(fn.mtime()) if pkconfig.channel_in('dev') else sirepo.__version__
    cfg = pkconfig.init(
        nfs_tries=(10, int, 'How many times to poll in hack_nfs_write_status'),
        nfs_sleep=(0.5, float, 'Seconds sleep per hack_nfs_write_status poll'),
    )


def _merge_dicts(base, derived, depth=-1):
    """Copy the items in the base dictionary into the derived dictionary, to the specified depth

    Args:
        base (dict): source
        derived (dict): receiver
        depth (int): how deep to recurse:
            >= 0:  <depth> levels
            < 0:   all the way
    """
    if depth == 0:
        return
    for key in base:
        # Items with the same name are not replaced
        if key not in derived:
            derived[key] = base[key]
        else:
            try:
                derived[key].extend(x for x in base[key] if x not in derived[key])
            except AttributeError:
                # The value was not an array
                pass
        try:
            _merge_dicts(base[key], derived[key], depth - 1 if depth > 0 else depth)
        except TypeError:
            # The value in question is not itself a dict, move on
            pass


def _merge_subclasses(schema, item):
    for m in schema[item]:
        has_super = False
        s = schema[item][m]
        try:
            has_super = _SCHEMA_SUPERCLASS_FIELD in s
        except TypeError:
            # Ignore non-indexable types
            continue
        if has_super:
            i = s[_SCHEMA_SUPERCLASS_FIELD]
            s_item = i[1]
            s_class = i[2]
            assert s_item in schema, util.err(s_item, 'No such field in schema')
            assert s_item == item, util.err(s_item, 'Superclass must be in same section of schema {}', item)
            assert s_class in schema[s_item], util.err(s_class, 'No such superclass')
            _merge_dicts(schema[item][s_class], s)


def _pkg_relative_path_static(file_dir, file_name):
    """Path to a file under /static, relative to the package_data directory

    Args:
        file_dir (str): sub-directory of package_data/static
        file_name (str): name of the file

    Returns:
        str: full relative path of the file
    """
    return '/' + RESOURCE_FOLDER.bestrelpath(static_file_path(file_dir, file_name))


def _random_id(parent_dir, simulation_type=None):
    """Create a random id in parent_dir

    Args:
        parent_dir (py.path): where id should be unique
    Returns:
        dict: id (str) and path (py.path)
    """
    pkio.mkdir_parent(parent_dir)
    r = random.SystemRandom()
    # Generate cryptographically secure random string
    for _ in range(5):
        i = ''.join(r.choice(_ID_CHARS) for x in range(_ID_LEN))
        if simulation_type:
            if find_global_simulation(simulation_type, i):
                continue
        d = parent_dir.join(i)
        try:
            os.mkdir(str(d))
            return pkcollections.Dict(id=i, path=d)
        except OSError as e:
            if e.errno == errno.EEXIST:
                pass
            raise
    raise RuntimeError('{}: failed to create unique directory'.format(parent_dir))


def _report_dir(data):
    """Return the report execution directory name. Allows multiple models to get data from same simulation run.
    """
    template = sirepo.template.import_module(data)
    if hasattr(template, 'simulation_dir_name'):
        return template.simulation_dir_name(_report_name(data))
    return _report_name(data)


def _report_name(data):
    """Extract report name from data
    Args:
        data (dict): passed in params
    Returns:
        str: name of the report requested in the data
    """
    return data['report']


def _search_data(data, search):
    for field, expect in search.items():
        path = field.split('.')
        if len(path) == 1:
            #TODO(robnagler) is this a bug? Why would you supply a search path
            # value that didn't want to be searched.
            continue
        path.insert(0, 'models')
        v = data
        for key in path:
            if key in v:
                v = v[key]
        if v != expect:
            return False
    return True


def _serial_new():
    """Generate a serial number

    Serial numbers are 16 digits (time represented in microseconds
    since epoch) which are always less than Javascript's
    Number.MAX_SAFE_INTEGER (9007199254740991=2*53-1).

    Timestamps are not guaranteed to be sequential. If the
    system clock is adjusted, we'll throw an exception here.
    """
    global _serial_prev
    res = int(time.time() * 1000000)
    with _global_lock:
        # Good enough assertion. Any collisions will also be detected
        # by parameter hash so order isn't only validation
        assert res > _serial_prev, \
            '{}: serial did not increase: prev={}'.format(res, _serial_prev)
        _serial_prev = res
    return res


def _sid_from_path(path):
    sid = os.path.split(os.path.split(str(path))[0])[1]
    assert_id(sid)
    return sid


def _timestamp(time=None):
    if not time:
        time = datetime.datetime.utcnow()
    elif not isinstance(time, datetime.datetime):
        time = datetime.datetime.fromtimestamp(time)
    return time.strftime('%Y%m%d.%H%M%S')


def _user_dir():
    """User for the session

    Returns:
        str: unique id for user from flask session
    """
    uid = cookie.get_user(checked=False)
    if not uid:
        uid = _user_dir_create()
    d = user_dir_name(uid)
    if d.check():
        return d
    # flask session might have been deleted (in dev) so "logout" and "login"
    uid = _user_dir_create()
    return user_dir_name(uid)


def _user_dir_create():
    """Create a user and initialize the directory

    Returns:
        str: New user id
    """
    uid = _random_id(user_dir_name())['id']
    # Must set before calling simulation_dir
    cookie.set_user(uid)
    for simulation_type in feature_config.cfg.sim_types:
        _create_example_and_lib_files(simulation_type)
    return uid


def _validate_name(data):
    """Validate and if necessary uniquify name

    Args:
        data (dict): what to validate
    """
    s = data.models.simulation
    sim_type = data.simulationType
    sim_id = s.simulationId
    n = s.name
    f = s.folder
    starts_with = pkcollections.Dict()
    for d in iterate_simulation_datafiles(
        sim_type,
        lambda res, _, d: res.append(d),
        {'simulation.folder': f},
    ):
        n2 = d.models.simulation.name
        if n2.startswith(n) and d.models.simulation.simulationId != sim_id:
            starts_with[n2] = d.models.simulation.simulationId
    i = 2
    max = SCHEMA_COMMON.common.constants.maxSimCopies
    n2 = data.models.simulation.name
    while n2 in starts_with:
        n2 = '{} {}'.format(data.models.simulation.name, i)
        i += 1
    assert i - 1 <= max, util.err(n, 'Too many copies: {} > {}', i - 1, max)
    data.models.simulation.name = n2


_init()<|MERGE_RESOLUTION|>--- conflicted
+++ resolved
@@ -261,12 +261,8 @@
         if item not in schema:
             schema[item] = pkcollections.Dict()
         _merge_dicts(schema.common[item], schema[item])
-<<<<<<< HEAD
         _merge_subclasses(schema, item)
-    _validate_schema(schema)
-=======
     validate_schema(schema)
->>>>>>> 4cfcf568
     return schema
 
 
