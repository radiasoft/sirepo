# -*- coding: utf-8 -*-
u"""Simulation database

:copyright: Copyright (c) 2015 RadiaSoft LLC.  All Rights Reserved.
:license: http://www.apache.org/licenses/LICENSE-2.0.html
"""
from __future__ import absolute_import, division, print_function
from pykern import pkcollections
from pykern import pkconfig
from pykern import pkinspect
from pykern import pkio
from pykern import pkresource
from pykern.pkdebug import pkdc, pkdexc, pkdlog, pkdp
from sirepo import cookie
from sirepo import feature_config
from sirepo import util
from sirepo.template import template_common
from sirepo.schema import validate_fields, validate_name, validate_schema
import copy
import datetime
import errno
import glob
import json
import numconv
import os
import os.path
import py
import random
import re
import sirepo.template
import threading
import time
import werkzeug.exceptions

#: Json files
JSON_SUFFIX = '.json'

#: Schema common values, e.g. version
SCHEMA_COMMON = None

#: Simulation file name is globally unique to avoid collisions with simulation output
SIMULATION_DATA_FILE = 'sirepo-data' + JSON_SUFFIX

#: The root of the pkresource tree (package_data)
RESOURCE_FOLDER = pkio.py_path(pkresource.filename(''))

#: Where server files and static files are found
STATIC_FOLDER = RESOURCE_FOLDER.join('static')

#: Verify ID
_IS_PARALLEL_RE = re.compile('animation', re.IGNORECASE)

#: How to find examples in resources
_EXAMPLE_DIR = 'examples'

#: Valid characters in ID
_ID_CHARS = numconv.BASE62

#: length of ID
_ID_LEN = 8

#: Relative regexp from ID_Name
_ID_PARTIAL_RE_STR = '[{}]{{{}}}'.format(_ID_CHARS, _ID_LEN)

#: Verify ID
_ID_RE = re.compile('^{}$'.format(_ID_PARTIAL_RE_STR))

#: where users live under db_dir
_LIB_DIR = 'lib'

#: lib relative to sim_dir
_REL_LIB_DIR = '../' + _LIB_DIR

#: Older than any other version
_OLDEST_VERSION = '20140101.000001'

#: Matches cancelation errors in run_log: KeyboardInterrupt probably only happens in dev
_RUN_LOG_CANCEL_RE = re.compile(r'^KeyboardInterrupt$', flags=re.MULTILINE)

#: Cache of schemas keyed by app name
_SCHEMA_CACHE = {}

#: Status file name
_STATUS_FILE = 'status'

#: created under dir
_TMP_DIR = 'tmp'

#: where users live under db_dir
_USER_ROOT_DIR = 'user'

#: Flask app (init() must be called to set this)
_app = None

#: Use to assert _serial_new result. Not perfect but good enough to avoid common problems
_serial_prev = 0

#: Locking for global operations like serial, user moves, etc.
_global_lock = threading.RLock()

#: configuration
cfg = None


class CopyRedirect(Exception):
    def __init__(self, resp):
        super(CopyRedirect, self).__init__()
        self.sr_response = resp


def app_version():
    """Force the version to be dynamic if running in dev channel

    Returns:
        str: chronological version
    """
    if pkconfig.channel_in('dev'):
        return _timestamp()
    return SCHEMA_COMMON.version


def assert_id(sid):
    if not _ID_RE.search(sid):
        raise RuntimeError('{}: invalid simulation id'.format(sid))


def celery_queue(data):
    """Which queue to execute simulation in

    Args:
        data (dict): simulation parameters

    Returns:
        str: celery queue name
    """
    from sirepo import celery_tasks
    return celery_tasks.queue_name(is_parallel(data))


def default_data(sim_type):
    """New simulation base data

    Args:
        sim_type (str): simulation type

    Returns:
        dict: simulation data
    """
    return open_json_file(
        sim_type,
        path=template_common.resource_dir(sim_type).join(
            'default-data{}'.format(JSON_SUFFIX),
        ),
    )


def delete_simulation(simulation_type, sid):
    """Deletes the simulation's directory.
    """
    pkio.unchecked_remove(simulation_dir(simulation_type, sid))


def examples(app):
    files = pkio.walk_tree(
        template_common.resource_dir(app).join(_EXAMPLE_DIR),
        re.escape(JSON_SUFFIX) + '$',
    )
    #TODO(robnagler) Need to update examples statically before build
    # and assert on build
    # example data is not fixed-up to avoid performance problems when searching examples by name
    # fixup occurs during save_new_example()
    return [open_json_file(app, path=str(f), fixup=False) for f in files]


def find_global_simulation(sim_type, sid, checked=False):
    paths = pkio.sorted_glob(user_dir_name().join('*', sim_type, sid))
    if len(paths) == 1:
        return str(paths[0])
    if len(paths) == 0:
        if checked:
            util.raise_not_found(
                '{}/{}: global simulation not found',
                sim_type,
                sid,
            )
        return None
    util.raise_not_found(
        '{}: more than one path found for simulation={}/{}',
        paths,
        sim_type,
        sid,
    )


def fixup_old_data(data, force=False):
    """Upgrade data to latest schema and updates version.

    Args:
        data (dict): to be updated (destructively)
        force (bool): force validation

    Returns:
        dict: upgraded `data`
        bool: True if data changed
    """
    try:
        if not force and 'version' in data and data.version == SCHEMA_COMMON.version:
            return data, False
        try:
            data.fixup_old_version = data.version
        except AttributeError:
            data.fixup_old_version = _OLDEST_VERSION
        data.version = SCHEMA_COMMON.version
        if 'simulationType' not in data:
            if 'sourceIntensityReport' in data.models:
                data.simulationType = 'srw'
            elif 'fieldAnimation' in data.models:
                data.simulationType = 'warppba'
            elif 'bunchSource' in data.models:
                data.simulationType = 'elegant'
            else:
                pkdlog('simulationType: not found; data={}', data)
                raise AssertionError('must have simulationType')
        elif data.simulationType == 'warp':
            data.simulationType = 'warppba'
        elif data.simulationType == 'fete':
            data.simulationType = 'warpvnd'
        if 'simulationSerial' not in data.models.simulation:
            data.models.simulation.simulationSerial = 0
        sirepo.template.import_module(data.simulationType).fixup_old_data(data)
        pkcollections.unchecked_del(data.models, 'simulationStatus')
        pkcollections.unchecked_del(data, 'fixup_old_version')
        return data, True
    except Exception as e:
        pkdlog('{}: error: {}', data, pkdexc())
        raise


def get_schema(sim_type):
    if sim_type in _SCHEMA_CACHE:
        return _SCHEMA_CACHE[sim_type]
    schema = read_json(
        STATIC_FOLDER.join('json/{}-schema'.format(sim_type)))

    pkcollections.mapping_merge(schema, SCHEMA_COMMON)
    pkcollections.mapping_merge(
        schema,
        {'feature_config': feature_config.for_sim_type(sim_type)},
    )
    schema.simulationType = sim_type
    _SCHEMA_CACHE[sim_type] = schema

    #TODO(mvk): improve merging common and local schema
    _merge_dicts(schema.common.dynamicFiles, schema.dynamicFiles)
    schema.dynamicModules = _files_in_schema(schema.dynamicFiles)

    for item in ['appModes', 'constants', 'cookies', 'enum', 'notifications', 'localRoutes', 'model', 'view']:
        if item not in schema:
            schema[item] = pkcollections.Dict()
        _merge_dicts(schema.common[item], schema[item])
    validate_schema(schema)
    return schema


def init_by_server(app):
    """Avoid circular import by explicit call from `sirepo.server`.

    Args:
        app (Flask): flask instance
    """
    global _app
    _app = app


def is_parallel(data):
    """Is this report a parallel (long) simulation?

    Args:
        data (dict): report and models

    Returns:
        bool: True if parallel job
    """
    return bool(_IS_PARALLEL_RE.search(_report_name(data)))


def generate_json(data, pretty=False):
    """Convert data to JSON to be send back to client

    Use only for responses. Use `:func:write_json` to save.
    Args:
        data (dict): what to format
        pretty (bool): pretty print [False]
    Returns:
        str: formatted data
    """
    if pretty:
        return json.dumps(data, indent=4, separators=(',', ': '), sort_keys=True, allow_nan=False)
    return json.dumps(data, allow_nan=False)


def hack_nfs_write_status(status, run_dir):
    """Verify status file exists before writing.

    NFS doesn't propagate files immediately so there
    is a race condition when the celery worker starts.
    This file handles this case.

    Args:
        status (str): pending, running, completed, canceled
        run_dir (py.path): where to write the file
    """
    fn = run_dir.join(_STATUS_FILE)
    for i in range(cfg.nfs_tries):
        if fn.check(file=True):
            break
        time.sleep(cfg.nfs_sleep)
    # Try once always
    pkio.write_text(fn, status)


def iterate_simulation_datafiles(simulation_type, op, search=None):
    res = []
    sim_dir = simulation_dir(simulation_type)
    for path in glob.glob(
        str(sim_dir.join('*', SIMULATION_DATA_FILE)),
    ):
        path = py.path.local(path)
        try:
            data = open_json_file(simulation_type, path, fixup=False)
            data, changed = fixup_old_data(data)
            # save changes to avoid re-applying fixups on each iteration
            if changed:
                #TODO(pjm): validate_name may causes infinite recursion, need better fixup of list prior to iteration
                save_simulation_json(data, do_validate=False)
            if search and not _search_data(data, search):
                continue
            op(res, path, data)
        except ValueError as e:
            pkdlog('{}: error: {}', path, e)
    return res


def job_id(data):
    """A Job is a simulation and report name.

    A jid is words and dashes.

    Args:
        data (dict): extract sid and report
    Returns:
        str: unique name
    """
    return '{}-{}-{}'.format(
        cookie.get_user(),
        data.simulationId,
        data.report,
    )


def json_filename(filename, run_dir=None):
    """Append JSON_SUFFIX if necessary and convert to str

    Args:
        filename (py.path or str): to convert
        run_dir (py.path): which directory to joing
    Returns:
        py.path: filename.json
    """
    filename = str(filename)
    if not filename.endswith(JSON_SUFFIX):
        filename += JSON_SUFFIX
    if run_dir and not os.path.isabs(filename):
        filename = run_dir.join(filename)
    return py.path.local(filename)


def json_load(*args, **kwargs):
    return pkcollections.json_load_any(*args, **kwargs)


def lib_dir_from_sim_dir(sim_dir):
    """Path to lib dir from simulation dir

    Args:
        sim_dir (py.path): simulation dir

    Return:
        py.path: directory name
    """
    return sim_dir.join(_REL_LIB_DIR)


def move_user_simulations(to_uid):
    """Moves all non-example simulations for the current session into the target user's dir.
    """
    from_uid = cookie.get_user()
    with _global_lock:
        for path in glob.glob(
                str(user_dir_name(from_uid).join('*', '*', SIMULATION_DATA_FILE)),
        ):
            data = read_json(path)
            sim = data['models']['simulation']
            if 'isExample' in sim and sim['isExample']:
                continue
            dir_path = os.path.dirname(path)
            new_dir_path = dir_path.replace(from_uid, to_uid)
            pkdlog('{} -> {}', dir_path, new_dir_path)
            pkio.mkdir_parent(new_dir_path)
            os.rename(dir_path, new_dir_path)


def open_json_file(sim_type, path=None, sid=None, fixup=True):
    """Read a db file and return result

    Args:
        sim_type (str): simulation type (app)
        path (py.path.local): where to read the file
        sid (str): simulation id

    Returns:
        dict: data

    Raises:
        CopyRedirect: if the simulation is in another user's
    """
    if not path:
        path = sim_data_file(sim_type, sid)
    if not os.path.isfile(str(path)):
        global_sid = None
        if sid:
            #TODO(robnagler) workflow should be in server.py,
            # because only valid in one case, not e.g. for opening examples
            # which are not found.
            user_copy_sid = _find_user_simulation_copy(sim_type, sid)
            if find_global_simulation(sim_type, sid):
                global_sid = sid
        if global_sid:
            raise CopyRedirect({
                'redirect': {
                    'simulationId': global_sid,
                    'userCopySimulationId': user_copy_sid,
                },
            })
        util.raise_not_found(
            '{}/{}: global simulation not found',
            sim_type,
            sid,
        )
    data = None
    try:
        with open(str(path)) as f:
            data = json_load(f)
            # ensure the simulationId matches the path
            if sid:
                data['models']['simulation']['simulationId'] = _sid_from_path(path)
    except Exception as e:
        pkdlog('{}: error: {}', path, pkdexc())
        raise
    return fixup_old_data(data)[0] if fixup else data


def parse_sid(data):
    """Extract id from data

    Args:
        data (dict): models or request

    Returns:
        str: simulationId from data
    """
    try:
        return str(data['simulationId'])
    except KeyError:
        return str(data['models']['simulation']['simulationId'])


def parse_sim_ser(data):
    """Extract simulationStatus from data

    Args:
        data (dict): models or request

    Returns:
        int: simulationSerial
    """
    try:
        return int(data['simulationSerial'])
    except KeyError:
        try:
            return int(data['models']['simulation']['simulationSerial'])
        except KeyError:
            return None


def poll_seconds(data):
    """Client poll period for simulation status

    TODO(robnagler) needs to be encapsulated

    Args:
        data (dict): must container report name
    Returns:
        int: number of seconds to poll
    """
    return 2 if is_parallel(data) else 1


def prepare_simulation(data):
    """Create and install files, update parameters, and generate command.

    Copies files into the simulation directory (``run_dir``).
    Updates the parameters in ``data`` and save.
    Generate the pkcli command to pass to task runner.

    Args:
        data (dict): report and model parameters
    Returns:
        list, py.path: pkcli command, simulation directory
    """
    run_dir = simulation_run_dir(data, remove_dir=True)
    #TODO(robnagler) create a lock_dir -- what node/pid/thread to use?
    #   probably can only do with celery.
    pkio.mkdir_parent(run_dir)
    write_status('pending', run_dir)
    sim_type = data['simulationType']
    sid = parse_sid(data)
    template = sirepo.template.import_module(data)
    template_common.copy_lib_files(data, None, run_dir)

    write_json(run_dir.join(template_common.INPUT_BASE_NAME), data)
    #TODO(robnagler) encapsulate in template
    is_p = is_parallel(data)
    template.write_parameters(
        data,
        run_dir=run_dir,
        is_parallel=is_p,
    )
    cmd = [
        pkinspect.root_package(template),
        pkinspect.module_basename(template),
        'run-background' if is_p else 'run',
        str(run_dir),
    ]
    return cmd, run_dir


def process_simulation_list(res, path, data):
    sim = data['models']['simulation']
    res.append({
        'simulationId': _sid_from_path(path),
        'name': sim['name'],
        'folder': sim['folder'],
        'last_modified': datetime.datetime.fromtimestamp(
            os.path.getmtime(str(path))
        ).strftime('%Y-%m-%d %H:%M'),
        'isExample': sim['isExample'] if 'isExample' in sim else False,
        'simulation': sim,
    })


def read_json(filename):
    """Read data from json file

    Args:
        filename (py.path or str): will append JSON_SUFFIX if necessary

    Returns:
        object: json converted to python
    """
    with open(str(json_filename(filename))) as f:
        return json_load(f)


def read_result(run_dir):
    """Read result data file from simulation

    Args:
        run_dir (py.path): where to find output

    Returns:
        dict: result or describes error
    """
    fn = json_filename(template_common.OUTPUT_BASE_NAME, run_dir)
    res = None
    err = None
    try:
        res = read_json(fn)
    except Exception as e:
        pkdc('{}: exception={}', fn, e)
        err = pkdexc()
        if pkio.exception_is_not_found(e):
            #TODO(robnagler) change POSIT matches _SUBPROCESS_ERROR_RE
            err = 'ERROR: Terminated unexpectedly'
            # Not found so return run.log as err
            rl = run_dir.join(template_common.RUN_LOG)
            try:
                e = pkio.read_text(rl)
                if _RUN_LOG_CANCEL_RE.search(e):
                    err = None
                elif e:
                    err = e
            except Exception as e:
                if not pkio.exception_is_not_found(e):
                    pkdlog('{}: error reading log: {}', rl, pkdexc())
        else:
            pkdlog('{}: error reading output: {}', fn, err)
    if err:
        return None, err
    if not res:
        res = {}
    if 'state' not in res:
        # Old simulation or other error, just say is canceled so restarts
        res = {'state': 'canceled'}
    return res, None


def read_simulation_json(sim_type, *args, **kwargs):
    """Calls `open_json_file` and fixes up data, possibly saving

    Args:
        sim_type (str): simulation type

    Returns:
        data (dict): simulation data
    """
    data = open_json_file(sim_type, fixup=False, *args, **kwargs)
    new, changed = fixup_old_data(data)
    if changed:
        return save_simulation_json(new)
    return data


def read_status(run_dir):
    """Read status from simulation dir

    Args:
        run_dir (py.path): where to read
    """
    try:
        return pkio.read_text(run_dir.join(_STATUS_FILE))
    except IOError as e:
        if pkio.exception_is_not_found(e):
            # simulation may never have been run
            return 'stopped'
        return 'error'


def report_info(data):
    """Read the run_dir and return cached_data.

    Only a hit if the models between data and cache match exactly. Otherwise,
    return cached data if it's there and valid.

    Args:
        data (dict): parameters identifying run_dir and models or reportParametersHash

    Returns:
        Dict: report parameters and hashes
    """
    # Sets data['reportParametersHash']
    rep = pkcollections.Dict(
        cache_hit=False,
        cached_data=None,
        cached_hash=None,
        job_id=job_id(data),
        model_name=_report_name(data),
        parameters_changed=False,
        run_dir=simulation_run_dir(data),
    )
    rep.input_file = json_filename(template_common.INPUT_BASE_NAME, rep.run_dir)
    rep.job_status = read_status(rep.run_dir)
    rep.req_hash = template_common.report_parameters_hash(data)
    if not rep.run_dir.check():
        return rep
    #TODO(robnagler) Lock
    try:
        cd = read_json(rep.input_file)
        rep.cached_hash = template_common.report_parameters_hash(cd)
        rep.cached_data = cd
        if rep.req_hash == rep.cached_hash:
            rep.cache_hit = True
            return rep
        rep.parameters_changed = True
    except IOError as e:
        pkdlog('{}: ignore IOError: {} errno={}', rep.run_dir, e, e.errno)
    except Exception as e:
        pkdlog('{}: ignore other error: {}', rep.run_dir, e)
        # No idea if cache is valid or not so throw away
    return rep


def save_new_example(data):
    data.models.simulation.isExample = True
    return save_new_simulation(fixup_old_data(data)[0], do_validate=False)


def save_new_simulation(data, do_validate=True):
    d = simulation_dir(data.simulationType)
    sid = _random_id(d, data.simulationType).id
    data.models.simulation.simulationId = sid
    return save_simulation_json(data, do_validate=do_validate)


def save_simulation_json(data, do_validate=True):
    """Prepare data and save to json db

    Args:
        data (dict): what to write (contains simulationId)
    """
    try:
        # Never save this
        #TODO(robnagler) have "_private" fields that don't get saved
        del data['simulationStatus']
    except Exception:
        pass
    data = fixup_old_data(data)[0]
    s = data.models.simulation
    fn = sim_data_file(data.simulationType, s.simulationId)
    with _global_lock:
        need_validate = True
        try:
            # OPTIMIZATION: If folder/name same, avoid reading entire folder
            on_disk = read_json(fn).models.simulation
            need_validate = not (
                on_disk.folder == s.folder and on_disk.name == s.name
            )
        except Exception:
            pass
        if need_validate and do_validate:
            _validate_name(data)
            validate_fields(data, get_schema(data.simulationType))
        s.simulationSerial = _serial_new()
        write_json(fn, data)
    return data


def sim_data_file(sim_type, sim_id):
    """Simulation data file name

    Args:
        sim_type (str): simulation type
        sim_id (str): simulation id

    Returns:
        py.path.local: simulation path
    """
    return simulation_dir(sim_type, sim_id).join(SIMULATION_DATA_FILE)


def simulation_dir(simulation_type, sid=None):
    """Generates simulation directory from sid and simulation_type

    Args:
        simulation_type (str): srw, warppba, ...
        sid (str): simulation id (optional)
    """
    d = _user_dir().join(sirepo.template.assert_sim_type(simulation_type))
    if not sid:
        return d
    assert_id(sid)
    return d.join(sid)


def simulation_lib_dir(simulation_type):
    """String name for user library dir

    Args:
        simulation_type: which app is this for

    Return:
        py.path: directory name
    """
    return simulation_dir(simulation_type).join(_LIB_DIR)


def simulation_run_dir(data, remove_dir=False):
    """Where to run the simulation

    Args:
        data (dict): contains simulationType and simulationId
        remove_dir (bool): remove the directory [False]

    Returns:
        py.path: directory to run
    """
    d = simulation_dir(data['simulationType'], parse_sid(data)).join(_report_dir(data))
    if remove_dir:
        pkio.unchecked_remove(d)
    return d


def static_libs():
    return _files_in_schema(SCHEMA_COMMON.common.staticFiles)


def static_file_path(file_dir, file_name):
    """Absolute path to a static file
    For requesting static files (hence a public interface)

    Args:
        file_dir (str): directory in package_data/static
        file_name (str): name of the file

    Returns:
        py.path: absolute path of the file
    """
    return STATIC_FOLDER.join(file_dir).join(file_name)


def tmp_dir():
    """Generates new, temporary directory

    Returns:
        py.path: directory to use for temporary work
    """
    d = _random_id(_user_dir().join(_TMP_DIR))['path']
    pkio.unchecked_remove(d)
    return pkio.mkdir_parent(d)


def uid_from_dir_name(dir_name):
    """Extra user id from user_dir_name

    Args:
        dir_name (py.path): must be top level user dir or sim_dir

    Return:
        str: user id
    """
    r = re.compile(
        r'^{}/({})(?:$|/)'.format(
            re.escape(str(user_dir_name())),
            _ID_PARTIAL_RE_STR,
        ),
    )
    m = r.search(str(dir_name))
    assert m, \
        '{}: invalid user or sim dir; did not match re={}'.format(
            dir_name,
            r.pattern,
        )
    return m.group(1)


def user_dir_name(uid=None):
    """String name for user name

    Args:
        uid (str): properly formated user name (optional)
    Return:
        py.path: directory name
    """
    d = _app.sirepo_db_dir.join(_USER_ROOT_DIR)
    if not uid:
        return d
    return d.join(uid)


def validate_serial(req_data):
    """Verify serial in data validates

    Args:
        req_data (dict): request with serial and possibly models

    Returns:
        object: None if all ok, or json response (bad)
    """
    with _global_lock:
        sim_type = sirepo.template.assert_sim_type(req_data['simulationType'])
        sid = parse_sid(req_data)
        req_ser = req_data['models']['simulation']['simulationSerial']
        curr = read_simulation_json(sim_type, sid=sid)
        curr_ser = curr['models']['simulation']['simulationSerial']
        if not req_ser is None:
            if req_ser == curr_ser:
                return None
            status = 'newer' if req_ser > curr_ser else 'older'
            pkdlog(
                '{}: incoming serial {} than stored serial={} sid={}, resetting client',
                req_ser,
                status,
                curr_ser,
                sid,
            )
        return curr


def verify_app_directory(simulation_type):
    """Ensure the app directory is present. If not, create it and add example files.
    """
    d = simulation_dir(simulation_type)
    if d.exists():
        return
    _create_example_and_lib_files(simulation_type)


def write_json(filename, data):
    """Write data as json to filename

    Args:
        filename (py.path or str): will append JSON_SUFFIX if necessary
    """
    with open(str(json_filename(filename)), 'w') as f:
        f.write(generate_json(data, pretty=True))


def write_result(result, run_dir=None):
    """Write simulation result to standard output.

    Args:
        result (dict): will set state to completed
        run_dir (py.path): Defaults to current dir
    """
    if not run_dir:
        run_dir = py.path.local()
    fn = json_filename(template_common.OUTPUT_BASE_NAME, run_dir)
    if fn.exists():
        # Don't overwrite first written file, because first write is
        # closest to the reason is stopped (e.g. canceled)
        return
    result.setdefault('state', 'completed')
    write_json(fn, result)
    write_status(result['state'], run_dir)
    input_file = json_filename(template_common.INPUT_BASE_NAME, run_dir)
    if input_file.exists():
        template = sirepo.template.import_module(read_json(input_file))
        if hasattr(template, 'clean_run_dir'):
            template.clean_run_dir(run_dir)


def write_status(status, run_dir):
    """Write status to simulation

    Args:
        status (str): pending, running, completed, canceled
        run_dir (py.path): where to write the file
    """
    pkio.write_text(run_dir.join(_STATUS_FILE), status)


def _create_example_and_lib_files(simulation_type):
    d = simulation_dir(simulation_type)
    pkio.mkdir_parent(d)
    for s in examples(simulation_type):
        save_new_example(s)
    d = simulation_lib_dir(simulation_type)
    pkio.mkdir_parent(d)
    template = sirepo.template.import_module(simulation_type)
    if hasattr(template, 'resource_files'):
        for f in template.resource_files():
            #TODO(pjm): symlink has problems in containers
            # d.join(f.basename).mksymlinkto(f)
            f.copy(d)


def _files_in_schema(schema):
    """Relative paths of local and external files of the given load and file type listed in the schema
    The order matters for javascript files

    Args:
        schema (pkcollections.Dict): schema (or portion thereof) to inspect

    Returns:
        str: combined list of local and external file paths, mapped by type
    """
    paths = pkcollections.Dict()
    for source, path in (('externalLibs', 'ext'), ('sirepoLibs', '')):
        for file_type in schema[source]:
            if file_type not in paths:
                paths[file_type] = []
            paths[file_type].extend(map(lambda file_name:
                    _pkg_relative_path_static(file_type + '/' + path, file_name),
                    schema[source][file_type]))

    return paths


def _find_user_simulation_copy(simulation_type, sid):
    rows = iterate_simulation_datafiles(simulation_type, process_simulation_list, {
        'simulation.outOfSessionSimulationId': sid,
    })
    if len(rows):
        return rows[0]['simulationId']
    return None


def _init():
    global SCHEMA_COMMON, cfg
    fn = STATIC_FOLDER.join('json/schema-common{}'.format(JSON_SUFFIX))
    with open(str(fn)) as f:
        SCHEMA_COMMON = json_load(f)
    # In development, you can touch schema-common to get a new version
    SCHEMA_COMMON.version = _timestamp(fn.mtime()) if pkconfig.channel_in('dev') else sirepo.__version__
    cfg = pkconfig.init(
        nfs_tries=(10, int, 'How many times to poll in hack_nfs_write_status'),
        nfs_sleep=(0.5, float, 'Seconds sleep per hack_nfs_write_status poll'),
    )


def _merge_dicts(base, derived, depth=-1):
    """Copy the items in the base dictionary into the derived dictionary, to the specified depth

    Args:
        base (dict): source
        derived (dict): receiver
        depth (int): how deep to recurse:
            >= 0:  <depth> levels
            < 0:   all the way
    """
    if depth == 0:
        return
    for key in base:
        # Items with the same name are not replaced
        if key not in derived:
            derived[key] = base[key]
        else:
            try:
                derived[key].extend(x for x in base[key] if x not in derived[key])
            except AttributeError:
                # The value was not an array
                pass
        try:
            _merge_dicts(base[key], derived[key], depth - 1 if depth > 0 else depth)
        except TypeError:
            # The value in question is not itself a dict, move on
            pass


def _pkg_relative_path_static(file_dir, file_name):
    """Path to a file under /static, relative to the package_data directory

    Args:
        file_dir (str): sub-directory of package_data/static
        file_name (str): name of the file

    Returns:
        str: full relative path of the file
    """
    return '/' + RESOURCE_FOLDER.bestrelpath(static_file_path(file_dir, file_name))


def _random_id(parent_dir, simulation_type=None):
    """Create a random id in parent_dir

    Args:
        parent_dir (py.path): where id should be unique
    Returns:
        dict: id (str) and path (py.path)
    """
    pkio.mkdir_parent(parent_dir)
    r = random.SystemRandom()
    # Generate cryptographically secure random string
    for _ in range(5):
        i = ''.join(r.choice(_ID_CHARS) for x in range(_ID_LEN))
        if simulation_type:
            if find_global_simulation(simulation_type, i):
                continue
        d = parent_dir.join(i)
        try:
            os.mkdir(str(d))
            return pkcollections.Dict(id=i, path=d)
        except OSError as e:
            if e.errno == errno.EEXIST:
                pass
            raise
    raise RuntimeError('{}: failed to create unique directory'.format(parent_dir))


def _report_dir(data):
    """Return the report execution directory name. Allows multiple models to get data from same simulation run.
    """
    template = sirepo.template.import_module(data)
    if hasattr(template, 'simulation_dir_name'):
        return template.simulation_dir_name(_report_name(data))
    return _report_name(data)


def _report_name(data):
    """Extract report name from data
    Args:
        data (dict): passed in params
    Returns:
        str: name of the report requested in the data
    """
    return data['report']


def _search_data(data, search):
    for field, expect in search.items():
        path = field.split('.')
        if len(path) == 1:
            #TODO(robnagler) is this a bug? Why would you supply a search path
            # value that didn't want to be searched.
            continue
        path.insert(0, 'models')
        v = data
        for key in path:
            if key in v:
                v = v[key]
        if v != expect:
            return False
    return True


def _serial_new():
    """Generate a serial number

    Serial numbers are 16 digits (time represented in microseconds
    since epoch) which are always less than Javascript's
    Number.MAX_SAFE_INTEGER (9007199254740991=2*53-1).

    Timestamps are not guaranteed to be sequential. If the
    system clock is adjusted, we'll throw an exception here.
    """
    global _serial_prev
    res = int(time.time() * 1000000)
    with _global_lock:
        # Good enough assertion. Any collisions will also be detected
        # by parameter hash so order isn't only validation
        assert res > _serial_prev, \
            '{}: serial did not increase: prev={}'.format(res, _serial_prev)
        _serial_prev = res
    return res


def _sid_from_path(path):
    sid = os.path.split(os.path.split(str(path))[0])[1]
    assert_id(sid)
    return sid


def _timestamp(time=None):
    if not time:
        time = datetime.datetime.utcnow()
    elif not isinstance(time, datetime.datetime):
        time = datetime.datetime.fromtimestamp(time)
    return time.strftime('%Y%m%d.%H%M%S')


def _user_dir():
    """User for the session

    Returns:
        str: unique id for user from flask session
    """
    uid = cookie.get_user(checked=False)
    if not uid:
        uid = _user_dir_create()
    d = user_dir_name(uid)
    if d.check():
        return d
    # flask session might have been deleted (in dev) so "logout" and "login"
    uid = _user_dir_create()
    return user_dir_name(uid)


def _user_dir_create():
    """Create a user and initialize the directory

    Returns:
        str: New user id
    """
    uid = _random_id(user_dir_name())['id']
    # Must set before calling simulation_dir
    cookie.set_user(uid)
    for simulation_type in feature_config.cfg.sim_types:
        _create_example_and_lib_files(simulation_type)
    return uid


<<<<<<< HEAD
def _validate_enum(val, sch_field_info, sch_enums):
    """Ensure the value of an enum field is one listed in the schema

    Args:
        val: enum value to validate
        sch_field_info ([str]): field info array from schema
        sch_enums (pkcollections.Dict): enum section of the schema
    """
    type = sch_field_info[1]
    if not type in sch_enums:
        return
    if str(val) not in map(lambda enum: str(enum[0]), sch_enums[type]):
        raise AssertionError(util.err(sch_enums[type], '{} enum value {} not in schema', type, val))


def _is_enum(sch_field_info, sch_enums):
    return


def _validate_cookie_def(c_def):
    """Validate the cookie definitions in the schema

    Validations performed:
        cannot contain delimiters we use on the client side
        values must match the valType if provided
        timeout must be numeric if provided

    Args:
        data (pkcollections.Dict): cookie definition object from the schema
    """
    c_delims = '|:;='
    c_delim_re = re.compile('[{}]'.format(c_delims))
    if c_delim_re.search(str(c_def.name) + str(c_def.value)):
        raise AssertionError(util.err(c_def, 'cookie name/value cannot include delimiters {}', c_delims))
    if 'valType' in c_def:
        if c_def.valType == 'b':
            pkconfig.parse_bool(c_def.value)
        if c_def.valType == 'n':
            float(c_def.value)
    if 'timeout' in c_def:
        float(c_def.timeout)


def _validate_fields(data):
    """Validate the values of the fields in model data

    Validations performed:
        enums (see _validate_enum)
        numeric values (see _validate_number)
        notifications
        cookie definitions (see _validate_cookie_def)

    Args:
        data (pkcollections.Dict): model data
    """
    schema = get_schema(data.simulationType)
    sch_models = schema.model
    sch_enums = schema.enum
    for model_name in data.models:
        if model_name not in sch_models:
            continue
        sch_model = sch_models[model_name]
        model_data = data.models[model_name]
        for field_name in model_data:
            if field_name not in sch_model:
                continue
            val = model_data[field_name]
            if val == '':
                continue
            sch_field_info = sch_model[field_name]
            _validate_enum(val, sch_field_info, sch_enums)
            _validate_number(val, sch_field_info)


=======
>>>>>>> acc6e8d8
def _validate_name(data):
    """Validate and if necessary uniquify name

    Args:
        data (dict): what to validate
    """
    s = data.models.simulation
    sim_type = data.simulationType
    sim_id = s.simulationId
    n = s.name
    f = s.folder
    starts_with = pkcollections.Dict()
    for d in iterate_simulation_datafiles(
        sim_type,
        lambda res, _, d: res.append(d),
        {'simulation.folder': f},
    ):
        n2 = d.models.simulation.name
        if n2.startswith(n) and d.models.simulation.simulationId != sim_id:
            starts_with[n2] = d.models.simulation.simulationId
    i = 2
    max = SCHEMA_COMMON.common.constants.maxSimCopies
    n2 = data.models.simulation.name
    while n2 in starts_with:
        n2 = '{} {}'.format(data.models.simulation.name, i)
        i += 1
    assert i - 1 <= max, util.err(n, 'Too many copies: {} > {}', i - 1, max)
    data.models.simulation.name = n2


_init()<|MERGE_RESOLUTION|>--- conflicted
+++ resolved
@@ -1169,83 +1169,6 @@
     return uid
 
 
-<<<<<<< HEAD
-def _validate_enum(val, sch_field_info, sch_enums):
-    """Ensure the value of an enum field is one listed in the schema
-
-    Args:
-        val: enum value to validate
-        sch_field_info ([str]): field info array from schema
-        sch_enums (pkcollections.Dict): enum section of the schema
-    """
-    type = sch_field_info[1]
-    if not type in sch_enums:
-        return
-    if str(val) not in map(lambda enum: str(enum[0]), sch_enums[type]):
-        raise AssertionError(util.err(sch_enums[type], '{} enum value {} not in schema', type, val))
-
-
-def _is_enum(sch_field_info, sch_enums):
-    return
-
-
-def _validate_cookie_def(c_def):
-    """Validate the cookie definitions in the schema
-
-    Validations performed:
-        cannot contain delimiters we use on the client side
-        values must match the valType if provided
-        timeout must be numeric if provided
-
-    Args:
-        data (pkcollections.Dict): cookie definition object from the schema
-    """
-    c_delims = '|:;='
-    c_delim_re = re.compile('[{}]'.format(c_delims))
-    if c_delim_re.search(str(c_def.name) + str(c_def.value)):
-        raise AssertionError(util.err(c_def, 'cookie name/value cannot include delimiters {}', c_delims))
-    if 'valType' in c_def:
-        if c_def.valType == 'b':
-            pkconfig.parse_bool(c_def.value)
-        if c_def.valType == 'n':
-            float(c_def.value)
-    if 'timeout' in c_def:
-        float(c_def.timeout)
-
-
-def _validate_fields(data):
-    """Validate the values of the fields in model data
-
-    Validations performed:
-        enums (see _validate_enum)
-        numeric values (see _validate_number)
-        notifications
-        cookie definitions (see _validate_cookie_def)
-
-    Args:
-        data (pkcollections.Dict): model data
-    """
-    schema = get_schema(data.simulationType)
-    sch_models = schema.model
-    sch_enums = schema.enum
-    for model_name in data.models:
-        if model_name not in sch_models:
-            continue
-        sch_model = sch_models[model_name]
-        model_data = data.models[model_name]
-        for field_name in model_data:
-            if field_name not in sch_model:
-                continue
-            val = model_data[field_name]
-            if val == '':
-                continue
-            sch_field_info = sch_model[field_name]
-            _validate_enum(val, sch_field_info, sch_enums)
-            _validate_number(val, sch_field_info)
-
-
-=======
->>>>>>> acc6e8d8
 def _validate_name(data):
     """Validate and if necessary uniquify name
 
