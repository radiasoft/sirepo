# -*- coding: utf-8 -*-
"""Operations run inside the report directory to extract data.

:copyright: Copyright (c) 2019 RadiaSoft LLC.  All Rights Reserved.
:license: http://www.apache.org/licenses/LICENSE-2.0.html
"""
from __future__ import absolute_import, division, print_function
from pykern import pkio
from pykern import pkjson
from pykern.pkcollections import PKDict
from pykern.pkdebug import pkdp, pkdexc, pkdc, pkdlog
from sirepo import job
from sirepo import simulation_db
from sirepo.template import template_common
import re
import requests
import sirepo.template
import sirepo.util
import subprocess
import sys
import time

_MAX_FASTCGI_EXCEPTIONS = 3

_MAX_FASTCGI_MSG = int(1e8)


def default_command(in_file):
    """Reads `in_file` passes to `msg.jobCmd`

    Must be called in run_dir

    Writes its output on stdout.

    Args:
        in_file (str): json parsed to msg
    Returns:
        str: json output of command, e.g. status msg
    """
    try:
        job.init()
        f = pkio.py_path(in_file)
        msg = pkjson.load_any(f)
    #TODO(e-carlin): find common place to serialize/deserialize paths
        msg.runDir = pkio.py_path(msg.runDir)
        f.remove()
        res = globals()['_do_' + msg.jobCmd](
            msg,
            sirepo.template.import_module(msg.simulationType)
        )
        if res is None:
            return
        r = PKDict(res).pksetdefault(state=job.COMPLETED)
    except Exception as e:
        r = PKDict(
            state=job.ERROR,
            error=e.sr_args.error if isinstance(e, sirepo.util.UserAlert) else str(e),
            stack=pkdexc(),
        )
    return pkjson.dump_pretty(r, pretty=False)


class _AbruptSocketCloseError(Exception):
    """Fastcgi unix domain socket closed"""
    pass


def _background_percent_complete(msg, template, is_running):
    # some templates return a dict so wrap in PKDict
    r = PKDict(template.background_percent_complete(
        msg.data.report,
        msg.runDir,
        is_running,
    ))
#TODO(robnagler) this is incorrect, because we want to see file updates
#   not just our polling frequency
    r.pksetdefault(lastUpdateTime=lambda: _mtime_or_now(msg.runDir))
    r.pksetdefault(frameCount=0)
    r.pksetdefault(percentComplete=0.0)
    return r


def _do_cancel(msg, template):
    if hasattr(template, 'remove_last_frame'):
        template.remove_last_frame(msg.runDir)
    return PKDict()


def _do_compute(msg, template):
    msg.runDir = pkio.py_path(msg.runDir)
    with msg.runDir.join(template_common.RUN_LOG).open('w') as run_log:
        p = subprocess.Popen(
            _do_prepare_simulation(msg, template).cmd,
            stdout=run_log,
            stderr=run_log,
        )
    while True:
        for j in range(20):
            time.sleep(.1)
            r = p.poll()
            i = r is None
            if not i:
                break
        if msg.isParallel:
            # TODO(e-carlin): This has a potential to fail. We likely
            # don't want the job to fail in this case
            _write_parallel_status(msg, template, i)
        if i:
            continue
        return _on_do_compute_exit(
            r == 0,
            msg.isParallel,
            template,
            msg.runDir,
        )


def _do_download_data_file(msg, template):
    try:
        f, c, _ = template.get_data_file(
            msg.runDir,
            msg.analysisModel,
            msg.frame,
            options=PKDict(suffix=msg.suffix),
        )
        requests.put(
            msg.dataFileUri + f,
            data=c,
            verify=job.cfg.verify_tls,
        ).raise_for_status()
        return PKDict()
    except Exception as e:
        return PKDict(state=job.ERROR, error=e, stack=pkdexc())


def _do_fastcgi(msg, template):
    import socket

    def _recv():
        m = b''
        while True:
            r = s.recv(_MAX_FASTCGI_MSG)
            if not r:
                pkdlog(
                    'job_cmd should be killed before socket is closed msg={}',
                    msg,
                )
                raise _AbruptSocketCloseError()
            if len(m) + len(r) > _MAX_FASTCGI_MSG:
                raise RuntimeError('message larger than {} bytes',  _MAX_FASTCGI_MSG)
            m += r
            if m[-1:] == b'\n':
                return pkjson.load_any(m)

    s = socket.socket(socket.AF_UNIX, socket.SOCK_STREAM)
    # relative file name (see job_agent.fastcgi_op)
    s.connect(msg.fastcgiFile)
    c = 0
    while True:
        try:
            m = _recv()
            if not m:
                return
            m.runDir = pkio.py_path(m.runDir)
            with pkio.save_chdir(m.runDir):
                r = globals()['_do_' + m.jobCmd](
                    m,
                    sirepo.template.import_module(m.simulationType)
                )
            r = PKDict(r).pksetdefault(state=job.COMPLETED)
            c = 0
        except _AbruptSocketCloseError:
            return
        except Exception as e:
            assert c < _MAX_FASTCGI_EXCEPTIONS, \
                'too many fastgci exceptions {}. Most recent error={}'.format(c, e)
            c += 1
            r = PKDict(
                state=job.ERROR,
                error=e.sr_args.error if isinstance(e, sirepo.util.UserAlert) else str(e),
                stack=pkdexc(),
            )
        s.sendall(pkjson.dump_bytes(r) + b'\n')


def _do_get_simulation_frame(msg, template):
    try:
        return template_common.sim_frame_dispatch(
            msg.data.copy().pkupdate(run_dir=msg.runDir),
        )
    except Exception as e:
        r = 'report not generated'
        if isinstance(e, sirepo.util.UserAlert):
            r = e.sr_args.error
        return PKDict(state=job.ERROR, error=r, stack=pkdexc())


<<<<<<< HEAD
def _do_get_data_file(msg, template):
    try:
        r = template.get_data_file(
            msg.runDir,
            msg.analysisModel,
            msg.frame,
            options=PKDict(suffix=msg.suffix),
        )
        if not isinstance(r, PKDict):
            r = PKDict(filename=r)
        if 'python_gen' in r:
            f = 'python-source.py',

        multiple files
        r.pksetdefault(content_type='application/octet-stream')
        if isinstance(r.filename, tuple):
            loop
        if isinstance(r.filename, str):
            r.filename = msg.runDir.join(r)


        data = simulation_db.read_json(str(run_dir.join('..', simulation_db.SIMULATION_DATA_FILE)))

        return PKDict(python_gen=python_source_for_model)


            uri=

            uri='elegant-output.txt',
            content=path.read() if path.exists() else '',
            content_type='text/plain',

        filename

        requests.put(
            msg.dataFileUri + f,
            data=c,
            verify=job.cfg.verify_tls,
        ).raise_for_status()
        return PKDict()
    except Exception as e:
        return PKDict(state=job.ERROR, error=e, stack=pkdexc())


=======
>>>>>>> 80cd41f4
def _do_prepare_simulation(msg, template):
    if 'libFileList' in msg:
        msg.data.libFileList = msg.libFileList
    return PKDict(
        cmd=simulation_db.prepare_simulation(
            msg.data,
            run_dir=msg.runDir,
        )[0],
    )


def _do_sbatch_status(msg, template):
    s = pkio.py_path(msg.stopSentinel)
    while True:
        if s.exists():
            if job.COMPLETED not in s.read():
                # told to stop for an error or otherwise
                return None
            _write_parallel_status(msg, template, False)
            pkio.unchecked_remove(s)
            return PKDict(state=job.COMPLETED)
        _write_parallel_status(msg, template, True)
        time.sleep(msg.nextRequestSeconds)
    # DOES NOT RETURN


def _do_sequential_result(msg, template):
    r = template_common.read_sequential_result(msg.runDir)
    # Read this first: https://github.com/radiasoft/sirepo/issues/2007
    if (hasattr(template, 'prepare_sequential_output_file') and 'models' in msg.data):
        template.prepare_sequential_output_file(msg.runDir, msg.data)
        r = template_common.read_sequential_result(msg.runDir)
    return r


def _on_do_compute_exit(success_exit, is_parallel, template, run_dir):
    # locals() must be called before anything else so we only get the function
    # arguments
    kwargs = locals()

    def _failure_exit():
        a = _post_processing()
        if not a:
            f = run_dir.join(template_common.RUN_LOG)
            if f.exists():
                a = _parse_python_errors(pkio.read_text(f))
        if not a:
            a = 'non-zero exit code'
        return PKDict(state=job.ERROR, error=a)

    def _post_processing():
        if hasattr(template, 'post_execution_processing'):
            return template.post_execution_processing(**kwargs)
        return None

    def _success_exit():
        return PKDict(
            state=job.COMPLETED,
            alert=_post_processing(),
        )
    try:
        return _success_exit() if success_exit else _failure_exit()
    except Exception as e:
        return PKDict(state=sirepo.job.ERROR, error=e, stack=pkdexc())


def _mtime_or_now(path):
    """mtime for path if exists else time.time()

    Args:
        path (py.path):

    Returns:
        int: modification time
    """
    return int(path.mtime() if path.exists() else time.time())


def _parse_python_errors(text):
    m = re.search(
        r'^Traceback .*?^\w*(?:Error|Exception):\s*(.*)',
        text,
        re.MULTILINE|re.DOTALL,
    )
    if m:
        return re.sub(r'\nTraceback.*$', '', m.group(1), flags=re.S).strip()
    return ''


def _write_parallel_status(msg, template, is_running):
    sys.stdout.write(
        pkjson.dump_pretty(
            PKDict(
                state=job.RUNNING,
                parallelStatus=_background_percent_complete(msg, template, is_running),
            ),
            pretty=False,
        ) + '\n',
    )<|MERGE_RESOLUTION|>--- conflicted
+++ resolved
@@ -195,53 +195,6 @@
         return PKDict(state=job.ERROR, error=r, stack=pkdexc())
 
 
-<<<<<<< HEAD
-def _do_get_data_file(msg, template):
-    try:
-        r = template.get_data_file(
-            msg.runDir,
-            msg.analysisModel,
-            msg.frame,
-            options=PKDict(suffix=msg.suffix),
-        )
-        if not isinstance(r, PKDict):
-            r = PKDict(filename=r)
-        if 'python_gen' in r:
-            f = 'python-source.py',
-
-        multiple files
-        r.pksetdefault(content_type='application/octet-stream')
-        if isinstance(r.filename, tuple):
-            loop
-        if isinstance(r.filename, str):
-            r.filename = msg.runDir.join(r)
-
-
-        data = simulation_db.read_json(str(run_dir.join('..', simulation_db.SIMULATION_DATA_FILE)))
-
-        return PKDict(python_gen=python_source_for_model)
-
-
-            uri=
-
-            uri='elegant-output.txt',
-            content=path.read() if path.exists() else '',
-            content_type='text/plain',
-
-        filename
-
-        requests.put(
-            msg.dataFileUri + f,
-            data=c,
-            verify=job.cfg.verify_tls,
-        ).raise_for_status()
-        return PKDict()
-    except Exception as e:
-        return PKDict(state=job.ERROR, error=e, stack=pkdexc())
-
-
-=======
->>>>>>> 80cd41f4
 def _do_prepare_simulation(msg, template):
     if 'libFileList' in msg:
         msg.data.libFileList = msg.libFileList
