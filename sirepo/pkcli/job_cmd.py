# -*- coding: utf-8 -*-
"""Operations run inside the report directory to extract data.

:copyright: Copyright (c) 2019 RadiaSoft LLC.  All Rights Reserved.
:license: http://www.apache.org/licenses/LICENSE-2.0.html
"""
from __future__ import absolute_import, division, print_function
from pykern import pkio
from pykern import pkjson
from pykern.pkcollections import PKDict
from pykern.pkdebug import pkdp, pkdexc, pkdc, pkdlog
from sirepo import job
from sirepo import simulation_db
from sirepo.template import template_common
import requests
import sirepo.template
import sirepo.util
import subprocess
import sys
import time


def default_command(in_file):
    """Reads `in_file` passes to `msg.jobCmd`

    Must be called in run_dir

    Writes its output on stdout.

    Args:
        in_file (str): json parsed to msg
    Returns:
        str: json output of command, e.g. status msg
    """
<<<<<<< HEAD
    r = None
    try:
        f = pkio.py_path(in_file)
        msg = pkjson.load_any(f)
    #TODO(e-carlin): find common place to serialize/deserialize paths
        msg.runDir = pkio.py_path(msg.runDir)
        f.remove()
        res = globals()['_do_' + msg.jobCmd](
            msg,
            sirepo.template.import_module(msg.simulationType)
        )
        if res is None:
            return
        r = PKDict(res).pksetdefault(state=job.COMPLETED)
    except Exception as e:
        r = PKDict(
            state=job.ERROR,
            error=e.sr_args.error if isinstance(e, sirepo.util.UserAlert) else str(e),
            stack=pkdexc(),
        )
    return pkjson.dump_pretty(r, pretty=False)
=======
    job.init()
    f = pkio.py_path(in_file)
    msg = pkjson.load_any(f)
#TODO(e-carlin): find common place to serialize/deserialize paths
    msg.runDir = pkio.py_path(msg.runDir)
    f.remove()
    res = globals()['_do_' + msg.jobCmd](
        msg,
        sirepo.template.import_module(msg.simulationType)
    )
    if res is None:
        return
    return pkjson.dump_pretty(
        PKDict(res).pksetdefault(state=job.COMPLETED),
        pretty=False,
    )
>>>>>>> 45a1c80e


def _background_percent_complete(msg, template, is_running):
    # some templates return a dict so wrap in PKDict
    r = PKDict(template.background_percent_complete(
        msg.data.report,
        msg.runDir,
        is_running,
    ))
#TODO(robnagler) this is incorrect, because we want to see file updates
#   not just our polling frequency
    r.pksetdefault(lastUpdateTime=lambda: _mtime_or_now(msg.runDir))
    r.pksetdefault(frameCount=0)
    r.pksetdefault(percentComplete=0.0)
    return r


def _do_cancel(msg, template):
    if hasattr(template, 'remove_last_frame'):
        template.remove_last_frame(msg.runDir)
    return PKDict()


def _do_compute(msg, template):
    msg.runDir = pkio.py_path(msg.runDir)
    with msg.runDir.join(template_common.RUN_LOG).open('w') as run_log:
        p = subprocess.Popen(
            _do_prepare_simulation(msg, template).cmd,
            stdout=run_log,
            stderr=run_log,
        )
    while True:
        for j in range(20):
            time.sleep(.1)
            r = p.poll()
            i = r is None
            if not i:
                break
        if msg.isParallel:
            # TODO(e-carlin): This has a potential to fail. We likely
            # don't want the job to fail in this case
            _write_parallel_status(msg, template, i)
        if i:
            continue
        if r != 0:
            return PKDict(state=job.ERROR, error='non zero returncode={}'.format(r))
        else:
            return PKDict(state=job.COMPLETED)


def _do_get_simulation_frame(msg, template):
    return template_common.sim_frame_dispatch(
        msg.data.copy().pkupdate(run_dir=msg.runDir),
    )


def _do_get_data_file(msg, template):
    try:
        f, c, _ = template.get_data_file(
            msg.runDir,
            msg.analysisModel,
            msg.frame,
            options=PKDict(suffix=msg.suffix),
        )
        requests.put(
            msg.dataFileUri + f,
            data=c,
            verify=job.cfg.verify_tls,
        ).raise_for_status()
        return PKDict()
    except Exception as e:
        return PKDict(error=e, stack=pkdexc())


def _do_prepare_simulation(msg, template):
    if 'libFileList' in msg:
        msg.data.libFileList = msg.libFileList
    return PKDict(
        cmd=simulation_db.prepare_simulation(
            msg.data,
            run_dir=msg.runDir,
        )[0],
    )


def _do_sbatch_status(msg, template):
    s = pkio.py_path(msg.stopSentinel)
    while True:
        if s.exists():
            if job.COMPLETED not in s.read():
                # told to stop for an error or otherwise
                return None
            _write_parallel_status(msg, template, False)
            pkio.unchecked_remove(s)
            return PKDict(state=job.COMPLETED)
        _write_parallel_status(msg, template, True)
        time.sleep(msg.nextRequestSeconds)
    # DOES NOT RETURN


def _do_sequential_result(msg, template):
    r = simulation_db.read_result(msg.runDir)
    # Read this first: https://github.com/radiasoft/sirepo/issues/2007
    if (r.state != job.ERROR and hasattr(template, 'prepare_output_file')
        and 'models' in msg.data
    ):
        template.prepare_output_file(msg.runDir, msg.data)
        r = simulation_db.read_result(msg.runDir)
    return r


def _mtime_or_now(path):
    """mtime for path if exists else time.time()

    Args:
        path (py.path):

    Returns:
        int: modification time
    """
    return int(path.mtime() if path.exists() else time.time())


def _write_parallel_status(msg, template, is_running):
    sys.stdout.write(
        pkjson.dump_pretty(
            PKDict(
                state=job.RUNNING,
                parallelStatus=_background_percent_complete(msg, template, is_running),
            ),
            pretty=False,
        ) + '\n',
    )<|MERGE_RESOLUTION|>--- conflicted
+++ resolved
@@ -32,9 +32,9 @@
     Returns:
         str: json output of command, e.g. status msg
     """
-<<<<<<< HEAD
     r = None
     try:
+        job.init()
         f = pkio.py_path(in_file)
         msg = pkjson.load_any(f)
     #TODO(e-carlin): find common place to serialize/deserialize paths
@@ -54,24 +54,6 @@
             stack=pkdexc(),
         )
     return pkjson.dump_pretty(r, pretty=False)
-=======
-    job.init()
-    f = pkio.py_path(in_file)
-    msg = pkjson.load_any(f)
-#TODO(e-carlin): find common place to serialize/deserialize paths
-    msg.runDir = pkio.py_path(msg.runDir)
-    f.remove()
-    res = globals()['_do_' + msg.jobCmd](
-        msg,
-        sirepo.template.import_module(msg.simulationType)
-    )
-    if res is None:
-        return
-    return pkjson.dump_pretty(
-        PKDict(res).pksetdefault(state=job.COMPLETED),
-        pretty=False,
-    )
->>>>>>> 45a1c80e
 
 
 def _background_percent_complete(msg, template, is_running):
