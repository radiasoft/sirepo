# -*- coding: utf-8 -*-
"""?

:copyright: Copyright (c) 2017 RadiaSoft LLC.  All Rights Reserved.
:license: http://www.apache.org/licenses/LICENSE-2.0.html
"""
from __future__ import absolute_import, division, print_function
from pykern import pkio, pkconfig
from pykern.pkcollections import PKDict
from pykern.pkdebug import pkdc, pkdexc, pkdlog, pkdp
from sirepo import auth
from sirepo import auth_db
from sirepo import feature_config
from sirepo import sim_data
from sirepo import simulation_db
from sirepo import srdb
from sirepo import srtime
from sirepo import util
from sirepo.template import template_common
import datetime
import glob
import json
import os.path
import re
import shutil


_MILISECONDS_PER_MONTH = 2.628e9
_MAXIMUM_SIM_AGE_IN_MONTHS = 6


def audit_proprietary_lib_files(*uid):
    """Add/removes proprietary files based on a user's roles

    For example, add the FLASH proprietary files if user has the sim_type_flash role.

    Args:
        *uid: UID(s) of the user(s) to audit. If None, all users will be audited.
    """
    import sirepo.server

    sirepo.server.init()
    import sirepo.auth_db
    import sirepo.auth

    with sirepo.auth_db.session_and_lock():
        for u in uid or sirepo.auth_db.all_uids():
            sirepo.auth_db.audit_proprietary_lib_files(u)


def create_examples():
    """Adds missing app examples to all users"""

    def _create():
        for sim_type in feature_config.cfg().sim_types:
            names = [
                x.name
                for x in simulation_db.iterate_simulation_datafiles(
                    sim_type,
                    simulation_db.process_simulation_list,
                    {"simulation.isExample": True},
                )
            ]
            for example in simulation_db.examples(sim_type):
                if example.models.simulation.name not in names:
                    _create_example(example)

    _access_sim_db_and_callback(_create)


def _access_sim_db_and_callback(callback):
    import sirepo.auth_db
    import sirepo.server

    sirepo.server.init()
    for d in pkio.sorted_glob(simulation_db.user_path().join("*")):
        if _is_src_dir(d):
            continue
        uid = simulation_db.uid_from_dir_name(d)
        with sirepo.auth_db.session_and_lock(), auth.set_user_outside_of_http_request(
            uid
        ):
<<<<<<< HEAD
            callback()


def reset_examples():
    def _reset():
        c = []
        r = []
        for sim_type in feature_config.cfg().sim_types:
            sims = [
                x
                for x in simulation_db.iterate_simulation_datafiles(
                    sim_type,
                    simulation_db.process_simulation_list,
                    {"simulation.isExample": True},
                )
            ]
            _build_delete_and_revert_lists(c, r, sims, sim_type)
        _revert_sims(r)
        _delete_sims(c)

    _access_sim_db_and_callback(_reset)


def _build_delete_and_revert_lists(delete_list, revert_list, simulations, sim_type):
    n = [n.models.simulation.name for n in simulation_db.examples(sim_type)]
    for sim in simulations:
        t = (
            srtime.utc_now_as_milliseconds() - sim.simulation.lastModified
        ) / _MILISECONDS_PER_MONTH
        if sim.name not in n:
            delete_list.append((sim, sim_type))
        elif t > _MAXIMUM_SIM_AGE_IN_MONTHS:
            revert_list.append((sim.name, sim_type))
            delete_list.append((sim, sim_type))


def _revert_sims(revert_list):
    for n, t in revert_list:
        _create_example(_get_example_by_name(n, t))


def _delete_sims(delete_list):
    for s, t in delete_list:
        simulation_db.delete_simulation(t, s.simulationId)

=======
            for sim_type in feature_config.cfg().sim_types:
                names = [
                    x.name
                    for x in simulation_db.iterate_simulation_datafiles(
                        sim_type,
                        simulation_db.process_simulation_list,
                        {
                            "simulation.isExample": True,
                        },
                    )
                ]
                for example in simulation_db.examples(sim_type):
                    if example.models.simulation.name not in names:
                        _create_example(example)
>>>>>>> 8bf6d7c2


# TODO(e-carlin): more than uid (ex email)
def delete_user(uid):
    """Delete a user and all of their data across Sirepo and Jupyter

    This will delete information based on what is configured. So configure
    all service (jupyterhublogin, email, etc.) that may be relevant. Once
    this script runs all records are blown away from the db's so if you
    forget to configure something you will have to delete manually.

    Does nothing if `uid` does not exist.

    Args:
        uid (str): user to delete
    """
    import sirepo.server
    import sirepo.template

    sirepo.server.init()
    with auth_db.session_and_lock():
        if auth.unchecked_get_user(uid) is None:
            return
        with auth.set_user_outside_of_http_request(uid):
            if sirepo.template.is_sim_type("jupyterhublogin"):
                from sirepo.sim_api import jupyterhublogin

                jupyterhublogin.delete_user_dir(uid)
            simulation_db.delete_user(uid)
            # This needs to be done last so we have access to the records in
            # previous steps.
            auth_db.UserDbBase.delete_user(uid)


def move_user_sims(target_uid=""):
    """Moves non-example sims and lib files into the target user's directory.
    Must be run in the source uid directory."""
    assert target_uid, "missing target_uid"
    assert os.path.exists("srw/lib"), "must run in user dir"
    assert os.path.exists(
        "../{}".format(target_uid)
    ), "missing target user dir: ../{}".format(target_uid)
    sim_dirs = []
    lib_files = []

    for path in glob.glob("*/*/sirepo-data.json"):
        with open(path) as f:
            data = json.loads(f.read())
        sim = data["models"]["simulation"]
        if "isExample" in sim and sim["isExample"]:
            continue
        sim_dirs.append(os.path.dirname(path))

    for path in glob.glob("*/lib/*"):
        lib_files.append(path)

    for sim_dir in sim_dirs:
        target = "../{}/{}".format(target_uid, sim_dir)
        assert not os.path.exists(target), "target sim already exists: {}".format(
            target
        )
        pkdlog(sim_dir)
        shutil.move(sim_dir, target)

    for lib_file in lib_files:
        target = "../{}/{}".format(target_uid, lib_file)
        if os.path.exists(target):
            continue
        pkdlog(lib_file)
        shutil.move(lib_file, target)


def _create_example(example):
    try:
        simulation_db.save_new_example(example)
    except Exception as e:
        pkdlog("Failed to create example: {} error={}", example.models.simulation.name, e)


def _get_example_by_name(name, sim_type):
    for example in simulation_db.examples(sim_type):
        if example.models.simulation.name == name:
            return example
    raise AssertionError(f"Failed to find example simulation with name={name}")


def _is_src_dir(d):
    return re.search(r"/src$", str(d))<|MERGE_RESOLUTION|>--- conflicted
+++ resolved
@@ -80,7 +80,6 @@
         with sirepo.auth_db.session_and_lock(), auth.set_user_outside_of_http_request(
             uid
         ):
-<<<<<<< HEAD
             callback()
 
 
@@ -126,22 +125,6 @@
     for s, t in delete_list:
         simulation_db.delete_simulation(t, s.simulationId)
 
-=======
-            for sim_type in feature_config.cfg().sim_types:
-                names = [
-                    x.name
-                    for x in simulation_db.iterate_simulation_datafiles(
-                        sim_type,
-                        simulation_db.process_simulation_list,
-                        {
-                            "simulation.isExample": True,
-                        },
-                    )
-                ]
-                for example in simulation_db.examples(sim_type):
-                    if example.models.simulation.name not in names:
-                        _create_example(example)
->>>>>>> 8bf6d7c2
 
 
 # TODO(e-carlin): more than uid (ex email)
