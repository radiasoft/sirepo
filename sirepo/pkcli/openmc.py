# -*- coding: utf-8 -*-
"""CLI for OpenMC

:copyright: Copyright (c) 2022 RadiaSoft LLC.  All Rights Reserved.
:license: http://www.apache.org/licenses/LICENSE-2.0.html
"""
from pykern import pkcompat
from pykern import pkio
from pykern import pkjson
from pykern.pkcollections import PKDict
from pykern.pkdebug import pkdp, pkdlog
from sirepo.template import template_common
import copy
<<<<<<< HEAD
import dagmc
=======
import h5py
>>>>>>> 3aed4595
import json
import numpy
import pymeshlab
import re
import sirepo.const
import sirepo.mpi
import sirepo.simulation_db
import sirepo.util
import subprocess
import uuid

_DECIMATION_MAX_POLYGONS = 10000


def create_standard_materials_file(compendium_filename):
    import sirepo.template.openmc

    m = pkjson.load_any(pkio.read_text(compendium_filename))
    dt = numpy.dtype([("name", h5py.string_dtype()), ("ao", "f4")])
    with h5py.File(sirepo.template.openmc.STANDARD_MATERIALS_DB, mode="w") as f:
        for d in m.data:
            v = PKDict(
                name=d.Name,
                density_g_cc=d.Density,
                elements=[],
                nuclides=[],
            )
            for e in d.Elements:
                v.elements.append((e.Element, e.AtomFraction_whole))
                for i in e.Isotopes:
                    v.nuclides.append((i.Isotope, i.AtomFraction_whole))

            g = f.create_group(f"/{d.Name}")
            g.attrs["density_g_cc"] = v.density_g_cc
            g.create_dataset("elements", data=numpy.array(v.elements, dtype=dt))
            g.create_dataset("nuclides", data=numpy.array(v.nuclides, dtype=dt))


def extract_dagmc(dagmc_filename):
    s = pkio.py_path(sirepo.const.SIM_RUN_INPUT_BASENAME)
    dm = None
    if s.exists():
        dm = sirepo.simulation_db.read_json(s).models
    gc = _MoabGroupCollector(dagmc_filename, dm)
    sirepo.mpi.restrict_ops_to_first_node(_MoabGroupExtractor(gc).get_items())
    res = PKDict()
    for g in gc.groups:
        res[g.name] = PKDict(
            name=g.name,
            volId=g.vol_id,
            density=g.density,
        )
    return res


def step_to_dagmc(input_step_filename, output_dagmc_filename, threads=1):
    """Convert a CAD step (.stp) file to dagmc (.h5m) file.

    A sanity check (check_watertight) is performed on the output file.

    Args:
      input_step_filename (str): .stp input file
      output_dagmc_filename (str): .h5m output file
      threads (int): number of thread used for conversion (optional)
    """
    import CAD_to_OpenMC.assembly

    if not input_step_filename.endswith(".stp") or not output_dagmc_filename.endswith(
        ".h5m"
    ):
        raise AssertionError(
            f"input_step_filename={input_step_filename} must be .stp and output_dagmc_filename={output_dagmc_filename} must be .h5m"
        )
    CAD_to_OpenMC.assembly.mesher_config["threads"] = threads
    a = CAD_to_OpenMC.assembly.Assembly([input_step_filename])
    a.import_stp_files()
    a.merge_all()
    a.solids_to_h5m(backend="stl", h5m_filename=output_dagmc_filename)
    o = subprocess.check_output(("check_watertight", output_dagmc_filename))
    r = re.findall(rb"(\(0%\) unsealed)", o)
    if len(r) != 2:
        d = pkcompat.from_bytes(o).replace("\n", " ")
        raise AssertionError(
            f"stp file could not be converted to watertight dagmc: {d}"
        )


class _MoabGroupCollector:
    def __init__(self, dagmc_filename, sim_models):
        self.dagmc_filename = dagmc_filename
        self.groups = self._groups_and_volumes(sim_models)

    def _groups_and_volumes(self, sim_models):
        res = PKDict()
        for g in dagmc.DAGModel(self.dagmc_filename).groups_by_name.values():
            n, d = self._parse_entity_name_and_density(g.name)
            if not n:
                continue
            if not g.name.startswith("mat:"):
                continue
            v = g.volumes
            if not v:
                continue
            res[n] = PKDict(
                name=n,
                full_name=g.name,
                density=d,
                volume_count=len(v),
                vol_id=self._volume_id(n, v, sim_models),
            )
        for g in res.values():
            if re.search(r"\_comp$", g.name):
                g.name = re.sub(r"\_comp$", "", g.name)
                g.is_complement = True
        return tuple(res.values())

    def _parse_entity_name_and_density(self, name):
        m = re.search(r"^mat:(.*?)(?:/rho:(.*))?$", name)
        if m:
            return m.group(1), m.group(2)
        return None, None

    def _volume_id(self, name, volumes, sim_models):
        # for backward compatibility, allows finding a volume from an
        # old import which assigned volId differently
        if sim_models and "volumes" in sim_models and name in sim_models.volumes:
            return sim_models.volumes[name].volId
        return str(volumes[0].id)


class _MoabGroupExtractor:
    _DATA_DIR = "data"
    _VTI_TEMPLATE = PKDict(
        CellData=PKDict(),
        FieldData=PKDict(),
        vtkClass="vtkPolyData",
        polys=PKDict(
            name="_polys",
            numberOfComponents=1,
            dataType="Uint32Array",
            vtkClass="vtkCellArray",
            ref=PKDict(
                encode="LittleEndian",
                basepath=_DATA_DIR,
                id=None,
            ),
            size=None,
        ),
        PointData=PKDict(),
        points=PKDict(
            name="Points",
            numberOfComponents=3,
            dataType="Float32Array",
            vtkClass="vtkPoints",
            ref=PKDict(
                encode="LittleEndian",
                basepath=_DATA_DIR,
                id=None,
            ),
            size=None,
        ),
        metadata=PKDict(
            name=None,
        ),
    )

    def __init__(self, collector):
        self._items = []
        for g in collector.groups:
            if g.get("is_complement"):
                continue
            self._items.append(
                _MoabGroupExtractorOp(
                    dagmc_filename=collector.dagmc_filename,
                    vol_id=g.vol_id,
                    volume_count=g.volume_count,
                    name=g.name,
                    full_name=g.full_name,
                    processor=self,
                )
            )
        # process longest volume sets first
        self._items.sort(key=lambda v: -v.volume_count)

    def get_items(self):
        return self._items

    def process_item(self, item):
        v, p = self._decimate(*self._extract_moab_vertices_and_triangles(item))
        self._write_vti(item.vol_id, self._get_points_and_polys(v, p))
        self._write_mesh(item.vol_id, v, p)

    def _decimate(self, vertices, polygons):
        ms = pymeshlab.MeshSet()
        ms.add_mesh(pymeshlab.Mesh(vertices, polygons))
        c = len(ms.current_mesh().face_matrix())
        if c > _DECIMATION_MAX_POLYGONS:
            ms.apply_filter(
                "meshing_decimation_quadric_edge_collapse",
                preservenormal=True,
                targetperc=max(0.2, _DECIMATION_MAX_POLYGONS / c),
            )
        m = ms.current_mesh()
        pkdlog(
            "reduce faces: {} to {} ({}%)",
            c,
            len(m.face_matrix()),
            int(100 - len(m.face_matrix()) * 100 / c),
        )
        return (
            m.vertex_matrix().astype(numpy.float32),
            m.face_matrix().astype(numpy.uint32),
        )

    def _extract_moab_vertices_and_triangles(self, item):
        t, v = (
            dagmc.DAGModel(item.dagmc_filename)
            .groups_by_name[item.full_name]
            .get_triangle_conn_and_coords(True)
        )
        return (v, t)

    def _get_points_and_polys(self, points, polys):
        return PKDict(
            points=points.ravel(),
            # inserts polygon point count (always 3 for triangles)
            polys=numpy.insert(polys, 0, 3, axis=1).ravel(),
        )

    def _write_mesh(self, vol_id, points, polys):
        ms = pymeshlab.MeshSet()
        ms.add_mesh(pymeshlab.Mesh(points, polys))
        ms.save_current_mesh(f"{vol_id}.ply")

    def _write_vti(self, vol_id, geometry):
        pkio.unchecked_remove(vol_id)
        p = pkio.mkdir_parent(f"{vol_id}/{_MoabGroupExtractor._DATA_DIR}")
        vti = copy.deepcopy(_MoabGroupExtractor._VTI_TEMPLATE)
        vti.metadata.name = f"{vol_id}.vtp"
        fns = []
        for n in ("polys", "points"):
            fn = str(uuid.uuid1()).replace("-", "")
            with open(str(p.join(fn)), "wb") as f:
                geometry[n].tofile(f)
            vti[n].ref.id = fn
            vti[n].size = int(len(geometry[n]))
            fns.append(f"{_MoabGroupExtractor._DATA_DIR}/{fn}")
        with sirepo.util.write_zip(f"{vol_id}.zip") as f:
            f.writestr("index.json", json.dumps(vti))
            for fn in fns:
                f.write(f"{vol_id}/{fn}", arcname=fn)
        pkio.unchecked_remove(vol_id)


class _MoabGroupExtractorOp(PKDict):
    def __call__(self):
        self.processor.process_item(self)<|MERGE_RESOLUTION|>--- conflicted
+++ resolved
@@ -11,11 +11,8 @@
 from pykern.pkdebug import pkdp, pkdlog
 from sirepo.template import template_common
 import copy
-<<<<<<< HEAD
 import dagmc
-=======
 import h5py
->>>>>>> 3aed4595
 import json
 import numpy
 import pymeshlab
