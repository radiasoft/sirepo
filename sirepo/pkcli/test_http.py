--- conflicted
+++ resolved
@@ -56,18 +56,6 @@
                 'sourceIntensityReport',
             ],
         ),
-<<<<<<< HEAD
-        # PKDict(
-        #     name='Bending Magnet Radiation',
-        #     reports=[
-        #         'initialIntensityReport',
-        #         'intensityReport',
-        #         'powerDensityReport',
-        #         'sourceIntensityReport',
-        #         'trajectoryReport',
-        #     ],
-        # ),
-=======
         PKDict(
             name='Bending Magnet Radiation',
             reports=[
@@ -78,7 +66,6 @@
                 'trajectoryReport',
             ],
         ),
->>>>>>> 50941458
     ],
     synergia=[
         PKDict(
@@ -151,11 +138,8 @@
                     uri,
                     headers=self._headers,
                     method='GET',
-<<<<<<< HEAD
-=======
                     connect_timeout=1e8,
                     request_timeout=1e8,
->>>>>>> 50941458
                 )
             )
 
@@ -176,11 +160,7 @@
                 data=PKDict(token=t, email=self.email),
             )
             assert r.state != 'srException', 'r={}'.format(r)
-<<<<<<< HEAD
-            if r.state == 'redirect' and 'complete' in r.uri:
-=======
             if r.authState.needCompleteRegistration:
->>>>>>> 50941458
                 r = await self.post(
                     '/auth-complete-registration',
                     PKDict(displayName=self.email),
@@ -219,16 +199,10 @@
         data.simulationType = self.sim_type
         uri = self._uri(uri)
         with _timer(
-<<<<<<< HEAD
-                'uri={} sim_type={} report={}'.format(
-                    uri,
-                    data.simulationType,
-=======
                 'uri={} email={} simulationId={} report={}'.format(
                     uri,
                     self.email,
                     data.get('simulationId'),
->>>>>>> 50941458
                     data.get('report')
                 ),
         ):
@@ -240,13 +214,8 @@
                         'Content-type',  'application/json'
                     ),
                     method='POST',
-<<<<<<< HEAD
-                    connect_timeout=1000000,
-                    request_timeout=1000000,
-=======
                     connect_timeout=1e8,
                     request_timeout=1e8,
->>>>>>> 50941458
                 ),
             )
 
@@ -371,14 +340,6 @@
 async def _run_all():
     l = []
     for a in (
-<<<<<<< HEAD
-            ('a@b.c', 'elegant'),
-            ('a@b.c', 'jspec'),
-            ('a@b.c', 'srw',),
-            ('a@b.c', 'synergia'),
-            ('a@b.c', 'warppba'),
-            ('a@b.c', 'warpvnd'),
-=======
             ('one@b.c', 'elegant'),
             ('one@b.c', 'jspec'),
             ('one@b.c', 'srw',),
@@ -397,7 +358,6 @@
             ('three@b.c', 'synergia'),
             ('three@b.c', 'warppba'),
             ('three@b.c', 'warpvnd'),
->>>>>>> 50941458
     ):
         l.append(_run(*a))
     await _cancel_on_exception(asyncio.gather(*l))
