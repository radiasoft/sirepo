# -*- coding: utf-8 -*-
"""Wrapper to run myapp from the command line.

:copyright: Copyright (c) 2019 RadiaSoft LLC.  All Rights Reserved.
:license: http://www.apache.org/licenses/LICENSE-2.0.html
"""
from __future__ import absolute_import, division, print_function
from pykern import pkio
from pykern.pkdebug import pkdp, pkdc, pkdlog
from sirepo import simulation_db
from sirepo.template import template_common
import py.path
import sirepo.template.webcon as template


_SCHEMA = simulation_db.get_schema(template.SIM_TYPE)


def run(cfg_dir):
    with pkio.save_chdir(cfg_dir):
        data = simulation_db.read_json(template_common.INPUT_BASE_NAME)
<<<<<<< HEAD
        if data.report == 'analysisReport':
            res = template.get_analysis_report(py.path.local(cfg_dir), data)
        else:
            assert False, 'unknown report: {}'.format(data.report)
=======
        if data['report'] == 'fitReport':
            res = template.get_fit(data)
        if data['report'] == 'fftReport':
            res = template.get_fft(data)
>>>>>>> d1235dc9
        simulation_db.write_result(res)


def run_background(cfg_dir):
    with pkio.save_chdir(cfg_dir):
        simulation_db.write_result({})<|MERGE_RESOLUTION|>--- conflicted
+++ resolved
@@ -19,17 +19,12 @@
 def run(cfg_dir):
     with pkio.save_chdir(cfg_dir):
         data = simulation_db.read_json(template_common.INPUT_BASE_NAME)
-<<<<<<< HEAD
         if data.report == 'analysisReport':
             res = template.get_analysis_report(py.path.local(cfg_dir), data)
+        elif data['report'] == 'fftReport':
+            res = template.get_fft(data)
         else:
             assert False, 'unknown report: {}'.format(data.report)
-=======
-        if data['report'] == 'fitReport':
-            res = template.get_fit(data)
-        if data['report'] == 'fftReport':
-            res = template.get_fft(data)
->>>>>>> d1235dc9
         simulation_db.write_result(res)
 
 
