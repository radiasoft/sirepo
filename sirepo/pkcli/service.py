# -*- coding: utf-8 -*-
"""Runs the server in uwsgi or http modes.

Also supports starting nginx proxy.

:copyright: Copyright (c) 2015 RadiaSoft LLC.  All Rights Reserved.
:license: http://www.apache.org/licenses/LICENSE-2.0.html
"""
from __future__ import absolute_import, division, print_function
from pykern import pkcli
from pykern import pkcollections
from pykern import pkconfig
from pykern import pkio
from pykern import pkjinja
from pykern import pksubprocess
from pykern.pkcollections import PKDict
from pykern.pkdebug import pkdc, pkdexc, pkdp, pkdlog
import contextlib
import importlib
import os
import psutil
import py
import pyisemail
import re
import signal
<<<<<<< HEAD
import sirepo.modules
import sirepo.pkcli.setup_dev
import sirepo.sim_api.jupyterhublogin
import sirepo.srdb
import sirepo.template
import sirepo.util
import socket
=======
import sirepo.const
>>>>>>> 0d9c8592
import socket
import subprocess
import time
import werkzeug.serving


__cfg = None


def flask():
    with pkio.save_chdir(_run_dir()) as r:
        sirepo.pkcli.setup_dev.default_command()
        # above will throw better assertion, but just in case
        assert pkconfig.channel_in("dev")
        app = sirepo.modules.import_and_init("sirepo.server").init_app(
            use_reloader=_cfg().use_reloader,
            is_server=True,
        )
        # avoid WARNING: Do not use the development server in a production environment.
        app.env = "development"

        werkzeug.serving.click = None
        app.run(
            exclude_patterns=[str(r.join("*"))],
            extra_files=sirepo.util.files_to_watch_for_reload("json"),
            host=_cfg().ip,
            port=_cfg().port,
            threaded=True,
            use_reloader=_cfg().use_reloader,
        )


def http():
    """Starts the Flask server and job_supervisor.

    Used for development only.
    """

    processes = []

    @contextlib.contextmanager
    def _handle_signals(signums):
        o = [(x, signal.getsignal(x)) for x in signums]
        try:
            [signal.signal(x[0], _kill) for x in o]
            yield
        finally:
            [signal.signal(x[0], x[1]) for x in o]

    def _install_react():
        p = pkio.py_path("../react/node_modules")
        if p.exists():
            return
        pkdlog("Need to install react (takes a few minutes)...")
        os.system(f"cd '{p.dirname}' && npm install")

    def _kill(*args):
        for p in processes:
            try:
                for c in list(psutil.Process(p.pid).children(recursive=True)):
                    _safe_kill_process(c)
            except Exception:
                # need to ignore exceptions while converting process children
                # to a list so that the parent is still terminated
                pass
            _safe_kill_process(p)

    def _safe_kill_process(proc):
        try:
            proc.terminate()
            proc.wait(1)
        except (
            ProcessLookupError,
            ChildProcessError,
            psutil.NoSuchProcess,
        ):
            pass
        except (psutil.TimeoutExpired, subprocess.TimeoutExpired):
            proc.kill()

    def _start(service, extra_environ, cwd=".", prefix=("pyenv", "exec", "sirepo")):
        processes.append(
            subprocess.Popen(
                prefix + service,
                cwd=str(_run_dir().join(cwd)),
                env=PKDict(os.environ).pkupdate(extra_environ),
            )
        )

    try:
        with pkio.save_chdir(_run_dir()), _handle_signals(
            (signal.SIGINT, signal.SIGTERM)
        ):
            r = _cfg().react_port
            if r:
                _install_react()
            _start(
                ("job_supervisor",),
                extra_environ=PKDict(SIREPO_JOB_DRIVER_MODULES="local"),
            )
            # Avoid race condition on creating auth db
            time.sleep(0.3)
            if r:
                _start(
                    ("npm", "start"),
                    cwd="../react",
                    prefix=(),
                    extra_environ=PKDict(PORT=str(r)),
                )
                time.sleep(0.3)
            _start(
                ("service", "flask"),
                extra_environ=PKDict(
                    SIREPO_SERVER_REACT_SERVER=f"http://127.0.0.1:{r}/",
                )
                if r
                else PKDict(),
            )
            p, _ = os.wait()
    except ChildProcessError:
        pass
    finally:
        _kill()


def jupyterhub():
    assert pkconfig.channel_in("dev")
    sirepo.template.assert_sim_type("jupyterhublogin")
    # POSIT: versions same in container-beamsim-jupyter/build.sh
    # Order is important: jupyterlab-server should be last so it isn't
    # overwritten with a newer version.
    for m, v in ("jupyterhub", "1.4.2"), (
        "jupyterlab",
        "3.1.14 jupyterlab-server==2.8.2",
    ):
        try:
            importlib.import_module(m)
        except ModuleNotFoundError:
            pkcli.command_error(
                "{}: not installed run `pip install {}=={}`",
                m,
                m,
                v,
            )
    with pkio.save_chdir(_run_dir().join("jupyterhub").ensure(dir=True)) as d:
        pksubprocess.check_call_with_signals(
            (
                "jupyter",
                "serverextension",
                "enable",
                "--py",
                "jupyterlab",
                "--sys-prefix",
            )
        )
        f = d.join("conf.py")
        pkjinja.render_resource(
            "jupyterhub_conf.py",
            PKDict(_cfg()).pkupdate(
                # POSIT: Running with nginx and uwsgi
                sirepo_uri=f"http://{socket.getfqdn()}:{_cfg().nginx_proxy_port}",
                **sirepo.sim_api.jupyterhublogin.cfg(),
            ),
            output=f,
        )
        pksubprocess.check_call_with_signals(("jupyterhub", "-f", str(f)))


def nginx_proxy():
    """Starts nginx in container.

    Used for development only.
    """
    import sirepo.template

    assert pkconfig.channel_in("dev")
    run_dir = _run_dir().join("nginx_proxy").ensure(dir=True)
    with pkio.save_chdir(run_dir) as d:
        f = run_dir.join("default.conf")
        c = PKDict(_cfg()).pkupdate(run_dir=str(d))
        if sirepo.template.is_sim_type("jupyterhublogin"):
            c.pkupdate(
                jupyterhub_root=sirepo.sim_api.jupyterhublogin.cfg().uri_root,
            )
        pkjinja.render_resource("nginx_proxy.conf", c, output=f)
        cmd = [
            "nginx",
            "-c",
            str(f),
        ]
        pksubprocess.check_call_with_signals(cmd)


def uwsgi():
    """Starts UWSGI server"""
    run_dir = _run_dir()
    with pkio.save_chdir(run_dir):
        values = _cfg().copy()
        values["logto"] = (
            None if pkconfig.channel_in("dev") else str(run_dir.join("uwsgi.log"))
        )
        # uwsgi.py must be first, because values['uwsgi_py'] referenced by uwsgi.yml
        for f in ("uwsgi.py", "uwsgi.yml"):
            output = run_dir.join(f)
            values[f.replace(".", "_")] = str(output)
            pkjinja.render_resource(f, values, output=output)
        cmd = ["uwsgi", "--yaml=" + values["uwsgi_yml"]]
        pksubprocess.check_call_with_signals(cmd)


def _cfg():
    global __cfg
    if not __cfg:
        __cfg = pkconfig.init(
            ip=("0.0.0.0", _cfg_ip, "what IP address to open"),
            jupyterhub_port=(
                sirepo.const.PORT_DEFAULTS.jupyterhub,
                _cfg_port,
                "port on which jupyterhub listens",
            ),
            jupyterhub_debug=(
                True,
                bool,
                "turn on debugging for jupyterhub (hub, spawner, ConfigurableHTTPProxy)",
            ),
            nginx_proxy_port=(
                sirepo.const.PORT_DEFAULTS.nginx_proxy,
                _cfg_port,
                "port on which nginx_proxy listens",
            ),
            port=(
                sirepo.const.PORT_DEFAULTS.http,
                _cfg_port,
                "port on which uwsgi or http listens",
            ),
            react_port=(
                sirepo.const.PORT_DEFAULTS.react,
                _cfg_port,
                "port on which react listens",
            ),
            processes=(1, _cfg_int(1, 16), "how many uwsgi processes to start"),
            run_dir=(None, str, "where to run the program (defaults db_dir)"),
            # uwsgi got hung up with 1024 threads on a 4 core VM with 4GB
            # so limit to 128, which is probably more than enough with
            # this application.
            threads=(10, _cfg_int(1, 128), "how many uwsgi threads in each process"),
            use_reloader=(pkconfig.channel_in("dev"), bool, "use the Flask reloader"),
        )
    return __cfg


def _cfg_emails(value):
    """Parse a list of emails separated by comma, colons, semicolons or spaces.

    Args:
        value (object): if list or tuple, use verbatim; else split
    Returns:
        list: validated emails
    """
    try:
        if not isinstance(value, (list, tuple)):
            value = re.split(r"[,;:\s]+", value)
    except Exception:
        pkcli.command_error("{}: invalid email list", value)
    for v in value:
        if not pyisemail.is_email(value):
            pkcli.command_error("{}: invalid email", v)


def _cfg_int(lower, upper):
    def wrapper(value):
        v = int(value)
        assert lower <= v <= upper, "value must be from {} to {}".format(lower, upper)
        return v

    return wrapper


def _cfg_ip(value):
    try:
        socket.inet_aton(value)
        return value
    except socket.error:
        pkcli.command_error("{}: ip is not a valid IPv4 address", value)


def _cfg_port(value):
    if not value:
        return None
    return _cfg_int(sirepo.const.PORT_MIN, sirepo.const.PORT_MAX)(value)


def _run_dir():
    if not isinstance(_cfg().run_dir, type(py.path.local())):
        _cfg().run_dir = (
            pkio.mkdir_parent(_cfg().run_dir) if _cfg().run_dir else sirepo.srdb.root()
        )
    return _cfg().run_dir<|MERGE_RESOLUTION|>--- conflicted
+++ resolved
@@ -23,7 +23,7 @@
 import pyisemail
 import re
 import signal
-<<<<<<< HEAD
+import sirepo.const
 import sirepo.modules
 import sirepo.pkcli.setup_dev
 import sirepo.sim_api.jupyterhublogin
@@ -31,9 +31,6 @@
 import sirepo.template
 import sirepo.util
 import socket
-=======
-import sirepo.const
->>>>>>> 0d9c8592
 import socket
 import subprocess
 import time
