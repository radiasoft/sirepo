--- conflicted
+++ resolved
@@ -30,23 +30,9 @@
         pykern.pkcli.command_error('invalid email={}', email)
     sirepo.server.init()
     sirepo.template.assert_sim_type('jupyterhublogin')
-<<<<<<< HEAD
     with sirepo.auth_db.session_and_lock():
         u = sirepo.auth.get_module('email').unchecked_user_by_user_name(email)
         if not u:
             pykern.pkcli.command_error('no sirepo user with email={}', email)
         with sirepo.auth.set_user_outside_of_http_request(u):
-            n = sirepo.sim_api.jupyterhublogin.unchecked_jupyterhub_user_name(
-                have_simulation_db=False,
-            )
-            if n:
-                return n
-            return sirepo.sim_api.jupyterhublogin.create_user(check_dir=True)
-=======
-    u = sirepo.auth.get_module('email').unchecked_user_by_user_name(email)
-    if not u:
-        pykern.pkcli.command_error('no sirepo user with email={}', email)
-    with sirepo.auth.set_user_outside_of_http_request(u):
-        # TODO(e-carlin): locking
-        return sirepo.sim_api.jupyterhublogin.create_user(check_dir=True)
->>>>>>> 2b38c409
+            return sirepo.sim_api.jupyterhublogin.create_user(check_dir=True)