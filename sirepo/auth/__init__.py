# -*- coding: utf-8 -*-
u"""Authentication

:copyright: Copyright (c) 2018-2019 RadiaSoft LLC.  All Rights Reserved.
:license: http://www.apache.org/licenses/LICENSE-2.0.html
"""
from __future__ import absolute_import, division, print_function
from pykern.pkcollections import PKDict
from pykern.pkdebug import pkdc, pkdlog, pkdp
from pykern import pkcollections
from pykern import pkconfig
from pykern import pkinspect
from sirepo import api_perm
from sirepo import cookie
from sirepo import http_reply
from sirepo import http_request
from sirepo import auth_db
from sirepo import util
<<<<<<< HEAD
import sirepo.uri
=======
import sirepo.feature_config
>>>>>>> 5d30f019
import sirepo.template
import datetime
import importlib


#: what routeName to return in the event user is logged out in require_user
LOGIN_ROUTE_NAME = 'login'

#: Guest is a special method
METHOD_GUEST = 'guest'

#: key for auth method for login state
_COOKIE_METHOD = 'sram'

#: There will always be this value in the cookie, if there is a cookie.
_COOKIE_STATE = 'sras'

#: Identifies the user in the cookie
_COOKIE_USER = 'srau'

_GUEST_USER_DISPLAY_NAME = 'Guest User'

_STATE_LOGGED_IN = 'li'
_STATE_LOGGED_OUT = 'lo'
_STATE_COMPLETE_REGISTRATION = 'cr'

#: name to module object
_METHOD_MODULES = pkcollections.Dict()

#: Identifies the user in uWSGI logging (read by uwsgi.yml.jinja)
_UWSGI_LOG_KEY_USER = 'sirepo_user'

#TODO(robnagler) probably from the schema
#: For formatting the size parameter to an avatar_uri
_AVATAR_SIZE = 40

#: uwsgi object for logging
_uwsgi = None

#: methods + deprecated_methods
valid_methods = None

#: Methods that the user is allowed to see
visible_methods = None

#: visible_methods excluding guest
non_guest_methods = None


@api_perm.require_cookie_sentinel
def api_authCompleteRegistration():
    # Needs to be explicit, because we would need a special permission
    # for just this API.
    if not _is_logged_in():
        raise util.SRException(LOGIN_ROUTE_NAME, None)
    complete_registration(
        _parse_display_name(http_request.parse_json().get('displayName')),
    )
    return http_reply.gen_json_ok()


@api_perm.allow_visitor
def api_authState():
    return http_reply.render_static('auth-state', 'js', PKDict(auth_state=_auth_state()))


@api_perm.allow_visitor
def api_authLogout(simulation_type=None):
    """Set the current user as logged out.

    Redirects to root simulation page.
    """
    req = None
    if simulation_type:
        try:
            req = http_request.parse_params(type=simulation_type)
        except AssertionError:
            pass
    if _is_logged_in():
        cookie.set_value(_COOKIE_STATE, _STATE_LOGGED_OUT)
        _set_log_user()
    return http_reply.gen_redirect_for_app_root(req and req.type)


def complete_registration(name=None):
    """Update the database with the user's display_name and sets state to logged-in.
    Guests will have no name.
    """
    u = _get_user()
    with auth_db.thread_lock:
        r = user_registration(u)
        if cookie.unchecked_get_value(_COOKIE_METHOD) is METHOD_GUEST:
            assert name is None, \
                'Cookie method is {} and name is {}. Expected name to be None'.format(METHOD_GUEST, name)
        r.display_name = name
        r.save()
    cookie.set_value(_COOKIE_STATE, _STATE_LOGGED_IN)


def guest_uids():
    """All of the uids corresponding to guest users."""
    return auth_db.UserRegistration.search_all_for_column('uid', display_name=None)


def init_apis(app, *args, **kwargs):
    global uri_router, simulation_db, _app, visible_methods, valid_methods, non_guest_methods
    assert not _METHOD_MODULES

    assert not cfg.logged_in_user, \
        'Do not set $SIREPO_AUTH_LOGGED_IN_USER in server'
    uri_router = importlib.import_module('sirepo.uri_router')
    simulation_db = importlib.import_module('sirepo.simulation_db')
    auth_db.init(app)
    _app = app
    p = pkinspect.this_module().__name__
    visible_methods = []
    valid_methods = cfg.methods.union(cfg.deprecated_methods)
    for n in valid_methods:
        m = importlib.import_module(pkinspect.module_name_join((p, n)))
        uri_router.register_api_module(m)
        _METHOD_MODULES[n] = m
        if m.AUTH_METHOD_VISIBLE and n in cfg.methods:
            visible_methods.append(n)
    visible_methods = tuple(sorted(visible_methods))
    non_guest_methods = tuple(m for m in visible_methods if m != METHOD_GUEST)
    cookie.auth_hook_from_header = _auth_hook_from_header


def init_mock(uid=None, sim_type=None):
    """A mock user for pkcli"""
    cookie.init_mock()
    import sirepo.auth.guest
    if uid:
        _login_user(sirepo.auth.guest, uid)
    else:
        login(sirepo.auth.guest, is_mock=True)


def logged_in_user():
    """Get the logged in user

    Returns:
        str: uid of authenticated user
    """
    res = _get_user()
    if not _is_logged_in():
        raise util.SRException(
            'login',
            None,
            'user not logged in uid={}',
            res,
        )
    assert res, 'no user in cookie: state={} method={}'.format(
        cookie.unchecked_get_value(_COOKIE_STATE),
        cookie.unchecked_get_value(_COOKIE_METHOD),
    )
    return res


def login(module, uid=None, model=None, sim_type=None, display_name=None, is_mock=False, want_redirect=False):
    """Login the user

    Raises an exception if successful, except in the case of methods

    Args:
        module (module): method module
        uid (str): user to login
        model (auth_db.UserDbBase): user to login (overrides uid)
        sim_type (str): app to redirect to
    """
    _validate_method(module, sim_type=sim_type)
    guest_uid = None
    if model:
        uid = model.uid
        # if previously cookied as a guest, move the non-example simulations into uid below
        m = cookie.unchecked_get_value(_COOKIE_METHOD)
        if m == METHOD_GUEST and module.AUTH_METHOD != METHOD_GUEST:
            guest_uid = _get_user() if _is_logged_in() else None
    if uid:
        _login_user(module, uid)
    if module.AUTH_METHOD in cfg.deprecated_methods:
        pkdlog('deprecated auth method={} uid={}'.format(module.AUTH_METHOD, uid))
        if not uid:
            # No user so clear cookie so this method is removed
            reset_state()
        # We are logged in with a deprecated method, and now the user
        # needs to login with an allowed method.
        login_fail_redirect(sim_type, module, 'deprecated', reload_js=not uid)
    if not uid:
        # No user in the cookie and method didn't provide one so
        # the user might be switching methods (e.g. github to email or guest to email).
        # Not allowed to go to guest from other methods, because there's
        # no authentication for guest.
        # Or, this is just a new user, and we'll create one.
        uid = _get_user() if _is_logged_in() else None
        m = cookie.unchecked_get_value(_COOKIE_METHOD)
        if uid and module.AUTH_METHOD not in (m, METHOD_GUEST):
            # switch this method to this uid (even for methods)
            # except if the same method, then assuming logging in as different user.
            # This handles the case where logging in as guest, creates a user every time
            _login_user(module, uid)
        else:
            uid = simulation_db.user_create(lambda u: _login_user(module, u))
            _create_roles_for_user(uid, module.AUTH_METHOD)
        if model:
            model.uid = uid
            model.save()
    if display_name:
        complete_registration(_parse_display_name(display_name))
    if is_mock:
        return
    if sim_type:
        if guest_uid and guest_uid != uid:
            simulation_db.move_user_simulations(guest_uid, uid)
        login_success_response(sim_type, want_redirect)
    assert not module.AUTH_METHOD_VISIBLE


def login_fail_redirect(sim_type=None, module=None, reason=None, reload_js=False):
    raise util.SRException(
        'loginFail',
        PKDict(
            method=module.AUTH_METHOD,
            reason=reason,
            reload_js=reload_js,
            sim_type=sim_type,
        ),
        'login failed: reason={} method={}',
        reason,
        module.AUTH_METHOD,
    )


def login_success_response(sim_type, want_redirect=False):
    r = None
    if (
        cookie.get_value(_COOKIE_STATE) == _STATE_COMPLETE_REGISTRATION
        and cookie.get_value(_COOKIE_METHOD) == METHOD_GUEST
    ):
        complete_registration()
    if want_redirect:
        raise sirepo.util.Redirect(sirepo.uri.app_root(sim_type))
    raise sirepo.util.Response(
        response=http_reply.gen_json_ok(PKDict(authState=_auth_state())),
    )


def need_complete_registration(model):
    """Does unauthenticated user need to complete registration?

    If the current method is deprecated, then we will end up asking
    the user for a name again, but that's ok.

    Does not work for guest (which don't have their own models anyway).

    Args:
        model (auth_db.UserDbBase): unauthenticated user record
    Returns:
        bool: True if user will be redirected to needCompleteRegistration
    """
    if not model.uid:
        return True
    return not auth_db.UserRegistration.search_by(uid=model.uid).display_name


def process_request(unit_test=None):
    cookie.process_header(unit_test)
    _set_log_user()


def require_auth_basic():
    m = _METHOD_MODULES['basic']
    _validate_method(m)
    uid = m.require_user()
    if not uid:
        raise sirepo.util.Response(
            _app.response_class(
                status=401,
                headers={'WWW-Authenticate': 'Basic realm="*"'},
            ),
        )
    cookie.set_sentinel()
    login(m, uid=uid)


def require_sim_type(sim_type):
    if sim_type not in sirepo.feature_config.cfg().proprietary_sim_types:
        # only check role for proprietary_sim_types
        return
    if not _is_logged_in():
        # If a user is not logged in, we allow any sim_type, because
        # the GUI has to be able to get access to certain APIs before
        # logging in.
        return
    r = _role_for_sim_type(sim_type)
    u = _get_user()
    with auth_db.thread_lock:
        if not sirepo.auth_db.UserRole.search_by(role=r, uid=u):
            util.raise_forbidden('uid={} role={} not found'.format(u, r))


def require_user():
    e = None
    m = cookie.unchecked_get_value(_COOKIE_METHOD)
    p = None
    r = 'login'
    s = cookie.unchecked_get_value(_COOKIE_STATE)
    u = _get_user()
    if s is None:
        e = 'no user in cookie'
    elif s == _STATE_LOGGED_IN:
        if m in cfg.methods:
            f = getattr(_METHOD_MODULES[m], 'validate_login', None)
            if f:
                pkdc('validate_login method={}', m);
                f()
            return
        if m in cfg.deprecated_methods:
            e = 'deprecated'
        else:
            e = 'invalid'
            reset_state()
            p = PKDict(reload_js=True)
        e = 'auth_method={} is {}, forcing login: uid='.format(m, e, u)
    elif s == _STATE_LOGGED_OUT:
        e = 'logged out uid={}'.format(u)
        if m in cfg.deprecated_methods:
            # Force login to this specific method so we can migrate to valid method
            r = 'loginWith'
            p = PKDict({':method': m})
            e = 'forced {}={} uid={}'.format(m, r, p)
    elif s == _STATE_COMPLETE_REGISTRATION:
        if m == METHOD_GUEST:
            pkdc('guest completeRegistration={}', u)
            complete_registration()
            return
        r = 'completeRegistration'
        e = 'uid={} needs to complete registration'.format(u)
    else:
        cookie.reset_state('uid={} state={} invalid, cannot continue'.format(s, u))
        p = PKDict(reload_js=True)
        e = 'invalid cookie state={} uid={}'.format(s, u)
    pkdc('SRException uid={} route={} params={} method={} error={}', u, r, p, m, e)
    raise util.SRException(r, p, 'user not logged in: {}', e)


def reset_state():
    cookie.unchecked_remove(_COOKIE_USER)
    cookie.unchecked_remove(_COOKIE_METHOD)
    cookie.set_value(_COOKIE_STATE, _STATE_LOGGED_OUT)
    _set_log_user()


def user_dir_not_found(user_dir, uid):
    """Called by simulation_db when user_dir is not found

    Deletes any user records

    Args:
        uid (str): user that does not exist
    """
    with auth_db.thread_lock:
        for m in _METHOD_MODULES.values():
            u = _method_user_model(m, uid)
            if u:
                u.delete()
        u = auth_db.UserRegistration.search_by(uid=uid)
        if u:
            u.delete()
    reset_state()
    raise util.SRException(
        'login',
        PKDict(reload_js=True),
        'simulation_db dir={} not found, deleted uid={}',
        user_dir,
        uid,
    )


def user_if_logged_in(method):
    """Verify user is logged in and method matches

    Args:
        method (str): method must be logged in as
    """
    if not _is_logged_in():
        return None
    m = cookie.unchecked_get_value(_COOKIE_METHOD)
    if m != method:
        return None
    return _get_user()


def user_registration(uid):
    """Get UserRegistration record or create one

    Args:
        uid (str): registrant
    Returns:
        auth.UserRegistration: record (potentially blank)
    """
    res = auth_db.UserRegistration.search_by(uid=uid)
    if not res:
        res = auth_db.UserRegistration(
            uid=uid,
            created=datetime.datetime.utcnow(),
        )
        res.save()
    return res


def _auth_hook_from_header(values):
    """Migrate from old cookie values

    Always sets _COOKIE_STATE, which is our sentinel.

    Args:
        values (dict): just parsed values
    Returns:
        dict: unmodified or migrated values
    """
    if values.get(_COOKIE_STATE):
        # normal case: we've seen a cookie at least once
        # check for cfg.methods changes
        m = values.get(_COOKIE_METHOD)
        if m and m not in valid_methods:
            # invalid method (changed config), reset state
            pkdlog('possibly misconfigured server: invalid cookie_method={}, clearing values={}', values)
            pkcollections.unchecked_del(
                values,
                _COOKIE_METHOD,
                _COOKIE_USER,
                _COOKIE_STATE,
            )
        return values
    u = values.get('sru') or values.get('uid')
    if not u:
        # normal case: new visitor, and no user/state; set logged out
        # and return all values
        values[_COOKIE_STATE] = _STATE_LOGGED_OUT
        return values
    # Migrate
    o = values.get('sros') or values.get('oauth_login_state')
    s = _STATE_COMPLETE_REGISTRATION
    if o is None or o in ('anonymous', 'a'):
        m = METHOD_GUEST
    elif o in ('logged_in', 'li', 'logged_out', 'lo'):
        m = 'github'
        if 'i' not in o:
            s = _STATE_LOGGED_OUT
    else:
        pkdlog('unknown cookie values, clearing, not migrating: {}', values)
        return {}
    # Upgrade cookie to current structure. Set the sentinel, too.
    values = {
        _COOKIE_USER: u,
        _COOKIE_METHOD: m,
        _COOKIE_STATE: s,
    }
    cookie.set_sentinel(values)
    pkdlog('migrated cookie={}', values)
    return values


def _auth_state():
    s = cookie.unchecked_get_value(_COOKIE_STATE)
    v = pkcollections.Dict(
        avatarUrl=None,
        displayName=None,
        guestIsOnlyMethod=not non_guest_methods,
        isGuestUser=False,
        isLoggedIn=_is_logged_in(s),
        isLoginExpired=False,
        jobRunModeMap=simulation_db.JOB_RUN_MODE_MAP,
        method=cookie.unchecked_get_value(_COOKIE_METHOD),
        needCompleteRegistration=s == _STATE_COMPLETE_REGISTRATION,
        userName=None,
        visibleMethods=visible_methods,
    )
    u = cookie.unchecked_get_value(_COOKIE_USER)
    if v.isLoggedIn:
        if v.method == METHOD_GUEST:
            # currently only method to expire login
            v.displayName = _GUEST_USER_DISPLAY_NAME
            v.isGuestUser = True
            v.isLoginExpired = _METHOD_MODULES[METHOD_GUEST].is_login_expired()
            v.needCompleteRegistration = False
            v.visibleMethods = non_guest_methods
        else:
            r = auth_db.UserRegistration.search_by(uid=u)
            if r:
                v.displayName = r.display_name
        _method_auth_state(v, u)
    if pkconfig.channel_in('dev'):
        # useful for testing/debugging
        v.uid = u
    pkdc('state={}', v)
    return v


def _create_roles_for_user(uid, method):
    if not (pkconfig.channel_in('dev') and method == METHOD_GUEST):
        return
    auth_db.UserRole.add_roles(
        uid,
        [_role_for_sim_type(t) for t in sirepo.feature_config.cfg().proprietary_sim_types],
    )


def _get_user():
    return cookie.unchecked_get_value(_COOKIE_USER)


def _init():
    global cfg

    cfg = pkconfig.init(
        methods=((METHOD_GUEST,), set, 'for logging in'),
        deprecated_methods=(set(), set, 'for migrating to methods'),
        logged_in_user=(None, str, 'Only for sirepo.job_supervisor'),
    )
    if not cfg.logged_in_user:
        return
    global logged_in_user, user_dir_not_found

    def logged_in_user():
        return cfg.logged_in_user

    def user_dir_not_found(d, u):
        # can't raise in a lambda so do something like this
        raise AssertionError('user_dir={} not found'.format(d))

    cfg.deprecated_methods = set()
    cfg.methods = set((METHOD_GUEST,))


def _is_logged_in(state=None):
    """Logged in is either needing to complete registration or done

    Args:
        state (str): logged in state [None: from cookie]
    Returns:
        bool: is in one of the logged in states
    """
    s = state or cookie.unchecked_get_value(_COOKIE_STATE)
    return s in (_STATE_COMPLETE_REGISTRATION, _STATE_LOGGED_IN)


def _login_user(module, uid):
    """Set up the cookie for logged in state

    If a deprecated or non-visible method, just login. Otherwise, check the db
    for registration.

    Args:
        module (module): what auth method
        uid (str): which uid

    """
    cookie.set_value(_COOKIE_USER, uid)
    cookie.set_value(_COOKIE_METHOD, module.AUTH_METHOD)
    s = _STATE_LOGGED_IN
    if module.AUTH_METHOD_VISIBLE and module.AUTH_METHOD in cfg.methods:
        u = user_registration(uid)
        if not u.display_name:
            s = _STATE_COMPLETE_REGISTRATION
    cookie.set_value(_COOKIE_STATE, s)
    _set_log_user()


def _method_auth_state(values, uid):
    if values.method not in _METHOD_MODULES:
        pkdlog('auth state method: "{}" not present in supported methods: {}', values.method, _METHOD_MODULES.keys())
        return
    m = _METHOD_MODULES[values.method]
    u = _method_user_model(m, uid)
    if not u:
        return
    values.userName = u.user_name
    if hasattr(m, 'avatar_uri'):
        values.avatarUrl = m.avatar_uri(u, _AVATAR_SIZE)


def _method_user_model(module, uid):
    if not hasattr(module, 'UserModel'):
        return None
    return module.UserModel.search_by(uid=uid)


def _parse_display_name(value):
    res = value.strip()
    assert len(res), \
        'invalid post data: displayName={}'.format(value)
    return res


def _role_for_sim_type(sim_type):
    return 'sim_type_' + sim_type


def _set_log_user():
    if not _uwsgi:
        # Only works for uWSGI (service.uwsgi). sirepo.service.http uses
        # the limited http server for development only. This uses
        # werkzeug.serving.WSGIRequestHandler.log which hardwires the
        # common log format to: '%s - - [%s] %s\n'. Could monkeypatch
        # but we only use the limited http server for development.
        return
    u = _get_user()
    if u:
        u = cookie.unchecked_get_value(_COOKIE_STATE) + '-' + u
    else:
        u = '-'
    _app.uwsgi.set_logvar(_UWSGI_LOG_KEY_USER, u)


def _validate_method(module, sim_type=None):
    if module.AUTH_METHOD in valid_methods:
        return None
    pkdlog('invalid auth method={}'.format(module.AUTH_METHOD))
    login_fail_redirect(sim_type, module, 'invalid-method', reload_js=True)


_init()<|MERGE_RESOLUTION|>--- conflicted
+++ resolved
@@ -16,11 +16,8 @@
 from sirepo import http_request
 from sirepo import auth_db
 from sirepo import util
-<<<<<<< HEAD
 import sirepo.uri
-=======
 import sirepo.feature_config
->>>>>>> 5d30f019
 import sirepo.template
 import datetime
 import importlib
