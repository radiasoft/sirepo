# -*- coding: utf-8 -*-
"""Constant values

:copyright: Copyright (c) 2021 RadiaSoft LLC.  All Rights Reserved.
:license: http://www.apache.org/licenses/LICENSE-2.0.html
"""
<<<<<<< HEAD
import re
=======
import asyncio
>>>>>>> 3263d1e3
from pykern.pkcollections import PKDict

ASYNC_CANCELED_ERROR = asyncio.CancelledError

JSON_SUFFIX = ".json"

MPI_LOG = "mpi_run.log"

PORT_MAX = 32767
PORT_MIN = 1025

PORT_DEFAULTS = PKDict(
    http=8000,
    jupyterhub=8002,
    nginx_proxy=8080,
    react=3000,
    supervisor=8001,
    uwsgi=8000,
)


SRUNIT_USER_AGENT = "srunit/1.0"

TEST_PORT_RANGE = range(10000, 11000)<|MERGE_RESOLUTION|>--- conflicted
+++ resolved
@@ -4,12 +4,8 @@
 :copyright: Copyright (c) 2021 RadiaSoft LLC.  All Rights Reserved.
 :license: http://www.apache.org/licenses/LICENSE-2.0.html
 """
-<<<<<<< HEAD
-import re
-=======
+from pykern.pkcollections import PKDict
 import asyncio
->>>>>>> 3263d1e3
-from pykern.pkcollections import PKDict
 
 ASYNC_CANCELED_ERROR = asyncio.CancelledError
 
