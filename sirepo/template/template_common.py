# -*- coding: utf-8 -*-
u"""SRW execution template.

:copyright: Copyright (c) 2015 RadiaSoft LLC.  All Rights Reserved.
:license: http://www.apache.org/licenses/LICENSE-2.0.html
"""
from __future__ import absolute_import, division, print_function
from pykern import pkcollections
from pykern import pkcompat
from pykern import pkio
from pykern import pkjinja
from pykern import pkresource
from pykern.pkdebug import pkdc, pkdlog, pkdp
import hashlib
import json
import numpy as np
import os.path
import py.path
import re
import sirepo.template

ANIMATION_ARGS_VERSION_RE = re.compile(r'v(\d+)$')

DEFAULT_INTENSITY_DISTANCE = 20

#: Input json file
INPUT_BASE_NAME = 'in'

LIB_FILE_PARAM_RE = re.compile(r'.*File$')

#: Output json file
OUTPUT_BASE_NAME = 'out'

#: Python file (not all simulations)
PARAMETERS_PYTHON_FILE = 'parameters.py'

#: stderr and stdout
RUN_LOG = 'run.log'

_HISTOGRAM_BINS_MAX = 500

_PLOT_LINE_COLOR = ['#1f77b4', '#ff7f0e', '#2ca02c']

_RESOURCE_DIR = py.path.local(pkresource.filename('template'))

_WATCHPOINT_REPORT_NAME = 'watchpointReport'


def compute_field_range(args, compute_range):
    """ Computes the fieldRange values for all parameters across all animation files.
    Caches the value on the animation input file. compute_range() is called to
    read the simulation specific datafiles and extract the ranges by field.
    """
    from sirepo import simulation_db
    run_dir = simulation_db.simulation_run_dir({
        'simulationType': args['simulationType'],
        'simulationId': args['simulationId'],
        'report': 'animation',
    })
    data = simulation_db.read_json(run_dir.join(INPUT_BASE_NAME))
    res = None
    model_name = args['modelName']
    if model_name in data.models:
        if 'fieldRange' in data.models[model_name]:
            res = data.models[model_name].fieldRange
        else:
            res = compute_range(run_dir, data)
            data.models[model_name].fieldRange = res
            simulation_db.write_json(run_dir.join(INPUT_BASE_NAME), data)
    return {
        'fieldRange': res,
    }


def compute_plot_color_and_range(plots):
    """ For parameter plots, assign each plot a color and compute the full y_range. """
    y_range = None
    for i in range(len(plots)):
        plot = plots[i]
        plot['color'] = _PLOT_LINE_COLOR[i]
        vmin = min(plot['points'])
        vmax = max(plot['points'])
        if y_range:
            if vmin < y_range[0]:
                y_range[0] = vmin
            if vmax > y_range[1]:
                y_range[1] = vmax
        else:
            y_range = [vmin, vmax]
    return y_range


def copy_lib_files(data, source, target):
    """Copy auxiliary files to target

    Args:
        data (dict): simulation db
        target (py.path): destination directory
    """
    for f in lib_files(data, source):
        path = target.join(f.basename)
        pkio.mkdir_parent_only(path)
        if not path.exists():
            if not f.exists():
                sim_resource = resource_dir(data.simulationType)
                r = sim_resource.join(f.basename)
                # the file doesn't exist in the simulation lib, check the resource lib
                if r.exists():
                    pkio.mkdir_parent_only(f)
                    r.copy(f)
                else:
                    pkdlog('No file in lib or resource: {}', f)
                    continue
            if source:
                # copy files from another session
                f.copy(path)
            else:
                # symlink into the run directory
                path.mksymlinkto(f, absolute=False)


def enum_text(schema, name, value):
    for e in schema['enum'][name]:
        if e[0] == value:
            return e[1]
    assert False, 'unknown {} enum value: {}'.format(name, value)


def flatten_data(d, res, prefix=''):
    """Takes a nested dictionary and converts it to a single level dictionary with flattened keys."""
    for k in d:
        v = d[k]
        if isinstance(v, dict):
            flatten_data(v, res, prefix + k + '_')
        elif isinstance(v, list):
            pass
        else:
            res[prefix + k] = v
    return res


def filename_to_path(files, source_lib):
    """Returns full, unique paths of simulation files

    Returns:
        list: py.path.local to files
    """
    res = []
    seen = set()
    for f in files:
        if f not in seen:
            seen.add(f)
            res.append(source_lib.join(f))
    return res


def heatmap(values, model, plot_fields=None):
    """Computes a report histogram (x_range, y_range, z_matrix) for a report model."""
    range = None
    if not np.any(values):
        values = [[], []]
    if 'plotRangeType' in model:
        if model['plotRangeType'] == 'fixed':
            range = [_plot_range(model, 'horizontal'), _plot_range(model, 'vertical')]
        elif model['plotRangeType'] == 'fit' and 'fieldRange' in model:
            range = [model.fieldRange[model['x']], model.fieldRange[model['y']]]
    hist, edges = np.histogramdd(values, histogram_bins(model['histogramBins']), range=range)
    res = {
        'x_range': [float(edges[0][0]), float(edges[0][-1]), len(hist)],
        'y_range': [float(edges[1][0]), float(edges[1][-1]), len(hist[0])],
        'z_matrix': hist.T.tolist(),
    }
    if plot_fields:
        res.update(plot_fields)
    return res


def histogram_bins(nbins):
    """Ensure the histogram count is in a valid range"""
    nbins = int(nbins)
    if nbins <= 0:
        nbins = 1
    elif nbins > _HISTOGRAM_BINS_MAX:
        nbins = _HISTOGRAM_BINS_MAX
    return nbins


def is_watchpoint(name):
    return _WATCHPOINT_REPORT_NAME in name


def lib_file_name(model_name, field, value):
    return '{}-{}.{}'.format(model_name, field, value)


def lib_files(data, source_lib=None):
    """Return list of files used by the simulation

    Args:
        data (dict): sim db

    Returns:
        list: py.path.local to files
    """
    from sirepo import simulation_db
    sim_type = data.simulationType
    return sirepo.template.import_module(data).lib_files(
        data,
        source_lib or simulation_db.simulation_lib_dir(sim_type),
    )


def model_defaults(name, schema):
    """Returns a set of default model values from the schema."""
    res = pkcollections.Dict()
    for f in schema['model'][name]:
        field_info = schema['model'][name][f]
        if len(field_info) >= 3 and field_info[2] is not None:
            res[f] = field_info[2]
    return res


def parameter_plot(x, plots, model, plot_fields=None):
    res = {
        'x_points': x,
        'x_range': [min(x), max(x)],
        'plots': plots,
        'y_range': compute_plot_color_and_range(plots),
    }
    if 'plotRangeType' in model:
        if model.plotRangeType == 'fixed':
            res['x_range'] = _plot_range(model, 'horizontal')
            res['y_range'] = _plot_range(model, 'vertical')
        elif model.plotRangeType == 'fit':
            res['x_range'] = model.fieldRange[model.x]
            for i in range(len(plots)):
                r = model.fieldRange[plots[i]['field']]
                if r[0] < res['y_range'][0]:
                    res['y_range'][0] = r[0]
                if r[1] > res['y_range'][1]:
                    res['y_range'][1] = r[1]
    if plot_fields:
        res.update(plot_fields)
    return res


def organize_example(data):
<<<<<<< HEAD
    pkdp('EXAMPR? {}', data)
=======
>>>>>>> 2061ed42
    if 'isExample' in data.models.simulation and data.models.simulation.isExample:
        if data.models.simulation.folder == '/':
            data.models.simulation.folder = '/Examples'


def parse_animation_args(data, key_map):
    """Parse animation args according to key_map

    Args:
        data (dict): contains animationArgs
        key_map (dict): version to keys mapping, default is ''
    Returns:
        Dict: mapped animationArgs with version
    """
    a = data['animationArgs'].split('_')
    m = ANIMATION_ARGS_VERSION_RE.search(a[0])
    if m:
        a.pop(0)
        v = int(m.group(1))
    else:
        v = 1
    try:
        keys = key_map[v]
    except KeyError:
        keys = key_map['']
    res = pkcollections.Dict(zip(keys, a))
    res.version = v
    return res


def parse_enums(enum_schema):
    """Returns a list of enum values, keyed by enum name."""
    res = {}
    for k in enum_schema:
        res[k] = {}
        for v in enum_schema[k]:
            res[k][v[0]] = True
    return res


def render_jinja(sim_type, v, name=PARAMETERS_PYTHON_FILE):
    """Render the values into a jinja template.

    Args:
        sim_type (str): application name
        v: flattened model data
    Returns:
        str: source text
    """
    b = resource_dir(sim_type).join(name)
    return pkjinja.render_file(b + '.jinja', v)


def report_parameters_hash(data):
    """Compute a hash of the parameters for his report.

    Only needs to be unique relative to the report, not globally unique
    so MD5 is adequate. Long and cryptographic hashes make the
    cache checks slower.

    Args:
        data (dict): report and related models
    Returns:
        str: url safe encoded hash
    """
    if not 'reportParametersHash' in data:
        models = sirepo.template.import_module(data).models_related_to_report(data)
        res = hashlib.md5()
        dm = data['models']
        for m in models:
            if pkcompat.isinstance_str(m):
                name, field = m.split('.') if '.' in m else (m, None)
                value = dm[name][field] if field else dm[name]
            else:
                value = m
            res.update(json.dumps(value, sort_keys=True, allow_nan=False).encode())
        data['reportParametersHash'] = res.hexdigest()
    return data['reportParametersHash']

def report_fields(data, report_name, style_fields):
    # if the model has "style" fields, then return the full list of non-style fields
    # otherwise returns the report name (which implies all model fields)
    m = data.models[report_name]
    for style_field in style_fields:
        if style_field not in m:
            continue
        res = []
        for f in m:
            if f in style_fields:
                continue
            res.append('{}.{}'.format(report_name, f))
        return res
    return [report_name]


def resource_dir(sim_type):
    """Where to get library files from

    Args:
        sim_type (str): application name
    Returns:
        py.path.Local: absolute path to folder
    """
    return _RESOURCE_DIR.join(sim_type)


def update_model_defaults(model, name, schema):
    defaults = model_defaults(name, schema)
    for f in defaults:
        if f not in model:
            model[f] = defaults[f]


def validate_model(model_data, model_schema, enum_info):

    """Ensure the value is valid for the field type. Scales values as needed."""
    for k in model_schema:
        label = model_schema[k][0]
        field_type = model_schema[k][1]
        if k in model_data:
            value = model_data[k]
        elif len(model_schema[k]) > 2:
            value = model_schema[k][2]
        else:
            raise Exception('no value for field "{}" and no default value in schema'.format(k))
        if field_type in enum_info:
            if str(value) not in enum_info[field_type]:
                # Check a comma-delimited string against the enumeration
                for item in re.split(r'\s*,\s*', str(value)):
                    if item not in enum_info[field_type]:
                        assert item in enum_info[field_type], \
                            '{}: invalid enum "{}" value for field "{}"'.format(item, field_type, k)
        elif field_type == 'Float':
            if not value:
                value = 0
            v = float(value)
            if re.search('\[m(m|rad)\]', label) or re.search('\[Lines/mm', label):
                v /= 1000
            elif re.search('\[n(m|rad)\]', label) or re.search('\[nm/pixel\]', label):
                v /= 1e09
            elif re.search('\[ps]', label):
                v /= 1e12
            #TODO(pjm): need to handle unicode in label better (mu)
            elif re.search('\[\xb5(m|rad)\]', label) or re.search('\[mm-mrad\]', label):
                v /= 1e6
            model_data[k] = float(v)
        elif field_type == 'Integer':
            if not value:
                value = 0
            model_data[k] = int(value)
        else:
            model_data[k] = _escape(value)


def validate_models(model_data, model_schema):
    """Validate top-level models in the schema. Returns enum_info."""
    enum_info = parse_enums(model_schema['enum'])
    for k in model_data['models']:
        if k in model_schema['model']:
            validate_model(model_data['models'][k], model_schema['model'][k], enum_info)
    if 'beamline' in model_data['models']:
        for m in model_data['models']['beamline']:
            validate_model(m, model_schema['model'][m['type']], enum_info)
    return enum_info


def file_extension_ok(file_path, white_list=[], black_list=['py', 'pyc']):
    """Determine whether a file has an acceptable extension

    Args:
        file_path (str): name of the file to examine
        white_list ([str]): list of file types allowed (defaults to empty list)
        black_list ([str]): list of file types rejected (defaults to ['py', 'pyc']). Ignored if white_list is not empty
    Returns:
        If file is a directory: True
        If white_list non-empty: True if the file's extension matches any in the list, otherwise False
        If white_list is empty: False if the file's extension matches any in black_list, otherwise True
    """
    import os

    if os.path.isdir(file_path):
        return True
    if len(white_list) > 0:
        in_list = False
        for ext in white_list:
            in_list = in_list or pkio.has_file_extension(file_path, ext)
        if not in_list:
            return False
        return True
    for ext in black_list:
        if pkio.has_file_extension(file_path, ext):
            return False
    return  True


def watchpoint_id(report):
    m = re.search(_WATCHPOINT_REPORT_NAME + '(\d+)', report)
    if not m:
        raise RuntimeError('invalid watchpoint report name: ', report)
    return int(m.group(1))


def _escape(v):
    return re.sub("[\"'()]", '', str(v))


def _plot_range(report, axis):
    half_size = float(report['{}Size'.format(axis)]) / 2.0
    midpoint = float(report['{}Offset'.format(axis)])
    return [midpoint - half_size, midpoint + half_size]<|MERGE_RESOLUTION|>--- conflicted
+++ resolved
@@ -245,10 +245,6 @@
 
 
 def organize_example(data):
-<<<<<<< HEAD
-    pkdp('EXAMPR? {}', data)
-=======
->>>>>>> 2061ed42
     if 'isExample' in data.models.simulation and data.models.simulation.isExample:
         if data.models.simulation.folder == '/':
             data.models.simulation.folder = '/Examples'
