--- conflicted
+++ resolved
@@ -388,18 +388,13 @@
                 p = '{}/{}'.format(path, k)
                 d[k] = h5_to_dict(hf, path=p)
     except TypeError:
-<<<<<<< HEAD
-        # assume this is a single-valued entry
-        return hf[path][()]
+        # this TypeError occurs when hf[path] is not iterable (e.g. a string)
+        # assume this is a single-valued entry and run it through pkcompat
+        return pkcompat.from_bytes(hf[path][()])
     except KeyError as e:
         # no such path into the h5 file - re-raise so we know where it came from
         raise NoH5PathError(e)
 
-=======
-        # this TypeError occurs when hf[path] is not iterable (e.g. a string)
-        # assume this is a single-valued entry and run it through pkcompat
-        return pkcompat.from_bytes(hf[path][()])
->>>>>>> 4912d721
     # replace dicts with arrays on a 2nd pass
     try:
         indices = [int(k) for k in d.keys()]
