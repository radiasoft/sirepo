# -*- coding: utf-8 -*-
u"""SRW execution template.

:copyright: Copyright (c) 2015 RadiaSoft LLC.  All Rights Reserved.
:license: http://www.apache.org/licenses/LICENSE-2.0.html
"""
from __future__ import absolute_import, division, print_function
from pykern import pkcollections
from pykern import pkconfig
from pykern import pkio
from pykern import pkjinja
from pykern import pkresource
from pykern.pkcollections import PKDict
from pykern.pkdebug import pkdc, pkdlog, pkdp
import hashlib
import json
import math
import numpy as np
import os.path
import py.path
import re
import sirepo.sim_data
import sirepo.template
import subprocess
import types

ANIMATION_ARGS_VERSION_RE = re.compile(r'v(\d+)$')

DEFAULT_INTENSITY_DISTANCE = 20

#: Input json file
INPUT_BASE_NAME = 'in'

#: Output json file
OUTPUT_BASE_NAME = 'out'

#: Python file (not all simulations)
PARAMETERS_PYTHON_FILE = 'parameters.py'

#: stderr and stdout
RUN_LOG = 'run.log'

_HISTOGRAM_BINS_MAX = 500

_PLOT_LINE_COLOR = ['#1f77b4', '#ff7f0e', '#2ca02c']


class ModelUnits(object):
    """Convert model fields from native to sirepo format, or from sirepo to native format.

    Examples::
        def _xpas(value, is_native):
            # custom field conversion code would go here
            return value

        mu = ModelUnits({
            'CHANGREF': {
                'XCE': 'cm_to_m',
                'YCE': 'cm_to_m',
                'ALE': 'deg_to_rad',
                'XPAS': _xpas,
            },
        })
        m = mu.scale_from_native('CHANGREF', {
            'XCE': 2,
            'YCE': 0,
            'ALE': 8,
            'XPAS': '#20|20|20',
        })
        assert m['XCE'] == 2e-2
        assert ModelUnits.scale_value(2, 'cm_to_m', True) == 2e-2
        assert ModelUnits.scale_value(0.02, 'cm_to_m', False) == 2
    """

    # handler for common units, native --> sirepo scale
    _COMMON_HANDLERS = PKDict(
        cm_to_m=1e-2,
        mrad_to_rad=1e-3,
        deg_to_rad=math.pi / 180,
    )

    def __init__(self, unit_def):
        """
        Args:
            unit_def (dict):
            Map of model name to field handlers
        """
        self.unit_def = unit_def

    def scale_from_native(self, name, model):
        """ Scale values from native values into sirepo units. """
        return self.__scale_model(name, model, True)

    def scale_to_native(self, name, model):
        """ Scale values from sirepo units to native values. """
        return self.__scale_model(name, model, False)

    @classmethod
    def scale_value(cls, value, scale_type, is_native):
        """ Scale one value using the specified handler. """
        handler = cls._COMMON_HANDLERS.get(scale_type, scale_type)
        if isinstance(handler, float):
            return float(value) * (handler if is_native else 1 / handler)
        assert isinstance(handler, types.FunctionType), \
            'Unknown unit scale: {}'.format(handler)
        return handler(value, is_native)

    def __scale_model(self, name, model, is_native):
        if name in self.unit_def:
            for field in self.unit_def[name]:
                if field not in model:
                    continue
                model[field] = self.scale_value(
                    model[field],
                    self.unit_def[name][field],
                    is_native)
        return model


def compute_field_range(args, compute_range):
    """ Computes the fieldRange values for all parameters across all animation files.
    Caches the value on the animation input file. compute_range() is called to
    read the simulation specific datafiles and extract the ranges by field.
    """
    from sirepo import simulation_db
    run_dir = simulation_db.simulation_run_dir(PKDict(
        simulationType=args['simulationType'],
        simulationId=args['simulationId'],
        report='animation',
    ))
    data = simulation_db.read_json(run_dir.join(INPUT_BASE_NAME))
    res = None
    model_name = args['modelName']
    if model_name in data.models:
        if 'fieldRange' in data.models[model_name]:
            res = data.models[model_name].fieldRange
        else:
            res = compute_range(run_dir, data)
            data.models[model_name].fieldRange = res
            simulation_db.write_json(run_dir.join(INPUT_BASE_NAME), data)
    return PKDict(fieldRange=res)


def compute_plot_color_and_range(plots, plot_colors=None, fixed_y_range=None):
    """ For parameter plots, assign each plot a color and compute the full y_range.
    If a fixed range is provided, use that instead
    """
    y_range = fixed_y_range
    colors = plot_colors if plot_colors is not None else _PLOT_LINE_COLOR
    for i in range(len(plots)):
        plot = plots[i]
        plot['color'] = colors[i % len(colors)]
        if not len(plot['points']):
            y_range = [0, 0]
        elif fixed_y_range is None:
            vmin = min(plot['points'])
            vmax = max(plot['points'])
            if y_range:
                if vmin < y_range[0]:
                    y_range[0] = vmin
                if vmax > y_range[1]:
                    y_range[1] = vmax
            else:
                y_range = [vmin, vmax]
    # color child plots the same as parent
    for child in [p for p in plots if '_parent' in p]:
        parent = next((pr for pr in plots if 'label' in pr and pr['label'] == child['_parent']), None)
        if parent is not None:
            child['color'] = parent['color'] if 'color' in parent else '#000000'
    return y_range


def dict_to_h5(d, hf, path=None):
    if path is None:
        path = ''
    try:
        for i in range(len(d)):
            try:
                p = '{}/{}'.format(path, i)
                hf.create_dataset(p, data=d[i])
            except TypeError:
                dict_to_h5(d[i], hf, path=p)
    except KeyError:
        for k in d:
            p = '{}/{}'.format(path, k)
            try:
                hf.create_dataset(p, data=d[k])
            except TypeError:
                dict_to_h5(d[k], hf, path=p)


def enum_text(schema, name, value):
    for e in schema['enum'][name]:
        if e[0] == value:
            return e[1]
    assert False, 'unknown {} enum value: {}'.format(name, value)


def flatten_data(d, res, prefix=''):
    """Takes a nested dictionary and converts it to a single level dictionary with flattened keys."""
    for k in d:
        v = d[k]
        if isinstance(v, dict):
            flatten_data(v, res, prefix + k + '_')
        elif isinstance(v, list):
            pass
        else:
            res[prefix + k] = v
    return res


def generate_parameters_file(data):
    v = flatten_data(data['models'], pkcollections.Dict())
    v['notes'] = _get_notes(v)
    return render_jinja(None, v, name='common-header.py'), v


def h5_to_dict(hf, path=None):
    d = PKDict()
    if path is None:
        path = '/'
    try:
        for k in hf[path]:
            try:
                d[k] = hf[path][k][()].tolist()
            except AttributeError:
                p = '{}/{}'.format(path, k)
                d[k] = h5_to_dict(hf, path=p)
    except TypeError:
        # assume this is a single-valued entry
        return hf[path][()]
    # replace dicts with arrays on a 2nd pass
    d_keys = d.keys()
    try:
        indices = [int(k) for k in d_keys]
        d_arr = [None] * len(indices)
        for i in indices:
            d_arr[i] = d[str(i)]
        d = d_arr
    except ValueError:
        # keys not all integers, we're done
        pass
    return d


def heatmap(values, model, plot_fields=None):
    """Computes a report histogram (x_range, y_range, z_matrix) for a report model."""
    range = None
    if 'plotRangeType' in model:
        if model['plotRangeType'] == 'fixed':
            range = [_plot_range(model, 'horizontal'), _plot_range(model, 'vertical')]
        elif model['plotRangeType'] == 'fit' and 'fieldRange' in model:
            range = [model.fieldRange[model['x']], model.fieldRange[model['y']]]
    hist, edges = np.histogramdd(values, histogram_bins(model['histogramBins']), range=range)
    res = PKDict(
        x_range=[float(edges[0][0]), float(edges[0][-1]), len(hist)],
        y_range=[float(edges[1][0]), float(edges[1][-1]), len(hist[0])],
        z_matrix=hist.T.tolist(),
    )
    if plot_fields:
        res.update(plot_fields)
    return res


def histogram_bins(nbins):
    """Ensure the histogram count is in a valid range"""
    nbins = int(nbins)
    if nbins <= 0:
        nbins = 1
    elif nbins > _HISTOGRAM_BINS_MAX:
        nbins = _HISTOGRAM_BINS_MAX
    return nbins


def parameter_plot(x, plots, model, plot_fields=None, plot_colors=None):
    res = PKDict(
        x_points=x,
        x_range=[min(x), max(x)] if len(x) else [0, 0],
        plots=plots,
        y_range=compute_plot_color_and_range(plots, plot_colors),
    )
    if 'plotRangeType' in model:
        if model.plotRangeType == 'fixed':
            res['x_range'] = _plot_range(model, 'horizontal')
            res['y_range'] = _plot_range(model, 'vertical')
        elif model.plotRangeType == 'fit':
            res['x_range'] = model.fieldRange[model.x]
            for i in range(len(plots)):
                r = model.fieldRange[plots[i]['field']]
                if r[0] < res['y_range'][0]:
                    res['y_range'][0] = r[0]
                if r[1] > res['y_range'][1]:
                    res['y_range'][1] = r[1]
    if plot_fields:
        res.update(plot_fields)
    return res


def parse_animation_args(data, key_map):
    """Parse animation args according to key_map

    Args:
        data (dict): contains animationArgs
        key_map (dict): version to keys mapping, default is ''
    Returns:
        Dict: mapped animationArgs with version
    """
    a = data['animationArgs'].split('_')
    m = ANIMATION_ARGS_VERSION_RE.search(a[0])
    if m:
        a.pop(0)
        v = int(m.group(1))
    else:
        v = 1
    try:
        keys = key_map[v]
    except KeyError:
        keys = key_map['']
    res = pkcollections.Dict(zip(keys, a))
    res.version = v
    return res


def parse_enums(enum_schema):
    """Returns a list of enum values, keyed by enum name."""
    res = PKDict()
    for k in enum_schema:
        res[k] = PKDict()
        for v in enum_schema[k]:
            res[k][v[0]] = True
    return res


def render_jinja(sim_type, v, name=PARAMETERS_PYTHON_FILE):
    """Render the values into a jinja template.

    Args:
        sim_type (str): application name
        v: flattened model data
    Returns:
        str: source text
    """
    d = sirepo.sim_data.get_class(sim_type).resource_dir() if sim_type \
        else sirepo.sim_data.RESOURCE_DIR
    return pkjinja.render_file(
        # append .jinja, because file may already have an extension
        d.join(name) + '.jinja',
        v,
    )


#TODO(mvk): validate_model is obsolete except for SRW examples. Fix those and remove this
def validate_model(model_data, model_schema, enum_info):

    """Ensure the value is valid for the field type. Scales values as needed."""
    for k in model_schema:
        label = model_schema[k][0]
        field_type = model_schema[k][1]
        if k in model_data:
            value = model_data[k]
        elif len(model_schema[k]) > 2:
            value = model_schema[k][2]
        else:
            raise AssertionError(
                'no value for field "{}" and no default value in schema'.format(k)
            )
        if field_type in enum_info:
            assert value is not None, 'value required for enum {}'.format(k)
            if str(value) not in enum_info[field_type]:
                # Check a comma-delimited string against the enumeration
                for item in re.split(r'\s*,\s*', str(value).strip()):
                    assert item in enum_info[field_type], \
                        '{}: invalid enum "{}" value for field "{}"'.format(
                            item, field_type, k
                        )
        elif field_type == 'Float':
            v = 0. if not value else float(value)
            if re.search('\[m(m|rad)\]', label) or re.search('\[Lines/mm', label):
                v /= 1000.
            elif re.search('\[n(m|rad)\]', label) or re.search('\[nm/pixel\]', label):
                v /= 1e09
            elif re.search('\[ps]', label):
                v /= 1e12
            #TODO(pjm): need to handle unicode in label better (mu)
            elif re.search('\[\xb5(m|rad)\]', label) or re.search('\[mm-mrad\]', label):
                v /= 1e6
            model_data[k] = v
        elif field_type == 'Integer':
<<<<<<< HEAD
            model_data[k] = 0 if not value else int(value)
=======
            if not value:
                value = 0
            model_data[k] = int(value)
        elif value is None:
            # value is already None, do not convert
            pass
>>>>>>> f0e8ac48
        else:
            model_data[k] = _escape(value)


def validate_models(model_data, model_schema):
    """Validate top-level models in the schema. Returns enum_info."""
    enum_info = parse_enums(model_schema['enum'])
    for k in model_data['models']:
        if k in model_schema['model']:
            validate_model(model_data['models'][k], model_schema['model'][k], enum_info)
    if 'beamline' in model_data['models']:
        for m in model_data['models']['beamline']:
            validate_model(m, model_schema['model'][m['type']], enum_info)
    return enum_info


def file_extension_ok(file_path, white_list=[], black_list=['py', 'pyc']):
    """Determine whether a file has an acceptable extension

    Args:
        file_path (str): name of the file to examine
        white_list ([str]): list of file types allowed (defaults to empty list)
        black_list ([str]): list of file types rejected (defaults to ['py', 'pyc']). Ignored if white_list is not empty
    Returns:
        If file is a directory: True
        If white_list non-empty: True if the file's extension matches any in the list, otherwise False
        If white_list is empty: False if the file's extension matches any in black_list, otherwise True
    """
    import os

    if os.path.isdir(file_path):
        return True
    if len(white_list) > 0:
        in_list = False
        for ext in white_list:
            in_list = in_list or pkio.has_file_extension(file_path, ext)
        if not in_list:
            return False
        return True
    for ext in black_list:
        if pkio.has_file_extension(file_path, ext):
            return False
    return  True


def subprocess_output(cmd, env):
    """Run cmd and return output or None, logging errors.

    Args:
        cmd (list): what to run
    Returns:
        str: output is None on error else a stripped string
    """
    err = None
    out = None
    try:

        p = subprocess.Popen(
            cmd,
            env=env,
            stdout=subprocess.PIPE,
            stderr=subprocess.PIPE,
        )
        out, err = p.communicate()
        if p.wait() != 0:
            raise subprocess.CalledProcessError(returncode=p.returncode, cmd=cmd)
    except subprocess.CalledProcessError as e:
        pkdlog('{}: exit={} err={}', cmd, e.returncode, err)
        return None
    if out != None and len(out):
        return out.strip()
    return ''


def _escape(v):
    return re.sub("[\"'()]", '', str(v))


def _get_notes(data):
    notes = []
    for key in data.keys():
        match = re.search(r'^(.+)_notes$', key)
        if match and data[key]:
            n_key = match.group(1)
            k = n_key[0].capitalize() + n_key[1:]
            k_words = [word for word in re.split(r'([A-Z][a-z]*)', k) if word != '']
            notes.append((' '.join(k_words), data[key]))
    return sorted(notes, key=lambda n: n[0])


def _plot_range(report, axis):
    half_size = float(report['{}Size'.format(axis)]) / 2.0
    midpoint = float(report['{}Offset'.format(axis)])
    return [midpoint - half_size, midpoint + half_size]<|MERGE_RESOLUTION|>--- conflicted
+++ resolved
@@ -386,16 +386,12 @@
                 v /= 1e6
             model_data[k] = v
         elif field_type == 'Integer':
-<<<<<<< HEAD
-            model_data[k] = 0 if not value else int(value)
-=======
             if not value:
                 value = 0
             model_data[k] = int(value)
         elif value is None:
             # value is already None, do not convert
             pass
->>>>>>> f0e8ac48
         else:
             model_data[k] = _escape(value)
 
