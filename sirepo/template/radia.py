# -*- coding: utf-8 -*-
u"""Radia execution template.

All Radia calls have to be done from here, NOT in jinja files, because otherwise the
Radia "instance" goes away and references no longer have any meaning.

:copyright: Copyright (c) 2017-2018 RadiaSoft LLC.  All Rights Reserved.
:license: http://www.apache.org/licenses/LICENSE-2.0.html
"""
from __future__ import division
from pykern import pkcollections
from pykern.pkcollections import PKDict
from pykern import pkio
from pykern import pkjinja
from pykern.pkdebug import pkdc, pkdp
from scipy.spatial.transform import Rotation
from sirepo import simulation_db
from sirepo.template import template_common
from sirepo.template import radia_tk
from sirepo.template import radia_examples
import h5py
import math
import numpy
import re
import sdds
import sirepo.csv
import sirepo.sim_data
import sirepo.util
import time
import uuid

_BEAM_AXIS_ROTATIONS = PKDict(
    x=Rotation.from_matrix([[0, 0, 1], [0, 1, 0], [-1, 0, 0]]),
    y=Rotation.from_matrix([[1, 0, 0], [0, 0, -1], [0, 1, 0]]),
    z=Rotation.from_matrix([[1, 0, 0], [0, 1, 0], [0, 0, 1]])
)

_BEAM_AXIS_VECTORS = PKDict(
    x=[1, 0, 0],
    y=[0, 1, 0],
    z=[0, 0, 1]
)

_GAP_AXIS_MAP = PKDict(
    x='z',
    y='z',
    z='y'
)

_DMP_FILE = 'geometry.dat'

# Note that these column names and units are required by elegant
_FIELD_MAP_COLS = ['x', 'y', 'z', 'Bx', 'By', 'Bz']
_FIELD_MAP_UNITS = ['m', 'm', 'm', 'T', 'T', 'T']
_KICK_MAP_COLS = ['x', 'y', 'xpFactor', 'ypFactor']
_KICK_MAP_UNITS = ['m', 'm', '(T*m)$a2$n', '(T*m)$a2$n']
_FIELDS_FILE = 'fields.h5'
_GEOM_DIR = 'geometry'
_GEOM_FILE = 'geometry.h5'
_KICK_FILE = 'kickMap.h5'
_KICK_SDDS_FILE = 'kickMap.sdds'
_KICK_TEXT_FILE = 'kickMap.txt'
_METHODS = ['get_field', 'get_field_integrals', 'get_geom', 'get_kick_map', 'save_field']
_SIM_REPORTS = ['geometry', 'reset', 'solver']
_REPORTS = ['geometry', 'kickMap', 'reset', 'solver']
_REPORT_RES_MAP = PKDict(
    reset='geometry',
    solver='geometry',
)
_SIM_DATA, SIM_TYPE, _SCHEMA = sirepo.sim_data.template_globals()
_SDDS_INDEX = 0

_ZERO = [0, 0, 0]

GEOM_PYTHON_FILE = 'geometry.py'
KICK_PYTHON_FILE = 'kickMap.py'
RADIA_EXPORT_FILE = 'radia_export.py'
MPI_SUMMARY_FILE = 'mpi-info.json'
VIEW_TYPES = [_SCHEMA.constants.viewTypeObjects, _SCHEMA.constants.viewTypeFields]

# cfg contains sdds instance
_cfg = PKDict(sdds=None)


def background_percent_complete(report, run_dir, is_running):
    res = PKDict(
        percentComplete=0,
        frameCount=0,
    )
    data = simulation_db.read_json(run_dir.join(template_common.INPUT_BASE_NAME))
    if is_running:
        res.percentComplete = 0.0
        return res
    res.percentComplete = 100
    res.frameCount = 1
    if report == 'solver':
        res.solution = _read_solution(data.simulationId)
    #if report == 'kickMap':
    #    res = _kick_map_plot(data.simulationId, data.models.kickMap)
    return res


def create_archive(sim):
    if sim.filename.endswith('dat'):
        return sirepo.http_reply.gen_file_as_attachment(
            _dmp_file(sim.id),
            content_type='application/octet-stream',
            filename=sim.filename,
        )
    return False


def extract_report_data(run_dir, sim_in):
    assert sim_in.report in _REPORTS, 'unknown report: {}'.format(sim_in.report)
    if 'reset' in sim_in.report:
        template_common.write_sequential_result({}, run_dir=run_dir)
    if 'geometry' in sim_in.report:
        v_type = sim_in.models.magnetDisplay.viewType
        f_type = sim_in.models.magnetDisplay.fieldType if v_type ==\
            _SCHEMA.constants.viewTypeFields else None
        template_common.write_sequential_result(
            _read_data(sim_in.simulationId, v_type, f_type),
            run_dir=run_dir,
        )
    if 'kickMap' in sim_in.report:
        template_common.write_sequential_result(
            _kick_map_plot(sim_in.simulationId, sim_in.models.kickMap),
            run_dir=run_dir,
        )


# if the file exists but the data we seek does not, have Radia generate it here.  We
# should only have to blow away the file after a solve or geometry change
def get_application_data(data, **kwargs):
    if 'method' not in data:
        raise RuntimeError('no application data method')
    if data.method not in _SCHEMA.constants.getDataMethods:
        raise RuntimeError('unknown application data method: {}'.format(data.method))

    g_id = -1
    sim_id = data.simulationId
    try:
        g_id = _get_g_id(sim_id)
    except IOError as e:
        if pkio.exception_is_not_found(e):
            # No Radia dump file
            return PKDict(warning='No Radia dump')
        # propagate other errors
    id_map = _read_id_map(sim_id)
    if data.method == 'get_field':
        f_type = data.get('fieldType')
        res = _generate_field_data(
            g_id, data.name, f_type, data.get('fieldPaths', None)
        )
        res.solution = _read_solution(sim_id)
        res.idMap = id_map
        tmp_f_type = data.fieldType
        data.fieldType = None
        data.geomTypes = [_SCHEMA.constants.geomTypeLines]
        data.method = 'get_geom'
        data.viewType = _SCHEMA.constants.viewTypeObjects
        new_res = get_application_data(data)
        res.data += new_res.data
        data.fieldType = tmp_f_type
        return res

    if data.method == 'get_field_integrals':
        return _generate_field_integrals(g_id, data.fieldPaths)
    if data.method == 'get_kick_map':
        return _read_or_generate_kick_map(g_id, data)
    if data.method == 'get_geom':
        g_types = data.get(
            'geomTypes',
            [_SCHEMA.constants.geomTypeLines, _SCHEMA.constants.geomTypePolys]
        )
        g_types.extend(['center', 'name', 'size', 'id'])
        res = _read_or_generate(g_id, data)
        rd = res.data if 'data' in res else []
        res.data = [{k: d[k] for k in d.keys() if k in g_types} for d in rd]
        res.idMap = id_map
        return res
    if data.method == 'save_field':
        data.method = 'get_field'
        res = get_application_data(data)
        file_path = simulation_db.simulation_lib_dir(SIM_TYPE).join(
            f'{sim_id}_{res.name}.{data.fileExt}'
        )
        # we save individual field paths, so there will be one item in the list
        vectors = res.data[0].vectors
        if data.exportType == 'sdds':
            return _save_fm_sdds(
                res.name,
                vectors,
                _BEAM_AXIS_ROTATIONS[data.beamAxis],
                file_path
            )
        elif data.exportType == 'csv':
            return _save_field_csv(
                data.fieldType,
                vectors,
                _BEAM_AXIS_ROTATIONS[data.beamAxis],
                file_path
            )
        elif data.exportType == 'SRW':
            return _save_field_srw(
                data.fieldType,
                data.gap,
                vectors,
                _BEAM_AXIS_ROTATIONS[data.beamAxis],
                file_path
            )
        return res


def get_data_file(run_dir, model, frame, options=None, **kwargs):
    assert model in _REPORTS, f'unknown report: {model}'
    name = simulation_db.read_json(
        run_dir.join(template_common.INPUT_BASE_NAME)
    ).models.simulation.name
    if model == 'kickMap':
        sfx = (options.suffix or 'sdds') if options and 'suffix' in options else 'sdds'
        sim_id = simulation_db.sid_from_compute_file(
            pkio.py_path(f'{run_dir}/{_KICK_FILE}')
        )
        km_dict = _read_kick_map(sim_id)
        f = f'{model}.{sfx}'
        if sfx == 'sdds':
            _save_kick_map_sdds(name, km_dict.x, km_dict.y, km_dict.h, km_dict.v, f)
        if sfx == 'txt':
            pkio.write_text(f'{run_dir}/{f}', km_dict.txt)
        return f


def new_simulation(data, new_simulation_data):
    data.models.simulation.beamAxis = new_simulation_data.beamAxis
    data.models.simulation.enableKickMaps = new_simulation_data.enableKickMaps
    data.models.geometry.name = new_simulation_data.name
    data.models.geometry.id = str(uuid.uuid4())
    if new_simulation_data.get('dmpImportFile', None):
        data.models.simulation.dmpImportFile = new_simulation_data.dmpImportFile
    beam_axis = new_simulation_data.beamAxis
    #TODO(mvk): dict of magnet types to builder methods
    if new_simulation_data.get('magnetType', 'freehand') == 'undulator':
        _build_undulator(data.models.geometry, beam_axis)
        data.models.fieldPaths.paths.append(_build_field_axis(
            (data.models.hybridUndulator.numPeriods + 0.5) * data.models.hybridUndulator.periodLength,
            beam_axis
        ))
        data.models.simulation.enableKickMaps = '1'
        _update_kickmap(data.models.kickMap, data.models.hybridUndulator, beam_axis)


def python_source_for_model(data, model):
    return _generate_parameters_file(data, False, True)


def write_parameters(data, run_dir, is_parallel):
    sim_id = data.simulationId
    if data.report in _SIM_REPORTS:
        pkio.unchecked_remove(_geom_file(sim_id))
    if data.report == 'kickMap':
        pkio.unchecked_remove(_get_res_file(sim_id, _KICK_FILE, run_dir='kickMap'))
    pkio.write_text(
        run_dir.join(template_common.PARAMETERS_PYTHON_FILE),
        _generate_parameters_file(data, is_parallel, False),
    )


def _add_obj_lines(field_data, obj):
    for d in obj.data:
        field_data.data.append(PKDict(lines=d.lines))


def _build_clone_xform(num_copies, alt_fields, transforms):
    tx = _build_geom_obj('cloneTransform')
    tx.numCopies = num_copies
    tx.alternateFields = alt_fields
    tx.transforms = transforms
    return tx


def _build_cuboid(
        center=None, size=None, segments=None, material=None, matFile=None,
        magnetization=None, rem_mag=None, name=None, color=None
    ):
    return _update_cuboid(
        _build_geom_obj('box', obj_name=name),
        center or [0.0, 0.0, 0.0],
        size or [1.0, 1.0, 1.0],
        segments or [1, 1, 1],
        material,
        matFile,
        magnetization or [0.0, 0.0, 0.0],
        rem_mag or 0.0,
        color
    )


# have to include points for file type?
def _build_field_file_pts(f_path):
    pts_file = _SIM_DATA.lib_file_abspath(_SIM_DATA.lib_file_name_with_type(
        f_path.fileName,
        _SCHEMA.constants.pathPtsFileType
    ))
    lines = [float(l.strip()) for l in pkio.read_text(pts_file).split(',')]
    if len(lines) % 3 != 0:
        raise ValueError('Invalid file data {}'.format(f_path.file_data))
    return lines


def _build_field_points(paths):
    res = []
    for p in paths:
        res.extend(_FIELD_PT_BUILDERS[p.type](p))
    return res


def _build_field_line_pts(f_path):
    p1 = sirepo.util.split_comma_delimited_string(f_path.begin, float)
    p2 = sirepo.util.split_comma_delimited_string(f_path.end, float)
    res = p1
    r = range(len(p1))
    n = int(f_path.numPoints) - 1
    for i in range(1, n):
        res.extend(
            [p1[j] + i * (p2[j] - p1[j]) / n for j in r]
        )
    res.extend(p2)
    return res


def _build_field_manual_pts(f_path):
    return [float(f_path.ptX), float(f_path.ptY), float(f_path.ptZ)]


def _build_field_map_pts(f_path):
    res = []
    n = int(f_path.numPoints)
    dx, dy, dz = f_path.lenX / (n - 1), f_path.lenY / (n - 1), f_path.lenZ / (n - 1)
    for i in range(n):
        x = f_path.ctrX - 0.5 * f_path.lenX + i * dx
        for j in range(n):
            y = f_path.ctrY - 0.5 * f_path.lenY + j * dy
            for k in range(n):
                z = f_path.ctrZ - 0.5 * f_path.lenZ + k * dz
                res.extend([x, y, z])
    return res


def _build_field_circle_pts(f_path):
    ctr = [float(f_path.ctrX), float(f_path.ctrY), float(f_path.ctrZ)]
    r = float(f_path.radius)
    # theta is a rotation about the x-axis
    th = float(f_path.theta)
    # phi is a rotation about the z-axis
    phi = float(f_path.phi)
    n = int(f_path.numPoints)
    dpsi = 2. * math.pi / n
    # psi is the angle in the circle's plane
    res = []
    for i in range(0, n):
        psi = i * dpsi
        # initial position of the point...
        # a = [r * math.sin(psi), r * math.cos(psi), 0]
        # ...rotate around x axis
        # a' = [
        #    a[0],
        #    a[1] * math.cos(th) - a[2] * math.sin(th),
        #    a[1] * math.sin(th) + a[2] * math.cos(th),
        # ]
        # ...rotate around z axis
        # a'' = [
        #    aa[0] * math.cos(phi) - aa[1] * math.cos(th),
        #    aa[0] * math.sin(phi) + aa[1] * math.cos(phi),
        #    aa[2]
        # ]
        # ...translate to final position
        # a''' = [
        #    ctr[0] + aaa[0],
        #    ctr[1] + aaa[1],
        #    ctr[2] + aaa[2],
        # ]
        # final position:
        res.extend([
            r * math.sin(psi) * math.cos(phi) -
            r * math.cos(psi) * math.cos(th) * math.sin(phi) + ctr[0],
            r * math.sin(psi) * math.sin(phi) -
            r * math.cos(psi) * math.cos(th) * math.cos(phi) + ctr[1],
            r * math.cos(psi) * math.sin(th) + ctr[2]
        ])
    return res


def _build_geom_obj(model_name, obj_name=None, obj_color=None):
    o_id = str(uuid.uuid4())
    o = PKDict(
        name=obj_name if obj_name else f'{model_name}.{o_id}',
        model=model_name,
        id=o_id,
        color=obj_color,
    )
    _SIM_DATA.update_model_defaults(o, model_name)
    return o


def _build_group(members, name=None):
    g = _build_geom_obj('geomGroup', obj_name=name)
    return _update_group(g, members, do_replace=True)


def _build_symm_xform(plane, point, type):
    tx = _build_geom_obj('symmetryTransform')
    tx.symmetryPlane = sirepo.util.to_comma_delimited_string(plane)
    tx.symmetryPoint = sirepo.util.to_comma_delimited_string(point)
    tx.symmetryType = type
    return tx


def _build_translate_clone(dist):
    tx = _build_geom_obj('translateClone')
    tx.distance = sirepo.util.to_comma_delimited_string(dist)
    return tx


def _build_undulator(geom, beam_axis):

    # arrange objects
    geom.objects = []
    half_pole = _build_cuboid(name='Half Pole')
    geom.objects.append(half_pole)
    magnet_block = _build_cuboid(name='Magnet Block')
    geom.objects.append(magnet_block)
    pole = _build_cuboid(name='Pole')
    geom.objects.append(pole)
    mag_pole_grp = _build_group([magnet_block, pole], name='Magnet-Pole Pair')
    geom.objects.append(mag_pole_grp)
    magnet_cap = _build_cuboid(name='End Block')
    geom.objects.append(magnet_cap)
    oct_grp = _build_group([half_pole, mag_pole_grp, magnet_cap], name='Octant')
    geom.objects.append(oct_grp)

    return _update_geom_from_undulator(
        geom,
        _build_geom_obj('hybridUndulator', obj_name=geom.name),
        beam_axis
    )


def _build_field_axis(length, beam_axis):
    beam_dir = numpy.array(_BEAM_AXIS_VECTORS[beam_axis])
    f = PKDict(
        begin=sirepo.util.to_comma_delimited_string((-length / 2) * beam_dir),
        end=sirepo.util.to_comma_delimited_string((length / 2) * beam_dir),
        id=str(uuid.uuid4()),
        name=f'{beam_axis} axis',
        numPoints=round(length / 2) + 1
    )
    _SIM_DATA.update_model_defaults(f, 'linePath')
    return f


# deep copy of an object, but with a new id
def _copy_geom_obj(o):
    import copy
    o_copy = copy.deepcopy(o)
    o_copy.id = str(uuid.uuid4())
    return o_copy


_FIELD_PT_BUILDERS = {
    'circle': _build_field_circle_pts,
    'fieldMap': _build_field_map_pts,
    'file': _build_field_file_pts,
    'line': _build_field_line_pts,
    'manual': _build_field_manual_pts,
}


def _dmp_file(sim_id):
    return _get_res_file(sim_id, _DMP_FILE)
    #return _get_lib_file(sim_id, _DMP_FILE)


def _fields_file(sim_id):
    return _get_res_file(sim_id, _FIELDS_FILE)
    #return _get_lib_file(sim_id, _FIELDS_FILE)


def _find_obj_by_name(obj_arr, obj_name):
    a = [o for o in obj_arr if o.name == obj_name]
    return a[0] if a else None


def _generate_field_data(g_id, name, field_type, field_paths):
    if field_type == radia_tk.FIELD_TYPE_MAG_M:
        f = radia_tk.get_magnetization(g_id)
    elif field_type in radia_tk.POINT_FIELD_TYPES:
        f = radia_tk.get_field(g_id, field_type, _build_field_points(field_paths))
    return radia_tk.vector_field_to_data(g_id, name, f, radia_tk.FIELD_UNITS[field_type])


def _generate_field_integrals(g_id, f_paths):
    l_paths = [fp for fp in f_paths if fp.type == 'line']
    if len(l_paths) == 0:
        # return something or server.py will raise an exception
        return PKDict(warning='No paths')
    try:
        res = PKDict()
        for p in l_paths:
            res[p.name] = PKDict()
            p1 = sirepo.util.split_comma_delimited_string(p.begin, float)
            p2 = sirepo.util.split_comma_delimited_string(p.end, float)
            for i_type in radia_tk.INTEGRABLE_FIELD_TYPES:
                res[p.name][i_type] = radia_tk.field_integral(g_id, i_type, p1, p2)
        return res
    except RuntimeError as e:
        pkdc('Radia error {}', e.message)
        return PKDict(error=e.message)


def _generate_data(g_id, in_data, add_lines=True):
    try:
        o = _generate_obj_data(g_id, in_data.name)
        if in_data.viewType == _SCHEMA.constants.viewTypeObjects:
            return o
        elif in_data.viewType == _SCHEMA.constants.viewTypeFields:
            g = _generate_field_data(
                g_id, in_data.name, in_data.fieldType, in_data.get('fieldPaths', None)
            )
            if add_lines:
                _add_obj_lines(g, o)
            return g
    except RuntimeError as e:
        pkdc('Radia error {}', e.message)
        return PKDict(error=e.message)


def _generate_kick_map(g_id, model):
    km = radia_tk.kick_map(
        g_id,
        sirepo.util.split_comma_delimited_string(model.begin, float),
        sirepo.util.split_comma_delimited_string(model.direction, float),
        int(model.numPeriods),
        float(model.periodLength),
        sirepo.util.split_comma_delimited_string(model.transverseDirection, float),
        float(model.transverseRange1),
        int(model.numTransPoints1),
        float(model.transverseRange2),
        int(model.numTransPoints2)
    )
    return PKDict(
        h=km[0],
        v=km[1],
        lmsqr=km[2],
        x=km[3],
        y=km[4]
    )


def _generate_obj_data(g_id, name):
    return radia_tk.geom_to_data(g_id, name=name)


def _generate_parameters_file(data, is_parallel, for_export):
    import jinja2

    report = data.get('report', '')
    rpt_out = f'{_REPORT_RES_MAP.get(report, report)}'
    res, v = template_common.generate_parameters_file(data)
    v.doSolve = False
    v.doReset = False
    v.isParallel = is_parallel
    sim_id = data.get('simulationId', data.models.simulation.simulationId)
    g = data.models.geometry

    v.dmpOutputFile = _DMP_FILE if for_export else _dmp_file(sim_id)
    if 'dmpImportFile' in data.models.simulation:
        v.dmpImportFile = data.models.simulation.dmpImportFile if for_export else \
            simulation_db.simulation_lib_dir(SIM_TYPE).join(
                f'{_SCHEMA.constants.radiaDmpFileType}.{data.models.simulation.dmpImportFile}'
            )
    v.isExample = data.models.simulation.get('isExample', False) and \
        data.models.simulation.name in radia_examples.EXAMPLES
    v.exampleName = data.models.simulation.get('exampleName', None)
    v.isRaw = v.exampleName in _SCHEMA.constants.rawExamples
    v.magnetType = data.models.simulation.get('magnetType', 'freehand')
    if v.magnetType == 'undulator':
        _update_geom_from_undulator(g, data.models.hybridUndulator, data.models.simulation.beamAxis)
    v.objects = g.get('objects', [])
    _validate_objects(v.objects)
    # read in h-m curves if applicable
    for o in v.objects:
        o.h_m_curve = _read_h_m_file(o.materialFile) if \
            o.get('material', None) and o.material == 'custom' and \
            o.get('materialFile', None) and o.materialFile else None
    v.geomName = g.name
    disp = data.models.magnetDisplay
    v_type = disp.viewType

    # for rendering conveneince
    v.VIEW_TYPE_OBJ = _SCHEMA.constants.viewTypeObjects
    v.VIEW_TYPE_FIELD = _SCHEMA.constants.viewTypeFields
    v.FIELD_TYPE_MAG_M = radia_tk.FIELD_TYPE_MAG_M
    v.POINT_FIELD_TYPES = radia_tk.POINT_FIELD_TYPES
    v.INTEGRABLE_FIELD_TYPES = radia_tk.INTEGRABLE_FIELD_TYPES

    f_type = None
    if v_type not in VIEW_TYPES:
        raise ValueError('Invalid view {} ({})'.format(v_type, VIEW_TYPES))
    v.viewType = v_type
    v.dataFile = _GEOM_FILE if for_export else _get_res_file(sim_id, f'{rpt_out}.h5', run_dir=rpt_out)
    if v_type == _SCHEMA.constants.viewTypeFields:
        f_type = disp.fieldType
        if f_type not in radia_tk.FIELD_TYPES:
            raise ValueError(
                'Invalid field {} ({})'.format(f_type, radia_tk.FIELD_TYPES)
            )
        v.fieldType = f_type
        v.fieldPaths = data.models.fieldPaths.get('paths', [])
        v.fieldPoints = _build_field_points(data.models.fieldPaths.get('paths', []))
    v.kickMap = data.models.get('kickMap', None)
    if 'solver' in report or for_export:
        v.doSolve = True
        v.gId = _get_g_id(sim_id)
        s = data.models.solver
        v.solvePrec = s.precision
        v.solveMaxIter = s.maxIterations
        v.solveMethod = s.method
    if 'reset' in report:
        v.doReset = True
    v.h5FieldPath = _geom_h5_path(_SCHEMA.constants.viewTypeFields, f_type)
    v.h5KickMapPath = _H5_PATH_KICK_MAP
    v.h5ObjPath = _geom_h5_path(_SCHEMA.constants.viewTypeObjects)
    v.h5SolutionPath = _H5_PATH_SOLUTION
    v.h5IdMapPath = _H5_PATH_ID_MAP

    j_file = RADIA_EXPORT_FILE if for_export else f'{rpt_out}.py'
    return template_common.render_jinja(
        SIM_TYPE,
        v,
        j_file,
        jinja_env=PKDict(loader=jinja2.PackageLoader('sirepo', 'template'))
    )


def _geom_file(sim_id):
    return _get_res_file(sim_id, _GEOM_FILE)


def _geom_h5_path(view_type, field_type=None):
    p = f'geometry/{view_type}'
    if field_type is not None:
        p += f'/{field_type}'
    return p


def _get_g_id(sim_id):
    with open(str(_dmp_file(sim_id)), 'rb') as f:
        return radia_tk.load_bin(f.read())


def _get_res_file(sim_id, filename, run_dir=_GEOM_DIR):
    return simulation_db.simulation_dir(SIM_TYPE, sim_id) \
        .join(run_dir).join(filename)


def _get_sdds(cols, units):
    if _cfg.sdds is None:
        _cfg.sdds = sdds.SDDS(_SDDS_INDEX)
        # TODO(mvk): elegant cannot read these binary files; figure that out
        # _cfg.sdds = sd.SDDS_BINARY
        for i, n in enumerate(cols):
            # name, symbol, units, desc, format, type, len)
            _cfg.sdds.defineColumn(
                n, '', units[i], n, '', _cfg.sdds.SDDS_DOUBLE, 0
            )
    return _cfg.sdds


def _kick_map_plot(sim_id, model):
    from sirepo import srschema
    g_id = _get_g_id(sim_id)
    component = model.component
    km = _generate_kick_map(g_id, model)
    if not km:
        return None
    z = km[component]
    return PKDict(
        title=f'{srschema.get_enums(_SCHEMA, "KickMapComponent")[component]} (T2m2)',
        x_range=[km.x[0], km.x[-1], len(z)],
        y_range=[km.y[0], km.y[-1], len(z[0])],
        x_label='x [mm]',
        y_label='y [mm]',
        z_matrix=z,
    )


def _read_h5_path(sim_id, filename, h5path, run_dir=_GEOM_DIR):
    try:
        with h5py.File(_get_res_file(sim_id, filename, run_dir=run_dir), 'r') as hf:
            return template_common.h5_to_dict(hf, path=h5path)
    except IOError as e:
        if pkio.exception_is_not_found(e):
            pkdc(f'{filename} not found in {run_dir}')
            # need to generate file
            return None
    except KeyError:
        # no such path in file
        pkdc(f'path {h5path} not found in {run_dir}/{filename}')
        return None
    # propagate other errors


def _read_h_m_file(file_name):
    h_m_file = _SIM_DATA.lib_file_abspath(_SIM_DATA.lib_file_name_with_type(
        file_name,
        'h-m'
    ))
    lines = [r for r in sirepo.csv.open_csv(h_m_file)]
    f_lines = []
    for l in lines:
        f_lines.append([float(c.strip()) for c in l])
    return f_lines


def _read_id_map(sim_id):
    return PKDict(
        {k: v.decode('ascii') for k, v in
         (_read_h5_path(sim_id, _GEOM_FILE, _H5_PATH_ID_MAP) or {}).items()}
    )


def _read_data(sim_id, view_type, field_type):
    res = _read_h5_path(sim_id, _GEOM_FILE, _geom_h5_path(view_type, field_type))
    if res:
        res.idMap = _read_id_map(sim_id)
        res.solution = _read_solution(sim_id)
    return res


<<<<<<< HEAD
=======
def _read_id_map(sim_id):
    m = _read_h5_path(sim_id, _GEOM_FILE, 'idMap')
    return PKDict() if not m else PKDict(
        {k:(v if isinstance(v, int) else v.decode('ascii')) for k, v in m.items()}
    )


>>>>>>> 57c7a34e
def _read_kick_map(sim_id):
    return _read_h5_path(sim_id, _KICK_FILE, _H5_PATH_KICK_MAP, run_dir='kickMap')


def _read_or_generate(g_id, data):
    f_type = data.get('fieldType', None)
    res = _read_data(data.simulationId, data.viewType, f_type)
    if res:
        return res
    # No such file or path, so generate the data and write to the existing file
    with h5py.File(_geom_file(data.simulationId), 'a') as hf:
        template_common.dict_to_h5(
            _generate_data(g_id, data, add_lines=False),
            hf,
            path=_geom_h5_path(data.viewType, f_type)
        )
    return get_application_data(data)


def _read_or_generate_kick_map(g_id, data):
    res = _read_kick_map(data.simulationId)
    if res:
        return res
    return _generate_kick_map(g_id, data.model)


def _read_solution(sim_id):
    s = _read_h5_path(
        sim_id,
        _GEOM_FILE,
        _H5_PATH_SOLUTION,
    )
    if not s:
        return None
    return PKDict(
        steps=s[3],
        time=s[0],
        maxM=s[1],
        maxH=s[2]
    )


# mm -> m, rotate so the beam axis is aligned with z
def _rotate_fields(vectors, scipy_rotation, do_flatten):
    pts = 0.001 * _rotate_flat_vector_list(vectors.vertices, scipy_rotation)
    mags = numpy.array(vectors.magnitudes)
    dirs = _rotate_flat_vector_list(vectors.directions, scipy_rotation)
    if do_flatten:
        dirs = dirs.flatten()
        pts = pts.flatten()
    return pts, mags, dirs


def _rotate_flat_vector_list(vectors, scipy_rotation):
    return scipy_rotation.apply(numpy.reshape(vectors, (-1, 3)))


def _save_field_csv(field_type, vectors, scipy_rotation, path):
    # reserve first line for a header
    data = [f'x,y,z,{field_type}x,{field_type}y,{field_type}z']
    pts, mags, dirs = _rotate_fields(vectors, scipy_rotation, True)
    for i in range(len(mags)):
        j = 3 * i
        r = pts[j:j + 3]
        r = numpy.append(r, mags[i] * dirs[j:j + 3])
        data.append(','.join(map(str, r)))
    pkio.write_text(path, '\n'.join(data))
    return path


# zip file - data plus index.  This will likely be used to generate files for a range
# of gaps later
def _save_field_srw(field_type, gap, vectors, scipy_rotation, path):
    import zipfile
    # no whitespace in filenames
    base_name = re.sub(r'\s', '_', path.purebasename)
    data_path = path.dirpath().join(f'{base_name}_{gap}.dat')
    index_path = path.dirpath().join(f'{base_name}_sum.txt')
    pkio.unchecked_remove(path, data_path, index_path)

    data = ['#Bx [T], By [T], Bz [T] on 3D mesh: inmost loop vs X (horizontal transverse position), outmost loop vs Z (longitudinal position)']
    pts, mags, dirs = _rotate_fields(vectors, scipy_rotation, True)
    num_pts = len(pts) // 3
    dims = ['X', 'Y', 'Z']
    for j in range(len(dims)):
        data.append(f'#{pts[j]} #initial {dims[j]} position [m]')
        data.append(f'#{(pts[len(pts) - (len(dims) - j)] - pts[j]) / num_pts} #step of {dims[j]} [m]')
        data.append(f'#{num_pts if j == len(dims) - 1 else 1} #number of points vs {dims[j]}')
    for i in range(len(mags)):
        j = 3 * i
        data.append('\t'.join(map(str, mags[i] * dirs[j:j + 3])))
    pkio.write_text(data_path, '\n'.join(data))

    # index file
    data = [f'{gap}\tp1\t0\t{data_path.basename}\t1\t1']
    pkio.write_text(index_path, '\n'.join(data))

    files = [data_path, index_path]

    # zip file
    with zipfile.ZipFile(
        str(path),
        mode='w',
        compression=zipfile.ZIP_DEFLATED,
        allowZip64=True,
    ) as z:
        for f in files:
            z.write(str(f), f.basename)

    return path


def _save_fm_sdds(name, vectors, scipy_rotation, path):
    s = _get_sdds(_FIELD_MAP_COLS, _FIELD_MAP_UNITS)
    s.setDescription(f'Field Map for {name}', 'x(m), y(m), z(m), Bx(T), By(T), Bz(T)')
    pts, mags, dirs = _rotate_fields(vectors, scipy_rotation, False)
    ind = numpy.lexsort((pts[:, 0], pts[:, 1], pts[:, 2]))
    pts = pts[ind]
    v = [mags[j // 3] * d for (j, d) in enumerate(dirs)]
    fld = numpy.reshape(v, (-1, 3))[ind]
    col_data = []
    for i in range(3):
        col_data.append([pts[:, i].tolist()])
    for i in range(3):
        col_data.append([fld[:, i].tolist()])
    for i, n in enumerate(_FIELD_MAP_COLS):
        s.setColumnValueLists(n, col_data[i])
    s.save(str(path))
    return path


def _validate_objects(objects):
    from numpy import linalg
    for o in objects:
        if 'material' in o and o.material in _SCHEMA.constants.anisotropicMaterials:
            if numpy.linalg.norm(sirepo.util.split_comma_delimited_string(o.magnetization, float)) == 0:
                raise ValueError(
                    f'{o.name}: anisotropic material {o.material} requires non-0 magnetization'
                )


def _save_kick_map_sdds(name, x_vals, y_vals, h_vals, v_vals, path):
    s = _get_sdds(_KICK_MAP_COLS, _KICK_MAP_UNITS)
    s.setDescription(f'Kick Map for {name}', 'x(m), y(m), h(T2m2), v(T2m2)')
    col_data = []
    x = []
    y = []
    h = []
    v = []
    #TODO: better way to do this...
    for i in range(len(x_vals)):
        for j in range(len(x_vals)):
            x.append(0.001 * x_vals[j])
    for i in range(len(y_vals)):
        for j in range(len(y_vals)):
            y.append(0.001 * y_vals[i])
    for i in range(len(x_vals)):
        for j in range(len(y_vals)):
            h.append(h_vals[i][j])
            v.append(v_vals[i][j])
    col_data.append([x])
    col_data.append([y])
    col_data.append([h])
    col_data.append([v])
    for i, n in enumerate(_KICK_MAP_COLS):
        s.setColumnValueLists(n, col_data[i])
    s.save(str(path))
    return path


def _update_cuboid(b, center, size, segments, material, mat_file, magnetization, rem_mag, color):
    b.center = sirepo.util.to_comma_delimited_string(center)
    b.color = color
    b.magnetization = sirepo.util.to_comma_delimited_string(magnetization)
    b.remanentMag = rem_mag
    b.material = material
    b.materialFile = mat_file
    b.size = sirepo.util.to_comma_delimited_string(size)
    b.division = sirepo.util.to_comma_delimited_string(segments)
    return b


def _update_geom_from_undulator(geom, und, beam_axis):

    # "Length" is along the beam axis; "Height" is along the gap axis; "Width" is
    # along the remaining axis
    beam_dir = numpy.array(_BEAM_AXIS_VECTORS[beam_axis])
    # assign a valid gap direction if the user provided an invalid one
    if und.gapAxis == beam_axis:
        und.gapAxis = _GAP_AXIS_MAP[beam_axis]
    gap_dir = numpy.array(_BEAM_AXIS_VECTORS[und.gapAxis])

    # we don't care about the direction of the cross product
    width_dir = abs(numpy.cross(beam_dir, gap_dir))

    dir_matrix = numpy.array([width_dir, gap_dir, beam_dir])

    pole_x = sirepo.util.split_comma_delimited_string(und.poleCrossSection, float)
    mag_x = sirepo.util.split_comma_delimited_string(und.magnetCrossSection, float)

    # put the magnetization and segmentation in the correct order
    pole_mag = dir_matrix.dot(
        sirepo.util.split_comma_delimited_string(und.poleMagnetization, float)
    )
    mag_mag = dir_matrix.dot(
        sirepo.util.split_comma_delimited_string(und.magnetMagnetization, float)
    )
    pole_segs = dir_matrix.dot(
        sirepo.util.split_comma_delimited_string(und.poleDivision, int)
    )
    mag_segs = dir_matrix.dot(
        sirepo.util.split_comma_delimited_string(und.magnetDivision, int)
    )

    # pole and magnet dimensions, including direction
    pole_dim = PKDict(
        width=width_dir * pole_x[0],
        height=gap_dir * pole_x[1],
        length=beam_dir * und.poleLength,
    )
    magnet_dim = PKDict(
        width=width_dir * mag_x[0],
        height=gap_dir * mag_x[1],
        length=beam_dir * (und.periodLength / 2 - pole_dim.length),
    )

    # convenient constants
    pole_dim_half = PKDict({k:v / 2 for k, v in pole_dim.items()})
    magnet_dim_half = PKDict({k: v / 2 for k, v in magnet_dim.items()})
    gap_half_height = gap_dir * und.gap / 2
    gap_offset = gap_dir * und.gapOffset

    pole_transverse_ctr = pole_dim_half.width / 2 - \
                          (pole_dim_half.height + gap_half_height)
    magnet_transverse_ctr = magnet_dim_half.width / 2 - \
                            (gap_offset + magnet_dim_half.height + gap_half_height)

    pos = pole_dim_half.length / 2
    half_pole = _update_cuboid(
        _find_obj_by_name(geom.objects, 'Half Pole'),
        pole_transverse_ctr + pos,
        pole_dim_half.width + pole_dim.height + pole_dim_half.length,
        pole_segs,
        und.poleMaterial,
        und.poleMaterialFile,
        pole_mag,
        und.poleRemanentMag,
        und.poleColor
    )

    pos += (pole_dim_half.length / 2 + magnet_dim_half.length)
    magnet_block = _update_cuboid(
        _find_obj_by_name(geom.objects, 'Magnet Block'),
        magnet_transverse_ctr + pos,
        magnet_dim_half.width + magnet_dim.height + magnet_dim.length,
        mag_segs,
        und.magnetMaterial,
        und.magnetMaterialFile,
        mag_mag,
        und.magnetRemanentMag,
        und.magnetColor
    )

    pos += (pole_dim_half.length + magnet_dim_half.length)
    pole = _update_cuboid(
        _find_obj_by_name(geom.objects, 'Pole'),
        pole_transverse_ctr + pos,
        pole_dim_half.width + pole_dim.height + pole_dim.length,
        pole_segs,
        und.poleMaterial,
        und.poleMaterialFile,
        pole_mag,
        und.poleRemanentMag,
        und.poleColor
    )

    mag_pole_grp = _find_obj_by_name(geom.objects, 'Magnet-Pole Pair')
    mag_pole_grp.transforms = [] if und.numPeriods < 2 else \
        [_build_clone_xform(
            und.numPeriods - 1,
            True,
            [_build_translate_clone(beam_dir * und.periodLength / 2)]
        )]

    pos = pole_dim_half.length + \
          magnet_dim_half.length / 2 + \
          beam_dir * und.numPeriods * und.periodLength / 2
    magnet_cap = _update_cuboid(
        _find_obj_by_name(geom.objects, 'End Block'),
        magnet_transverse_ctr + pos,
        magnet_dim_half.width + magnet_dim.height + magnet_dim_half.length,
        mag_segs,
        und.magnetMaterial,
        und.magnetMaterialFile,
        (-1) ** und.numPeriods * mag_mag,
        und.magnetRemanentMag,
        und.magnetColor
    )

    oct_grp = _find_obj_by_name(geom.objects, 'Octant')
    oct_grp.transforms = [
        _build_symm_xform(width_dir, _ZERO, 'perpendicular'),
        _build_symm_xform(gap_dir, _ZERO, 'parallel'),
        _build_symm_xform(beam_dir, _ZERO, 'perpendicular'),
    ]
    return oct_grp


def _update_group(g, members, do_replace=False):
    if do_replace:
        g.members = []
    for m in members:
        m.groupId = g.id
        g.members.append(m.id)
    return g


def _update_kickmap(km, und, beam_axis):
    km.direction = sirepo.util.to_comma_delimited_string(_BEAM_AXIS_VECTORS[beam_axis])
    km.transverseDirection = sirepo.util.to_comma_delimited_string(
        _BEAM_AXIS_VECTORS[_GAP_AXIS_MAP[beam_axis]]
    )
    km.transverseRange1 = und.gap
    km.numPeriods = und.numPeriods
    km.periodLength = und.periodLength


_H5_PATH_ID_MAP = _geom_h5_path('idMap')
_H5_PATH_KICK_MAP = _geom_h5_path('kickMap')
_H5_PATH_SOLUTION = _geom_h5_path('solution')<|MERGE_RESOLUTION|>--- conflicted
+++ resolved
@@ -738,16 +738,12 @@
     return res
 
 
-<<<<<<< HEAD
-=======
 def _read_id_map(sim_id):
     m = _read_h5_path(sim_id, _GEOM_FILE, 'idMap')
     return PKDict() if not m else PKDict(
         {k:(v if isinstance(v, int) else v.decode('ascii')) for k, v in m.items()}
     )
 
-
->>>>>>> 57c7a34e
 def _read_kick_map(sim_id):
     return _read_h5_path(sim_id, _KICK_FILE, _H5_PATH_KICK_MAP, run_dir='kickMap')
 
