--- conflicted
+++ resolved
@@ -277,20 +277,17 @@
                 pkio.py_path(f),
             )
         return f
-<<<<<<< HEAD
     if model == "optimizerAnimation":
         return template_common.text_data_file("optimize.out", run_dir)
-
-
-def get_g_id():
-    return radia_util.load_bin(pkio.read_binary(_DMP_FILE))
-=======
     if model == "geometryReport":
         return PKDict(
             uri=f"{name}.{sfx}",
             filename=pkio.py_path(_DMP_FILE),
         )
->>>>>>> 33320240
+
+
+def get_g_id():
+    return radia_util.load_bin(pkio.read_binary(_DMP_FILE))
 
 
 async def import_file(req, tmp_dir=None, **kwargs):
