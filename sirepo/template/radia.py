--- conflicted
+++ resolved
@@ -1040,7 +1040,6 @@
     v.h5SolutionPath = _H5_PATH_SOLUTION
     v.h5IdMapPath = _H5_PATH_ID_MAP
 
-<<<<<<< HEAD
     if report == "optimizerAnimation":
         rx = _rsopt_jinja_context(data)
         rx.update(v)
@@ -1048,7 +1047,6 @@
         return f"""import subprocess
 subprocess.call(['bash', 'optimize.sh'])
 """
-=======
     h = (
         template_common.render_jinja(
             SIM_TYPE,
@@ -1059,7 +1057,6 @@
         if for_export or rpt_out in _SIM_REPORTS
         else ""
     )
->>>>>>> 63fbc0e6
 
     j_file = RADIA_EXPORT_FILE if for_export else f"{rpt_out}.py"
     return h + template_common.render_jinja(
