# -*- coding: utf-8 -*-
"""Radia execution template.

All Radia calls have to be done from here, NOT in jinja files, because otherwise the
Radia "instance" goes away and references no longer have any meaning.

:copyright: Copyright (c) 2017-2018 RadiaSoft LLC.  All Rights Reserved.
:license: http://www.apache.org/licenses/LICENSE-2.0.html
"""
from pykern import pkcompat
from pykern import pkinspect
from pykern import pkio
from pykern.pkcollections import PKDict
from pykern.pkdebug import pkdc, pkdp, pkdlog
from scipy.spatial.transform import Rotation
from sirepo import simulation_db
from sirepo.template import radia_examples
from sirepo.template import radia_util
from sirepo.template import template_common
import copy
import h5py
import math
import numpy
import re
import sdds
import sirepo.csv
import sirepo.sim_data
import sirepo.util
import uuid

_AXES_UNIT = [1, 1, 1]

_AXIS_ROTATIONS = PKDict(
    x=Rotation.from_matrix([[0, 0, 1], [0, 1, 0], [-1, 0, 0]]),
    y=Rotation.from_matrix([[1, 0, 0], [0, 0, -1], [0, 1, 0]]),
    z=Rotation.from_matrix([[1, 0, 0], [0, 1, 0], [0, 0, 1]]),
)

_DIPOLE_NOTES = PKDict(
    dipoleBasic="Simple dipole with permanent magnets",
    dipoleC="C-bend dipole with a single coil",
    dipoleH="H-bend dipole with two coils",
)

_DMP_FILE = "geometry.dat"

_FREEHAND_NOTES = PKDict(
    freehand="",
)

_UNDULATOR_NOTES = PKDict(
    undulatorBasic="Simple undulator with permanent magnets",
    undulatorHybrid="Undulator with alternating permanent magnets and susceptible poles",
)

_MAGNET_NOTES = PKDict(
    dipole=_DIPOLE_NOTES,
    freehand=_FREEHAND_NOTES,
    undulator=_UNDULATOR_NOTES,
)

# Note that these column names and units are required by elegant
<<<<<<< HEAD
_FIELD_MAP_COLS = ['x', 'y', 'z', 'Bx', 'By', 'Bz']
_FIELD_MAP_UNITS = ['m', 'm', 'm', 'T', 'T', 'T']
_KICK_MAP_COLS = ['x', 'y', 'xpFactor', 'ypFactor']
_KICK_MAP_UNITS = ['m', 'm', '(T*m)$a2$n', '(T*m)$a2$n']
_GEOM_DIR = 'geometryReport'
_GEOM_FILE = 'geometryReport.h5'
_KICK_FILE = 'kickMap.h5'
_KICK_SDDS_FILE = 'kickMap.sdds'
_KICK_TEXT_FILE = 'kickMap.txt'
_METHODS = ['get_field', 'get_field_integrals', 'get_geom', 'get_kick_map', 'save_field']
_POST_SIM_REPORTS = ['fieldIntegralReport', 'fieldLineoutReport', 'kickMapReport']
_SIM_REPORTS = ['geometryReport', 'reset', 'solverAnimation']
_REPORTS = ['fieldIntegralReport', 'fieldLineoutReport', 'geometryReport', 'kickMapReport', 'pointsReport', 'reset', 'solverAnimation']
=======
_FIELD_MAP_COLS = ["x", "y", "z", "Bx", "By", "Bz"]
_FIELD_MAP_UNITS = ["m", "m", "m", "T", "T", "T"]
_KICK_MAP_COLS = ["x", "y", "xpFactor", "ypFactor"]
_KICK_MAP_UNITS = ["m", "m", "(T*m)$a2$n", "(T*m)$a2$n"]
_GEOM_DIR = "geometryReport"
_GEOM_FILE = "geometryReport.h5"
_KICK_FILE = "kickMap.h5"
_KICK_SDDS_FILE = "kickMap.sdds"
_KICK_TEXT_FILE = "kickMap.txt"
_METHODS = [
    "get_field",
    "get_field_integrals",
    "get_geom",
    "get_kick_map",
    "save_field",
]
_POST_SIM_REPORTS = ["fieldIntegralReport", "fieldLineoutReport", "kickMapReport"]
_SIM_REPORTS = ["geometryReport", "reset", "solverAnimation"]
_REPORTS = [
    "fieldIntegralReport",
    "fieldLineoutReport",
    "geometryReport",
    "kickMapReport",
    "reset",
    "solverAnimation",
]
>>>>>>> da3fe73f
_REPORT_RES_MAP = PKDict(
    reset="geometryReport",
    solverAnimation="geometryReport",
)
_SIM_DATA, SIM_TYPE, SCHEMA = sirepo.sim_data.template_globals()
_SDDS_INDEX = 0
_SIM_FILES = [b.basename for b in _SIM_DATA.sim_file_basenames(None)]

_ZERO = [0, 0, 0]

RADIA_EXPORT_FILE = "radia_export.py"
VIEW_TYPES = [SCHEMA.constants.viewTypeObjects, SCHEMA.constants.viewTypeFields]

# cfg contains sdds instance
_cfg = PKDict(sdds=None)


def background_percent_complete(report, run_dir, is_running):
    res = PKDict(
        percentComplete=0,
        frameCount=0,
    )
    data = simulation_db.read_json(run_dir.join(template_common.INPUT_BASE_NAME))
    if is_running:
        res.percentComplete = 0.0
        return res
    return PKDict(
        percentComplete=100,
        frameCount=1,
        solution=_read_solution(),
    )


def create_archive(sim, sapi):
    from sirepo import http_reply

    if sim.filename.endswith("dat"):
        return sapi.reply_file(
            simulation_db.simulation_dir(SIM_TYPE, sid=sim.id).join(_DMP_FILE),
            content_type="application/octet-stream",
            filename=sim.filename,
        )
    return False


def extract_report_data(run_dir, sim_in):
    assert sim_in.report in _REPORTS, "report={}: unknown report".format(sim_in.report)
    _SIM_DATA.sim_files_to_run_dir(sim_in, run_dir, post_init=True)
<<<<<<< HEAD
    if sim_in.report == "reset":
        template_common.write_sequential_result({}, run_dir=run_dir)
    if sim_in.report == "geometryReport":
=======
    if "reset" in sim_in.report:
        template_common.write_sequential_result({}, run_dir=run_dir)
    if "geometryReport" in sim_in.report:
>>>>>>> da3fe73f
        v_type = sim_in.models.magnetDisplay.viewType
        f_type = (
            sim_in.models.magnetDisplay.fieldType
            if v_type == SCHEMA.constants.viewTypeFields
            else None
        )
        d = _get_geom_data(
            sim_in.models.simulation.simulationId,
            _get_g_id(),
            sim_in.models.simulation.name,
            v_type,
            f_type,
            field_paths=sim_in.models.fieldPaths.paths,
        )
        template_common.write_sequential_result(
            d,
            run_dir=run_dir,
        )
<<<<<<< HEAD
    if sim_in.report == "kickMapReport":
=======
    if "kickMapReport" in sim_in.report:
>>>>>>> da3fe73f
        template_common.write_sequential_result(
            _kick_map_plot(sim_in.models.kickMapReport),
            run_dir=run_dir,
        )
<<<<<<< HEAD
    if sim_in.report == "fieldIntegralReport":
=======
    if "fieldIntegralReport" in sim_in.report:
>>>>>>> da3fe73f
        template_common.write_sequential_result(
            _generate_field_integrals(
                sim_in.models.simulation.simulationId,
                _get_g_id(),
                sim_in.models.fieldPaths.paths or [],
            ),
            run_dir=run_dir,
        )
<<<<<<< HEAD
    if sim_in.report == "fieldLineoutReport":
=======
    if "fieldLineoutReport" in sim_in.report:
>>>>>>> da3fe73f
        template_common.write_sequential_result(
            _field_lineout_plot(
                sim_in.models.simulation.simulationId,
                sim_in.models.simulation.name,
                sim_in.models.fieldLineoutReport.fieldType,
                sim_in.models.fieldLineoutReport.fieldPath,
                sim_in.models.fieldLineoutReport.plotAxis,
            ),
            run_dir=run_dir,
        )
    if sim_in.report == "extrudedPolyReport":
        template_common.write_sequential_result(
            _extruded_points_plot(
                sim_in.models.geomObject.name,
                sim_in.models.extrudedPoly.points,
                sim_in.models.extrudedPoly.widthAxis,
                sim_in.models.extrudedPoly.heightAxis
            ),
            run_dir=run_dir,
        )


def get_data_file(run_dir, model, frame, options):
    assert model in _REPORTS, "model={}: unknown report".format(model)
    data = simulation_db.read_json(run_dir.join(template_common.INPUT_BASE_NAME))
    sim = data.models.simulation
    name = sim.name
    sim_id = sim.simulationId
    beam_axis = _AXIS_ROTATIONS[sim.beamAxis]
    rpt = data.models[model]
    default_sfx = SCHEMA.constants.dataDownloads._default[0].suffix
    sfx = options.suffix or default_sfx
    f = f"{model}.{sfx}"
    if model == "kickMapReport":
        km_dict = _read_or_generate_kick_map(_get_g_id(), data.models.kickMapReport)
        if sfx == "sdds":
            _save_kick_map_sdds(name, km_dict.x, km_dict.y, km_dict.h, km_dict.v, f)
        if sfx == "txt":
            pkio.write_text(f, km_dict.txt)
        return f
    if model == "fieldLineoutReport":
        f_type = rpt.fieldType
        fd = _generate_field_data(sim_id, _get_g_id(), name, f_type, [rpt.fieldPath])
        v = fd.data[0].vectors
        if sfx == "sdds":
            return _save_fm_sdds(name, v, beam_axis, f)
        if sfx == "csv":
            return _save_field_csv(f_type, v, beam_axis, f)
        if sfx == "zip":
            return _save_field_srw(
                f_type, data.models.hybridUndulator.gap, v, beam_axis, pkio.py_path(f)
            )
        return f


def import_file(req, tmp_dir=None, **kwargs):
    data = simulation_db.default_data(req.type)
    data.models.simulation.pkupdate(
        {k: v for k, v in req.req_data.items() if k in data.models.simulation}
    )
    data.models.simulation.pkupdate(
        _parse_input_file_arg_str(req.import_file_arguments)
    )
    _prep_new_sim(data)
    return data


def new_simulation(data, new_sim_data):
    _prep_new_sim(data, new_sim_data=new_sim_data)
    dirs = _geom_directions(new_sim_data.beamAxis, new_sim_data.heightAxis)
    t = new_sim_data.get("magnetType", "freehand")
    s = new_sim_data[f"{t}Type"]
    m = data.models[s]
    pkinspect.module_functions("_build_")[f"_build_{t}_objects"](
        data.models.geometryReport.objects,
        m,
        matrix=_get_coord_matrix(dirs, data.models.simulation.coordinateSystem),
        height_dir=dirs.height_dir,
        length_dir=dirs.length_dir,
        width_dir=dirs.width_dir,
    )


def post_execution_processing(
    success_exit=True, is_parallel=False, run_dir=None, **kwargs
):
    if success_exit or not is_parallel:
        return None
    return template_common.parse_mpi_log(run_dir)


def stateful_compute_build_shape_points(data):
    import csv

    pts = []
    with open(_SIM_DATA.lib_file_abspath(_SIM_DATA.lib_file_name_with_model_field(
        'extrudedPoints',
        'pointsFile',
         data.points_file
    )), 'rt') as f:
        for r in csv.reader(f):
            pts.append([float(x) for x in r])
    return PKDict(points=pts)


def python_source_for_model(data, model):
    return _generate_parameters_file(data, False, for_export=True)


def write_parameters(data, run_dir, is_parallel):
    pkio.write_text(
        run_dir.join(template_common.PARAMETERS_PYTHON_FILE),
        _generate_parameters_file(data, is_parallel, run_dir=run_dir),
    )
    if is_parallel:
        return template_common.get_exec_parameters_cmd(is_mpi=True)
    return None


def _add_obj_lines(field_data, obj):
    for d in obj.data:
        field_data.data.append(PKDict(lines=d.lines))


def _backend_alert(sim_id, g_id, e):
    raise sirepo.util.UserAlert(
        "backend Radia runtime error={} in simulation={} for key={}".format(
            e, sim_id, g_id
        )
    )


def _build_clone_xform(num_copies, alt_fields, transforms):
    tx = _build_geom_obj("cloneTransform")
    tx.numCopies = num_copies
    tx.alternateFields = alt_fields
    tx.transforms = transforms
    return tx


def _build_dipole_objects(geom_objs, model, **kwargs):
    geom_objs.append(model.pole)
    if model.dipoleType in ["dipoleC", "dipoleH"]:
        geom_objs.append(model.magnet)
        geom_objs.append(model.coil)
        g = _update_group(
            model.corePoleGroup, [model.magnet, model.pole], do_replace=True
        )
        geom_objs.append(g)
        geom_objs.append(
            _update_group(model.magnetCoilGroup, [g, model.coil], do_replace=True)
        )

    return _update_geom_from_dipole(geom_objs, model, **kwargs)


def _build_field_axis(length, axis):
    beam_dir = radia_util.AXIS_VECTORS[axis]
    f = PKDict(
        begin=sirepo.util.to_comma_delimited_string((-length / 2) * beam_dir),
        end=sirepo.util.to_comma_delimited_string((length / 2) * beam_dir),
        name=f"{axis.upper()}-Axis",
        numPoints=round(length / 2) + 1,
        start=-length / 2,
        stop=length / 2,
    )
    _SIM_DATA.update_model_defaults(f, "linePath")
    return f


# have to include points for file type?
def _build_field_file_pts(f_path):
    pts_file = _SIM_DATA.lib_file_abspath(
        _SIM_DATA.lib_file_name_with_type(
            f_path.fileName, SCHEMA.constants.pathPtsFileType
        )
    )
    lines = [float(l.strip()) for l in pkio.read_text(pts_file).split(",")]
    if len(lines) % 3 != 0:
        raise ValueError("Invalid file data {}".format(f_path.file_data))
    return lines


def _build_field_points(paths):
    res = []
    for p in paths:
        res.extend(_FIELD_PT_BUILDERS[p.type](p))
    return res


def _build_field_line_pts(f_path):
    p1 = sirepo.util.split_comma_delimited_string(f_path.begin, float)
    p2 = sirepo.util.split_comma_delimited_string(f_path.end, float)
    res = p1
    r = range(len(p1))
    n = int(f_path.numPoints) - 1
    for i in range(1, n):
        res.extend([p1[j] + i * (p2[j] - p1[j]) / n for j in r])
    res.extend(p2)
    return res


def _build_field_manual_pts(f_path):
    return [float(f_path.ptX), float(f_path.ptY), float(f_path.ptZ)]


def _build_field_map_pts(f_path):
    res = []
    n = int(f_path.numPoints)
    dx, dy, dz = f_path.lenX / (n - 1), f_path.lenY / (n - 1), f_path.lenZ / (n - 1)
    for i in range(n):
        x = f_path.ctrX - 0.5 * f_path.lenX + i * dx
        for j in range(n):
            y = f_path.ctrY - 0.5 * f_path.lenY + j * dy
            for k in range(n):
                z = f_path.ctrZ - 0.5 * f_path.lenZ + k * dz
                res.extend([x, y, z])
    return res


def _build_field_circle_pts(f_path):
    ctr = [float(f_path.ctrX), float(f_path.ctrY), float(f_path.ctrZ)]
    r = float(f_path.radius)
    # theta is a rotation about the x-axis
    th = float(f_path.theta)
    # phi is a rotation about the z-axis
    phi = float(f_path.phi)
    n = int(f_path.numPoints)
    dpsi = 2.0 * math.pi / n
    # psi is the angle in the circle's plane
    res = []
    for i in range(0, n):
        psi = i * dpsi
        # initial position of the point...
        # a = [r * math.sin(psi), r * math.cos(psi), 0]
        # ...rotate around x axis
        # a' = [
        #    a[0],
        #    a[1] * math.cos(th) - a[2] * math.sin(th),
        #    a[1] * math.sin(th) + a[2] * math.cos(th),
        # ]
        # ...rotate around z axis
        # a'' = [
        #    aa[0] * math.cos(phi) - aa[1] * math.cos(th),
        #    aa[0] * math.sin(phi) + aa[1] * math.cos(phi),
        #    aa[2]
        # ]
        # ...translate to final position
        # a''' = [
        #    ctr[0] + aaa[0],
        #    ctr[1] + aaa[1],
        #    ctr[2] + aaa[2],
        # ]
        # final position:
        res.extend(
            [
                r * math.sin(psi) * math.cos(phi)
                - r * math.cos(psi) * math.cos(th) * math.sin(phi)
                + ctr[0],
                r * math.sin(psi) * math.sin(phi)
                - r * math.cos(psi) * math.cos(th) * math.cos(phi)
                + ctr[1],
                r * math.cos(psi) * math.sin(th) + ctr[2],
            ]
        )
    return res


def _build_freehand_objects(geom, model, **kwargs):
    return geom


def _build_geom_obj(model_name, **kwargs):
    o = PKDict(
        model=model_name,
    )
    _SIM_DATA.update_model_defaults(o, model_name)
    o.pkupdate(kwargs)
    if not o.name:
        o.name = f"{model_name}.{o.id}"
    return o


def _build_group(members, name=None):
    return _update_group(
        _build_geom_obj("geomGroup", name=name), members, do_replace=True
    )


def _build_symm_xform(plane, type, point=None):
    tx = _build_geom_obj("symmetryTransform")
    tx.symmetryPlane = sirepo.util.to_comma_delimited_string(plane)
    tx.symmetryPoint = sirepo.util.to_comma_delimited_string(point or _ZERO)
    tx.symmetryType = type
    return tx


def _build_translate_clone(dist):
    tx = _build_geom_obj("translateClone")
    tx.distance = sirepo.util.to_comma_delimited_string(dist)
    return tx


def _build_undulator_objects(geom_objs, model, **kwargs):
    geom_objs.append(model.magnet)

    oct_grp = []

    if model.undulatorType in ("undulatorBasic",):
        oct_grp.extend([model.magnet])

    if model.undulatorType in ("undulatorHybrid",):
        geom_objs.append(model.halfPole)
        geom_objs.append(model.pole)
        geom_objs.append(
            _update_group(
                model.corePoleGroup, [model.magnet, model.pole], do_replace=True
            )
        )
        t_grp = []
        for t in model.terminations:
            o = t.object
            _SIM_DATA.update_model_defaults(o, o.type)
            _update_geom_obj(
                o,
                size=radia_util.multiply_vector_by_matrix(
                    sirepo.util.split_comma_delimited_string(o.size, float),
                    kwargs["matrix"],
                ),
            )
            t_grp.append(o)
        geom_objs.extend(t_grp)
        geom_objs.append(_update_group(model.terminationGroup, t_grp, do_replace=True))
        oct_grp.extend([model.halfPole, model.corePoleGroup, model.terminationGroup])

    geom_objs.append(_update_group(model.octantGroup, oct_grp, do_replace=True))

    return _update_geom_from_undulator(geom_objs, model, **kwargs)


# deep copy of an object, but with a new id
def _copy_geom_obj(o):
    import copy

    o_copy = copy.deepcopy(o)
    o_copy.id = str(uuid.uuid4())
    return o_copy


def _delim_string(val=None, default_val=None):
    d = default_val if default_val is not None else []
    return sirepo.util.to_comma_delimited_string(val if val is not None else d)


def _extruded_points_plot(name, points, width_axis, height_axis):
    pts = numpy.array(points).T
    plots = PKDict(
            points=pts[1].tolist(),
            label=None,
            style='line'
        )
    return template_common.parameter_plot(
        pts[0].tolist(),
        plots,
        PKDict(),
        PKDict(
            title=name,
            y_label=f"{width_axis} [mm]",
            x_label=f'{height_axis} [mm]',
            summaryData=PKDict(),
        ),
    )

_FIELD_PT_BUILDERS = {
    "axis": _build_field_line_pts,
    "circle": _build_field_circle_pts,
    "fieldMap": _build_field_map_pts,
    "file": _build_field_file_pts,
    "line": _build_field_line_pts,
    "manual": _build_field_manual_pts,
}


def _field_lineout_plot(sim_id, name, f_type, f_path, plot_axis):
    v = (
        _generate_field_data(sim_id, _get_g_id(), name, f_type, [f_path])
        .data[0]
        .vectors
    )
    pts = numpy.array(v.vertices).reshape(-1, 3)
    plots = []
    f = numpy.array(v.directions).reshape(-1, 3)
    m = numpy.array(v.magnitudes)

    for i, c in enumerate(radia_util.AXES):
        plots.append(
            PKDict(
                points=(m * f[:, i]).tolist(),
                label=f"{f_type}_{c} [{radia_util.FIELD_UNITS[f_type]}]",
                style="line",
            )
        )
    return template_common.parameter_plot(
        pts[:, radia_util.AXES.index(plot_axis)].tolist(),
        plots,
        PKDict(),
        PKDict(
            title=f"{f_type} on {f_path.name}",
            y_label=f_type,
            x_label=f"{plot_axis} [mm]",
            summaryData=PKDict(),
        ),
    )


def _find_by_id(arr, obj_id):
    return sirepo.util.find_obj(arr, "id", obj_id)


def _find_by_name(arr, name):
    return sirepo.util.find_obj(arr, "name", name)


def _fit_poles_in_c_bend(**kwargs):
    d = PKDict(kwargs)
    s = (
        d.mag_sz * d.length_dir
        + d.pole_width * d.width_dir
        + d.mag_sz * d.height_dir / 2
        - d.arm_height * d.height_dir
        - d.gap * d.height_dir / 2
    )
    c = s * d.height_dir / 2 + d.gap * d.height_dir / 2
    return s, c


def _fit_poles_in_h_bend(**kwargs):
    d = PKDict(kwargs)
    s = (
        d.mag_sz * d.length_dir
        + d.pole_width * d.width_dir / 2
        + d.mag_sz * d.height_dir
        - d.arm_height * d.height_dir
        - d.gap * d.height_dir / 2
    )
    c = (
        s * d.height_dir / 2
        + d.gap * d.height_dir / 2
        + s * d.length_dir / 2
        + s * d.width_dir / 2
    )
    return s, c


def _generate_field_data(sim_id, g_id, name, field_type, field_paths):
    assert (
        field_type in radia_util.FIELD_TYPES
    ), "field_type={}: invalid field type".format(field_type)
    try:
        if field_type == radia_util.FIELD_TYPE_MAG_M:
            f = radia_util.get_magnetization(g_id)
        else:
            f = radia_util.get_field(g_id, field_type, _build_field_points(field_paths))
        return radia_util.vector_field_to_data(
            g_id, name, f, radia_util.FIELD_UNITS[field_type]
        )
    except RuntimeError as e:
        _backend_alert(sim_id, g_id, e)


def _generate_field_integrals(sim_id, g_id, f_paths):
    l_paths = [fp for fp in f_paths if fp.type in ("line", "axis")]
    if len(l_paths) == 0:
        # return something or server.py will raise an exception
        return PKDict(warning="No paths")
    try:
        res = PKDict()
        for p in l_paths:
            res[p.name] = PKDict()
            p1 = sirepo.util.split_comma_delimited_string(p.begin, float)
            p2 = sirepo.util.split_comma_delimited_string(p.end, float)
            for i_type in radia_util.INTEGRABLE_FIELD_TYPES:
                res[p.name][i_type] = radia_util.field_integral(g_id, i_type, p1, p2)
        return res
    except RuntimeError as e:
        _backend_alert(sim_id, g_id, e)


def _generate_data(sim_id, g_id, name, view_type, field_type, field_paths=None):
    try:
        o = _generate_obj_data(g_id, name)
        if view_type == SCHEMA.constants.viewTypeObjects:
            return o
        elif view_type == SCHEMA.constants.viewTypeFields:
            g = _generate_field_data(sim_id, g_id, name, field_type, field_paths)
            _add_obj_lines(g, o)
            return g
    except RuntimeError as e:
        _backend_alert(sim_id, g_id, e)


def _generate_kick_map(g_id, model):
    km = radia_util.kick_map(
        g_id,
        sirepo.util.split_comma_delimited_string(model.begin, float),
        sirepo.util.split_comma_delimited_string(model.direction, float),
        int(model.numPeriods),
        float(model.periodLength),
        sirepo.util.split_comma_delimited_string(model.transverseDirection, float),
        float(model.transverseRange1),
        int(model.numTransPoints1),
        float(model.transverseRange2),
        int(model.numTransPoints2),
    )
    return PKDict(h=km[0], v=km[1], lmsqr=km[2], x=km[3], y=km[4])


def _generate_obj_data(g_id, name):
    return radia_util.geom_to_data(g_id, name=name)


def _generate_parameters_file(data, is_parallel, for_export=False, run_dir=None):
    import jinja2

    report = data.get("report", "")
    rpt_out = f"{_REPORT_RES_MAP.get(report, report)}"
    res, v = template_common.generate_parameters_file(data)
    if rpt_out in _POST_SIM_REPORTS:
        return res

    g = data.models.geometryReport
    v.simId = data.models.simulation.simulationId

    v.doSolve = "solver" in report or for_export
    v.doReset = "reset" in report
    do_generate = _normalize_bool(g.get("doGenerate", True)) or v.doSolve or v.doReset
    if not do_generate:
        try:
            # use the previous results
            _SIM_DATA.sim_files_to_run_dir(data, run_dir, post_init=True)
        except sirepo.sim_data.SimDbFileNotFound:
            do_generate = True

    if not do_generate:
        return res

    # ensure old files are gone
    for f in _SIM_FILES:
        pkio.unchecked_remove(f)

    v.doReset = False
    v.isParallel = is_parallel

    v.dmpOutputFile = _DMP_FILE
    if "dmpImportFile" in data.models.simulation:
        v.dmpImportFile = (
            data.models.simulation.dmpImportFile
            if for_export
            else simulation_db.simulation_lib_dir(SIM_TYPE).join(
                f"{SCHEMA.constants.radiaDmpFileType}.{data.models.simulation.dmpImportFile}"
            )
        )
    v.isExample = (
        data.models.simulation.get("isExample", False)
        and data.models.simulation.name in radia_examples.EXAMPLES
    )
    v.exampleName = data.models.simulation.get("exampleName", None)
    v.is_raw = v.exampleName in SCHEMA.constants.rawExamples
    v.magnetType = data.models.simulation.get("magnetType", "freehand")
    dirs = _geom_directions(
        data.models.simulation.beamAxis, data.models.simulation.heightAxis
    )
    v.matrix = _get_coord_matrix(dirs, data.models.simulation.coordinateSystem)
    st = f"{v.magnetType}Type"
    v[st] = data.models.simulation[st]
    if not v.is_raw:
        pkinspect.module_functions("_update_geom_from_")[
            f"_update_geom_from_{v.magnetType}"
        ](
            g.objects,
            data.models[v[st]],
            height_dir=dirs.height_dir,
            length_dir=dirs.length_dir,
            width_dir=dirs.width_dir,
        )
    v.objects = g.get("objects", [])
    _validate_objects(v.objects)

    for o in v.objects:
        if o.get("type"):
            o.super_classes = SCHEMA.model[o.type]._super
        # read in h-m curves if applicable
        o.h_m_curve = (
            _read_h_m_file(o.materialFile)
            if o.get("material", None)
            and o.material == "custom"
            and o.get("materialFile", None)
            and o.materialFile
            else None
        )
    v.geomName = g.name
    disp = data.models.magnetDisplay
    v_type = disp.viewType

    # for rendering conveneince
    v.VIEW_TYPE_OBJ = SCHEMA.constants.viewTypeObjects
    v.VIEW_TYPE_FIELD = SCHEMA.constants.viewTypeFields
    v.FIELD_TYPE_MAG_M = radia_util.FIELD_TYPE_MAG_M
    v.POINT_FIELD_TYPES = radia_util.POINT_FIELD_TYPES
    v.INTEGRABLE_FIELD_TYPES = radia_util.INTEGRABLE_FIELD_TYPES

    f_type = None
    if v_type not in VIEW_TYPES:
        raise ValueError("Invalid view {} ({})".format(v_type, VIEW_TYPES))
    v.viewType = v_type
    v.dataFile = _GEOM_FILE if for_export else f"{rpt_out}.h5"
    if v_type == SCHEMA.constants.viewTypeFields:
        f_type = disp.fieldType
        if f_type not in radia_util.FIELD_TYPES:
            raise ValueError(
                "Invalid field {} ({})".format(f_type, radia_util.FIELD_TYPES)
            )
        v.fieldType = f_type
        v.fieldPaths = data.models.fieldPaths.get("paths", [])
        v.fieldPoints = _build_field_points(data.models.fieldPaths.get("paths", []))
    v.kickMap = data.models.get("kickMapReport")
    if "solver" in report or for_export:
        v.doSolve = True
        s = data.models.solverAnimation
        v.solvePrec = s.precision
        v.solveMaxIter = s.maxIterations
        v.solveMethod = s.method
    if "reset" in report:
        v.doReset = True
    v.h5FieldPath = _geom_h5_path(SCHEMA.constants.viewTypeFields, f_type)
    v.h5KickMapPath = _H5_PATH_KICK_MAP
    v.h5ObjPath = _geom_h5_path(SCHEMA.constants.viewTypeObjects)
    v.h5SolutionPath = _H5_PATH_SOLUTION
    v.h5IdMapPath = _H5_PATH_ID_MAP

    j_file = RADIA_EXPORT_FILE if for_export else f"{rpt_out}.py"
    return template_common.render_jinja(
        SIM_TYPE,
        v,
        j_file,
        jinja_env=PKDict(loader=jinja2.PackageLoader("sirepo", "template")),
    )


# "Length" is along the beam axis; "Height" is along the gap axis; "Width" is
# along the remaining axis
def _geom_directions(beam_axis, height_axis):
    beam_dir = radia_util.AXIS_VECTORS[beam_axis]
    if not height_axis or height_axis == beam_axis:
        height_axis = SCHEMA.constants.heightAxisMap[beam_axis]
    height_dir = radia_util.AXIS_VECTORS[height_axis]

    # we don't care about the direction of the cross product
    return PKDict(
        length_dir=beam_dir,
        height_dir=height_dir,
        width_dir=abs(numpy.cross(beam_dir, height_dir)),
    )


def _geom_h5_path(view_type, field_type=None):
    p = f"geometry/{view_type}"
    if field_type is not None:
        p += f"/{field_type}"
    return p


def _get_cee_points(o, stemmed_info):
    p = stemmed_info.points
    sy2 = p.sy1 + o.armHeight
    return _orient_stemmed_points(
        o,
        [
            [p.ax1, p.ay1],
            [p.ax2, p.ay1],
            [p.ax2, p.ay2],
            [p.sx2, p.ay2],
            [p.sx2, sy2],
            [p.ax2, sy2],
            [p.ax2, p.sy1],
            [p.sx1, p.sy1],
            [p.ax1, p.ay1],
        ],
        stemmed_info.plane_ctr,
    )


def _get_coord_matrix(dirs, coords_type):
    i = [[1, 0, 0], [0, 1, 0], [0, 0, 1]]
    return PKDict(
        beam=[
            dirs.width_dir.tolist(),
            dirs.height_dir.tolist(),
            dirs.length_dir.tolist(),
        ],
        standard=i,
    ).get(coords_type, i)


def _get_ell_points(o, stemmed_info):
    p = stemmed_info.points
    return _orient_stemmed_points(
        o,
        [
            [p.ax1, p.ay1],
            [p.ax2, p.ay1],
            [p.ax2, p.ay2],
            [p.sx2, p.ay2],
            [p.sx2, p.sy1],
            [p.sx1, p.sy1],
            [p.ax1, p.ay1],
        ],
        stemmed_info.plane_ctr,
    )


def _get_g_id():
    return radia_util.load_bin(pkio.read_binary(_DMP_FILE))


def _get_geom_data(
    sim_id,
    g_id,
    name,
    view_type,
    field_type,
    field_paths=None,
    geom_types=[SCHEMA.constants.geomTypeLines, SCHEMA.constants.geomTypePolys],
):
    assert view_type in VIEW_TYPES, "view_type={}: invalid view type".format(view_type)
    if view_type == SCHEMA.constants.viewTypeFields:
        res = _generate_field_data(sim_id, g_id, name, field_type, field_paths)
        res.data += _get_geom_data(
            sim_id,
            g_id,
            name,
            SCHEMA.constants.viewTypeObjects,
            None,
            geom_types=[SCHEMA.constants.geomTypeLines],
        ).data
        return res

    geom_types.extend(["center", "name", "size", "id"])
    res = _read_or_generate(sim_id, g_id, name, view_type, None)
    rd = res.data if "data" in res else []
    res.data = [{k: d[k] for k in d.keys() if k in geom_types} for d in rd]
    res.idMap = _read_id_map()
    res.solution = _read_solution()
    return res


def _get_jay_points(o, stemmed_info):
    p = stemmed_info.points
    jx1 = stemmed_info.plane_ctr[0] + stemmed_info.plane_size[0] / 2 - o.hookWidth
    jy1 = p.ay2 - o.hookHeight

    return _orient_stemmed_points(
        o,
        [
            [p.ax1, p.ay1],
            [p.ax2, p.ay1],
            [p.ax2, jy1],
            [jx1, jy1],
            [jx1, p.ay2],
            [p.sx2, p.ay2],
            [p.sx2, p.sy1],
            [p.sx1, p.sy1],
            [p.ax1, p.ay1],
        ],
        stemmed_info.plane_ctr,
    )


def _get_radia_objects(geom_objs, model):

    o = PKDict(groupedObjects=PKDict())
    o_ids = []
    for f in model:
        try:
            if "_super" not in model[f]:
                continue
            s = model[f]._super
            if "radiaObject" in s or "radiaObject" in SCHEMA.model[s]._super:
                o[f] = _find_by_id(geom_objs, model[f].id)
                o_ids.append(model[f].id)
        # ignore non-objects
        except TypeError:
            pass
    for f in o:
        if o[f].get("model") == "geomGroup":
            o.groupedObjects[f] = [
                _find_by_id(geom_objs, m_id)
                for m_id in o[f].members
                if m_id not in o_ids
            ]
    return o


def _get_sdds(cols, units):
    if _cfg.sdds is None:
        _cfg.sdds = sdds.SDDS(_SDDS_INDEX)
        # TODO(mvk): elegant cannot read these binary files; figure that out
        # _cfg.sdds = sd.SDDS_BINARY
        for i, n in enumerate(cols):
            # name, symbol, units, desc, format, type, len)
            _cfg.sdds.defineColumn(n, "", units[i], n, "", _cfg.sdds.SDDS_DOUBLE, 0)
    return _cfg.sdds


def _kick_map_plot(model):
    from sirepo import srschema

    g_id = _get_g_id()
    component = model.component
    km = _generate_kick_map(g_id, model)
    if not km:
        return None
    z = km[component]
    return PKDict(
        title=f'{srschema.get_enums(SCHEMA, "KickMapComponent")[component]} (T2m2)',
        x_range=[km.x[0], km.x[-1], len(z)],
        y_range=[km.y[0], km.y[-1], len(z[0])],
        x_label="x [mm]",
        y_label="y [mm]",
        z_matrix=z,
    )


def _next_axis(axis):
    return radia_util.AXES[(radia_util.AXES.index(axis) + 1) % len(radia_util.AXES)]


def _normalize_bool(x):
    bool_map = {"1": True, "0": False}
    return bool_map[x] if x in bool_map else x


def _orient_stemmed_points(o, points, plane_ctr):
    idx = [int(o.stemPosition), int(o.armPosition)]
    return [
        [2 * plane_ctr[i] * idx[i] + (-1) ** idx[i] * v for (i, v) in enumerate(p)]
        for p in points
    ]


def _parse_input_file_arg_str(s):
    d = PKDict()
    for kvp in s.split(SCHEMA.constants.inputFileArgDelims.list):
        if not kvp:
            continue
        kv = kvp.split(SCHEMA.constants.inputFileArgDelims.item)
        d[kv[0]] = kv[1]
    return d


def _prep_new_sim(data, new_sim_data=None):
    data.models.geometryReport.name = data.models.simulation.name
    if new_sim_data is None:
        return
    data.models.simulation.beamAxis = new_sim_data.beamAxis
    data.models.simulation.enableKickMaps = new_sim_data.enableKickMaps
    t = new_sim_data.get("magnetType", "freehand")
    s = new_sim_data[f"{t}Type"]
    m = data.models[s]
    data.models.simulation.notes = _MAGNET_NOTES[t][s]
    if t != "undulator":
        return
    data.models.simulation.coordinateSystem = "beam"
    if s == "undulatorBasic":
        data.models.geometryReport.isSolvable = "0"
    data.models.fieldPaths.paths.append(
        _build_field_axis(
            3 * (m.numPeriods + 0.5) * m.periodLength, new_sim_data.beamAxis
        )
    )
    data.models.simulation.enableKickMaps = "1"
    _update_kickmap(data.models.kickMapReport, m, new_sim_data.beamAxis)


def _read_h5_path(filename, h5path):
    try:
        with h5py.File(filename, "r") as f:
            return template_common.h5_to_dict(f, path=h5path)
    except IOError as e:
        if pkio.exception_is_not_found(e):
            pkdlog("filename={} not found", filename)
            # need to generate file
            return None
    except template_common.NoH5PathError:
        # no such path in file
        pkdlog("h5Path={} not found in filename={}", h5path, filename)
        return None
    # propagate other errors


def _read_h_m_file(file_name):
    h_m_file = _SIM_DATA.lib_file_abspath(
        _SIM_DATA.lib_file_name_with_type(file_name, "h-m")
    )
    lines = [r for r in sirepo.csv.open_csv(h_m_file)]
    f_lines = []
    for l in lines:
        f_lines.append([float(c.strip()) for c in l])
    return f_lines


def _read_data(view_type, field_type):
    res = _read_h5_path(_GEOM_FILE, _geom_h5_path(view_type, field_type))
    if res:
        res.idMap = _read_id_map()
        res.solution = _read_solution()
    return res


def _read_id_map():
    m = _read_h5_path(_GEOM_FILE, _H5_PATH_ID_MAP)
    return (
        PKDict()
        if not m
        else PKDict(
            {
                k: (v if isinstance(v, int) else pkcompat.from_bytes(v))
                for k, v in m.items()
            }
        )
    )


def _read_kick_map():
    return _read_h5_path(_KICK_FILE, _H5_PATH_KICK_MAP)


def _read_or_generate(sim_id, g_id, name, view_type, field_type, field_paths=None):
    res = _read_data(view_type, field_type)
    if res:
        return res
    # No such file or path, so generate the data and write to the existing file
    template_common.write_dict_to_h5(
        _generate_data(sim_id, g_id, name, view_type, field_type, field_paths),
        _GEOM_FILE,
        h5_path=_geom_h5_path(view_type, field_type),
    )
    return _get_geom_data(sim_id, g_id, name, view_type, field_type, field_paths)


def _read_or_generate_kick_map(g_id, data):
    res = _read_kick_map()
    if res:
        return res
    return _generate_kick_map(g_id, data.model)


def _read_solution():
    s = _read_h5_path(
        _GEOM_FILE,
        _H5_PATH_SOLUTION,
    )
    if not s:
        return None
    return PKDict(steps=s[3], time=s[0], maxM=s[1], maxH=s[2])


# mm -> m, rotate so the beam axis is aligned with z
def _rotate_fields(vectors, scipy_rotation, do_flatten):
    pts = 0.001 * _rotate_flat_vector_list(vectors.vertices, scipy_rotation)
    mags = numpy.array(vectors.magnitudes)
    dirs = _rotate_flat_vector_list(vectors.directions, scipy_rotation)
    if do_flatten:
        dirs = dirs.flatten()
        pts = pts.flatten()
    return pts, mags, dirs


def _rotate_flat_vector_list(vectors, scipy_rotation):
    return scipy_rotation.apply(numpy.reshape(vectors, (-1, 3)))


def _save_field_csv(field_type, vectors, scipy_rotation, path):
    # reserve first line for a header
    data = [f"x,y,z,{field_type}x,{field_type}y,{field_type}z"]
    pts, mags, dirs = _rotate_fields(vectors, scipy_rotation, True)
    for i in range(len(mags)):
        j = 3 * i
        r = pts[j : j + 3]
        r = numpy.append(r, mags[i] * dirs[j : j + 3])
        data.append(",".join(map(str, r)))
    pkio.write_text(path, "\n".join(data))
    return path


# zip file - data plus index.  This will likely be used to generate files for a range
# of gaps later
def _save_field_srw(field_type, gap, vectors, scipy_rotation, path):
    import zipfile

    # no whitespace in filenames
    base_name = re.sub(r"\s", "_", path.purebasename)
    data_path = path.dirpath().join(f"{base_name}_{gap}.dat")
    index_path = path.dirpath().join(f"{base_name}_sum.txt")
    pkio.unchecked_remove(path, data_path, index_path)

    data = [
        "#Bx [T], By [T], Bz [T] on 3D mesh: inmost loop vs X (horizontal transverse position), outmost loop vs Z (longitudinal position)"
    ]
    pts, mags, dirs = _rotate_fields(vectors, scipy_rotation, True)
    num_pts = len(pts) // 3
    dims = ["X", "Y", "Z"]
    for j in range(len(dims)):
        data.append(f"#{pts[j]} #initial {dims[j]} position [m]")
        data.append(
            f"#{(pts[len(pts) - (len(dims) - j)] - pts[j]) / num_pts} #step of {dims[j]} [m]"
        )
        data.append(
            f"#{num_pts if j == len(dims) - 1 else 1} #number of points vs {dims[j]}"
        )
    for i in range(len(mags)):
        j = 3 * i
        data.append("\t".join(map(str, mags[i] * dirs[j : j + 3])))
    pkio.write_text(data_path, "\n".join(data))

    # index file
    data = [f"{gap}\tp1\t0\t{data_path.basename}\t1\t1"]
    pkio.write_text(index_path, "\n".join(data))

    files = [data_path, index_path]

    # zip file
    with zipfile.ZipFile(
        str(path),
        mode="w",
        compression=zipfile.ZIP_DEFLATED,
        allowZip64=True,
    ) as z:
        for f in files:
            z.write(str(f), f.basename)

    return path


def _save_fm_sdds(name, vectors, scipy_rotation, path):
    s = _get_sdds(_FIELD_MAP_COLS, _FIELD_MAP_UNITS)
    s.setDescription(f"Field Map for {name}", "x(m), y(m), z(m), Bx(T), By(T), Bz(T)")
    pts, mags, dirs = _rotate_fields(vectors, scipy_rotation, False)
    ind = numpy.lexsort((pts[:, 0], pts[:, 1], pts[:, 2]))
    pts = pts[ind]
    v = [mags[j // 3] * d for (j, d) in enumerate(dirs)]
    fld = numpy.reshape(v, (-1, 3))[ind]
    col_data = []
    for i in range(3):
        col_data.append([pts[:, i].tolist()])
    for i in range(3):
        col_data.append([fld[:, i].tolist()])
    for i, n in enumerate(_FIELD_MAP_COLS):
        s.setColumnValueLists(n, col_data[i])
    s.save(str(path))
    return path


def _save_kick_map_sdds(name, x_vals, y_vals, h_vals, v_vals, path):
    s = _get_sdds(_KICK_MAP_COLS, _KICK_MAP_UNITS)
    s.setDescription(f"Kick Map for {name}", "x(m), y(m), h(T2m2), v(T2m2)")
    col_data = []
    x = []
    y = []
    h = []
    v = []
    # TODO: better way to do this...
    for i in range(len(x_vals)):
        for j in range(len(x_vals)):
            x.append(0.001 * x_vals[j])
    for i in range(len(y_vals)):
        for j in range(len(y_vals)):
            y.append(0.001 * y_vals[i])
    for i in range(len(x_vals)):
        for j in range(len(y_vals)):
            h.append(h_vals[i][j])
            v.append(v_vals[i][j])
    col_data.append([x])
    col_data.append([y])
    col_data.append([h])
    col_data.append([v])
    for i, n in enumerate(_KICK_MAP_COLS):
        s.setColumnValueLists(n, col_data[i])
    s.save(str(path))
    return path


# For consistency, always set the width and height axes of the extruded shape in
# permutation order based on the extrusion axis:
#   x -> (y, z), y -> (z, x), z -> (x, y)
def _update_extruded(o):
    o.widthAxis = _next_axis(o.extrusionAxis)
    o.heightAxis = _next_axis(o.widthAxis)

    # Radia's extrusion routine seems to involve rotations, one result being that
    # segmentation in the extrusion direction must be along 'x' regardless of the
    # actual direction
    o.segments = sirepo.util.to_comma_delimited_string(
        _AXES_UNIT + radia_util.AXIS_VECTORS.x * (o.extrusionAxisSegments - 1)
    )
    return o


def _update_dipoleBasic(model, assembly, **kwargs):
    d = PKDict(kwargs)
    sz = sirepo.util.split_comma_delimited_string(assembly.pole.size, float)
    return _update_geom_obj(
        assembly.pole,
        size=sz,
        center=sz * d.height_dir / 2 + model.gap * d.height_dir / 2,
        transforms=[_build_symm_xform(d.height_dir, "parallel")],
    )


def _update_dipoleC(model, assembly, **kwargs):
    d = PKDict(kwargs)
    mag_sz = numpy.array(
        sirepo.util.split_comma_delimited_string(assembly.magnet.size, float)
    )
    pole_sz, pole_ctr = _fit_poles_in_c_bend(
        arm_height=model.magnet.armHeight,
        gap=model.gap,
        mag_sz=mag_sz,
        pole_width=model.poleWidth,
        **kwargs,
    )
    mag_ctr = mag_sz * d.width_dir / 2 - pole_sz * d.width_dir / 2
    _update_geom_obj(
        assembly.pole,
        center=pole_ctr,
        size=pole_sz,
        transforms=[_build_symm_xform(d.height_dir, "parallel")],
    )
    _update_geom_obj(assembly.magnet, center=mag_ctr)
    _update_geom_obj(
        assembly.coil,
        center=mag_ctr
        + mag_sz * d.width_dir / 2
        - model.magnet.stemWidth * d.width_dir / 2,
    )
    return assembly.magnetCoilGroup


def _update_dipoleH(model, assembly, **kwargs):
    d = PKDict(kwargs)
    # magnetSize is for the entire magnet - split it here so we can apply symmetries
    mag_sz = (
        numpy.array(sirepo.util.split_comma_delimited_string(model.magnetSize, float))
        / 2
    )
    pole_sz, pole_ctr = _fit_poles_in_h_bend(
        arm_height=model.magnet.armHeight,
        gap=model.gap,
        mag_sz=mag_sz,
        pole_width=model.poleWidth,
        **kwargs,
    )
    _update_geom_obj(assembly.pole, center=pole_ctr, size=pole_sz)
    _update_geom_obj(assembly.coil, center=pole_ctr * d.height_dir)
    _update_geom_obj(assembly.magnet, size=mag_sz, center=mag_sz / 2)
    # length and width symmetries
    assembly.corePoleGroup.transforms = [
        _build_symm_xform(d.length_dir, "perpendicular"),
        _build_symm_xform(d.width_dir, "perpendicular"),
    ]
    # height symmetry
    assembly.magnetCoilGroup.transforms = [_build_symm_xform(d.height_dir, "parallel")]
    return assembly.magnetCoilGroup


def _update_geom_from_dipole(geom_objs, model, **kwargs):
    _update_geom_objects(geom_objs)
    return pkinspect.module_functions("_update_")[f"_update_{model.dipoleType}"](
        model, _get_radia_objects(geom_objs, model), **kwargs
    )


def _update_geom_from_freehand(geom_objs, model, **kwargs):
    _update_geom_objects(geom_objs)


def _update_geom_from_undulator(geom_objs, model, **kwargs):
    _update_geom_objects(geom_objs)
    return pkinspect.module_functions("_update_")[f"_update_{model.undulatorType}"](
        model, _get_radia_objects(geom_objs, model), **kwargs
    )


def _update_undulatorBasic(model, assembly, **kwargs):
    d = PKDict(kwargs)

    sz = numpy.array(sirepo.util.split_comma_delimited_string(model.magnet.size, float))

    sz = sz / 2 * d.width_dir + sz * d.height_dir + sz * d.length_dir
    _update_geom_obj(
        assembly.magnet,
        center=sz / 2 + model.gap / 2 * d.height_dir + model.airGap * d.length_dir / 2,
        size=sz,
    )

    assembly.magnet.transforms = (
        []
        if model.numPeriods < 2
        else [
            _build_clone_xform(
                model.numPeriods - 1,
                True,
                [
                    _build_translate_clone(
                        sz * d.length_dir + model.airGap * d.length_dir
                    )
                ],
            )
        ]
    )

    assembly.octantGroup.transforms = [
        _build_symm_xform(d.width_dir, "perpendicular"),
        _build_symm_xform(d.height_dir, "parallel"),
        _build_symm_xform(d.length_dir, "perpendicular"),
    ]
    return assembly.octantGroup


def _update_undulatorHybrid(model, assembly, **kwargs):
    d = PKDict(kwargs)

    pole_x = sirepo.util.split_comma_delimited_string(model.poleCrossSection, float)
    mag_x = sirepo.util.split_comma_delimited_string(model.magnetCrossSection, float)

    gap_half_height = model.gap / 2 * d.height_dir
    gap_offset = model.gapOffset * d.height_dir

    pos = 0
    sz = (
        pole_x[0] / 2 * d.width_dir
        + d.height_dir * pole_x[1]
        + model.poleLength / 2 * d.length_dir
    )

    for f in (
        "bevels",
        "color",
        "material",
        "materialFile",
        "remanentMag",
        "type",
        "segments",
    ):
        assembly.halfPole[f] = copy.deepcopy(assembly.pole[f])
    _update_geom_obj(assembly.halfPole, center=pos + sz / 2 + gap_half_height, size=sz)
    pos += sz * d.length_dir

    sz = (
        mag_x[0] / 2 * d.width_dir
        + mag_x[1] * d.height_dir
        + (model.periodLength / 2 - model.poleLength) * d.length_dir
    )
    _update_geom_obj(
        assembly.magnet, center=pos + sz / 2 + gap_half_height + gap_offset, size=sz
    )
    pos += sz * d.length_dir

    sz = (
        pole_x[0] / 2 * d.width_dir
        + d.height_dir * pole_x[1]
        + model.poleLength * d.length_dir
    )
    _update_geom_obj(
        assembly.pole,
        center=pos + sz / 2 + gap_half_height,
        size=sz,
    )

    pos = (model.poleLength + model.numPeriods * model.periodLength) / 2 * d.length_dir
    for t in model.terminations:
        o = t.object
        m = assembly.groupedObjects.get("terminationGroup", [])
        sz = numpy.array(sirepo.util.split_comma_delimited_string(o.size, float))
        _update_geom_obj(
            _find_by_id(m, o.id),
            center=pos
            + sz / 2
            + t.airGap * d.length_dir
            + gap_half_height
            + t.gapOffset * d.height_dir,
        )
        pos += sz * d.length_dir + t.airGap * d.length_dir

    assembly.corePoleGroup.transforms = (
        []
        if model.numPeriods < 2
        else [
            _build_clone_xform(
                model.numPeriods - 1,
                True,
                [_build_translate_clone(model.periodLength / 2 * d.length_dir)],
            )
        ]
    )

    assembly.octantGroup.transforms = [
        _build_symm_xform(d.width_dir, "perpendicular"),
        _build_symm_xform(d.height_dir, "parallel"),
        _build_symm_xform(d.length_dir, "perpendicular"),
    ]
    return assembly.octantGroup


def _update_geom_objects(objects):
    for o in objects:
        _update_geom_obj(o)


def _update_geom_obj(o, **kwargs):
    # uses the "shoelace formula" to calculate the area of a polygon
    def _poly_area(pts):
        t = numpy.array(pts).T
        return 0.5 * numpy.abs(
            numpy.dot(t[0], numpy.roll(t[1], 1)) - numpy.dot(t[1], numpy.roll(t[0], 1))
        )

    d = PKDict(
        center=[0.0, 0.0, 0.0],
        magnetization=[0.0, 0.0, 0.0],
        segments=[1, 1, 1],
        size=[1.0, 1.0, 1.0],
    )
    for k in d:
        v = kwargs.get(k)
        if k in o and v is None:
            continue
        o[k] = _delim_string(val=v, default_val=d[k])
        # remove the key from kwargs so it doesn't conflict with the update
        if v is not None:
            del kwargs[k]
    o.update(kwargs)
    if "type" not in o:
        return o
    s = SCHEMA.model[o.type]._super
    if "extrudedPoly" in s:
        _update_extruded(o)
    if "stemmed" in s:
        o.points = pkinspect.module_functions("_get_")[f"_get_{o.type}_points"](
            o, _get_stemmed_info(o)
        )
    if "points" in o:
        o.area = _poly_area(o.points)
    return o


def _update_racetrack(o, **kwargs):
    return _update_geom_obj(o, **kwargs)


def _get_stemmed_info(o):
    w, h = radia_util.AXIS_VECTORS[o.widthAxis], radia_util.AXIS_VECTORS[o.heightAxis]
    c = sirepo.util.split_comma_delimited_string(o.center, float)
    s = sirepo.util.split_comma_delimited_string(o.size, float)

    plane_ctr = [numpy.sum(w * c), numpy.sum(h * c)]
    plane_size = [numpy.sum(w * s), numpy.sum(h * s)]

    # start with arm top, stem left - then reflect across centroid axes as needed
    ax1 = plane_ctr[0] - plane_size[0] / 2
    ax2 = ax1 + plane_size[0]
    ay1 = plane_ctr[1] + plane_size[1] / 2
    ay2 = ay1 - o.armHeight

    sx1 = plane_ctr[0] - plane_size[0] / 2
    sx2 = sx1 + o.stemWidth
    sy1 = plane_ctr[1] - plane_size[1] / 2

    return PKDict(
        plane_ctr=plane_ctr,
        plane_size=plane_size,
        points=PKDict(ax1=ax1, ax2=ax2, ay1=ay1, ay2=ay2, sx1=sx1, sx2=sx2, sy1=sy1),
    )


def _update_group(g, members, do_replace=False):
    if do_replace:
        g.members = []
    for m in members:
        m.groupId = g.id
        g.members.append(m.id)
    return g


def _update_kickmap(km, und, beam_axis):
    km.direction = sirepo.util.to_comma_delimited_string(
        radia_util.AXIS_VECTORS[beam_axis]
    )
    km.transverseDirection = sirepo.util.to_comma_delimited_string(
        radia_util.AXIS_VECTORS[SCHEMA.constants.heightAxisMap[beam_axis]]
    )
    km.transverseRange1 = und.gap
    km.numPeriods = und.numPeriods
    km.periodLength = und.periodLength


def _validate_objects(objects):
    import numpy.linalg

    for o in objects:
        if "material" in o and o.material in SCHEMA.constants.anisotropicMaterials:
            if (
                numpy.linalg.norm(
                    sirepo.util.split_comma_delimited_string(o.magnetization, float)
                )
                == 0
            ):
                raise ValueError(
                    "name={}, : material={}: anisotropic material requires non-0 magnetization".format(
                        o.name, o.material
                    )
                )


_H5_PATH_ID_MAP = _geom_h5_path("idMap")
_H5_PATH_KICK_MAP = _geom_h5_path("kickMap")
_H5_PATH_SOLUTION = _geom_h5_path("solution")<|MERGE_RESOLUTION|>--- conflicted
+++ resolved
@@ -60,21 +60,6 @@
 )
 
 # Note that these column names and units are required by elegant
-<<<<<<< HEAD
-_FIELD_MAP_COLS = ['x', 'y', 'z', 'Bx', 'By', 'Bz']
-_FIELD_MAP_UNITS = ['m', 'm', 'm', 'T', 'T', 'T']
-_KICK_MAP_COLS = ['x', 'y', 'xpFactor', 'ypFactor']
-_KICK_MAP_UNITS = ['m', 'm', '(T*m)$a2$n', '(T*m)$a2$n']
-_GEOM_DIR = 'geometryReport'
-_GEOM_FILE = 'geometryReport.h5'
-_KICK_FILE = 'kickMap.h5'
-_KICK_SDDS_FILE = 'kickMap.sdds'
-_KICK_TEXT_FILE = 'kickMap.txt'
-_METHODS = ['get_field', 'get_field_integrals', 'get_geom', 'get_kick_map', 'save_field']
-_POST_SIM_REPORTS = ['fieldIntegralReport', 'fieldLineoutReport', 'kickMapReport']
-_SIM_REPORTS = ['geometryReport', 'reset', 'solverAnimation']
-_REPORTS = ['fieldIntegralReport', 'fieldLineoutReport', 'geometryReport', 'kickMapReport', 'pointsReport', 'reset', 'solverAnimation']
-=======
 _FIELD_MAP_COLS = ["x", "y", "z", "Bx", "By", "Bz"]
 _FIELD_MAP_UNITS = ["m", "m", "m", "T", "T", "T"]
 _KICK_MAP_COLS = ["x", "y", "xpFactor", "ypFactor"]
@@ -101,7 +86,6 @@
     "reset",
     "solverAnimation",
 ]
->>>>>>> da3fe73f
 _REPORT_RES_MAP = PKDict(
     reset="geometryReport",
     solverAnimation="geometryReport",
@@ -150,15 +134,9 @@
 def extract_report_data(run_dir, sim_in):
     assert sim_in.report in _REPORTS, "report={}: unknown report".format(sim_in.report)
     _SIM_DATA.sim_files_to_run_dir(sim_in, run_dir, post_init=True)
-<<<<<<< HEAD
     if sim_in.report == "reset":
         template_common.write_sequential_result({}, run_dir=run_dir)
     if sim_in.report == "geometryReport":
-=======
-    if "reset" in sim_in.report:
-        template_common.write_sequential_result({}, run_dir=run_dir)
-    if "geometryReport" in sim_in.report:
->>>>>>> da3fe73f
         v_type = sim_in.models.magnetDisplay.viewType
         f_type = (
             sim_in.models.magnetDisplay.fieldType
@@ -177,20 +155,12 @@
             d,
             run_dir=run_dir,
         )
-<<<<<<< HEAD
     if sim_in.report == "kickMapReport":
-=======
-    if "kickMapReport" in sim_in.report:
->>>>>>> da3fe73f
         template_common.write_sequential_result(
             _kick_map_plot(sim_in.models.kickMapReport),
             run_dir=run_dir,
         )
-<<<<<<< HEAD
     if sim_in.report == "fieldIntegralReport":
-=======
-    if "fieldIntegralReport" in sim_in.report:
->>>>>>> da3fe73f
         template_common.write_sequential_result(
             _generate_field_integrals(
                 sim_in.models.simulation.simulationId,
@@ -199,11 +169,7 @@
             ),
             run_dir=run_dir,
         )
-<<<<<<< HEAD
     if sim_in.report == "fieldLineoutReport":
-=======
-    if "fieldLineoutReport" in sim_in.report:
->>>>>>> da3fe73f
         template_common.write_sequential_result(
             _field_lineout_plot(
                 sim_in.models.simulation.simulationId,
@@ -220,7 +186,7 @@
                 sim_in.models.geomObject.name,
                 sim_in.models.extrudedPoly.points,
                 sim_in.models.extrudedPoly.widthAxis,
-                sim_in.models.extrudedPoly.heightAxis
+                sim_in.models.extrudedPoly.heightAxis,
             ),
             run_dir=run_dir,
         )
@@ -299,11 +265,14 @@
     import csv
 
     pts = []
-    with open(_SIM_DATA.lib_file_abspath(_SIM_DATA.lib_file_name_with_model_field(
-        'extrudedPoints',
-        'pointsFile',
-         data.points_file
-    )), 'rt') as f:
+    with open(
+        _SIM_DATA.lib_file_abspath(
+            _SIM_DATA.lib_file_name_with_model_field(
+                "extrudedPoints", "pointsFile", data.points_file
+            )
+        ),
+        "rt",
+    ) as f:
         for r in csv.reader(f):
             pts.append([float(x) for x in r])
     return PKDict(points=pts)
@@ -560,11 +529,7 @@
 
 def _extruded_points_plot(name, points, width_axis, height_axis):
     pts = numpy.array(points).T
-    plots = PKDict(
-            points=pts[1].tolist(),
-            label=None,
-            style='line'
-        )
+    plots = PKDict(points=pts[1].tolist(), label=None, style="line")
     return template_common.parameter_plot(
         pts[0].tolist(),
         plots,
@@ -572,10 +537,11 @@
         PKDict(
             title=name,
             y_label=f"{width_axis} [mm]",
-            x_label=f'{height_axis} [mm]',
+            x_label=f"{height_axis} [mm]",
             summaryData=PKDict(),
         ),
     )
+
 
 _FIELD_PT_BUILDERS = {
     "axis": _build_field_line_pts,
