--- conflicted
+++ resolved
@@ -9,7 +9,6 @@
 """
 from __future__ import division
 
-import pykern.pkio
 from pykern import pkcollections
 from pykern import pkcompat
 from pykern import pkio
@@ -66,10 +65,6 @@
 _KICK_TEXT_FILE = 'kickMap.txt'
 _METHODS = ['get_field', 'get_field_integrals', 'get_geom', 'get_kick_map', 'save_field']
 _POST_SIM_REPORTS = ['fieldLineoutReport', 'kickMapReport']
-<<<<<<< HEAD
-_SIM_FILES = [_DMP_FILE, _GEOM_FILE]
-=======
->>>>>>> a4ce6c39
 _SIM_REPORTS = ['geometryReport', 'reset', 'solverAnimation']
 _REPORTS = ['fieldLineoutReport', 'geometryReport', 'kickMapReport', 'reset', 'solverAnimation']
 _REPORT_RES_MAP = PKDict(
@@ -116,7 +111,7 @@
 
 
 def extract_report_data(run_dir, sim_in):
-    assert sim_in.report in _REPORTS, 'unknown report: {}'.format(sim_in.report)
+    assert sim_in.report in _REPORTS, 'report={}: unknown report'.format(sim_in.report)
     _SIM_DATA.sim_files_to_run_dir(sim_in, run_dir, post_init=True)
     if 'reset' in sim_in.report:
         template_common.write_sequential_result({}, run_dir=run_dir)
@@ -125,6 +120,7 @@
         f_type = sim_in.models.magnetDisplay.fieldType if v_type ==\
             _SCHEMA.constants.viewTypeFields else None
         d = _get_geom_data(
+                sim_in.models.simulation.simulationId,
                 _get_g_id(),
                 sim_in.models.simulation.name,
                 v_type,
@@ -148,6 +144,7 @@
         h_axis = next(iter(set(_AXES) - {beam_axis, v_axis}))
         template_common.write_sequential_result(
             _field_lineout_plot(
+                sim_in.models.simulation.simulationId,
                 sim_in.models.simulation.name,
                 sim_in.models.fieldLineoutReport.fieldType,
                 sim_in.models.fieldLineoutReport.fieldPath,
@@ -205,7 +202,7 @@
             [_SCHEMA.constants.geomTypeLines, _SCHEMA.constants.geomTypePolys]
         )
         g_types.extend(['center', 'name', 'size', 'id'])
-        res = _read_or_generate(g_id, data)
+        res = _read_or_generate(sim_id, g_id, data)
         rd = res.data if 'data' in res else []
         res.data = [{k: d[k] for k in d.keys() if k in g_types} for d in rd]
         res.idMap = id_map
@@ -296,21 +293,6 @@
 
 
 def write_parameters(data, run_dir, is_parallel):
-<<<<<<< HEAD
-    sim_id = data.simulationId
-    if data.report in _SIM_REPORTS:
-        # remove centrailzed geom files
-        pkio.unchecked_remove(
-            _geom_file(sim_id),
-            #_get_sim_file(sim_id, _GEOM_FILE, run_dir=_SIM_DATA.compute_model('solver')),
-            _get_sim_file(sim_id, _GEOM_FILE),
-            #_dmp_file(sim_id)
-        )
-    if data.report == 'kickMapReport':
-        pkio.unchecked_remove(_get_sim_file(sim_id, _KICK_FILE, run_dir='kickMapReport'))
-        #pkio.unchecked_remove(_get_sim_file(sim_id, _KICK_FILE))
-=======
->>>>>>> a4ce6c39
     pkio.write_text(
         run_dir.join(template_common.PARAMETERS_PYTHON_FILE),
         _generate_parameters_file(data, is_parallel, run_dir=run_dir),
@@ -536,27 +518,11 @@
 }
 
 
-<<<<<<< HEAD
-def _dmp_file(sim_id):
-    return _get_sim_file(sim_id, _DMP_FILE)
-
-
 def _field_lineout_plot(sim_id, name, f_type, f_path, beam_axis, v_axis, h_axis):
-    g_id = _get_g_id(sim_id)
-    v = _generate_field_data(sim_id, g_id, name, f_type, [f_path]).data[0].vectors
+    v = _generate_field_data(sim_id, _get_g_id(), name, f_type, [f_path]).data[0].vectors
     pts = numpy.array(v.vertices).reshape(-1, 3)
     plots = []
     labels = {h_axis: 'Horizontal', v_axis: 'Vertical'}
-    x = pts[:, _AXES.index(beam_axis)]
-    y = pts[:, _AXES.index(h_axis)]
-    z = pts[:, _AXES.index(v_axis)]
-=======
-def _field_lineout_plot(name, f_type, f_path, beam_axis, v_axis, h_axis):
-    v = _generate_field_data(_get_g_id(), name, f_type, [f_path]).data[0].vectors
-    pts = numpy.array(v.vertices).reshape(-1, 3)
-    plots = []
-    labels = {h_axis: 'Horizontal', v_axis: 'Vertical'}
->>>>>>> a4ce6c39
     f = numpy.array(v.directions).reshape(-1, 3)
     m = numpy.array(v.magnitudes)
 
@@ -569,11 +535,7 @@
             )
         )
     return template_common.parameter_plot(
-<<<<<<< HEAD
-        x.tolist(),
-=======
         pts[:, _AXES.index(beam_axis)].tolist(),
->>>>>>> a4ce6c39
         plots,
         PKDict(),
         PKDict(
@@ -590,25 +552,16 @@
     return a[0] if a else None
 
 
-<<<<<<< HEAD
 def _generate_field_data(sim_id, g_id, name, field_type, field_paths):
+    assert field_type in radia_util.FIELD_TYPES, 'field_type={}: invalid field type'.format(field_type)
     try:
         if field_type == radia_util.FIELD_TYPE_MAG_M:
             f = radia_util.get_magnetization(g_id)
-        elif field_type in radia_util.POINT_FIELD_TYPES:
+        else:
             f = radia_util.get_field(g_id, field_type, _build_field_points(field_paths))
         return radia_util.vector_field_to_data(g_id, name, f, radia_util.FIELD_UNITS[field_type])
     except RuntimeError as e:
         _backend_alert(sim_id, g_id, e)
-=======
-def _generate_field_data(g_id, name, field_type, field_paths):
-    assert field_type in radia_util.FIELD_TYPES, 'field_type={}: invalid field type'.format(field_type)
-    if field_type == radia_util.FIELD_TYPE_MAG_M:
-        f = radia_util.get_magnetization(g_id)
-    else:
-        f = radia_util.get_field(g_id, field_type, _build_field_points(field_paths))
-    return radia_util.vector_field_to_data(g_id, name, f, radia_util.FIELD_UNITS[field_type])
->>>>>>> a4ce6c39
 
 
 def _generate_field_integrals(sim_id, g_id, f_paths):
@@ -626,36 +579,22 @@
                 res[p.name][i_type] = radia_util.field_integral(g_id, i_type, p1, p2)
         return res
     except RuntimeError as e:
-<<<<<<< HEAD
         _backend_alert(sim_id, g_id, e)
-=======
-        pkdlog('Radia error {}', e.message)
-        return PKDict(error=e.message)
->>>>>>> a4ce6c39
-
-
-def _generate_data(g_id, name, view_type, field_type, field_paths=None):
+
+
+def _generate_data(sim_id, g_id, name, view_type, field_type, field_paths=None):
     try:
         o = _generate_obj_data(g_id, name)
         if view_type == _SCHEMA.constants.viewTypeObjects:
             return o
         elif view_type == _SCHEMA.constants.viewTypeFields:
             g = _generate_field_data(
-<<<<<<< HEAD
-                in_data.simulationId, g_id, in_data.name, in_data.fieldType, in_data.get('fieldPaths')
-=======
-                g_id, name, field_type, field_paths
->>>>>>> a4ce6c39
+                sim_id, g_id, name, field_type, field_paths
             )
             _add_obj_lines(g, o)
             return g
     except RuntimeError as e:
-<<<<<<< HEAD
-        _backend_alert(in_data.simulationId, g_id, e)
-=======
-        pkdlog('Radia error {}', e.message)
-        return PKDict(error=e.message)
->>>>>>> a4ce6c39
+        _backend_alert(sim_id, g_id, e)
 
 
 def _generate_kick_map(g_id, model):
@@ -716,14 +655,7 @@
     v.doReset = False
     v.isParallel = is_parallel
 
-<<<<<<< HEAD
-    sim_id = data.get('simulationId', data.models.simulation.simulationId)
-    g = data.models.geometryReport
-
-    v.dmpOutputFile = _DMP_FILE if for_export else _dmp_file(sim_id)
-=======
     v.dmpOutputFile = _DMP_FILE
->>>>>>> a4ce6c39
     if 'dmpImportFile' in data.models.simulation:
         v.dmpImportFile = data.models.simulation.dmpImportFile if for_export else \
             simulation_db.simulation_lib_dir(SIM_TYPE).join(
@@ -765,11 +697,7 @@
     if v_type not in VIEW_TYPES:
         raise ValueError('Invalid view {} ({})'.format(v_type, VIEW_TYPES))
     v.viewType = v_type
-<<<<<<< HEAD
-    v.dataFile = _GEOM_FILE if for_export else _get_sim_file(sim_id, f'{rpt_out}.h5', run_dir=rpt_out)
-=======
     v.dataFile = _GEOM_FILE if for_export else f'{rpt_out}.h5'
->>>>>>> a4ce6c39
     if v_type == _SCHEMA.constants.viewTypeFields:
         f_type = disp.fieldType
         if f_type not in radia_util.FIELD_TYPES:
@@ -814,13 +742,6 @@
     return width_dir, vert_dir, beam_dir
 
 
-<<<<<<< HEAD
-def _geom_file(sim_id):
-    return _get_sim_file(sim_id, _GEOM_FILE)
-
-
-=======
->>>>>>> a4ce6c39
 def _geom_h5_path(view_type, field_type=None):
     p = f'geometry/{view_type}'
     if field_type is not None:
@@ -829,15 +750,11 @@
 
 
 def _get_g_id():
-    return radia_util.load_bin(pykern.pkio.read_binary(_DMP_FILE))
-
-
-<<<<<<< HEAD
-def _get_sim_file(sim_id, filename, run_dir=_GEOM_DIR):
-    return simulation_db.simulation_dir(SIM_TYPE, sim_id) \
-        .join(run_dir).join(filename)
-=======
+    return radia_util.load_bin(pkio.read_binary(_DMP_FILE))
+
+
 def _get_geom_data(
+        sim_id,
         g_id,
         name,
         view_type,
@@ -848,9 +765,10 @@
     assert view_type in VIEW_TYPES, 'view_type={}: invalid view type'.format(view_type)
     if view_type == _SCHEMA.constants.viewTypeFields:
         res = _generate_field_data(
-            g_id, name, field_type, field_paths
+            sim_id, g_id, name, field_type, field_paths
         )
         res.data += _get_geom_data(
+            sim_id,
             g_id,
             name,
             _SCHEMA.constants.viewTypeObjects,
@@ -860,13 +778,12 @@
         return res
 
     geom_types.extend(['center', 'name', 'size', 'id'])
-    res = _read_or_generate(g_id, name, view_type, None)
+    res = _read_or_generate(sim_id, g_id, name, view_type, None)
     rd = res.data if 'data' in res else []
     res.data = [{k: d[k] for k in d.keys() if k in geom_types} for d in rd]
     res.idMap = _read_id_map()
     res.solution = _read_solution()
     return res
->>>>>>> a4ce6c39
 
 
 def _get_sdds(cols, units):
@@ -882,11 +799,7 @@
     return _cfg.sdds
 
 
-<<<<<<< HEAD
-def _kick_map_plot(sim_id, model):
-=======
 def _kick_map_plot(model):
->>>>>>> a4ce6c39
     from sirepo import srschema
     g_id = _get_g_id()
     component = model.component
@@ -925,28 +838,16 @@
 
 def _read_h5_path(filename, h5path):
     try:
-<<<<<<< HEAD
-        with h5py.File(_get_sim_file(sim_id, filename, run_dir=run_dir), 'r') as f:
-            return template_common.h5_to_dict(f, path=h5path)
-    except IOError as e:
-        if pkio.exception_is_not_found(e):
-            pkdlog('filename={} not found in run_dir={}', filename, run_dir)
-=======
         with h5py.File(filename, 'r') as f:
             return template_common.h5_to_dict(f, path=h5path)
     except IOError as e:
         if pkio.exception_is_not_found(e):
-            pkdlog(f'file {filename} not found')
->>>>>>> a4ce6c39
+            pkdlog('filename={} not found', filename)
             # need to generate file
             return None
     except template_common.NoH5PathError:
         # no such path in file
-<<<<<<< HEAD
         pkdlog('h5Path={} not found in filename={}', h5path, filename)
-=======
-        pkdlog(f'path {h5path} not found in {filename}')
->>>>>>> a4ce6c39
         return None
     # propagate other errors
 
@@ -971,47 +872,28 @@
     return res
 
 
-<<<<<<< HEAD
-def _read_id_map(sim_id):
-    m = _read_h5_path(sim_id, _GEOM_FILE, _H5_PATH_ID_MAP)
-=======
 def _read_id_map():
     m = _read_h5_path(_GEOM_FILE, _H5_PATH_ID_MAP)
->>>>>>> a4ce6c39
     return PKDict() if not m else PKDict(
         {k:(v if isinstance(v, int) else pkcompat.from_bytes(v)) for k, v in m.items()}
     )
 
-<<<<<<< HEAD
-
-def _read_kick_map(sim_id):
-    return _read_h5_path(sim_id, _KICK_FILE, _H5_PATH_KICK_MAP, run_dir='kickMapReport')
-=======
->>>>>>> a4ce6c39
 
 def _read_kick_map():
     return _read_h5_path(_KICK_FILE, _H5_PATH_KICK_MAP)
 
 
-def _read_or_generate(g_id, name, view_type, field_type, field_paths=None):
+def _read_or_generate(sim_id, g_id, name, view_type, field_type, field_paths=None):
     res = _read_data(view_type, field_type)
     if res:
         return res
     # No such file or path, so generate the data and write to the existing file
     template_common.write_dict_to_h5(
-<<<<<<< HEAD
-        _generate_data(g_id, data, add_lines=False),
-        _geom_file(data.simulationId),
-        h5_path=_geom_h5_path(data.viewType, f_type)
-    )
-    return get_application_data(data)
-=======
-        _generate_data(g_id, name, view_type, field_type, field_paths),
+        _generate_data(sim_id, g_id, name, view_type, field_type, field_paths),
         _GEOM_FILE,
         h5_path=_geom_h5_path(view_type, field_type)
     )
-    return _get_geom_data(g_id, name, view_type, field_type, field_paths)
->>>>>>> a4ce6c39
+    return _get_geom_data(sim_id, g_id, name, view_type, field_type, field_paths)
 
 
 def _read_or_generate_kick_map(g_id, data):
