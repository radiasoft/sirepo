# -*- coding: utf-8 -*-
u"""Radia execution template.

All Radia calls have to be done from here, NOT in jinja files, because otherwise the
Radia "instance" goes away and references no longer have any meaning.

:copyright: Copyright (c) 2017-2018 RadiaSoft LLC.  All Rights Reserved.
:license: http://www.apache.org/licenses/LICENSE-2.0.html
"""
from __future__ import division
from pykern import pkcollections
from pykern.pkcollections import PKDict
from pykern import pkio
from pykern import pkjinja
from pykern.pkdebug import pkdc, pkdp
from scipy.spatial.transform import Rotation
from sirepo import simulation_db
from sirepo.template import template_common
from sirepo.template import radia_tk
from sirepo.template import radia_examples
import h5py
import math
import numpy
import re
import sdds
import sirepo.csv
import sirepo.sim_data
import sirepo.util
import time

_BEAM_AXIS_ROTATIONS = PKDict(
    x=Rotation.from_matrix([[0, 0, 1], [0, 1, 0], [-1, 0, 0]]),
    y=Rotation.from_matrix([[1, 0, 0], [0, 0, -1], [0, 1, 0]]),
    z=Rotation.from_matrix([[1, 0, 0], [0, 1, 0], [0, 0, 1]])
)

_DMP_FILE = 'geometry.dat'

# Note that these column names and units are required by elegant
_FIELD_MAP_COLS = ['x', 'y', 'z', 'Bx', 'By', 'Bz']
_FIELD_MAP_UNITS = ['m', 'm', 'm', 'T', 'T', 'T']
_KICK_MAP_COLS = ['x', 'y', 'xpFactor', 'ypFactor']
_KICK_MAP_UNITS = ['m', 'm', '(T*m)$a2$n', '(T*m)$a2$n']
_FIELDS_FILE = 'fields.h5'
_GEOM_DIR = 'geometry'
_GEOM_FILE = 'geometry.h5'
_KICK_FILE = 'kickMap.h5'
_KICK_SDDS_FILE = 'kickMap.sdds'
_KICK_TEXT_FILE = 'kickMap.txt'
_METHODS = ['get_field', 'get_field_integrals', 'get_geom', 'get_kick_map', 'save_field']
_SIM_REPORTS = ['geometry', 'reset', 'solver']
_REPORTS = ['geometry', 'kickMap', 'reset', 'solver']
_SIM_DATA, SIM_TYPE, _SCHEMA = sirepo.sim_data.template_globals()
_SDDS_INDEX = 0

GEOM_PYTHON_FILE = 'geometry.py'
KICK_PYTHON_FILE = 'kickMap.py'
RADIA_EXPORT_FILE = 'radia_export.py'
MPI_SUMMARY_FILE = 'mpi-info.json'
VIEW_TYPES = [_SCHEMA.constants.viewTypeObjects, _SCHEMA.constants.viewTypeFields]

# cfg contains sdds instance
_cfg = PKDict(sdds=None)


def background_percent_complete(report, run_dir, is_running):
    res = PKDict(
        percentComplete=0,
        frameCount=0,
    )
    data = simulation_db.read_json(run_dir.join(template_common.INPUT_BASE_NAME))
    if is_running:
        #data = simulation_db.read_json(run_dir.join(template_common.INPUT_BASE_NAME))
        res.percentComplete = 0.0  #_compute_percent_complete(data, last_element)
        return res
    return PKDict(
        percentComplete=100,
        frameCount=1,
        solution=_read_solution(data.simulationId),  #output_info,
    )


def create_archive(sim):
    if sim.filename.endswith('dat'):
        return sirepo.http_reply.gen_file_as_attachment(
            _dmp_file(sim.id),
            content_type='application/octet-stream',
            filename=sim.filename,
        )
    return False


def extract_report_data(run_dir, sim_in):
    assert sim_in.report in _REPORTS, 'unknown report: {}'.format(sim_in.report)
    if 'reset' in sim_in.report:
        template_common.write_sequential_result({}, run_dir=run_dir)
    if 'geometry' in sim_in.report:
        v_type = sim_in.models.magnetDisplay.viewType
        f_type = sim_in.models.magnetDisplay.fieldType if v_type ==\
            _SCHEMA.constants.viewTypeFields else None
        template_common.write_sequential_result(
            _read_data(sim_in.simulationId, v_type, f_type),
            run_dir=run_dir,
        )
    if 'kickMap' in sim_in.report:
        template_common.write_sequential_result(
            _kick_map_plot(sim_in.simulationId, sim_in.models.kickMap),
            run_dir=run_dir,
        )


# if the file exists but the data we seek does not, have Radia generate it here.  We
# should only have to blow away the file after a solve or geometry change
def get_application_data(data, **kwargs):
    if 'method' not in data:
        raise RuntimeError('no application data method')
    if data.method not in _SCHEMA.constants.getDataMethods:
        raise RuntimeError('unknown application data method: {}'.format(data.method))

    g_id = -1
    sim_id = data.simulationId
    try:
        g_id = _get_g_id(sim_id)
    except IOError as e:
        if pkio.exception_is_not_found(e):
            # No Radia dump file
            return PKDict(warning='No Radia dump')
        # propagate other errors
    id_map = _read_id_map(sim_id)
    if data.method == 'get_field':
        f_type = data.get('fieldType')
        if f_type in radia_tk.POINT_FIELD_TYPES:
            #TODO(mvk): won't work for subsets of available paths, figure that out
            pass
            #try:
            #    res = _read_data(sim_id, data.viewType, f_type)
            #except KeyError:
            #    res = None
            #if res:
            #    v = [d.vectors.vertices for d in res.data if _SCHEMA.constants.geomTypeVectors in d]
            #    old_pts = [p for a in v for p in a]
            #    new_pts = _build_field_points(data.fieldPaths)
            #    if len(old_pts) == len(new_pts) and numpy.allclose(new_pts, old_pts):
            #        return res
        #return _read_or_generate(g_id, data)
        res = _generate_field_data(
            g_id, data.name, f_type, data.get('fieldPaths', None)
        )
        res.solution = _read_solution(sim_id)
        res.idMap = id_map
        # moved addition of lines from client
        tmp_f_type = data.fieldType
        data.fieldType = None
        data.geomTypes = [_SCHEMA.constants.geomTypeLines]
        data.method = 'get_geom'
        data.viewType = _SCHEMA.constants.viewTypeObjects
        new_res = get_application_data(data)
        res.data += new_res.data
        data.fieldType = tmp_f_type
        return res

    if data.method == 'get_field_integrals':
        return _generate_field_integrals(g_id, data.fieldPaths)
    if data.method == 'get_kick_map':
        return _read_or_generate_kick_map(g_id, data)
    if data.method == 'get_geom':
        g_types = data.get(
            'geomTypes',
            [_SCHEMA.constants.geomTypeLines, _SCHEMA.constants.geomTypePolys]
        )
        g_types.extend(['center', 'name', 'size'])
        res = _read_or_generate(g_id, data)
        rd = res.data if 'data' in res else []
        res.data = [{k: d[k] for k in d.keys() if k in g_types} for d in rd]
        res.idMap = id_map
        return res
    if data.method == 'save_field':
        data.method = 'get_field'
        res = get_application_data(data)
        file_path = simulation_db.simulation_lib_dir(SIM_TYPE).join(
            f'{sim_id}_{res.name}.{data.fileType}'
        )
        # we save individual field paths, so there will be one item in the list
        vectors = res.data[0].vectors
        if data.fileType == 'sdds':
            return _save_fm_sdds(
                res.name,
                vectors,
                _BEAM_AXIS_ROTATIONS[data.beamAxis],
                file_path
            )
        elif data.fileType == 'csv':
            return _save_field_csv(
                data.fieldType,
                vectors,
                _BEAM_AXIS_ROTATIONS[data.beamAxis],
                file_path
            )
        return res


def get_data_file(run_dir, model, frame, options=None, **kwargs):
    assert model in _REPORTS, f'unknown report: {model}'
    name = simulation_db.read_json(
        run_dir.join(template_common.INPUT_BASE_NAME)
    ).models.simulation.name
    if model == 'kickMap':
        sfx = (options.suffix or 'sdds') if options and 'suffix' in options else 'sdds'
        sim_id = simulation_db.sid_from_compute_file(
            pkio.py_path(f'{run_dir}/{_KICK_FILE}')
        )
        km_dict = _read_kick_map(sim_id)
        f = f'{model}.{sfx}'
        if sfx == 'sdds':
            _save_kick_map_sdds(name, km_dict.x, km_dict.y, km_dict.h, km_dict.v, f)
        if sfx == 'txt':
            pkio.write_text(f'{run_dir}/{f}', km_dict.txt)
        return f


def new_simulation(data, new_simulation_data):
    data.models.simulation.beamAxis = new_simulation_data.beamAxis
    data.models.simulation.enableKickMaps = new_simulation_data.enableKickMaps
    data.models.geometry.name = new_simulation_data.name
    if new_simulation_data.get('dmpImportFile', None):
        data.models.simulation.dmpImportFile = new_simulation_data.dmpImportFile


def python_source_for_model(data):
    return _generate_parameters_file(data, True)


def write_parameters(data, run_dir, is_parallel):
    sim_id = data.simulationId
    if data.report in _SIM_REPORTS:
        # remove centrailzed geom files
        pkio.unchecked_remove(_geom_file(sim_id), _dmp_file(sim_id))
    if data.report == 'kickMap':
        pkio.unchecked_remove(_get_res_file(sim_id, _KICK_FILE, run_dir='kickMap'))
    pkio.write_text(
        run_dir.join(template_common.PARAMETERS_PYTHON_FILE),
        _generate_parameters_file(data, False),
    )


def _add_obj_lines(field_data, obj):
    for d in obj.data:
        field_data.data.append(PKDict(lines=d.lines))


# have to include points for file type?
def _build_field_file_pts(f_path):
    pts_file = _SIM_DATA.lib_file_abspath(_SIM_DATA.lib_file_name_with_type(
        f_path.fileName,
        _SCHEMA.constants.pathPtsFileType
    ))
    lines = [float(l.strip()) for l in pkio.read_text(pts_file).split(',')]
    if len(lines) % 3 != 0:
        raise ValueError('Invalid file data {}'.format(f_path.file_data))
    return lines


def _build_field_points(paths):
    res = []
    for p in paths:
        res.extend(_FIELD_PT_BUILDERS[p.type](p))
    return res


def _build_field_line_pts(f_path):
    p1 = sirepo.util.split_comma_delimited_string(f_path.begin, float)
    p2 = sirepo.util.split_comma_delimited_string(f_path.end, float)
    res = p1
    r = range(len(p1))
    n = int(f_path.numPoints) - 1
    for i in range(1, n):
        res.extend(
            [p1[j] + i * (p2[j] - p1[j]) / n for j in r]
        )
    res.extend(p2)
    return res


def _build_field_manual_pts(f_path):
    return [float(f_path.ptX), float(f_path.ptY), float(f_path.ptZ)]


def _build_field_map_pts(f_path):
    res = []
    n = int(f_path.numPoints)
    dx, dy, dz = f_path.lenX / (n - 1), f_path.lenY / (n - 1), f_path.lenZ / (n - 1)
    for i in range(n):
        x = f_path.ctrX - 0.5 * f_path.lenX + i * dx
        for j in range(n):
            y = f_path.ctrY - 0.5 * f_path.lenY + j * dy
            for k in range(n):
                z = f_path.ctrZ - 0.5 * f_path.lenZ + k * dz
                res.extend([x, y, z])
    return res


def _build_field_circle_pts(f_path):
    ctr = [float(f_path.ctrX), float(f_path.ctrY), float(f_path.ctrZ)]
    r = float(f_path.radius)
    # theta is a rotation about the x-axis
    th = float(f_path.theta)
    # phi is a rotation about the z-axis
    phi = float(f_path.phi)
    n = int(f_path.numPoints)
    dpsi = 2. * math.pi / n
    # psi is the angle in the circle's plane
    res = []
    for i in range(0, n):
        psi = i * dpsi
        # initial position of the point...
        # a = [r * math.sin(psi), r * math.cos(psi), 0]
        # ...rotate around x axis
        # a' = [
        #    a[0],
        #    a[1] * math.cos(th) - a[2] * math.sin(th),
        #    a[1] * math.sin(th) + a[2] * math.cos(th),
        # ]
        # ...rotate around z axis
        # a'' = [
        #    aa[0] * math.cos(phi) - aa[1] * math.cos(th),
        #    aa[0] * math.sin(phi) + aa[1] * math.cos(phi),
        #    aa[2]
        # ]
        # ...translate to final position
        # a''' = [
        #    ctr[0] + aaa[0],
        #    ctr[1] + aaa[1],
        #    ctr[2] + aaa[2],
        # ]
        # final position:
        res.extend([
            r * math.sin(psi) * math.cos(phi) -
            r * math.cos(psi) * math.cos(th) * math.sin(phi) + ctr[0],
            r * math.sin(psi) * math.sin(phi) -
            r * math.cos(psi) * math.cos(th) * math.cos(phi) + ctr[1],
            r * math.cos(psi) * math.sin(th) + ctr[2]
        ])
    return res


_FIELD_PT_BUILDERS = {
    'circle': _build_field_circle_pts,
    'fieldMap': _build_field_map_pts,
    'file': _build_field_file_pts,
    'line': _build_field_line_pts,
    'manual': _build_field_manual_pts,
}


def _dmp_file(sim_id):
    return _get_res_file(sim_id, _DMP_FILE)


def _fields_file(sim_id):
    return _get_res_file(sim_id, _FIELDS_FILE)


def _generate_field_data(g_id, name, field_type, field_paths):
    if field_type == radia_tk.FIELD_TYPE_MAG_M:
        f = radia_tk.get_magnetization(g_id)
    elif field_type in radia_tk.POINT_FIELD_TYPES:
        f = radia_tk.get_field(g_id, field_type, _build_field_points(field_paths))
    return radia_tk.vector_field_to_data(g_id, name, f, radia_tk.FIELD_UNITS[field_type])


def _generate_field_integrals(g_id, f_paths):
    l_paths = [fp for fp in f_paths if fp.type == 'line']
    if len(l_paths) == 0:
        # return something or server.py will raise an exception
        return PKDict(warning='No paths')
    try:
        res = PKDict()
        for p in l_paths:
            res[p.name] = PKDict()
            p1 = sirepo.util.split_comma_delimited_string(p.begin, float)
            p2 = sirepo.util.split_comma_delimited_string(p.end, float)
            for i_type in radia_tk.INTEGRABLE_FIELD_TYPES:
                res[p.name][i_type] = radia_tk.field_integral(g_id, i_type, p1, p2)
        return res
    except RuntimeError as e:
        pkdc('Radia error {}', e.message)
        return PKDict(error=e.message)


def _generate_data(g_id, in_data, add_lines=True):
    try:
        o = _generate_obj_data(g_id, in_data.name)
        if in_data.viewType == _SCHEMA.constants.viewTypeObjects:
            return o
        elif in_data.viewType == _SCHEMA.constants.viewTypeFields:
            g = _generate_field_data(
                g_id, in_data.name, in_data.fieldType, in_data.get('fieldPaths', None)
            )
            if add_lines:
                _add_obj_lines(g, o)
            return g
    except RuntimeError as e:
        pkdc('Radia error {}', e.message)
        return PKDict(error=e.message)


def _generate_kick_map(g_id, model):
    km = radia_tk.kick_map(
        g_id,
        sirepo.util.split_comma_delimited_string(model.begin, float),
        sirepo.util.split_comma_delimited_string(model.direction, float),
        int(model.numPeriods),
        float(model.periodLength),
        sirepo.util.split_comma_delimited_string(model.transverseDirection, float),
        float(model.transverseRange1),
        int(model.numTransPoints1),
        float(model.transverseRange2),
        int(model.numTransPoints2)
    )
    return PKDict(
        h=km[0],
        v=km[1],
        lmsqr=km[2],
        x=km[3],
        y=km[4]
    )


def _generate_obj_data(g_id, name):
    return radia_tk.geom_to_data(g_id, name=name)


def _generate_parameters_file(data, for_export):
    import jinja2

    report = data.get('report', '')
    res, v = template_common.generate_parameters_file(data)
    sim_id = data.get('simulationId', data.models.simulation.simulationId)
    g = data.models.geometry

    v.dmpOutputFile = _DMP_FILE if for_export else _dmp_file(sim_id)
    if 'dmpImportFile' in data.models.simulation:
        v.dmpImportFile = data.models.simulation.dmpImportFile if for_export else \
            simulation_db.simulation_lib_dir(SIM_TYPE).join(
                f'{_SCHEMA.constants.radiaDmpFileType}.{data.models.simulation.dmpImportFile}'
            )
    v.isExample = data.models.simulation.get('isExample', False)
    v.objects = g.get('objects', [])
    _validate_objects(v.objects)
    # read in h-m curves if applicable
    for o in v.objects:
        o.h_m_curve = _read_h_m_file(o.materialFile) if \
            o.get('material', None) and o.material == 'custom' and \
            o.get('materialFile', None) and o.materialFile else None
    v.geomName = g.name
    disp = data.models.magnetDisplay
    v_type = disp.viewType

    # for rendering conveneince
    v.VIEW_TYPE_OBJ = _SCHEMA.constants.viewTypeObjects
    v.VIEW_TYPE_FIELD = _SCHEMA.constants.viewTypeFields
    v.FIELD_TYPE_MAG_M = radia_tk.FIELD_TYPE_MAG_M
    v.POINT_FIELD_TYPES = radia_tk.POINT_FIELD_TYPES
    v.INTEGRABLE_FIELD_TYPES = radia_tk.INTEGRABLE_FIELD_TYPES

    f_type = None
    if v_type not in VIEW_TYPES:
        raise ValueError('Invalid view {} ({})'.format(v_type, VIEW_TYPES))
    v.viewType = v_type
    v.dataFile = _GEOM_FILE if for_export else f'{report}.h5'
    if v_type == _SCHEMA.constants.viewTypeFields:
        f_type = disp.fieldType
        if f_type not in radia_tk.FIELD_TYPES:
            raise ValueError(
                'Invalid field {} ({})'.format(f_type, radia_tk.FIELD_TYPES)
            )
        v.fieldType = f_type
        v.fieldPaths = data.models.fieldPaths.get('paths', [])
        v.fieldPoints = _build_field_points(data.models.fieldPaths.get('paths', []))
    v.kickMap = data.models.get('kickMap', None)
    if 'solver' in report or for_export:
        v.doSolve = True
        s = data.models.solver
        v.solvePrec = s.precision
        v.solveMaxIter = s.maxIterations
        v.solveMethod = s.method
    if 'reset' in report:
        radia_tk.reset()
        data.report = 'geometry'
        return _generate_parameters_file(data, False)
    v.h5FieldPath = _geom_h5_path(_SCHEMA.constants.viewTypeFields, f_type)
    v.h5KickMapPath = _H5_PATH_KICK_MAP
    v.h5ObjPath = _geom_h5_path(_SCHEMA.constants.viewTypeObjects)
    v.h5SolutionPath = _H5_PATH_SOLUTION

    j_file = RADIA_EXPORT_FILE if for_export else f'{report}.py'
    return template_common.render_jinja(
        SIM_TYPE,
        v,
        j_file,
        jinja_env=PKDict(loader=jinja2.PackageLoader('sirepo', 'template'))
    )


def _geom_file(sim_id):
    return _get_res_file(sim_id, _GEOM_FILE)


def _geom_h5_path(view_type, field_type=None):
    p = f'geometry/{view_type}'
    if field_type is not None:
        p += f'/{field_type}'
    return p


def _get_g_id(sim_id):
    with open(str(_dmp_file(sim_id)), 'rb') as f:
        return radia_tk.load_bin(f.read())


def _get_res_file(sim_id, filename, run_dir=_GEOM_DIR):
    return simulation_db.simulation_dir(SIM_TYPE, sim_id) \
        .join(run_dir).join(filename)


def _get_sdds(cols, units):
    if _cfg.sdds is None:
        _cfg.sdds = sdds.SDDS(_SDDS_INDEX)
        # TODO(mvk): elegant cannot read these binary files; figure that out
        # _cfg.sdds = sd.SDDS_BINARY
        for i, n in enumerate(cols):
            # name, symbol, units, desc, format, type, len)
            _cfg.sdds.defineColumn(
                n, '', units[i], n, '', _cfg.sdds.SDDS_DOUBLE, 0
            )
    return _cfg.sdds


def _read_h5_path(sim_id, run_dir, filename, h5path):
    try:
        with h5py.File(_get_res_file(sim_id, filename, run_dir=run_dir), 'r') as hf:
            return template_common.h5_to_dict(hf, path=h5path)
    except IOError as e:
        if pkio.exception_is_not_found(e):
            # need to generate file
            return None
    except KeyError:
        # no such path in file
        return None
    # propagate other errors


def _read_h_m_file(file_name):
    h_m_file = _SIM_DATA.lib_file_abspath(_SIM_DATA.lib_file_name_with_type(
        file_name,
        'h-m'
    ))
    lines = [r for r in sirepo.csv.open_csv(h_m_file)]
    f_lines = []
    for l in lines:
        f_lines.append([float(c.strip()) for c in l])
    return f_lines


def _read_data(sim_id, view_type, field_type):
    res = _read_h5_path(sim_id, _GEOM_DIR, _GEOM_FILE, _geom_h5_path(view_type, field_type))
    if res:
        res.solution = _read_solution(sim_id)
    return res


def _read_id_map(sim_id):
    return _read_h5_path(sim_id, _GEOM_DIR, _GEOM_FILE, 'idMap')


def _read_kick_map(sim_id):
    return _read_h5_path(sim_id, 'kickMap', _KICK_FILE, _H5_PATH_KICK_MAP)


def _read_or_generate_kick_map(g_id, data):
    res = _read_kick_map(data.simulationId)
    if res:
        return res
    return _generate_kick_map(g_id, data.model)


def _kick_map_plot(sim_id, model):
    from sirepo import srschema
    g_id = _get_g_id(sim_id)
    component = model.component
    km = _generate_kick_map(g_id, model)
    if not km:
        return None
    z = km[component]
    return PKDict(
        title=f'{srschema.get_enums(_SCHEMA, "KickMapComponent")[component]} (T2m2)',
        x_range=[km.x[0], km.x[-1], len(z)],
        y_range=[km.y[0], km.y[-1], len(z[0])],
        x_label='x [mm]',
        y_label='y [mm]',
        z_matrix=z,
    )


def _read_or_generate(g_id, data):
    f_type = data.get('fieldType', None)
    res = _read_data(data.simulationId, data.viewType, f_type)
    if res:
        return res
    # No such file or path, so generate the data and write to the existing file
    with h5py.File(_geom_file(data.simulationId), 'a') as hf:
        template_common.dict_to_h5(
            _generate_data(g_id, data, add_lines=False),
            hf,
            path=_geom_h5_path(data.viewType, f_type)
        )
    return get_application_data(data)


def _read_solution(sim_id):
    s = _read_h5_path(sim_id, _GEOM_DIR, _GEOM_FILE, _H5_PATH_SOLUTION)
    if not s:
        return None
    return PKDict(
        steps=s[3],
        time=s[0],
        maxM=s[1],
        maxH=s[2]
    ) if s else s


def _rotate_flat_vector_list(vectors, scipy_rotation):
    return scipy_rotation.apply(numpy.reshape(vectors, (-1, 3)))


def _save_field_csv(field_type, vectors, scipy_rotation, path):
    # reserve first line for a header
    data = [f'x,y,z,{field_type}x,{field_type}y,{field_type}z']
    # mm -> m, rotate so the beam axis is aligned with z
    pts = 0.001 * _rotate_flat_vector_list(vectors.vertices, scipy_rotation).flatten()
    mags = numpy.array(vectors.magnitudes)
    dirs = _rotate_flat_vector_list(vectors.directions, scipy_rotation).flatten()
    for i in range(len(mags)):
        j = 3 * i
        r = pts[j:j + 3]
        r = numpy.append(r, mags[i] * dirs[j:j + 3])
        data.append(','.join(map(str, r)))
    pkio.write_text(path, '\n'.join(data))
    return path


def _save_fm_sdds(name, vectors, scipy_rotation, path):
    s = _get_sdds(_FIELD_MAP_COLS, _FIELD_MAP_UNITS)
    s.setDescription(f'Field Map for {name}', 'x(m), y(m), z(m), Bx(T), By(T), Bz(T)')
    # mm -> m
    pts = 0.001 * _rotate_flat_vector_list(vectors.vertices, scipy_rotation)
    ind = numpy.lexsort((pts[:, 0], pts[:, 1], pts[:, 2]))
    pts = pts[ind]
    mag = vectors.magnitudes
    dirs = _rotate_flat_vector_list(vectors.directions, scipy_rotation)
    v = [mag[j // 3] * d for (j, d) in enumerate(dirs)]
    fld = numpy.reshape(v, (-1, 3))[ind]
    col_data = []
    for i in range(3):
        col_data.append([pts[:, i].tolist()])
    for i in range(3):
        col_data.append([fld[:, i].tolist()])
    for i, n in enumerate(_FIELD_MAP_COLS):
        s.setColumnValueLists(n, col_data[i])
    s.save(str(path))
    return path


<<<<<<< HEAD
def _validate_objects(objects):
    from numpy import linalg
    for o in objects:
        if 'material' in o and o.material in _SCHEMA.constants.anisotropicMaterials:
            if numpy.linalg.norm(sirepo.util.split_comma_delimited_string(o.magnetization, float)) == 0:
                raise ValueError(
                    f'{o.name}: anisotropic material {o.material} requires non-0 magnetization'
                )
=======
def _save_kick_map_sdds(name, x_vals, y_vals, h_vals, v_vals, path):
    s = _get_sdds(_KICK_MAP_COLS, _KICK_MAP_UNITS)
    s.setDescription(f'Kick Map for {name}', 'x(m), y(m), h(T2m2), v(T2m2)')
    col_data = []
    x = []
    y = []
    h = []
    v = []
    #TODO: better way to do this...
    for i in range(len(x_vals)):
        for j in range(len(x_vals)):
            x.append(0.001 * x_vals[j])
    for i in range(len(y_vals)):
        for j in range(len(y_vals)):
            y.append(0.001 * y_vals[i])
    for i in range(len(x_vals)):
        for j in range(len(y_vals)):
            h.append(h_vals[i][j])
            v.append(v_vals[i][j])
    col_data.append([x])
    col_data.append([y])
    col_data.append([h])
    col_data.append([v])
    for i, n in enumerate(_KICK_MAP_COLS):
        s.setColumnValueLists(n, col_data[i])
    s.save(str(path))
    return path


_H5_PATH_KICK_MAP = _geom_h5_path('kickMap')
_H5_PATH_SOLUTION = _geom_h5_path('solution')
>>>>>>> 70881d21
<|MERGE_RESOLUTION|>--- conflicted
+++ resolved
@@ -671,7 +671,6 @@
     return path
 
 
-<<<<<<< HEAD
 def _validate_objects(objects):
     from numpy import linalg
     for o in objects:
@@ -680,7 +679,8 @@
                 raise ValueError(
                     f'{o.name}: anisotropic material {o.material} requires non-0 magnetization'
                 )
-=======
+
+
 def _save_kick_map_sdds(name, x_vals, y_vals, h_vals, v_vals, path):
     s = _get_sdds(_KICK_MAP_COLS, _KICK_MAP_UNITS)
     s.setDescription(f'Kick Map for {name}', 'x(m), y(m), h(T2m2), v(T2m2)')
@@ -711,5 +711,4 @@
 
 
 _H5_PATH_KICK_MAP = _geom_h5_path('kickMap')
-_H5_PATH_SOLUTION = _geom_h5_path('solution')
->>>>>>> 70881d21
+_H5_PATH_SOLUTION = _geom_h5_path('solution')