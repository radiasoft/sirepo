# -*- coding: utf-8 -*-
u"""Radia execution template.

All Radia calls have to be done from here, NOT in jinja files, because otherwise the
Radia "instance" goes away and references no longer have any meaning.

:copyright: Copyright (c) 2017-2018 RadiaSoft LLC.  All Rights Reserved.
:license: http://www.apache.org/licenses/LICENSE-2.0.html
"""
from __future__ import division

from pykern import pkcollections
from pykern import pkcompat
from pykern import pkio
from pykern import pkjinja
<<<<<<< HEAD
from pykern.pkdebug import pkdc, pkdp
from scipy.spatial import transform
=======
from pykern.pkcollections import PKDict
from pykern.pkdebug import pkdc, pkdp, pkdlog
from scipy.spatial.transform import Rotation
>>>>>>> 603358a2
from sirepo import simulation_db
from sirepo.template import radia_examples
from sirepo.template import radia_util
from sirepo.template import template_common
import h5py
import math
import numpy
import re
import sdds
<<<<<<< HEAD
import sirepo.exporter
=======
import sirepo.csv
>>>>>>> 603358a2
import sirepo.sim_data
import sirepo.util
import time
import uuid

_AXES = ['x', 'y', 'z']

class DataRequester(template_common.DataRequesterBase):
    """Fetch data from the template either for download or to use on the client


    """

    def __init__(self):
        """
        Args:
            TBD
        """

    def export(self, sim):
        """Export to file"""
        return Exporter.handle_request(sim)

    def fetch(self, sim_id, sim_type):
        """Return data"""
        return PKDict()


class Exporter(sirepo.exporter.ExporterBase):
    """Export to file


    """

    def __init__(self):
        """
        Args:
            TBD
        """

    @classmethod
    def handle_request(cls, sim):
        """Export to file"""
        if sim.file_type == 'dmp':
            return sirepo.http_reply.gen_file_as_attachment(
                _dmp_file(sim.id),
                content_type='application/octet-stream',
                filename=f'{sim.filename}.{sim.file_type}',
            )
        return super().handle_request(sim)


_BEAM_AXIS_ROTATIONS = PKDict(
    x=transform.Rotation.from_matrix([[0, 0, 1], [0, 1, 0], [-1, 0, 0]]),
    y=transform.Rotation.from_matrix([[1, 0, 0], [0, 0, -1], [0, 1, 0]]),
    z=transform.Rotation.from_matrix([[1, 0, 0], [0, 1, 0], [0, 0, 1]])
)

<<<<<<< HEAD
_DMP_FILE = 'geom.dat'
=======
_BEAM_AXIS_VECTORS = PKDict(
    x=[1, 0, 0],
    y=[0, 1, 0],
    z=[0, 0, 1]
)

_GAP_AXIS_MAP = PKDict(
    x='z',
    y='z',
    z='y'
)

_DMP_FILE = 'geometry.dat'

# Note that these column names and units are required by elegant
>>>>>>> 603358a2
_FIELD_MAP_COLS = ['x', 'y', 'z', 'Bx', 'By', 'Bz']
_FIELD_MAP_UNITS = ['m', 'm', 'm', 'T', 'T', 'T']
_KICK_MAP_COLS = ['x', 'y', 'xpFactor', 'ypFactor']
_KICK_MAP_UNITS = ['m', 'm', '(T*m)$a2$n', '(T*m)$a2$n']
_GEOM_DIR = 'geometryReport'
_GEOM_FILE = 'geometryReport.h5'
_KICK_FILE = 'kickMap.h5'
_KICK_SDDS_FILE = 'kickMap.sdds'
_KICK_TEXT_FILE = 'kickMap.txt'
_METHODS = ['get_field', 'get_field_integrals', 'get_geom', 'get_kick_map', 'save_field']
_POST_SIM_REPORTS = ['fieldIntegralReport', 'fieldLineoutReport', 'kickMapReport']
_SIM_REPORTS = ['geometryReport', 'reset', 'solverAnimation']
_REPORTS = ['fieldIntegralReport', 'fieldLineoutReport', 'geometryReport', 'kickMapReport', 'reset', 'solverAnimation']
_REPORT_RES_MAP = PKDict(
    reset='geometryReport',
    solverAnimation='geometryReport',
)
_SIM_DATA, SIM_TYPE, _SCHEMA = sirepo.sim_data.template_globals()
_SDDS_INDEX = 0
_SIM_FILES = [b.basename for b in _SIM_DATA.sim_file_basenames(None)]

<<<<<<< HEAD
#DATA_REQUESTER = DataRequester()
GEOM_PYTHON_FILE = 'geom.py'
MPI_SUMMARY_FILE = 'mpi-info.json'
=======
_ZERO = [0, 0, 0]

RADIA_EXPORT_FILE = 'radia_export.py'
>>>>>>> 603358a2
VIEW_TYPES = [_SCHEMA.constants.viewTypeObjects, _SCHEMA.constants.viewTypeFields]

# cfg contains sdds instance
_cfg = PKDict(sdds=None)


def background_percent_complete(report, run_dir, is_running):
    res = PKDict(
        percentComplete=0,
        frameCount=0,
    )
    data = simulation_db.read_json(run_dir.join(template_common.INPUT_BASE_NAME))
    if is_running:
        res.percentComplete = 0.0
        return res
    return PKDict(
        percentComplete=100,
        frameCount=1,
        solution=_read_solution(),
    )


def create_archive(sim):
    if sim.filename.endswith('dat'):
        return sirepo.http_reply.gen_file_as_attachment(
            _DMP_FILE,
            content_type='application/octet-stream',
            filename=sim.filename,
        )
    return False


def extract_report_data(run_dir, sim_in):
    assert sim_in.report in _REPORTS, 'report={}: unknown report'.format(sim_in.report)
    _SIM_DATA.sim_files_to_run_dir(sim_in, run_dir, post_init=True)
    if 'reset' in sim_in.report:
        template_common.write_sequential_result({}, run_dir=run_dir)
    if 'geometryReport' in sim_in.report:
        v_type = sim_in.models.magnetDisplay.viewType
<<<<<<< HEAD
        f_type = sim_in.models.magnetDisplay.fieldType if v_type == \
            _SCHEMA.constants.viewTypeFields else None
=======
        f_type = sim_in.models.magnetDisplay.fieldType if v_type ==\
            _SCHEMA.constants.viewTypeFields else None
        d = _get_geom_data(
                sim_in.models.simulation.simulationId,
                _get_g_id(),
                sim_in.models.simulation.name,
                v_type,
                f_type,
                field_paths=sim_in.models.fieldPaths.paths
            )
        template_common.write_sequential_result(
            d,
            run_dir=run_dir,
        )
    if 'kickMapReport' in sim_in.report:
        template_common.write_sequential_result(
            _kick_map_plot(sim_in.models.kickMapReport),
            run_dir=run_dir,
        )
    if 'fieldIntegralReport' in sim_in.report:
        template_common.write_sequential_result(
            _generate_field_integrals(
                sim_in.models.simulation.simulationId,
                _get_g_id(),
                sim_in.models.fieldPaths.paths or []
            ),
            run_dir=run_dir
        )
    if 'fieldLineoutReport' in sim_in.report:
        beam_axis = sim_in.models.simulation.beamAxis
        v_axis = sim_in.models.undulator.gapAxis if \
            sim_in.models.simulation.magnetType == 'undulator' else \
            _GAP_AXIS_MAP[beam_axis]
        h_axis = next(iter(set(_AXES) - {beam_axis, v_axis}))
>>>>>>> 603358a2
        template_common.write_sequential_result(
            _field_lineout_plot(
                sim_in.models.simulation.simulationId,
                sim_in.models.simulation.name,
                sim_in.models.fieldLineoutReport.fieldType,
                sim_in.models.fieldLineoutReport.fieldPath,
                beam_axis,
                v_axis,
                h_axis
            ),
            run_dir=run_dir,
        )


# if the file exists but the data we seek does not, have Radia generate it here.  We
# should only have to blow away the file after a solve or geometry change
# begin deprrecating this...except for save field?
def get_application_data(data, **kwargs):
    if 'method' not in data:
        raise RuntimeError('no application data method')
    if data.method not in _SCHEMA.constants.getDataMethods:
        raise RuntimeError('unknown application data method: {}'.format(data.method))

    g_id = -1
    sim_id = data.simulationId
    try:
        g_id = _get_g_id()
    except IOError as e:
        if pkio.exception_is_not_found(e):
            # No Radia dump file
            return PKDict(warning='No Radia dump')
        # propagate other errors
    id_map = _read_id_map()
    if data.method == 'get_field':
        f_type = data.get('fieldType')
<<<<<<< HEAD
        if f_type in radia_tk.POINT_FIELD_TYPES:
            #TODO(mvk): won't work for subsets of available paths, figure that out
            pass
            #try:
            #    res = _read_data(sim_id, data.viewType, f_type)
            #except KeyError:
            #    res = None
            #if res:
            #    v = [d.vectors.vertices for d in res.data if _SCHEMA.constants.geomTypeVectors in d]
            #    old_pts = [p for a in v for p in a]
            #    new_pts = _build_field_points(data.fieldPaths)
            #    if len(old_pts) == len(new_pts) and numpy.allclose(new_pts, old_pts):
            #        return res
        #return _read_or_generate(g_id, data)
=======
>>>>>>> 603358a2
        res = _generate_field_data(
            sim_id, g_id, data.name, f_type, data.get('fieldPaths')
        )
        res.solution = _read_solution()
        res.idMap = id_map
        tmp_f_type = data.fieldType
        data.fieldType = None
        data.geomTypes = [_SCHEMA.constants.geomTypeLines]
        data.method = 'get_geom'
        data.viewType = _SCHEMA.constants.viewTypeObjects
        new_res = get_application_data(data)
        res.data += new_res.data
        data.fieldType = tmp_f_type
        return res

    if data.method == 'get_field_integrals':
        return _generate_field_integrals(sim_id, g_id, data.fieldPaths)
    if data.method == 'get_kick_map':
        return _read_or_generate_kick_map(g_id, data)
    if data.method == 'get_geom':
        g_types = data.get(
            'geomTypes',
            [_SCHEMA.constants.geomTypeLines, _SCHEMA.constants.geomTypePolys]
        )
<<<<<<< HEAD
        g_types.extend(['center', 'name', 'size'])
        res = _read_or_generate(g_id, data)
=======
        g_types.extend(['center', 'name', 'size', 'id'])
        res = _read_or_generate(sim_id, g_id, data)
>>>>>>> 603358a2
        rd = res.data if 'data' in res else []
        res.data = [{k: d[k] for k in d.keys() if k in g_types} for d in rd]
        res.idMap = id_map
        return res
    if data.method == 'save_field':
        data.method = 'get_field'
        res = get_application_data(data)
        file_path = simulation_db.simulation_lib_dir(SIM_TYPE).join(
            f'{sim_id}_{res.name}.{data.fileExt}'
        )
        # we save individual field paths, so there will be one item in the list
        vectors = res.data[0].vectors
        if data.exportType == 'sdds':
            return _save_fm_sdds(
                res.name,
                vectors,
                _BEAM_AXIS_ROTATIONS[data.beamAxis],
                file_path
            )
        elif data.exportType == 'csv':
            return _save_field_csv(
                data.fieldType,
                vectors,
                _BEAM_AXIS_ROTATIONS[data.beamAxis],
                file_path
            )
        elif data.exportType == 'SRW':
            return _save_field_srw(
                data.fieldType,
                data.gap,
                vectors,
                _BEAM_AXIS_ROTATIONS[data.beamAxis],
                file_path
            )
        return res


def get_data_file(run_dir, model, frame, options=None, **kwargs):
    assert model in _REPORTS, 'model={}: unknown report'.format(model)
    data = simulation_db.read_json(run_dir.join(template_common.INPUT_BASE_NAME))
    sim = data.models.simulation
    name = sim.name
    sim_id = sim.simulationId
    beam_axis = _BEAM_AXIS_ROTATIONS[sim.beamAxis]
    rpt = data.models[model]
    default_sfx = _SCHEMA.constants.dataDownloads._default[0].suffix
    sfx = (options.suffix or default_sfx) if options and 'suffix' in options else \
        default_sfx
    f = f'{model}.{sfx}'
    if model == 'kickMapReport':
        km_dict = _read_or_generate_kick_map(_get_g_id(), data.models.kickMapReport)
        if sfx == 'sdds':
            _save_kick_map_sdds(name, km_dict.x, km_dict.y, km_dict.h, km_dict.v, f)
        if sfx == 'txt':
            pkio.write_text(f, km_dict.txt)
        return f
    if model == 'fieldLineoutReport':
        f_type = rpt.fieldType
        fd = _generate_field_data(
            sim_id, _get_g_id(), name, f_type, [rpt.fieldPath]
        )
        v = fd.data[0].vectors
        if sfx == 'sdds':
            return _save_fm_sdds(name, v, beam_axis, f)
        if sfx == 'csv':
            return _save_field_csv(f_type, v, beam_axis, f)
        if sfx == 'zip':
            return _save_field_srw(
                f_type,
                data.models.hybridUndulator.gap,
                v,
                beam_axis,
                pkio.py_path(f)
            )
        return f


def import_file(req, tmp_dir=None, **kwargs):
    data = simulation_db.default_data(req.type)
    data.models.simulation.pkupdate(
        {k: v for k, v in req.req_data.items() if k in data.models.simulation}
    )
    data.models.simulation.pkupdate(_parse_input_file_arg_str(req.import_file_arguments))
    _prep_new_sim(data)
    return data


def new_simulation(data, new_simulation_data):
    data.models.simulation.beamAxis = new_simulation_data.beamAxis
<<<<<<< HEAD
    data.models.geometry.name = new_simulation_data.name
    if new_simulation_data.dmpImportFile:
        data.models.simulation.dmpImportFile = new_simulation_data.dmpImportFile
=======
    data.models.simulation.enableKickMaps = new_simulation_data.enableKickMaps
    _prep_new_sim(data)
    beam_axis = new_simulation_data.beamAxis
    #TODO(mvk): dict of magnet types to builder methods
    if new_simulation_data.get('magnetType', 'freehand') == 'undulator':
        _build_undulator_objects(data.models.geometryReport, data.models.hybridUndulator, beam_axis)
        data.models.fieldPaths.paths.append(_build_field_axis(
            (data.models.hybridUndulator.numPeriods + 0.5) * data.models.hybridUndulator.periodLength,
            beam_axis
        ))
        data.models.simulation.enableKickMaps = '1'
        _update_kickmap(data.models.kickMapReport, data.models.hybridUndulator, beam_axis)


def post_execution_processing(success_exit=True, is_parallel=False, run_dir=None, **kwargs):
    if success_exit or not is_parallel:
        return None
    return template_common.parse_mpi_log(run_dir)
>>>>>>> 603358a2


def python_source_for_model(data, model):
    return _generate_parameters_file(data, False, for_export=True)


def write_parameters(data, run_dir, is_parallel):
    pkio.write_text(
        run_dir.join(template_common.PARAMETERS_PYTHON_FILE),
        _generate_parameters_file(data, is_parallel, run_dir=run_dir),
    )


def _add_obj_lines(field_data, obj):
    for d in obj.data:
        field_data.data.append(PKDict(lines=d.lines))


def _backend_alert(sim_id, g_id, e):
    raise sirepo.util.UserAlert(
        'backend Radia runtime error={} in simulation={} for key={}'.format(e, sim_id, g_id)
    )


def _build_clone_xform(num_copies, alt_fields, transforms):
    tx = _build_geom_obj('cloneTransform')
    tx.numCopies = num_copies
    tx.alternateFields = alt_fields
    tx.transforms = transforms
    return tx


def _build_cuboid(
        center=None, size=None, segments=None, material=None, matFile=None,
        magnetization=None, rem_mag=None, name=None, color=None
    ):
    return _update_cuboid(
        _build_geom_obj('box', obj_name=name),
        center or [0.0, 0.0, 0.0],
        size or [1.0, 1.0, 1.0],
        segments or [1, 1, 1],
        material,
        matFile,
        magnetization or [0.0, 0.0, 0.0],
        rem_mag or 0.0,
        color
    )


# have to include points for file type?
def _build_field_file_pts(f_path):
    pts_file = _SIM_DATA.lib_file_abspath(_SIM_DATA.lib_file_name_with_type(
        f_path.fileName,
        _SCHEMA.constants.pathPtsFileType
    ))
    lines = [float(l.strip()) for l in pkio.read_text(pts_file).split(',')]
    if len(lines) % 3 != 0:
        raise ValueError('Invalid file data {}'.format(f_path.file_data))
    return lines


def _build_field_points(paths):
    res = []
    for p in paths:
        res.extend(_FIELD_PT_BUILDERS[p.type](p))
    return res


def _build_field_line_pts(f_path):
    p1 = sirepo.util.split_comma_delimited_string(f_path.begin, float)
    p2 = sirepo.util.split_comma_delimited_string(f_path.end, float)
    res = p1
    r = range(len(p1))
    n = int(f_path.numPoints) - 1
    for i in range(1, n):
        res.extend(
            [p1[j] + i * (p2[j] - p1[j]) / n for j in r]
        )
    res.extend(p2)
    return res


def _build_field_manual_pts(f_path):
    return [float(f_path.ptX), float(f_path.ptY), float(f_path.ptZ)]


def _build_field_map_pts(f_path):
    res = []
    n = int(f_path.numPoints)
    dx, dy, dz = f_path.lenX / (n - 1), f_path.lenY / (n - 1), f_path.lenZ / (n - 1)
    for i in range(n):
        x = f_path.ctrX - 0.5 * f_path.lenX + i * dx
        for j in range(n):
            y = f_path.ctrY - 0.5 * f_path.lenY + j * dy
            for k in range(n):
                z = f_path.ctrZ - 0.5 * f_path.lenZ + k * dz
                res.extend([x, y, z])
    return res


def _build_field_circle_pts(f_path):
    ctr = [float(f_path.ctrX), float(f_path.ctrY), float(f_path.ctrZ)]
    r = float(f_path.radius)
    # theta is a rotation about the x-axis
    th = float(f_path.theta)
    # phi is a rotation about the z-axis
    phi = float(f_path.phi)
    n = int(f_path.numPoints)
    dpsi = 2. * math.pi / n
    # psi is the angle in the circle's plane
    res = []
    for i in range(0, n):
        psi = i * dpsi
        # initial position of the point...
        # a = [r * math.sin(psi), r * math.cos(psi), 0]
        # ...rotate around x axis
        # a' = [
        #    a[0],
        #    a[1] * math.cos(th) - a[2] * math.sin(th),
        #    a[1] * math.sin(th) + a[2] * math.cos(th),
        # ]
        # ...rotate around z axis
        # a'' = [
        #    aa[0] * math.cos(phi) - aa[1] * math.cos(th),
        #    aa[0] * math.sin(phi) + aa[1] * math.cos(phi),
        #    aa[2]
        # ]
        # ...translate to final position
        # a''' = [
        #    ctr[0] + aaa[0],
        #    ctr[1] + aaa[1],
        #    ctr[2] + aaa[2],
        # ]
        # final position:
        res.extend([
            r * math.sin(psi) * math.cos(phi) -
            r * math.cos(psi) * math.cos(th) * math.sin(phi) + ctr[0],
            r * math.sin(psi) * math.sin(phi) -
            r * math.cos(psi) * math.cos(th) * math.cos(phi) + ctr[1],
            r * math.cos(psi) * math.sin(th) + ctr[2]
        ])
    return res


def _build_geom_obj(model_name, obj_name=None, obj_color=None):
    o = PKDict(
        name=obj_name,
        model=model_name,
        color=obj_color,
    )
    _SIM_DATA.update_model_defaults(o, model_name)
    if not o.name:
        o.name = f'{model_name}.{o.id}'
    return o


def _build_group(members, name=None):
    g = _build_geom_obj('geomGroup', obj_name=name)
    return _update_group(g, members, do_replace=True)


def _build_symm_xform(plane, point, type):
    tx = _build_geom_obj('symmetryTransform')
    tx.symmetryPlane = sirepo.util.to_comma_delimited_string(plane)
    tx.symmetryPoint = sirepo.util.to_comma_delimited_string(point)
    tx.symmetryType = type
    return tx


def _build_translate_clone(dist):
    tx = _build_geom_obj('translateClone')
    tx.distance = sirepo.util.to_comma_delimited_string(dist)
    return tx


def _build_undulator_objects(geom, und, beam_axis):

    # arrange objects
    geom.objects = []
    half_pole = _build_cuboid(name='Half Pole')
    geom.objects.append(half_pole)
    magnet_block = _build_cuboid(name='Magnet Block')
    geom.objects.append(magnet_block)
    und.magnet = magnet_block
    und.magnetBaseObjectId = magnet_block.id
    pole = _build_cuboid(name='Pole')
    geom.objects.append(pole)
    und.pole = pole
    und.poleBaseObjectId = pole.id
    mag_pole_grp = _build_group([magnet_block, pole], name='Magnet-Pole Pair')
    geom.objects.append(mag_pole_grp)
    magnet_cap = _build_cuboid(name='End Block')
    geom.objects.append(magnet_cap)
    oct_grp = _build_group([half_pole, mag_pole_grp, magnet_cap], name='Octant')
    geom.objects.append(oct_grp)

    return _update_geom_from_undulator(
        geom,
        _build_geom_obj('hybridUndulator', obj_name=geom.name),
        beam_axis
    )


def _build_field_axis(length, beam_axis):
    beam_dir = numpy.array(_BEAM_AXIS_VECTORS[beam_axis])
    f = PKDict(
        begin=sirepo.util.to_comma_delimited_string((-length / 2) * beam_dir),
        end=sirepo.util.to_comma_delimited_string((length / 2) * beam_dir),
        name=f'{beam_axis} axis',
        numPoints=round(length / 2) + 1
    )
    _SIM_DATA.update_model_defaults(f, 'linePath')
    return f


# deep copy of an object, but with a new id
def _copy_geom_obj(o):
    import copy
    o_copy = copy.deepcopy(o)
    o_copy.id = str(uuid.uuid4())
    return o_copy


_FIELD_PT_BUILDERS = {
    'circle': _build_field_circle_pts,
    'fieldMap': _build_field_map_pts,
    'file': _build_field_file_pts,
    'line': _build_field_line_pts,
    'manual': _build_field_manual_pts,
}


def _field_lineout_plot(sim_id, name, f_type, f_path, beam_axis, v_axis, h_axis):
    v = _generate_field_data(sim_id, _get_g_id(), name, f_type, [f_path]).data[0].vectors
    pts = numpy.array(v.vertices).reshape(-1, 3)
    plots = []
    labels = {h_axis: 'Horizontal', v_axis: 'Vertical'}
    f = numpy.array(v.directions).reshape(-1, 3)
    m = numpy.array(v.magnitudes)

    for c in (h_axis, v_axis):
        plots.append(
            PKDict(
                points=(m * f[:, _AXES.index(c)]).tolist(),
                label=f'{labels[c]} ({c}) [{radia_util.FIELD_UNITS[f_type]}]',
                style='line'
            )
        )
    return template_common.parameter_plot(
        pts[:, _AXES.index(beam_axis)].tolist(),
        plots,
        PKDict(),
        PKDict(
            title=f'{f_type} on {f_path.name}',
            y_label=f_type,
            x_label=f'{beam_axis} [mm]',
            summaryData=PKDict(),
        ),
    )


def _find_obj_by_name(obj_arr, obj_name):
    a = [o for o in obj_arr if o.name == obj_name]
    return a[0] if a else None


def _generate_field_data(sim_id, g_id, name, field_type, field_paths):
    assert field_type in radia_util.FIELD_TYPES, 'field_type={}: invalid field type'.format(field_type)
    try:
        if field_type == radia_util.FIELD_TYPE_MAG_M:
            f = radia_util.get_magnetization(g_id)
        else:
            f = radia_util.get_field(g_id, field_type, _build_field_points(field_paths))
        return radia_util.vector_field_to_data(g_id, name, f, radia_util.FIELD_UNITS[field_type])
    except RuntimeError as e:
        _backend_alert(sim_id, g_id, e)


def _generate_field_integrals(sim_id, g_id, f_paths):
    l_paths = [fp for fp in f_paths if fp.type == 'line']
    if len(l_paths) == 0:
        # return something or server.py will raise an exception
        return PKDict(warning='No paths')
    try:
        res = PKDict()
        for p in l_paths:
            res[p.name] = PKDict()
            p1 = sirepo.util.split_comma_delimited_string(p.begin, float)
            p2 = sirepo.util.split_comma_delimited_string(p.end, float)
            for i_type in radia_util.INTEGRABLE_FIELD_TYPES:
                res[p.name][i_type] = radia_util.field_integral(g_id, i_type, p1, p2)
        return res
    except RuntimeError as e:
        _backend_alert(sim_id, g_id, e)


def _generate_data(sim_id, g_id, name, view_type, field_type, field_paths=None):
    try:
<<<<<<< HEAD
        o = _generate_obj_data(g_id, in_data.name)
        if in_data.viewType == _SCHEMA.constants.viewTypeObjects:
            return o
        elif in_data.viewType == _SCHEMA.constants.viewTypeFields:
=======
        o = _generate_obj_data(g_id, name)
        if view_type == _SCHEMA.constants.viewTypeObjects:
            return o
        elif view_type == _SCHEMA.constants.viewTypeFields:
>>>>>>> 603358a2
            g = _generate_field_data(
                sim_id, g_id, name, field_type, field_paths
            )
            _add_obj_lines(g, o)
            return g
    except RuntimeError as e:
        _backend_alert(sim_id, g_id, e)


def _generate_kick_map(g_id, model):
    km = radia_util.kick_map(
        g_id,
        sirepo.util.split_comma_delimited_string(model.begin, float),
        sirepo.util.split_comma_delimited_string(model.direction, float),
        int(model.numPeriods),
        float(model.periodLength),
        sirepo.util.split_comma_delimited_string(model.transverseDirection, float),
        float(model.transverseRange1),
        int(model.numTransPoints1),
        float(model.transverseRange2),
        int(model.numTransPoints2)
    )
    return PKDict(
        h=km[0],
        v=km[1],
        lmsqr=km[2],
        x=km[3],
        y=km[4]
    )


def _generate_obj_data(g_id, name):
<<<<<<< HEAD
    return radia_tk.geom_to_data(g_id, name=name, g_type=_SCHEMA.constants.viewTypeObjects)
=======
    return radia_util.geom_to_data(g_id, name=name)
>>>>>>> 603358a2


def _generate_parameters_file(data, is_parallel, for_export=False, run_dir=None):
    import jinja2

    report = data.get('report', '')
    rpt_out = f'{_REPORT_RES_MAP.get(report, report)}'
    res, v = template_common.generate_parameters_file(data)
<<<<<<< HEAD
    sim_id = data.get('simulationId', data.models.simulation.simulationId)
    g = data.models.geometry

    v['dmpFile'] = _dmp_file(sim_id)
    if 'dmpImportFile' in data.models.simulation:
        v['dmpImportFile'] = simulation_db.simulation_lib_dir(SIM_TYPE).join(
            f'{_SCHEMA.constants.radiaDmpFileType}.{data.models.simulation.dmpImportFile}'
        )
    v['isExample'] = data.models.simulation.get('isExample', False)
    v['objects'] = g.get('objects', [])
    v['geomName'] = g.name
=======
    if rpt_out in _POST_SIM_REPORTS:
        return res

    g = data.models.geometryReport
    v.simId = data.models.simulation.simulationId

    v.doSolve = 'solver' in report or for_export
    v.doReset = 'reset' in report
    do_generate = _normalize_bool(g.get('doGenerate', True)) or v.doSolve or v.doReset
    if not do_generate:
        try:
            # use the previous results
            _SIM_DATA.sim_files_to_run_dir(data, run_dir, post_init=True)
        except sirepo.sim_data.SimDbFileNotFound:
            do_generate = True

    if not do_generate:
        return res

    # ensure old files are gone
    for f in _SIM_FILES:
        pkio.unchecked_remove(f)

    v.doReset = False
    v.isParallel = is_parallel

    v.dmpOutputFile = _DMP_FILE
    if 'dmpImportFile' in data.models.simulation:
        v.dmpImportFile = data.models.simulation.dmpImportFile if for_export else \
            simulation_db.simulation_lib_dir(SIM_TYPE).join(
                f'{_SCHEMA.constants.radiaDmpFileType}.{data.models.simulation.dmpImportFile}'
            )
    v.isExample = data.models.simulation.get('isExample', False) and \
        data.models.simulation.name in radia_examples.EXAMPLES
    v.exampleName = data.models.simulation.get('exampleName', None)
    v.is_raw = v.exampleName in _SCHEMA.constants.rawExamples
    v.magnetType = data.models.simulation.get('magnetType', 'freehand')
    wd, hd, bd = _geom_directions(
        data.models.simulation.beamAxis,
        data.models.hybridUndulator.gapAxis if v.magnetType == 'undulator' else 'y'
    )
    v.width_dir = wd.tolist()
    v.height_dir = hd.tolist()
    v.beam_dir = bd.tolist()
    if v.magnetType == 'undulator':
        _update_geom_from_undulator(g, data.models.hybridUndulator, data.models.simulation.beamAxis)
    v.objects = g.get('objects', [])
    _validate_objects(v.objects)
    # read in h-m curves if applicable
    for o in v.objects:
        o.h_m_curve = _read_h_m_file(o.materialFile) if \
            o.get('material', None) and o.material == 'custom' and \
            o.get('materialFile', None) and o.materialFile else None
    v.geomName = g.name
>>>>>>> 603358a2
    disp = data.models.magnetDisplay
    v_type = disp.viewType

    # for rendering conveneince
    v.VIEW_TYPE_OBJ = _SCHEMA.constants.viewTypeObjects
    v.VIEW_TYPE_FIELD = _SCHEMA.constants.viewTypeFields
    v.FIELD_TYPE_MAG_M = radia_util.FIELD_TYPE_MAG_M
    v.POINT_FIELD_TYPES = radia_util.POINT_FIELD_TYPES
    v.INTEGRABLE_FIELD_TYPES = radia_util.INTEGRABLE_FIELD_TYPES

    f_type = None
    if v_type not in VIEW_TYPES:
        raise ValueError('Invalid view {} ({})'.format(v_type, VIEW_TYPES))
<<<<<<< HEAD
    v['viewType'] = v_type
    v['dataFile'] = _geom_file(sim_id)
=======
    v.viewType = v_type
    v.dataFile = _GEOM_FILE if for_export else f'{rpt_out}.h5'
>>>>>>> 603358a2
    if v_type == _SCHEMA.constants.viewTypeFields:
        f_type = disp.fieldType
        if f_type not in radia_util.FIELD_TYPES:
            raise ValueError(
                'Invalid field {} ({})'.format(f_type, radia_util.FIELD_TYPES)
            )
        v.fieldType = f_type
        v.fieldPaths = data.models.fieldPaths.get('paths', [])
        v.fieldPoints = _build_field_points(data.models.fieldPaths.get('paths', []))
    v.kickMap = data.models.get('kickMapReport')
    if 'solver' in report or for_export:
        v.doSolve = True
        s = data.models.solverAnimation
        v.solvePrec = s.precision
        v.solveMaxIter = s.maxIterations
        v.solveMethod = s.method
    if 'reset' in report:
<<<<<<< HEAD
        radia_tk.reset()
        data.report = 'geometry'
        return _generate_parameters_file(data)
    v['h5ObjPath'] = _geom_h5_path(_SCHEMA.constants.viewTypeObjects)
    v['h5FieldPath'] = _geom_h5_path(_SCHEMA.constants.viewTypeFields, f_type)

=======
        v.doReset = True
    v.h5FieldPath = _geom_h5_path(_SCHEMA.constants.viewTypeFields, f_type)
    v.h5KickMapPath = _H5_PATH_KICK_MAP
    v.h5ObjPath = _geom_h5_path(_SCHEMA.constants.viewTypeObjects)
    v.h5SolutionPath = _H5_PATH_SOLUTION
    v.h5IdMapPath = _H5_PATH_ID_MAP

    j_file = RADIA_EXPORT_FILE if for_export else f'{rpt_out}.py'
>>>>>>> 603358a2
    return template_common.render_jinja(
        SIM_TYPE,
        v,
        j_file,
        jinja_env=PKDict(loader=jinja2.PackageLoader('sirepo', 'template'))
    )


def _geom_directions(beam_axis, vert_axis):
    beam_dir = numpy.array(_BEAM_AXIS_VECTORS[beam_axis])
    if not vert_axis or vert_axis == beam_axis:
        vert_axis = _GAP_AXIS_MAP[beam_axis]
    vert_dir = numpy.array(_BEAM_AXIS_VECTORS[vert_axis])

    # we don't care about the direction of the cross product
    width_dir = abs(numpy.cross(beam_dir, vert_dir))
    return width_dir, vert_dir, beam_dir


def _geom_h5_path(view_type, field_type=None):
    p = f'geometry/{view_type}'
    if field_type is not None:
        p += f'/{field_type}'
    return p


def _get_g_id():
    return radia_util.load_bin(pkio.read_binary(_DMP_FILE))


def _get_geom_data(
        sim_id,
        g_id,
        name,
        view_type,
        field_type,
        field_paths=None,
        geom_types=[_SCHEMA.constants.geomTypeLines, _SCHEMA.constants.geomTypePolys]
    ):
    assert view_type in VIEW_TYPES, 'view_type={}: invalid view type'.format(view_type)
    if view_type == _SCHEMA.constants.viewTypeFields:
        res = _generate_field_data(
            sim_id, g_id, name, field_type, field_paths
        )
        res.data += _get_geom_data(
            sim_id,
            g_id,
            name,
            _SCHEMA.constants.viewTypeObjects,
            None,
            geom_types=[_SCHEMA.constants.geomTypeLines]
        ).data
        return res

    geom_types.extend(['center', 'name', 'size', 'id'])
    res = _read_or_generate(sim_id, g_id, name, view_type, None)
    rd = res.data if 'data' in res else []
    res.data = [{k: d[k] for k in d.keys() if k in geom_types} for d in rd]
    res.idMap = _read_id_map()
    res.solution = _read_solution()
    return res


def _get_sdds(cols, units):
    if _cfg.sdds is None:
        _cfg.sdds = sdds.SDDS(_SDDS_INDEX)
        # TODO(mvk): elegant cannot read these binary files; figure that out
        # _cfg.sdds = sd.SDDS_BINARY
        for i, n in enumerate(cols):
            # name, symbol, units, desc, format, type, len)
            _cfg.sdds.defineColumn(
                n, '', units[i], n, '', _cfg.sdds.SDDS_DOUBLE, 0
            )
    return _cfg.sdds


def _kick_map_plot(model):
    from sirepo import srschema
    g_id = _get_g_id()
    component = model.component
    km = _generate_kick_map(g_id, model)
    if not km:
        return None
    z = km[component]
    return PKDict(
        title=f'{srschema.get_enums(_SCHEMA, "KickMapComponent")[component]} (T2m2)',
        x_range=[km.x[0], km.x[-1], len(z)],
        y_range=[km.y[0], km.y[-1], len(z[0])],
        x_label='x [mm]',
        y_label='y [mm]',
        z_matrix=z,
    )


def _normalize_bool(x):
    bool_map = {'1': True, '0': False}
    return bool_map[x] if x in bool_map else x


def _parse_input_file_arg_str(s):
    d = PKDict()
    for kvp in s.split(_SCHEMA.constants.inputFileArgDelims.list):
        if not kvp:
            continue
        kv = kvp.split(_SCHEMA.constants.inputFileArgDelims.item)
        d[kv[0]] = kv[1]
    return d


def _prep_new_sim(data):
    data.models.geometryReport.name = data.models.simulation.name


def _read_h5_path(filename, h5path):
    try:
        with h5py.File(filename, 'r') as f:
            return template_common.h5_to_dict(f, path=h5path)
    except IOError as e:
        if pkio.exception_is_not_found(e):
            pkdlog('filename={} not found', filename)
            # need to generate file
            return None
    except template_common.NoH5PathError:
        # no such path in file
        pkdlog('h5Path={} not found in filename={}', h5path, filename)
        return None
    # propagate other errors


def _read_h_m_file(file_name):
    h_m_file = _SIM_DATA.lib_file_abspath(_SIM_DATA.lib_file_name_with_type(
        file_name,
        'h-m'
    ))
    lines = [r for r in sirepo.csv.open_csv(h_m_file)]
    f_lines = []
    for l in lines:
        f_lines.append([float(c.strip()) for c in l])
    return f_lines


def _read_data(view_type, field_type):
    res = _read_h5_path(_GEOM_FILE, _geom_h5_path(view_type, field_type))
    if res:
        res.idMap = _read_id_map()
        res.solution = _read_solution()
    return res


def _read_id_map():
    m = _read_h5_path(_GEOM_FILE, _H5_PATH_ID_MAP)
    return PKDict() if not m else PKDict(
        {k:(v if isinstance(v, int) else pkcompat.from_bytes(v)) for k, v in m.items()}
    )


def _read_kick_map():
    return _read_h5_path(_KICK_FILE, _H5_PATH_KICK_MAP)


def _read_or_generate(sim_id, g_id, name, view_type, field_type, field_paths=None):
    res = _read_data(view_type, field_type)
    if res:
        return res
    # No such file or path, so generate the data and write to the existing file
    template_common.write_dict_to_h5(
        _generate_data(sim_id, g_id, name, view_type, field_type, field_paths),
        _GEOM_FILE,
        h5_path=_geom_h5_path(view_type, field_type)
    )
    return _get_geom_data(sim_id, g_id, name, view_type, field_type, field_paths)


def _read_or_generate_kick_map(g_id, data):
    res = _read_kick_map()
    if res:
        return res
    return _generate_kick_map(g_id, data.model)


def _read_solution():
    s = _read_h5_path(
        _GEOM_FILE,
        _H5_PATH_SOLUTION,
    )
    if not s:
        return None
    return PKDict(
        steps=s[3],
        time=s[0],
        maxM=s[1],
        maxH=s[2]
    )


# mm -> m, rotate so the beam axis is aligned with z
def _rotate_fields(vectors, scipy_rotation, do_flatten):
    pts = 0.001 * _rotate_flat_vector_list(vectors.vertices, scipy_rotation)
    mags = numpy.array(vectors.magnitudes)
    dirs = _rotate_flat_vector_list(vectors.directions, scipy_rotation)
    if do_flatten:
        dirs = dirs.flatten()
        pts = pts.flatten()
    return pts, mags, dirs


def _rotate_flat_vector_list(vectors, scipy_rotation):
    return scipy_rotation.apply(numpy.reshape(vectors, (-1, 3)))


def _save_field_csv(field_type, vectors, scipy_rotation, path):
    # reserve first line for a header
    data = [f'x,y,z,{field_type}x,{field_type}y,{field_type}z']
    pts, mags, dirs = _rotate_fields(vectors, scipy_rotation, True)
    for i in range(len(mags)):
        j = 3 * i
        r = pts[j:j + 3]
        r = numpy.append(r, mags[i] * dirs[j:j + 3])
        data.append(','.join(map(str, r)))
    pkio.write_text(path, '\n'.join(data))
    return path


# zip file - data plus index.  This will likely be used to generate files for a range
# of gaps later
def _save_field_srw(field_type, gap, vectors, scipy_rotation, path):
    import zipfile
    # no whitespace in filenames
    base_name = re.sub(r'\s', '_', path.purebasename)
    data_path = path.dirpath().join(f'{base_name}_{gap}.dat')
    index_path = path.dirpath().join(f'{base_name}_sum.txt')
    pkio.unchecked_remove(path, data_path, index_path)

    data = ['#Bx [T], By [T], Bz [T] on 3D mesh: inmost loop vs X (horizontal transverse position), outmost loop vs Z (longitudinal position)']
    pts, mags, dirs = _rotate_fields(vectors, scipy_rotation, True)
    num_pts = len(pts) // 3
    dims = ['X', 'Y', 'Z']
    for j in range(len(dims)):
        data.append(f'#{pts[j]} #initial {dims[j]} position [m]')
        data.append(f'#{(pts[len(pts) - (len(dims) - j)] - pts[j]) / num_pts} #step of {dims[j]} [m]')
        data.append(f'#{num_pts if j == len(dims) - 1 else 1} #number of points vs {dims[j]}')
    for i in range(len(mags)):
        j = 3 * i
        data.append('\t'.join(map(str, mags[i] * dirs[j:j + 3])))
    pkio.write_text(data_path, '\n'.join(data))

    # index file
    data = [f'{gap}\tp1\t0\t{data_path.basename}\t1\t1']
    pkio.write_text(index_path, '\n'.join(data))

    files = [data_path, index_path]

    # zip file
    with zipfile.ZipFile(
        str(path),
        mode='w',
        compression=zipfile.ZIP_DEFLATED,
        allowZip64=True,
    ) as z:
        for f in files:
            z.write(str(f), f.basename)

    return path


def _save_fm_sdds(name, vectors, scipy_rotation, path):
    s = _get_sdds(_FIELD_MAP_COLS, _FIELD_MAP_UNITS)
    s.setDescription(f'Field Map for {name}', 'x(m), y(m), z(m), Bx(T), By(T), Bz(T)')
    pts, mags, dirs = _rotate_fields(vectors, scipy_rotation, False)
    ind = numpy.lexsort((pts[:, 0], pts[:, 1], pts[:, 2]))
    pts = pts[ind]
    v = [mags[j // 3] * d for (j, d) in enumerate(dirs)]
    fld = numpy.reshape(v, (-1, 3))[ind]
    col_data = []
    for i in range(3):
        col_data.append([pts[:, i].tolist()])
    for i in range(3):
        col_data.append([fld[:, i].tolist()])
    for i, n in enumerate(_FIELD_MAP_COLS):
        s.setColumnValueLists(n, col_data[i])
    s.save(str(path))
    return path


def _validate_objects(objects):
    from numpy import linalg
    for o in objects:
        if 'material' in o and o.material in _SCHEMA.constants.anisotropicMaterials:
            if numpy.linalg.norm(sirepo.util.split_comma_delimited_string(o.magnetization, float)) == 0:
                raise ValueError(
                    '{}: anisotropic material {} requires non-0 magnetization'.format(
                        o.name, o.material
                    )
                )


def _save_kick_map_sdds(name, x_vals, y_vals, h_vals, v_vals, path):
    s = _get_sdds(_KICK_MAP_COLS, _KICK_MAP_UNITS)
    s.setDescription(f'Kick Map for {name}', 'x(m), y(m), h(T2m2), v(T2m2)')
    col_data = []
    x = []
    y = []
    h = []
    v = []
    #TODO: better way to do this...
    for i in range(len(x_vals)):
        for j in range(len(x_vals)):
            x.append(0.001 * x_vals[j])
    for i in range(len(y_vals)):
        for j in range(len(y_vals)):
            y.append(0.001 * y_vals[i])
    for i in range(len(x_vals)):
        for j in range(len(y_vals)):
            h.append(h_vals[i][j])
            v.append(v_vals[i][j])
    col_data.append([x])
    col_data.append([y])
    col_data.append([h])
    col_data.append([v])
    for i, n in enumerate(_KICK_MAP_COLS):
        s.setColumnValueLists(n, col_data[i])
    s.save(str(path))
    return path


def _update_cuboid(b, center, size, segments, material, mat_file, magnetization, rem_mag, color):
    b.center = sirepo.util.to_comma_delimited_string(center)
    b.color = color
    b.magnetization = sirepo.util.to_comma_delimited_string(magnetization)
    b.remanentMag = rem_mag
    b.material = material
    b.materialFile = mat_file
    b.size = sirepo.util.to_comma_delimited_string(size)
    b.division = sirepo.util.to_comma_delimited_string(segments)
    return b


def _update_geom_from_undulator(geom, und, beam_axis):

    # "Length" is along the beam axis; "Height" is along the gap axis; "Width" is
    # along the remaining axis
    width_dir, gap_dir, beam_dir = _geom_directions(beam_axis, und.gapAxis)
    dir_matrix = numpy.array([width_dir, gap_dir, beam_dir])

    pole_x = sirepo.util.split_comma_delimited_string(und.poleCrossSection, float)
    mag_x = sirepo.util.split_comma_delimited_string(und.magnetCrossSection, float)

    # put the magnetization and segmentation in the correct order
    pole_mag = dir_matrix.dot(
        sirepo.util.split_comma_delimited_string(und.poleMagnetization, float)
    )
    mag_mag = dir_matrix.dot(
        sirepo.util.split_comma_delimited_string(und.magnetMagnetization, float)
    )
    pole_segs = dir_matrix.dot(
        sirepo.util.split_comma_delimited_string(und.poleDivision, int)
    )
    mag_segs = dir_matrix.dot(
        sirepo.util.split_comma_delimited_string(und.magnetDivision, int)
    )

    # pole and magnet dimensions, including direction
    pole_dim = PKDict(
        width=width_dir * pole_x[0],
        height=gap_dir * pole_x[1],
        length=beam_dir * und.poleLength,
    )
    magnet_dim = PKDict(
        width=width_dir * mag_x[0],
        height=gap_dir * mag_x[1],
        length=beam_dir * (und.periodLength / 2 - pole_dim.length),
    )

    # convenient constants
    pole_dim_half = PKDict({k:v / 2 for k, v in pole_dim.items()})
    magnet_dim_half = PKDict({k: v / 2 for k, v in magnet_dim.items()})
    gap_half_height = gap_dir * und.gap / 2
    gap_offset = gap_dir * und.gapOffset

    pole_transverse_ctr = pole_dim_half.width / 2 - \
                          (pole_dim_half.height + gap_half_height)
    magnet_transverse_ctr = magnet_dim_half.width / 2 - \
                            (gap_offset + magnet_dim_half.height + gap_half_height)

    pos = pole_dim_half.length / 2
    half_pole = _update_cuboid(
        _find_obj_by_name(geom.objects, 'Half Pole'),
        pole_transverse_ctr + pos,
        pole_dim_half.width + pole_dim.height + pole_dim_half.length,
        pole_segs,
        und.poleMaterial,
        und.poleMaterialFile,
        pole_mag,
        und.poleRemanentMag,
        und.poleColor
    )

    pos += (pole_dim_half.length / 2 + magnet_dim_half.length)
    magnet_block = _update_cuboid(
        _find_obj_by_name(geom.objects, 'Magnet Block'),
        magnet_transverse_ctr + pos,
        magnet_dim_half.width + magnet_dim.height + magnet_dim.length,
        mag_segs,
        und.magnetMaterial,
        und.magnetMaterialFile,
        mag_mag,
        und.magnetRemanentMag,
        und.magnetColor
    )
    und.magnetBaseObjectId = magnet_block.id

    pos += (pole_dim_half.length + magnet_dim_half.length)
    pole = _update_cuboid(
        _find_obj_by_name(geom.objects, 'Pole'),
        pole_transverse_ctr + pos,
        pole_dim_half.width + pole_dim.height + pole_dim.length,
        pole_segs,
        und.poleMaterial,
        und.poleMaterialFile,
        pole_mag,
        und.poleRemanentMag,
        und.poleColor
    )
    und.poleBaseObjectId = pole.id
    if pole.bevels:
        half_pole.bevels = pole.bevels.copy()

    mag_pole_grp = _find_obj_by_name(geom.objects, 'Magnet-Pole Pair')
    mag_pole_grp.transforms = [] if und.numPeriods < 2 else \
        [_build_clone_xform(
            und.numPeriods - 1,
            True,
            [_build_translate_clone(beam_dir * und.periodLength / 2)]
        )]

    pos = pole_dim_half.length + \
          magnet_dim_half.length / 2 + \
          beam_dir * und.numPeriods * und.periodLength / 2
    magnet_cap = _update_cuboid(
        _find_obj_by_name(geom.objects, 'End Block'),
        magnet_transverse_ctr + pos,
        magnet_dim_half.width + magnet_dim.height + magnet_dim_half.length,
        mag_segs,
        und.magnetMaterial,
        und.magnetMaterialFile,
        (-1) ** und.numPeriods * mag_mag,
        und.magnetRemanentMag,
        und.magnetColor
    )
    if magnet_block.bevels:
        magnet_cap.bevels = magnet_block.bevels.copy()

    oct_grp = _find_obj_by_name(geom.objects, 'Octant')
    oct_grp.transforms = [
        _build_symm_xform(width_dir, _ZERO, 'perpendicular'),
        _build_symm_xform(gap_dir, _ZERO, 'parallel'),
        _build_symm_xform(beam_dir, _ZERO, 'perpendicular'),
    ]
    return oct_grp


def _update_group(g, members, do_replace=False):
    if do_replace:
        g.members = []
    for m in members:
        m.groupId = g.id
        g.members.append(m.id)
    return g


def _update_kickmap(km, und, beam_axis):
    km.direction = sirepo.util.to_comma_delimited_string(_BEAM_AXIS_VECTORS[beam_axis])
    km.transverseDirection = sirepo.util.to_comma_delimited_string(
        _BEAM_AXIS_VECTORS[_GAP_AXIS_MAP[beam_axis]]
    )
    km.transverseRange1 = und.gap
    km.numPeriods = und.numPeriods
    km.periodLength = und.periodLength


_H5_PATH_ID_MAP = _geom_h5_path('idMap')
_H5_PATH_KICK_MAP = _geom_h5_path('kickMap')
_H5_PATH_SOLUTION = _geom_h5_path('solution')<|MERGE_RESOLUTION|>--- conflicted
+++ resolved
@@ -8,19 +8,13 @@
 :license: http://www.apache.org/licenses/LICENSE-2.0.html
 """
 from __future__ import division
-
 from pykern import pkcollections
 from pykern import pkcompat
 from pykern import pkio
 from pykern import pkjinja
-<<<<<<< HEAD
-from pykern.pkdebug import pkdc, pkdp
-from scipy.spatial import transform
-=======
 from pykern.pkcollections import PKDict
 from pykern.pkdebug import pkdc, pkdp, pkdlog
 from scipy.spatial.transform import Rotation
->>>>>>> 603358a2
 from sirepo import simulation_db
 from sirepo.template import radia_examples
 from sirepo.template import radia_util
@@ -30,11 +24,8 @@
 import numpy
 import re
 import sdds
-<<<<<<< HEAD
 import sirepo.exporter
-=======
 import sirepo.csv
->>>>>>> 603358a2
 import sirepo.sim_data
 import sirepo.util
 import time
@@ -93,9 +84,6 @@
     z=transform.Rotation.from_matrix([[1, 0, 0], [0, 1, 0], [0, 0, 1]])
 )
 
-<<<<<<< HEAD
-_DMP_FILE = 'geom.dat'
-=======
 _BEAM_AXIS_VECTORS = PKDict(
     x=[1, 0, 0],
     y=[0, 1, 0],
@@ -111,7 +99,7 @@
 _DMP_FILE = 'geometry.dat'
 
 # Note that these column names and units are required by elegant
->>>>>>> 603358a2
+
 _FIELD_MAP_COLS = ['x', 'y', 'z', 'Bx', 'By', 'Bz']
 _FIELD_MAP_UNITS = ['m', 'm', 'm', 'T', 'T', 'T']
 _KICK_MAP_COLS = ['x', 'y', 'xpFactor', 'ypFactor']
@@ -133,15 +121,10 @@
 _SDDS_INDEX = 0
 _SIM_FILES = [b.basename for b in _SIM_DATA.sim_file_basenames(None)]
 
-<<<<<<< HEAD
 #DATA_REQUESTER = DataRequester()
-GEOM_PYTHON_FILE = 'geom.py'
-MPI_SUMMARY_FILE = 'mpi-info.json'
-=======
 _ZERO = [0, 0, 0]
 
 RADIA_EXPORT_FILE = 'radia_export.py'
->>>>>>> 603358a2
 VIEW_TYPES = [_SCHEMA.constants.viewTypeObjects, _SCHEMA.constants.viewTypeFields]
 
 # cfg contains sdds instance
@@ -181,11 +164,7 @@
         template_common.write_sequential_result({}, run_dir=run_dir)
     if 'geometryReport' in sim_in.report:
         v_type = sim_in.models.magnetDisplay.viewType
-<<<<<<< HEAD
         f_type = sim_in.models.magnetDisplay.fieldType if v_type == \
-            _SCHEMA.constants.viewTypeFields else None
-=======
-        f_type = sim_in.models.magnetDisplay.fieldType if v_type ==\
             _SCHEMA.constants.viewTypeFields else None
         d = _get_geom_data(
                 sim_in.models.simulation.simulationId,
@@ -219,7 +198,6 @@
             sim_in.models.simulation.magnetType == 'undulator' else \
             _GAP_AXIS_MAP[beam_axis]
         h_axis = next(iter(set(_AXES) - {beam_axis, v_axis}))
->>>>>>> 603358a2
         template_common.write_sequential_result(
             _field_lineout_plot(
                 sim_in.models.simulation.simulationId,
@@ -255,23 +233,6 @@
     id_map = _read_id_map()
     if data.method == 'get_field':
         f_type = data.get('fieldType')
-<<<<<<< HEAD
-        if f_type in radia_tk.POINT_FIELD_TYPES:
-            #TODO(mvk): won't work for subsets of available paths, figure that out
-            pass
-            #try:
-            #    res = _read_data(sim_id, data.viewType, f_type)
-            #except KeyError:
-            #    res = None
-            #if res:
-            #    v = [d.vectors.vertices for d in res.data if _SCHEMA.constants.geomTypeVectors in d]
-            #    old_pts = [p for a in v for p in a]
-            #    new_pts = _build_field_points(data.fieldPaths)
-            #    if len(old_pts) == len(new_pts) and numpy.allclose(new_pts, old_pts):
-            #        return res
-        #return _read_or_generate(g_id, data)
-=======
->>>>>>> 603358a2
         res = _generate_field_data(
             sim_id, g_id, data.name, f_type, data.get('fieldPaths')
         )
@@ -296,13 +257,8 @@
             'geomTypes',
             [_SCHEMA.constants.geomTypeLines, _SCHEMA.constants.geomTypePolys]
         )
-<<<<<<< HEAD
-        g_types.extend(['center', 'name', 'size'])
-        res = _read_or_generate(g_id, data)
-=======
         g_types.extend(['center', 'name', 'size', 'id'])
         res = _read_or_generate(sim_id, g_id, data)
->>>>>>> 603358a2
         rd = res.data if 'data' in res else []
         res.data = [{k: d[k] for k in d.keys() if k in g_types} for d in rd]
         res.idMap = id_map
@@ -392,11 +348,6 @@
 
 def new_simulation(data, new_simulation_data):
     data.models.simulation.beamAxis = new_simulation_data.beamAxis
-<<<<<<< HEAD
-    data.models.geometry.name = new_simulation_data.name
-    if new_simulation_data.dmpImportFile:
-        data.models.simulation.dmpImportFile = new_simulation_data.dmpImportFile
-=======
     data.models.simulation.enableKickMaps = new_simulation_data.enableKickMaps
     _prep_new_sim(data)
     beam_axis = new_simulation_data.beamAxis
@@ -415,7 +366,6 @@
     if success_exit or not is_parallel:
         return None
     return template_common.parse_mpi_log(run_dir)
->>>>>>> 603358a2
 
 
 def python_source_for_model(data, model):
@@ -714,17 +664,10 @@
 
 def _generate_data(sim_id, g_id, name, view_type, field_type, field_paths=None):
     try:
-<<<<<<< HEAD
-        o = _generate_obj_data(g_id, in_data.name)
-        if in_data.viewType == _SCHEMA.constants.viewTypeObjects:
-            return o
-        elif in_data.viewType == _SCHEMA.constants.viewTypeFields:
-=======
         o = _generate_obj_data(g_id, name)
         if view_type == _SCHEMA.constants.viewTypeObjects:
             return o
         elif view_type == _SCHEMA.constants.viewTypeFields:
->>>>>>> 603358a2
             g = _generate_field_data(
                 sim_id, g_id, name, field_type, field_paths
             )
@@ -757,11 +700,7 @@
 
 
 def _generate_obj_data(g_id, name):
-<<<<<<< HEAD
-    return radia_tk.geom_to_data(g_id, name=name, g_type=_SCHEMA.constants.viewTypeObjects)
-=======
     return radia_util.geom_to_data(g_id, name=name)
->>>>>>> 603358a2
 
 
 def _generate_parameters_file(data, is_parallel, for_export=False, run_dir=None):
@@ -770,19 +709,6 @@
     report = data.get('report', '')
     rpt_out = f'{_REPORT_RES_MAP.get(report, report)}'
     res, v = template_common.generate_parameters_file(data)
-<<<<<<< HEAD
-    sim_id = data.get('simulationId', data.models.simulation.simulationId)
-    g = data.models.geometry
-
-    v['dmpFile'] = _dmp_file(sim_id)
-    if 'dmpImportFile' in data.models.simulation:
-        v['dmpImportFile'] = simulation_db.simulation_lib_dir(SIM_TYPE).join(
-            f'{_SCHEMA.constants.radiaDmpFileType}.{data.models.simulation.dmpImportFile}'
-        )
-    v['isExample'] = data.models.simulation.get('isExample', False)
-    v['objects'] = g.get('objects', [])
-    v['geomName'] = g.name
-=======
     if rpt_out in _POST_SIM_REPORTS:
         return res
 
@@ -837,7 +763,6 @@
             o.get('material', None) and o.material == 'custom' and \
             o.get('materialFile', None) and o.materialFile else None
     v.geomName = g.name
->>>>>>> 603358a2
     disp = data.models.magnetDisplay
     v_type = disp.viewType
 
@@ -851,13 +776,8 @@
     f_type = None
     if v_type not in VIEW_TYPES:
         raise ValueError('Invalid view {} ({})'.format(v_type, VIEW_TYPES))
-<<<<<<< HEAD
-    v['viewType'] = v_type
-    v['dataFile'] = _geom_file(sim_id)
-=======
     v.viewType = v_type
     v.dataFile = _GEOM_FILE if for_export else f'{rpt_out}.h5'
->>>>>>> 603358a2
     if v_type == _SCHEMA.constants.viewTypeFields:
         f_type = disp.fieldType
         if f_type not in radia_util.FIELD_TYPES:
@@ -875,14 +795,6 @@
         v.solveMaxIter = s.maxIterations
         v.solveMethod = s.method
     if 'reset' in report:
-<<<<<<< HEAD
-        radia_tk.reset()
-        data.report = 'geometry'
-        return _generate_parameters_file(data)
-    v['h5ObjPath'] = _geom_h5_path(_SCHEMA.constants.viewTypeObjects)
-    v['h5FieldPath'] = _geom_h5_path(_SCHEMA.constants.viewTypeFields, f_type)
-
-=======
         v.doReset = True
     v.h5FieldPath = _geom_h5_path(_SCHEMA.constants.viewTypeFields, f_type)
     v.h5KickMapPath = _H5_PATH_KICK_MAP
@@ -891,7 +803,6 @@
     v.h5IdMapPath = _H5_PATH_ID_MAP
 
     j_file = RADIA_EXPORT_FILE if for_export else f'{rpt_out}.py'
->>>>>>> 603358a2
     return template_common.render_jinja(
         SIM_TYPE,
         v,
