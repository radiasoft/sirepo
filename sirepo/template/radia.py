--- conflicted
+++ resolved
@@ -143,20 +143,6 @@
     return res
 
 
-<<<<<<< HEAD
-def create_archive(sim, qcall):
-    if sim.filename.endswith("dat"):
-        return qcall.reply_attachment(
-            simulation_db.simulation_dir(SIM_TYPE, sid=sim.id, qcall=qcall).join(
-                _DMP_FILE
-            ),
-            filename=sim.filename,
-        )
-    return False
-
-
-=======
->>>>>>> af8f53f6
 def extract_report_data(run_dir, sim_in):
     assert sim_in.report in _REPORTS, "report={}: unknown report".format(sim_in.report)
     _SIM_DATA.sim_files_to_run_dir(sim_in, run_dir, post_init=True)
