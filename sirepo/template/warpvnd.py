# -*- coding: utf-8 -*-
u"""Warp VND/WARP execution template.

:copyright: Copyright (c) 2017 RadiaSoft LLC.  All Rights Reserved.
:license: http://www.apache.org/licenses/LICENSE-2.0.html
"""

from __future__ import absolute_import, division, print_function
from pykern import pkcollections
from pykern import pkio
from pykern.pkdebug import pkdc, pkdp, pkdlog
from rswarp.cathode import sources
from rswarp.utilities.file_utils import readparticles
from scipy import constants
from sirepo import simulation_db
from sirepo.template import template_common
import h5py
import numpy as np
import os.path
import py.path
import re


COMPARISON_STEP_SIZE = 100
SIM_TYPE = 'warpvnd'
WANT_BROWSER_FRAME_CACHE = True

_COMPARISON_FILE = 'diags/fields/electric/data00{}.h5'.format(COMPARISON_STEP_SIZE)
_CULL_PARTICLE_SLOPE = 1e-4
_DENSITY_FILE = 'density.h5'
_EGUN_CURRENT_FILE = 'egun-current.npy'
_EGUN_STATUS_FILE = 'egun-status.txt'
_OPTIMIZER_OUTPUT_FILE = 'opt.out'
_OPTIMIZER_RESULT_FILE = 'opt.json'
_OPTIMIZER_STATUS_FILE = 'opt-run.out'
_OPT_RESULT_INDEX = 3
_OPTIMIZE_PARAMETER_FILE = 'parameters-optimize.py'
_PARTICLE_FILE = 'particles.h5'
_PARTICLE_PERIOD = 100
_POTENTIAL_FILE = 'potential.h5'
_REPORT_STYLE_FIELDS = ['colorMap', 'notes', 'color', 'impactColorMap', 'axes', 'slice']
_SCHEMA = simulation_db.get_schema(SIM_TYPE)

def background_percent_complete(report, run_dir, is_running):
    if report == 'optimizerAnimation':
        return _optimizer_percent_complete(run_dir, is_running)
    return _simulation_percent_complete(run_dir, is_running)


def fixup_old_data(data):
    if 'optimizer' not in data['models'] or 'enabledFields' not in data['models']['optimizer']:
        data['models']['optimizer'] = {
            'constraints': [],
            'enabledFields': {},
            'fields': [],
        }
    for m in [
            'egunCurrentAnimation',
            'fieldReport',
            'impactDensityAnimation',
            'optimizer',
            'optimizerAnimation',
            'optimizerStatus',
            'particle3d',
            'particleAnimation',
            'simulation',
            'simulationGrid',
    ]:
        if m not in data.models:
            data.models[m] = {}
        template_common.update_model_defaults(data.models[m], m, _SCHEMA)
    if 'joinEvery' in data.models.particle3d:
        del data.models.particle3d['joinEvery']
    types = data.models.conductorTypes if 'conductorTypes' in data.models else {}
    for c in types:
        if c is None:
            continue
        if 'isConductor' not in c:
            c.isConductor = '1' if c.voltage > 0 else '0'
        template_common.update_model_defaults(c, c.type if 'type' in c else 'box', _SCHEMA)
    for c in data.models.conductors:
        template_common.update_model_defaults(c, 'conductorPosition', _SCHEMA)
    if 'fieldComparisonReport' not in data.models:
        grid = data.models.simulationGrid
        data.models.fieldComparisonReport = {
            'dimension': 'x',
            'xCell1': int(grid.num_x / 3.),
            'xCell2': int(grid.num_x / 2.),
            'xCell3': int(grid.num_x * 2. / 3),
            'zCell1': int(grid.num_z / 2.),
            'zCell2': int(grid.num_z * 2. / 3),
            'zCell3': int(grid.num_z * 4. / 5),
        }
    template_common.organize_example(data)


def generate_field_comparison_report(data, run_dir):
    params = data['models']['fieldComparisonReport']
    dimension = params['dimension']
    with h5py.File(str(py.path.local(run_dir).join(_COMPARISON_FILE))) as f:
        values = f['data/{}/meshes/E/{}'.format(COMPARISON_STEP_SIZE, dimension)]
        values = values[:, 0, :]
    radius = _meters(data['models']['simulationGrid']['channel_width'] / 2.)
    x_range = [-radius, radius]
    z_range = [0, _meters(data['models']['simulationGrid']['plate_spacing'])]
    plots, y_range = _create_plots(dimension, data, values, z_range if dimension == 'x' else x_range)
    plot_range = x_range if dimension == 'x' else z_range
    return {
        'title': 'Comparison of E {}'.format(dimension),
        'y_label': 'E {} [V/m]'.format(dimension),
        'x_label': '{} [m]'.format(dimension),
        'y_range': y_range,
        'x_range': [plot_range[0], plot_range[1], len(plots[0]['points'])],
        'plots': plots,
    }


def generate_field_report(data, run_dir):

    grid = data.models.simulationGrid
    plate_spacing = grid.plate_spacing * 1e-6
    radius = grid.channel_width / 2. * 1e-6
    height = grid.channel_height / 2. * 1e-6

    dx = grid.channel_width / grid.num_x
    dy = grid.channel_height / grid.num_y
    dz = grid.plate_spacing / grid.num_z

    f = str(py.path.local(run_dir).join(_POTENTIAL_FILE))
    hf = h5py.File(f, 'r')
    potential = np.array(template_common.h5_to_dict(hf, path='potential'))
    hf.close()

    if len(potential.shape) == 2:
        values = potential[:grid.num_x + 1, :grid.num_z + 1]
    else:
        # 3d results
        phi_slice = data.models.fieldReport.slice
        axes = data.models.fieldReport.axes
        if axes == 'xz':
            values = potential[
                     :, _get_slice_index(phi_slice, -grid.channel_height/ 2., dy, grid.num_y - 1), :
                     ]
        elif axes == 'xy':
            values = potential[
                     :, :,_get_slice_index(phi_slice, 0., dz, grid.num_z - 1)
                     ]
        else:
            values = potential[
                     _get_slice_index(phi_slice, -grid.channel_width / 2., dx, grid.num_x - 1), :, :
                     ]

    axes = data.models.fieldReport.axes if _is_3D(data) else 'xz'
    axes = axes if axes is not None else 'xz'
    slice = data.models.fieldReport.slice
    x_max = len(values[0])
    y_max = len(values)
    if axes == 'xz':
        xr = [0, plate_spacing, x_max]
        yr = [- radius, radius, y_max]
        x_label = 'z [m]'
        y_label = 'x [m]'
        ar = 6.0 / 14
        other_axis = 'y'
    elif axes == 'xy':
        xr = [- height, height, x_max]
        yr = [- radius, radius, y_max]
        x_label = 'y [m]'
        y_label = 'x [m]'
        ar = radius / height,
        other_axis = 'z'
    else:
        xr = [0, plate_spacing, x_max]
        yr = [- height, height, y_max]
        x_label = 'z [m]'
        y_label = 'y [m]'
        ar = 6.0 / 14
        other_axis = 'x'

    if np.isnan(values).any():
        return {
            'error': 'Results could not be calculated.\n\nThe Simulation Grid may require adjustments to the Grid Points and Channel Width.',
        }
    return {
        'aspectRatio': ar,
        'x_range': xr,
        'y_range': yr,
        'x_label': x_label,
        'y_label': y_label,
        'title': 'ϕ Across Whole Domain ({} = {}µm)'.format(other_axis, slice),
        'z_matrix': values.tolist(),
        'frequency_title': 'Volts'
    }


def get_animation_name(data):
    if data['modelName'] == 'optimizerAnimation':
        return data['modelName']
    return 'animation'


def get_application_data(data):
    if data['method'] == 'compute_simulation_steps':
        run_dir = simulation_db.simulation_dir(SIM_TYPE, data['simulationId']).join('fieldReport')
        if run_dir.exists():
            res = simulation_db.read_result(run_dir)[0]
            if res and 'tof_expected' in res:
                return {
                    'timeOfFlight': res['tof_expected'],
                    'steps': res['steps_expected'],
                    'electronFraction': res['e_cross'] if 'e_cross' in res else 0,
                }
        return {}
    raise RuntimeError('unknown application data method: {}'.format(data['method']))


def get_data_file(run_dir, model, frame, **kwargs):
    if model == 'particleAnimation' or model == 'egunCurrentAnimation' or model == 'particle3d':
        filename = str(run_dir.join(_PARTICLE_FILE if model == 'particleAnimation' or model == 'particle3d' else _EGUN_CURRENT_FILE))
        with open(filename) as f:
            return os.path.basename(filename), f.read(), 'application/octet-stream'
    #TODO(pjm): consolidate with template/warp.py
    files = _h5_file_list(run_dir, model)
    #TODO(pjm): last client file may have been deleted on a canceled animation,
    # give the last available file instead.
    if len(files) < frame + 1:
        frame = -1
    filename = str(files[int(frame)])
    with open(filename) as f:
        return os.path.basename(filename), f.read(), 'application/octet-stream'


def get_zcurrent_new(particle_array, momenta, mesh, particle_weight, dz):
    """
    Find z-directed current on a per cell basis
    particle_array: z positions at a given step
    momenta: particle momenta at a given step in SI units
    mesh: Array of Mesh spacings
    particle_weight: Weight from Warp
    dz: Cell Size
    """
    current = np.zeros_like(mesh)
    velocity = constants.c * momenta / np.sqrt(momenta**2 + (constants.electron_mass * constants.c)**2) * particle_weight

    for index, zval in enumerate(particle_array):
        bucket = np.round(zval/dz) #value of the bucket/index in the current array
        current[int(bucket)] += velocity[index]

    return current * constants.elementary_charge / dz


def get_simulation_frame(run_dir, data, model_data):
    frame_index = int(data['frameIndex'])
    if data['modelName'] == 'currentAnimation':
        data_file = open_data_file(run_dir, data['modelName'], frame_index)
        return _extract_current(model_data, data_file)
    if data['modelName'] == 'fieldAnimation':
        args = template_common.parse_animation_args(data, {'': ['field', 'startTime']})
        data_file = open_data_file(run_dir, data['modelName'], frame_index)
        return _extract_field(args.field, model_data, data_file)
    if data['modelName'] == 'particleAnimation' or data['modelName'] == 'particle3d':
        args = template_common.parse_animation_args(data, {'': ['renderCount', 'startTime']})
        return _extract_particle(run_dir, model_data, int(args.renderCount))
    if data['modelName'] == 'egunCurrentAnimation':
        return _extract_egun_current(model_data, run_dir.join(_EGUN_CURRENT_FILE), frame_index)
    if data['modelName'] == 'impactDensityAnimation':
        return _extract_impact_density(run_dir, model_data)
    if data['modelName'] == 'optimizerAnimation':
        args = template_common.parse_animation_args(data, {'': ['x', 'y']})
        return _extract_optimization_results(run_dir, model_data, args)
    raise RuntimeError('{}: unknown simulation frame model'.format(data['modelName']))


def lib_files(data, source_lib):
    res = []
    for ct in data.models.conductorTypes:
        if 'file' in ct and ct.file:
            res.append(_stl_file(ct))
    res = template_common.filename_to_path(res, source_lib or simulation_db.simulation_lib_dir(data.simulationType))
    return res


def models_related_to_report(data):
    """What models are required for this data['report']

    Args:
        data (dict): simulation
    Returns:
        list: Named models, model fields or values (dict, list) that affect report
    """
    if data['report'] == 'animation' or data['report'] == 'optimizerAnimation':
        return []
    res = ['simulationGrid']
    res.append(_non_opt_fields_to_array(data.models.beam))
    for container in ('conductors', 'conductorTypes'):
        for m in data.models[container]:
            res.append(_non_opt_fields_to_array(m))
    if data['report'] != 'fieldComparisonReport':
        res.append(template_common.report_fields(data, data['report'], _REPORT_STYLE_FIELDS))
    return res


def new_simulation(data, new_simulation_data):
    if 'conductorFile' in new_simulation_data:
        c_file = new_simulation_data.conductorFile
        if c_file:
            # verify somehow?
            data.models.simulation.conductorFile = c_file
            data.models.simulationGrid.simulation_mode = '3d'


def open_data_file(run_dir, model_name, file_index=None):
    """Opens data file_index'th in run_dir

    Args:
        run_dir (py.path): has subdir ``hdf5``
        file_index (int): which file to open (default: last one)

    Returns:
        OrderedMapping: various parameters
    """
    files = _h5_file_list(run_dir, model_name)
    res = pkcollections.OrderedMapping()
    res.num_frames = len(files)
    res.frame_index = res.num_frames - 1 if file_index is None else file_index
    res.filename = str(files[res.frame_index])
    res.iteration = int(re.search(r'data(\d+)', res.filename).group(1))
    return res


def prepare_output_file(run_dir, data):
    if data.report == 'fieldComparisonReport' or data.report == 'fieldReport':
        fn = simulation_db.json_filename(template_common.OUTPUT_BASE_NAME, run_dir)
        if fn.exists():
            fn.remove()
            if data.report == 'fieldComparisonReport':
                simulation_db.write_result(generate_field_comparison_report(data, run_dir), run_dir=run_dir)
            else:
                simulation_db.write_result(generate_field_report(data, run_dir), run_dir=run_dir)


def python_source_for_model(data, model):
    return _generate_parameters_file(data)[0]


def remove_last_frame(run_dir):
    for m in ('currentAnimation', 'fieldAnimation'):
        files = _h5_file_list(run_dir, m)
        if len(files) > 0:
            pkio.unchecked_remove(files[-1])


def write_parameters(data, run_dir, is_parallel):
    """Write the parameters file

    Args:
        data (dict): input
        run_dir (py.path): where to write
        is_parallel (bool): run in background?
    """
    txt, v = _generate_parameters_file(data)
    if v['isOptimize']:
        pkio.write_text(
            run_dir.join(_OPTIMIZE_PARAMETER_FILE),
            txt,
        )
        pkio.write_text(
            run_dir.join(template_common.PARAMETERS_PYTHON_FILE),
            _generate_optimizer_file(data, v),
        )
    else:
        pkio.write_text(
            run_dir.join(template_common.PARAMETERS_PYTHON_FILE),
            txt,
        )


def _add_margin(bounds):
    width = bounds[1] - bounds[0]
    if width:
        margin = width * 0.05
    else:
        margin = 0.05
    return [bounds[0] - margin, bounds[1] + margin]


def _add_particle_paths(electrons, x_points, y_points, z_points, half_height, limit):
    # adds paths for the particleAnimation report
    # culls adjacent path points with similar slope
    count = 0
    cull_count = 0
    for i in range(min(len(electrons[1]), limit)):
        res = {'x': [], 'y': [], 'z': []}
        num_points = len(electrons[1][i])
        prev = [None, None, None]
        for j in range(num_points):
            curr = [
                electrons[1][i][j],
                electrons[0][i][j],
                electrons[2][i][j],
            ]
            if j > 0 and j < num_points - 1:
                next = [
                    electrons[1][i][j+1],
                    electrons[0][i][j+1],
                    electrons[2][i][j+1]
                ]
                if _cull_particle_point(curr, next, prev):
                    cull_count += 1
                    continue
            res['x'].append(curr[0])
            res['y'].append(curr[1])
            res['z'].append(curr[2])
            prev = curr
        count += len(res['x'])
        x_points.append(res['x'])
        y_points.append(res['y'])
        z_points.append(res['z'])
    pkdc('particles: {} paths, {} points {} points culled', len(x_points), count, cull_count)


def _compute_delta_for_field(data, bounds, field):
    #TODO(pjm): centralize list of meter fields
    if field in ('xLength', 'yLength', 'zLength', 'xCenter', 'yCenter', 'zCenter'):
        bounds[0] = _meters(bounds[0])
        bounds[1] = _meters(bounds[1])
    delta = {
        'z': _grid_delta(data, 'plate_spacing', 'num_z'),
        'x': _grid_delta(data, 'channel_width', 'num_x'),
        'y': _grid_delta(data, 'channel_height', 'num_y'),
    }
    m = re.search(r'^(\w)Center$', field)
    if m:
        dim = m.group(1)
        bounds += [delta[dim], False]
        return;
    _DEFAULT_SIZE = data.models.optimizer.continuousFieldSteps
    res = (bounds[1] - bounds[0]) / _DEFAULT_SIZE
    bounds += [res if res else bounds[1], True]


def _create_plots(dimension, data, values, x_range):
    params = data['models']['fieldComparisonReport']
    y_range = None
    visited = {}
    plots = []
    color = _SCHEMA.constants.cellColors
    max_index = values.shape[1] if dimension == 'x' else values.shape[0]
    x_points = np.linspace(x_range[0], x_range[1], values.shape[1] if dimension == 'x' else values.shape[0])
    for i in (1, 2, 3):
        f = '{}Cell{}'.format('z' if dimension == 'x' else 'x', i)
        index = params[f]
        if index >= max_index:
            index = max_index - 1
        if index in visited:
            continue
        visited[index] = True
        if dimension == 'x':
            points = values[:, index].tolist()
        else:
            points = values[index, :].tolist()
        if dimension == 'x':
            pos = u'{:.3f} µm'.format(x_points[index] * 1e6)
        else:
            pos = '{:.0f} nm'.format(x_points[index] * 1e9)
        plots.append({
            'points': points,
            #TODO(pjm): refactor with template_common.compute_plot_color_and_range()
            'color': color[i - 1],
            'label': u'{} Location {}'.format('Z' if dimension == 'x' else 'X', pos),
        })
        if y_range:
            y_range[0] = min(y_range[0], min(points))
            y_range[1] = max(y_range[1], max(points))
        else:
            y_range = [min(points), max(points)]
    return plots, y_range


def _cull_particle_point(curr, next, prev):
    # check all three dimensions xy, xz, yz
    if _particle_line_has_slope(curr, next, prev, 0, 1) \
       or _particle_line_has_slope(curr, next, prev, 0, 2) \
       or _particle_line_has_slope(curr, next, prev, 1, 2):
        return False
    return True


def _extract_current(data, data_file):
    grid = data['models']['simulationGrid']
    plate_spacing = _meters(grid['plate_spacing'])
    dz = plate_spacing / grid['num_z']
    zmesh = np.linspace(0, plate_spacing, grid['num_z'] + 1) #holds the z-axis grid points in an array
    report_data = readparticles(data_file.filename)
    data_time = report_data['time']
    with h5py.File(data_file.filename, 'r') as f:
        weights = np.array(f['data/{}/particles/beam/weighting'.format(data_file.iteration)])
    curr = get_zcurrent_new(report_data['beam'][:,4], report_data['beam'][:,5], zmesh, weights, dz)
    return _extract_current_results(data, curr, data_time)


def _extract_current_results(data, curr, data_time):
    grid = data['models']['simulationGrid']
    plate_spacing = _meters(grid['plate_spacing'])
    zmesh = np.linspace(0, plate_spacing, grid['num_z'] + 1) #holds the z-axis grid points in an array
    beam = data['models']['beam']
    if _is_3D(data):
        cathode_area = _meters(grid['channel_width']) * _meters(grid['channel_height'])
    else:
        cathode_area = _meters(grid['channel_width'])
    RD_ideal = sources.j_rd(beam['cathode_temperature'], beam['cathode_work_function']) * cathode_area
    JCL_ideal = sources.cl_limit(beam['cathode_work_function'], beam['anode_work_function'], beam['anode_voltage'], plate_spacing) * cathode_area

    if beam['currentMode'] == '2' or (beam['currentMode'] == '1' and beam['beam_current'] >= JCL_ideal):
        curr2 = np.full_like(zmesh, JCL_ideal)
        y2_title = 'Child-Langmuir cold limit'
    else:
        curr2 = np.full_like(zmesh, RD_ideal)
        y2_title = 'Richardson-Dushman'
    return {
        'title': 'Current for Time: {:.4e}s'.format(data_time),
        'x_range': [0, plate_spacing],
        'y_label': 'Current [A]',
        'x_label': 'Z [m]',
        'points': [
            curr.tolist(),
            curr2.tolist(),
        ],
        'x_points': zmesh.tolist(),
        'y_range': [min(np.min(curr), np.min(curr2)), max(np.max(curr), np.max(curr2))],
        'y1_title': 'Current',
        'y2_title': y2_title,
    }


def _extract_egun_current(data, data_file, frame_index):
    v = np.load(str(data_file), allow_pickle=True)
    if frame_index >= len(v):
        frame_index = -1;
    # the first element in the array is the time, the rest are the current measurements
    return _extract_current_results(data, v[frame_index][1:], v[frame_index][0])


def _extract_field(field, data, data_file):
    grid = data['models']['simulationGrid']
    plate_spacing = _meters(grid['plate_spacing'])
    beam = data['models']['beam']
    radius = _meters(grid['channel_width'] / 2.)
    selector = field
    if not field == 'phi':
        selector = 'E/{}'.format(field)
    with h5py.File(data_file.filename, 'r') as f:
        values = np.array(f['data/{}/meshes/{}'.format(data_file.iteration, selector)])
        data_time = f['data/{}'.format(data_file.iteration)].attrs['time']
        dt = f['data/{}'.format(data_file.iteration)].attrs['dt']
    if field == 'phi':
        values = values[0,:,:]
        title = 'ϕ'
    else:
        values = values[:,0,:]
        title = 'E {}'.format(field)
    return {
        'x_range': [0, plate_spacing, len(values[0])],
        'y_range': [- radius, radius, len(values)],
        'x_label': 'z [m]',
        'y_label': 'x [m]',
        'title': '{} for Time: {:.4e}s, Step {}'.format(title, data_time, data_file.iteration),
        'aspectRatio': 6.0 / 14,
        'z_matrix': values.tolist(),
    }


def _extract_impact_density(run_dir, data):
    hf = h5py.File(str(run_dir.join(_DENSITY_FILE)), 'r')
    plot_info = template_common.h5_to_dict(hf, path='density')
    hf.close()
    if 'error' in plot_info:
        return plot_info
    #TODO(pjm): consolidate these parameters into one routine used by all reports
    grid = data.models.simulationGrid
    plate_spacing = _meters(grid.plate_spacing)
    radius = _meters(grid.channel_width / 2.)
    width = 0

    dx = plot_info['dx']
    dy = 0
    dz = plot_info['dz']

    if _is_3D(data):
        dy = 0 #plot_info['dy']
        width = _meters(grid.channel_width)

    gated_ids = plot_info['gated_ids'] if 'gated_ids' in plot_info else []
    lines = []

    for i in gated_ids:
        v = gated_ids[i]
        for pos in ('bottom', 'left', 'right', 'top'):
            if pos in v:
                zmin, zmax, xmin, xmax = v[pos]['limits']
                row = {
                    'density': v[pos]['density'].tolist(),
                }
                if pos in ('bottom', 'top'):
                    row['align'] = 'horizontal'
                    row['points'] = [zmin, zmax, xmin + dx / 2.]
                else:
                    row['align'] = 'vertical'
                    row['points'] = [xmin, xmax, zmin + dz / 2.]
                lines.append(row)

    return {
        'title': 'Impact Density',
        'x_range': [0, plate_spacing],
        'y_range': [-radius, radius],
        'z_range': [-width / 2., width / 2.],
        'y_label': 'x [m]',
        'x_label': 'z [m]',
        'z_label': 'y [m]',
        'density': plot_info['density'] if 'density' in plot_info else [],
        'density_lines': lines,
        'v_min': plot_info['min'],
        'v_max': plot_info['max'],
    }


def _extract_optimization_results(run_dir, data, args):
    x_index = int(args.x or '0')
    y_index = int(args.y or '0')
    # steps, time, tolerance, result, p1, ... pn
    res, best_row = _read_optimizer_output(run_dir)
    field_info = res[:,:4]
    field_values = res[:,4:]
    fields = data.models.optimizer.fields
    if x_index > len(fields) - 1:
        x_index = 0
    if y_index > len(fields) - 1:
        y_index = 0
    x = field_values[:, x_index]
    y = field_values[:, y_index]
    if x_index == y_index:
        y = np.zeros(len(y))
    score = field_info[:, _OPT_RESULT_INDEX]
    return {
        'title': '',
        'v_min': min(score),
        'v_max': max(score),
        'x_range': _add_margin([min(x), max(x)]),
        'y_range': _add_margin([min(y), max(y)]),
        'x_field': fields[x_index].field,
        'y_field': fields[y_index].field,
        'optimizerPoints': field_values.tolist(),
        'optimizerInfo': field_info.tolist(),
        'x_index': x_index,
        'y_index': y_index,
        'fields': map(lambda x: x.field, fields),
    }


def _extract_particle(run_dir, data, limit):
    hf = h5py.File(str(run_dir.join(_PARTICLE_FILE)), 'r')
    d = template_common.h5_to_dict(hf, 'particle')
    kept_electrons = d['kept']
    lost_electrons = d['lost']
    hf.close()
    grid = data['models']['simulationGrid']
    plate_spacing = _meters(grid['plate_spacing'])
    radius = _meters(grid['channel_width'] / 2.)
    half_height = grid['channel_height'] if 'channel_height' in grid else 5.
    half_height = _meters(half_height / 2.)
    x_points = []
    y_points = []
    z_points = []
    _add_particle_paths(kept_electrons, x_points, y_points, z_points, half_height, limit)
    lost_x = []
    lost_y = []
    lost_z = []
    _add_particle_paths(lost_electrons, lost_x, lost_y, lost_z, half_height, limit)
    return {
        'title': 'Particle Trace',
        'x_range': [0, plate_spacing],
        'y_label': 'x [m]',
        'x_label': 'z [m]',
        'z_label': 'y [m]',
        'points': y_points,
        'x_points': x_points,
        'z_points': z_points,
        'y_range': [-radius, radius],
        'z_range': [-half_height, half_height],
        'lost_x': lost_x,
        'lost_y': lost_y,
        'lost_z': lost_z
    }


def _find_by_id(container, id):
    for c in container:
        if str(c.id) == str(id):
            return c
    assert False, 'missing id: {} in container'.format(id)


def _get_slice_index(x, min_x, dx, max_index):
    return min(max_index, max(0, int(round((x - min_x) / dx))))


def _grid_delta(data, length_field, count_field):
    grid = data.models.simulationGrid
    #TODO(pjm): already converted to meters
    return grid[length_field] / grid[count_field]


def _generate_optimizer_file(data, v):
    # iterate opt vars and compute [min, max, dx, is_continuous]
    for opt in data.models.optimizer.fields:
        m, f, container, id = _parse_optimize_field(opt.field)
        opt.bounds = [opt.minimum, opt.maximum]
        _compute_delta_for_field(data, opt.bounds, f)
    v['optField'] = data.models.optimizer.fields
    v['optimizerStatusFile'] = _OPTIMIZER_STATUS_FILE
    v['optimizerOutputFile'] = _OPTIMIZER_OUTPUT_FILE
    v['optimizerResultFile'] = _OPTIMIZER_RESULT_FILE
    return _render_jinja('optimizer', v)


def _generate_parameters_file(data):
    v = None
    template_common.validate_models(data, _SCHEMA)
    res, v = template_common.generate_parameters_file(data)
<<<<<<< HEAD
    v['report'] = data['report']
=======
>>>>>>> a5a815b5
    v['particlePeriod'] = _PARTICLE_PERIOD
    v['particleFile'] = _PARTICLE_FILE
    v['potentialFile'] = _POTENTIAL_FILE
    v['densityFile'] = _DENSITY_FILE
    v['egunCurrentFile'] = _EGUN_CURRENT_FILE
    v['conductors'] = _prepare_conductors(data)
    v['usesSTL'] = any(ct['file'] is not None for ct in data.models.conductorTypes)
    v['maxConductorVoltage'] = _max_conductor_voltage(data)
    v['is3D'] = _is_3D(data)
    if not v['is3D']:
        v['simulationGrid_num_y'] = v['simulationGrid_num_x']
        v['simulationGrid_channel_height'] = v['simulationGrid_channel_width']
    if 'report' not in data:
        data['report'] = 'animation'
    v['isOptimize'] = data['report'] == 'optimizerAnimation'
    if v['isOptimize']:
        _replace_optimize_variables(data, v)
<<<<<<< HEAD
    res = _render_jinja('base', v)
    #res = _render_jinja('base-test', v)
=======
    res += _render_jinja('base', v)
>>>>>>> a5a815b5
    if data['report'] == 'animation':
        if data['models']['simulation']['egun_mode'] == '1':
            v['egunStatusFile'] = _EGUN_STATUS_FILE
            res += _render_jinja('egun', v)
        else:
            res += _render_jinja('visualization', v)
        res += _render_jinja('impact-density', v)
    elif data['report'] == 'optimizerAnimation':
        res += _render_jinja('parameters-optimize', v)
    else:
        res += _render_jinja('source-field', v)
        #res += _render_jinja('source-field-test', v)
    return res, v


def _h5_file_list(run_dir, model_name):
    return pkio.walk_tree(
        run_dir.join('diags/xzsolver/hdf5' if model_name == 'currentAnimation' else 'diags/fields/electric'),
        r'\.h5$',
    )


def _is_3D(data):
    return data.models.simulationGrid.simulation_mode == '3d'


def _is_opt_field(field_name):
    return re.search(r'\_opt$', field_name)


def _max_conductor_voltage(data):
    res = data.models.beam.anode_voltage
    for c in data.models.conductors:
        # conductor_type has been added to conductor during _prepare_conductors()
        if c.conductor_type.voltage > res:
            res = c.conductor_type.voltage
    return res


def _meters(v):
    # convert microns to meters
    return float(v) * 1e-6


def _non_opt_fields_to_array(model):
    res = []
    for f in model:
        if not _is_opt_field(f):
            res.append(model[f])
    return res


def _optimizer_percent_complete(run_dir, is_running):
    if not run_dir.exists():
        return {
            'percentComplete': 0,
            'frameCount': 0,
        }
    res, best_row = _read_optimizer_output(run_dir)
    summary_data = None
    frame_count = 0
    data = simulation_db.read_json(run_dir.join(template_common.INPUT_BASE_NAME))
    optimizer = data.models.optimizer
    if res is not None:
        frame_count = len(res)
        if not is_running:
            result_file = run_dir.join(_OPTIMIZER_RESULT_FILE)
            if result_file.exists():
                summary_data = simulation_db.read_json(result_file)
        if not summary_data:
            best_row = best_row.tolist();
            summary_data = {
                'fun': best_row[3],
                'x': best_row[4:],
            }
        summary_data['fields'] = optimizer.fields
    if is_running:
        status_file = run_dir.join(_OPTIMIZER_STATUS_FILE)
        if status_file.exists():
            try:
                if not summary_data:
                    summary_data = {}
                rows = np.loadtxt(str(status_file))
                if len(rows.shape) == 1:
                    rows = np.array([rows])
                summary_data['statusRows'] = rows.tolist()
                summary_data['fields'] = optimizer.fields
                summary_data['frameCount'] = frame_count
                summary_data['initialSteps'] = optimizer.initialSteps
                summary_data['optimizerSteps'] = optimizer.optimizerSteps
            except TypeError:
                pass
            except ValueError:
                pass
    if summary_data:
        return {
            'percentComplete': 0 if is_running else 100,
            'frameCount': frame_count,
            'summary': summary_data,
        }
    if is_running:
        return {
            'percentComplete': 0,
            'frameCount': 0,
        }
    #TODO(pjm): determine optimization error
    return {
        'percentComplete': 0,
        'frameCount': 0,
        'error': 'optimizer produced no data',
        'state': 'error',
    }


def _parse_optimize_field(text):
    # returns (model_name, field_name, container_name, id)
    m, f = text.split('.')
    container, id = None, None
    if re.search(r'#', m):
        name, id = m.split('#')
        container = 'conductors' if name == 'conductorPosition' else 'conductorTypes'
    return m, f, container, id


def _particle_line_has_slope(curr, next, prev, i1, i2):
    return abs(
        _slope(curr[i1], curr[i2], next[i1], next[i2]) - _slope(prev[i1], prev[i2], curr[i1], curr[i2])
    ) >= _CULL_PARTICLE_SLOPE


def _prepare_conductors(data):
    type_by_id = {}
    for ct in data.models.conductorTypes:
        if ct is None:
            continue
        type_by_id[ct.id] = ct
        for f in ('xLength', 'yLength', 'zLength'):
            ct[f] = _meters(ct[f])
        if not _is_3D(data):
            ct.yLength = 1
        ct.permittivity = ct.permittivity if ct.isConductor == '0' else 'None'
        ct.file = template_common.filename_to_path(
            [_stl_file(ct)],
            simulation_db.simulation_lib_dir(data.simulationType)
        )[0] if 'file' in ct else 'None'
    for c in data.models.conductors:
        if c.conductorTypeId not in type_by_id:
            continue
        c.conductor_type = type_by_id[c.conductorTypeId]
        for f in ('xCenter', 'yCenter', 'zCenter'):
            c[f] = _meters(c[f])
        if not _is_3D(data):
            c.yCenter = 0
    return data.models.conductors


def _read_optimizer_output(run_dir):
    # only considers unique points as steps
    opt_file = run_dir.join(_OPTIMIZER_OUTPUT_FILE)
    if not opt_file.exists():
        return None, None
    try:
        values = np.loadtxt(str(opt_file))
        if len(values):
            if len(values.shape) == 1:
                values = np.array([values])
        else:
            return None, None
    except TypeError:
        return None, None
    except ValueError:
        return None, None

    res = []
    best_row = None
    # steps, time, tolerance, result, p1, ... pn
    for v in values:
        res.append(v)
        if best_row is None or v[_OPT_RESULT_INDEX] > best_row[_OPT_RESULT_INDEX]:
            best_row = v
    return np.array(res), best_row


def _render_jinja(template, v):
    return template_common.render_jinja(SIM_TYPE, v, '{}.py'.format(template))


def _replace_optimize_variables(data, v):
    v['optimizeFields'] = []
    v['optimizeConstraints'] = []
    fields = []
    for opt in data.models.optimizer.fields:
        fields.append(opt.field)
    for constraint in data.models.optimizer.constraints:
        for idx in range(len(fields)):
            if constraint[0] == fields[idx]:
                v['optimizeConstraints'].append(idx)
                break
        fields.append(constraint[2])
    for field in fields:
        v['optimizeFields'].append(field)
        value = 'opts[\'{}\']'.format(field)
        m, f, container, id = _parse_optimize_field(field)
        if container:
            model = _find_by_id(data.models[container], id)
            model[f] = value
        else:
            v['{}_{}'.format(m, f)] = value


def _simulation_percent_complete(run_dir, is_running):
    files = _h5_file_list(run_dir, 'currentAnimation')
    if (is_running and len(files) < 2) or (not run_dir.exists()):
        return {
            'percentComplete': 0,
            'frameCount': 0,
        }
    if len(files) == 0:
        return {
            'percentComplete': 100,
            'frameCount': 0,
            'error': 'simulation produced no frames',
            'state': 'error',
        }
    file_index = len(files) - 1
    res = {
        'lastUpdateTime': int(os.path.getmtime(str(files[file_index]))),
    }
    # look at 2nd to last file if running, last one may be incomplete
    if is_running:
        file_index -= 1
    data = simulation_db.read_json(run_dir.join(template_common.INPUT_BASE_NAME))
    percent_complete = 0
    if data.models.simulation.egun_mode == '1':
        status_file = run_dir.join(_EGUN_STATUS_FILE)
        if status_file.exists():
            with open(str(status_file), 'r') as f:
                m = re.search('([\d\.]+)\s*/\s*(\d+)', f.read())
            if m:
                percent_complete = float(m.group(1)) / int(m.group(2))
        egun_current_file = run_dir.join(_EGUN_CURRENT_FILE)
        if egun_current_file.exists():
            v = np.load(str(egun_current_file), allow_pickle=True)
            res['egunCurrentFrameCount'] = len(v)
    else:
        percent_complete = (file_index + 1.0) * _PARTICLE_PERIOD / data.models.simulationGrid.num_steps

    if percent_complete < 0:
        percent_complete = 0
    elif percent_complete > 1.0:
        percent_complete = 1.0
    res['percentComplete'] = percent_complete * 100
    res['frameCount'] = file_index + 1
    return res


def _slope(x1, y1, x2, y2):
    if x2 - x1 == 0:
        # treat no slope as flat for comparison
        return 0
    return (y2 - y1) / (x2 - x1)


def _stl_file(conductor_type):
    return template_common.lib_file_name('stl', 'file', conductor_type.file)
<|MERGE_RESOLUTION|>--- conflicted
+++ resolved
@@ -727,10 +727,6 @@
     v = None
     template_common.validate_models(data, _SCHEMA)
     res, v = template_common.generate_parameters_file(data)
-<<<<<<< HEAD
-    v['report'] = data['report']
-=======
->>>>>>> a5a815b5
     v['particlePeriod'] = _PARTICLE_PERIOD
     v['particleFile'] = _PARTICLE_FILE
     v['potentialFile'] = _POTENTIAL_FILE
@@ -748,12 +744,8 @@
     v['isOptimize'] = data['report'] == 'optimizerAnimation'
     if v['isOptimize']:
         _replace_optimize_variables(data, v)
-<<<<<<< HEAD
     res = _render_jinja('base', v)
     #res = _render_jinja('base-test', v)
-=======
-    res += _render_jinja('base', v)
->>>>>>> a5a815b5
     if data['report'] == 'animation':
         if data['models']['simulation']['egun_mode'] == '1':
             v['egunStatusFile'] = _EGUN_STATUS_FILE
