# -*- coding: utf-8 -*-
u"""Warp VND/WARP execution template.

:copyright: Copyright (c) 2017 RadiaSoft LLC.  All Rights Reserved.
:license: http://www.apache.org/licenses/LICENSE-2.0.html
"""

from __future__ import absolute_import, division, print_function
from pykern import pkcollections
from pykern import pkio
from pykern.pkdebug import pkdc, pkdp, pkdlog
from rswarp.cathode import sources
from rswarp.utilities.file_utils import readparticles
from scipy import constants
from sirepo import simulation_db
from sirepo.template import template_common
import h5py
import numpy as np
import os.path
import py.path
import re
import sirepo.sim_data


_SIM_DATA, SIM_TYPE, _SCHEMA = sirepo.sim_data.template_globals()

COMPARISON_STEP_SIZE = 100
WANT_BROWSER_FRAME_CACHE = True
MPI_SUMMARY_FILE = 'mpi-info.json'

_FIELD_ANIMATIONS = ['fieldCalcAnimation', 'fieldComparisonAnimation']
_FIELD_ESTIMATE_FILE = 'estimates.json'
_COMPARISON_FILE = 'diags/fields/electric/data00{}.h5'.format(COMPARISON_STEP_SIZE)
_CULL_PARTICLE_SLOPE = 1e-4
_DENSITY_FILE = 'density.h5'
_EGUN_CURRENT_FILE = 'egun-current.npy'
_EGUN_STATUS_FILE = 'egun-status.txt'
_OPTIMIZER_OUTPUT_FILE = 'opt.out'
_OPTIMIZER_RESULT_FILE = 'opt.json'
_OPTIMIZER_STATUS_FILE = 'opt-run.out'
_OPT_RESULT_INDEX = 3
_OPTIMIZE_PARAMETER_FILE = 'parameters-optimize.py'
_PARTICLE_FILE = 'particles.h5'
_PARTICLE_PERIOD = 100
_POTENTIAL_FILE = 'potential.h5'
_REPORT_STYLE_FIELDS = ['colorMap', 'notes', 'color', 'impactColorMap', 'axes', 'slice']
_STL_POLY_FILE = 'polygons.h5'

def background_percent_complete(report, run_dir, is_running):
    if report == 'optimizerAnimation':
        return _optimizer_percent_complete(run_dir, is_running)
    return _simulation_percent_complete(report, run_dir, is_running)


<<<<<<< HEAD
=======
def fixup_old_data(data):
    if 'optimizer' not in data['models'] or 'enabledFields' not in data['models']['optimizer']:
        data['models']['optimizer'] = {
            'constraints': [],
            'enabledFields': {},
            'fields': [],
        }
    for m in [
            'anode',
            'egunCurrentAnimation',
            'impactDensityAnimation',
            'optimizer',
            'optimizerAnimation',
            'optimizerStatus',
            'particle3d',
            'particleAnimation',
            'simulation',
            'simulationGrid',
            'fieldAnimation',
            'fieldCalcAnimation',
            'fieldCalculationAnimation',
            'fieldComparisonAnimation',
            'fieldComparisonReport',
            'fieldReport',
    ]:
        if m not in data.models:
            data.models[m] = {}
        template_common.update_model_defaults(data.models[m], m, _SCHEMA, dynamic=_dynamic_defaults(data, m))
    if 'joinEvery' in data.models.particle3d:
        del data.models.particle3d['joinEvery']
    types = data.models.conductorTypes if 'conductorTypes' in data.models else []
    for c in types:
        if c is None:
            continue
        if 'isConductor' not in c:
            c.isConductor = '1' if c.voltage > 0 else '0'
        if 'color' not in c:
            c.color = _SCHEMA.constants.zeroVoltsColor if c.isConductor == '0' else _SCHEMA.constants.nonZeroVoltsColor
        template_common.update_model_defaults(c, c.type if 'type' in c else 'box', _SCHEMA)
    for c in data.models.conductors:
        template_common.update_model_defaults(c, 'conductorPosition', _SCHEMA)
    template_common.organize_example(data)


>>>>>>> d8e90a45
def generate_field_comparison_report(data, run_dir, args=None):
    params = args if args is not None else data['models']['fieldComparisonAnimation']
    grid = data['models']['simulationGrid']
    dimension = params['dimension']
    with h5py.File(str(py.path.local(run_dir).join(_COMPARISON_FILE))) as f:
        values = f['data/{}/meshes/E/{}'.format(COMPARISON_STEP_SIZE, dimension)]
        values = values[()]

    radius = _meters(data['models']['simulationGrid']['channel_width'] / 2.)
    half_height = _meters(grid['channel_height'] / 2.)
    ranges = {
        'x': [-radius, radius],
        'y': [-half_height, half_height],
        'z': [0, _meters(grid['plate_spacing'])]
    }
    plot_range = ranges[dimension]
    plots, plot_y_range = _create_plots(dimension, params, values, ranges, _SIM_DATA.is_3d(data))
    return {
        'title': 'Comparison of E {}'.format(dimension),
        'y_label': 'E {} [V/m]'.format(dimension),
        'x_label': '{} [m]'.format(dimension),
        'y_range': plot_y_range,
        'x_range': [plot_range[0], plot_range[1], len(plots[0]['points'])],
        'plots': plots,
        'summaryData': {
            'runMode3d': _SIM_DATA.is_3d(data)
        },
    }


def generate_field_report(data, run_dir, args=None):

    grid = data.models.simulationGrid
    axes, slice_axis, phi_slice, show3d = _field_input(args)
    slice_text = ' ({} = {}µm)'.format(slice_axis, round(phi_slice, 3)) \
        if _is_3D(data) else ''

    f = str(py.path.local(run_dir).join(_POTENTIAL_FILE))
    with h5py.File(f, 'r') as hf:
        potential = np.array(template_common.h5_to_dict(hf, path='potential'))

    # if 2d potential, asking for 2d vs 3d doesn't matter
    if len(potential.shape) == 2:
        values = potential[:grid.num_x + 1, :grid.num_z + 1]
    else:
<<<<<<< HEAD
        # 3d results
        if show3d:
            phi_slice = float(args.slice if args is not None else data.models.fieldReport.slice)
        if axes == 'xz':
            values = potential[
                     :, _get_slice_index(phi_slice, -grid.channel_height/ 2., dy, grid.num_y - 1), :
                     ]
        elif axes == 'xy':
            values = potential[
                     :, :,_get_slice_index(phi_slice, 0., dz, grid.num_z - 1)
                     ]
        else:
            values = potential[
                     _get_slice_index(phi_slice, -grid.channel_width / 2., dx, grid.num_x - 1), :, :
                     ]

    slice_axis = re.sub('[' + axes + ']', '', 'xyz' if _SIM_DATA.is_3d(data) else 'xz')
=======
        values = _field_values(potential, axes, phi_slice, grid)
>>>>>>> d8e90a45

    vals_equal = np.isclose(np.std(values), 0., atol=1e-9)

    if np.isnan(values).any():
        return {
            'error': 'Results could not be calculated.\n\nThe Simulation Grid may' +
                     ' require adjustments to the Grid Points and Channel Width.',
        }
<<<<<<< HEAD
    return {
        'aspectRatio': ar,
        'x_range': xr,
        'y_range': yr,
        'x_label': x_label,
        'y_label': y_label,
        'title': 'ϕ Across Whole Domain' + (' ({} = {}µm)'.format(slice_axis, phi_slice) if _SIM_DATA.is_3d(data) else ''),
        'z_matrix': values.tolist(),
        'global_min': np.min(potential) if vals_equal else None,
        'global_max': np.max(potential) if vals_equal else None,
        'frequency_title': 'Volts',
        'summaryData': {
            'runMode3d': _SIM_DATA.is_3d(data)
        },
    }
=======

    res = _field_plot(values, axes, grid, _is_3D(data))
    res.title= 'ϕ Across Whole Domain' + slice_text
    res.global_min = np.min(potential) if vals_equal else None
    res.global_max = np.max(potential) if vals_equal else None
    res.frequency_title = 'Volts'

    return res
>>>>>>> d8e90a45


# use concept of "runner" animation?
def get_animation_name(data):
    if data['modelName'] == 'optimizerAnimation':
        return data['modelName']
    if data['modelName'] in _FIELD_ANIMATIONS:
        return 'fieldCalculationAnimation'
    return 'animation'


def get_application_data(data):
    if 'method' in data and data['method'] == 'compute_simulation_steps':
        field_file = simulation_db.simulation_dir(SIM_TYPE, data['simulationId']) \
            .join('fieldCalculationAnimation').join(_FIELD_ESTIMATE_FILE)
        if field_file.exists():
            res = simulation_db.read_json(field_file)
            if res and 'tof_expected' in res:
                return {
                    'timeOfFlight': res['tof_expected'],
                    'steps': res['steps_expected'],
                    'electronFraction': res['e_cross'] if 'e_cross' in res else 0,
                }
        return {}
    if 'polys' in data:
        _save_stl_polys(data)
        return {}
    raise RuntimeError('unknown application data method: {}'.format(data['method']))


def get_data_file(run_dir, model, frame, **kwargs):
    if model == 'particleAnimation' or model == 'egunCurrentAnimation' or model == 'particle3d':
        filename = str(run_dir.join(_PARTICLE_FILE if model == 'particleAnimation' or model == 'particle3d' else _EGUN_CURRENT_FILE))
        with open(filename) as f:
            return os.path.basename(filename), f.read(), 'application/octet-stream'
    #TODO(pjm): consolidate with template/warp.py
    files = _h5_file_list(run_dir, model)
    #TODO(pjm): last client file may have been deleted on a canceled animation,
    # give the last available file instead.
    if len(files) < frame + 1:
        frame = -1
    filename = str(files[int(frame)])
    with open(filename) as f:
        return os.path.basename(filename), f.read(), 'application/octet-stream'


def get_zcurrent_new(particle_array, momenta, mesh, particle_weight, dz):
    """
    Find z-directed current on a per cell basis
    particle_array: z positions at a given step
    momenta: particle momenta at a given step in SI units
    mesh: Array of Mesh spacings
    particle_weight: Weight from Warp
    dz: Cell Size
    """
    current = np.zeros_like(mesh)
    velocity = constants.c * momenta / np.sqrt(momenta**2 + (constants.electron_mass * constants.c)**2) * particle_weight

    for index, zval in enumerate(particle_array):
        bucket = np.round(zval/dz) #value of the bucket/index in the current array
        current[int(bucket)] += velocity[index]

    return current * constants.elementary_charge / dz


def get_simulation_frame(run_dir, data, model_data):
    md = pkcollections.Dict(model_data)
    frame_index = int(data['frameIndex'])
    model_name = data['modelName']
    anim_args = _SCHEMA.animationArgs[model_name] if model_name in _SCHEMA.animationArgs else []
    args = template_common.parse_animation_args(data, {'': anim_args})
    if model_name == 'currentAnimation':
        data_file = open_data_file(run_dir, model_name, frame_index)
        return _extract_current(model_data, data_file)
    if model_name == 'fieldAnimation':
        data_file = open_data_file(run_dir, model_name, frame_index)
        return _extract_field(args.field, model_data, data_file, args)
    if model_name == 'particleAnimation' or model_name == 'particle3d':
        return _extract_particle(run_dir, model_name, model_data, args)
    if model_name == 'egunCurrentAnimation':
        return _extract_egun_current(model_data, run_dir.join(_EGUN_CURRENT_FILE), frame_index)
    if model_name == 'impactDensityAnimation':
        return _extract_impact_density(run_dir, model_data)
    if model_name == 'optimizerAnimation':
        args = template_common.parse_animation_args(data, {'': ['x', 'y']})
        return _extract_optimization_results(run_dir, model_data, args)
    if model_name == 'fieldCalcAnimation':
        return generate_field_report(md, run_dir, args=args)
    if model_name == 'fieldComparisonAnimation':
        return generate_field_comparison_report(md, run_dir, args=args)
    raise RuntimeError('{}: unknown simulation frame model'.format(model_name))


def lib_files(data, source_lib):
    res = []
    for m in data.models.conductorTypes:
        if m.type == 'stl':
            res.append(template_common.lib_file_name('stl', 'file', m.file))
    return template_common.filename_to_path(res, source_lib)


def models_related_to_report(data):
    """What models are required for this data['report']

    Args:
        data (dict): simulation
    Returns:
        list: Named models, model fields or values (dict, list) that affect report
    """
    if data['report'] == 'animation' or data['report'] == 'optimizerAnimation':
        return []
    res = ['simulationGrid']
    res.append(_non_opt_fields_to_array(data.models.beam))
    for container in ('conductors', 'conductorTypes'):
        for m in data.models[container]:
            res.append(_non_opt_fields_to_array(m))
    res.append(template_common.report_fields(data, data['report'], _REPORT_STYLE_FIELDS))
    return res


def new_simulation(data, new_simulation_data):
    if 'conductorFile' in new_simulation_data:
        c_file = new_simulation_data.conductorFile
        if c_file:
            # verify somehow?
            data.models.simulation.conductorFile = c_file
            data.models.simulationGrid.simulation_mode = '3d'


def open_data_file(run_dir, model_name, file_index=None):
    """Opens data file_index'th in run_dir

    Args:
        run_dir (py.path): has subdir ``hdf5``
        file_index (int): which file to open (default: last one)

    Returns:
        OrderedMapping: various parameters
    """
    files = _h5_file_list(run_dir, model_name)
    res = pkcollections.OrderedMapping()
    res.num_frames = len(files)
    res.frame_index = res.num_frames - 1 if file_index is None else file_index
    res.filename = str(files[res.frame_index])
    res.iteration = int(re.search(r'data(\d+)', res.filename).group(1))
    return res


def prepare_output_file(run_dir, data):
    if data.report == 'fieldComparisonReport' or data.report == 'fieldReport':
        fn = simulation_db.json_filename(template_common.OUTPUT_BASE_NAME, run_dir)
        if fn.exists():
            fn.remove()
            if data.report == 'fieldComparisonReport':
                simulation_db.write_result(generate_field_comparison_report(data, run_dir), run_dir=run_dir)
            else:
                simulation_db.write_result(generate_field_report(data, run_dir), run_dir=run_dir)


def python_source_for_model(data, model):
    return _generate_parameters_file(data)[0]


def remove_last_frame(run_dir):
    for m in ('currentAnimation', 'fieldAnimation', 'fieldCalculationAnimation'):
        files = _h5_file_list(run_dir, m)
        if len(files) > 0:
            pkio.unchecked_remove(files[-1])


def write_parameters(data, run_dir, is_parallel):
    """Write the parameters file

    Args:
        data (dict): input
        run_dir (py.path): where to write
        is_parallel (bool): run in background?
    """
    txt, v = _generate_parameters_file(data)
    if v['isOptimize']:
        pkio.write_text(
            run_dir.join(_OPTIMIZE_PARAMETER_FILE),
            txt,
        )
        pkio.write_text(
            run_dir.join(template_common.PARAMETERS_PYTHON_FILE),
            _generate_optimizer_file(data, v),
        )
    else:
        pkio.write_text(
            run_dir.join(template_common.PARAMETERS_PYTHON_FILE),
            txt,
        )


def _add_margin(bounds):
    width = bounds[1] - bounds[0]
    if width:
        margin = width * 0.05
    else:
        margin = 0.05
    return [bounds[0] - margin, bounds[1] + margin]


def _add_particle_paths(electrons, x_points, y_points, z_points, half_height, limit):
    # adds paths for the particleAnimation report
    # culls adjacent path points with similar slope
    count = 0
    cull_count = 0
    for i in range(min(len(electrons[1]), limit)):
        res = {'x': [], 'y': [], 'z': []}
        num_points = len(electrons[1][i])
        prev = [None, None, None]
        for j in range(num_points):
            curr = [
                electrons[1][i][j],
                electrons[0][i][j],
                electrons[2][i][j],
            ]
            if 0 < j < num_points - 1:
                next = [
                    electrons[1][i][j+1],
                    electrons[0][i][j+1],
                    electrons[2][i][j+1]
                ]
                if _cull_particle_point(curr, next, prev):
                    cull_count += 1
                    continue
            res['x'].append(curr[0])
            res['y'].append(curr[1])
            res['z'].append(curr[2])
            prev = curr
        count += len(res['x'])
        x_points.append(res['x'])
        y_points.append(res['y'])
        z_points.append(res['z'])
    pkdc('particles: {} paths, {} points {} points culled', len(x_points), count, cull_count)


def _compute_delta_for_field(data, bounds, field):
    #TODO(pjm): centralize list of meter fields
    if field in ('xLength', 'yLength', 'zLength', 'xCenter', 'yCenter', 'zCenter'):
        bounds[0] = _meters(bounds[0])
        bounds[1] = _meters(bounds[1])
    delta = {
        'z': _grid_delta(data, 'plate_spacing', 'num_z'),
        'x': _grid_delta(data, 'channel_width', 'num_x'),
        'y': _grid_delta(data, 'channel_height', 'num_y'),
    }
    m = re.search(r'^(\w)Center$', field)
    if m:
        dim = m.group(1)
        bounds += [delta[dim], False]
        return;
    _DEFAULT_SIZE = data.models.optimizer.continuousFieldSteps
    res = (bounds[1] - bounds[0]) / _DEFAULT_SIZE
    bounds += [res if res else bounds[1], True]


def _create_plots(dimension, params, values, ranges, is3d):
    show3d = params.displayMode == '3d'
    all_axes = 'xyz' if is3d and show3d else 'xz'
    other_axes = re.sub('[' + dimension + ']', '', all_axes)
    y_range = None
    plots = []
    color = _SCHEMA.constants.cellColors
    label_fmts = {
        'x': u'{:.0f} nm',
        'y': u'{:.0f} nm',
        'z': u'{:.3f} µm'
    }
    label_factors = {
        'x': 1e9,
        'y': 1e9,
        'z': 1e6
    }
    shapes = {
        'x': values.shape[0],
        'y': values.shape[1],
        'z': values.shape[2]
    }
    x_points = {}
    for axis in all_axes:
        if axis not in other_axes:
            continue
        x_points[axis] = np.linspace(ranges[axis][0], ranges[axis][1], shapes[axis])
    for i in (1, 2, 3):
        other_indices = {}
        for axis in all_axes:
            if axis not in other_axes:
                continue
            f = '{}Cell{}'.format(axis, i)
            index = int(params[f])
            max_index = shapes[axis]
            if index >= max_index:
                index = max_index - 1
            other_indices[axis] = index
        y_index = other_indices['y'] if 'y' in other_indices else 0
        if dimension == 'x':
            points = values[:, y_index, other_indices['z']].tolist()
        elif dimension == 'y':
            points = values[other_indices['x'], :, other_indices['z']].tolist()
        else:
            points = values[other_indices['x'], y_index, :].tolist()

        label = ''
        for axis in other_indices:
            v = x_points[axis][other_indices[axis]]
            pos = label_fmts[axis].format(v * label_factors[axis])
            label = label + u'{} Location {} '.format(axis.upper(), pos)
        plots.append({
            'points': points,
            #TODO(pjm): refactor with template_common.compute_plot_color_and_range()
            'color': color[i - 1],
            'label': label
        })
        if y_range:
            y_range[0] = min(y_range[0], min(points))
            y_range[1] = max(y_range[1], max(points))
        else:
            y_range = [min(points), max(points)]
    return plots, y_range


def _cull_particle_point(curr, next, prev):
    # check all three dimensions xy, xz, yz
    if _particle_line_has_slope(curr, next, prev, 0, 1) \
       or _particle_line_has_slope(curr, next, prev, 0, 2) \
       or _particle_line_has_slope(curr, next, prev, 1, 2):
        return False
    return True


def _extract_current(data, data_file):
    grid = data['models']['simulationGrid']
    plate_spacing = _meters(grid['plate_spacing'])
    dz = plate_spacing / grid['num_z']
    zmesh = np.linspace(0, plate_spacing, grid['num_z'] + 1) #holds the z-axis grid points in an array
    report_data = readparticles(data_file.filename)
    data_time = report_data['time']
    with h5py.File(data_file.filename, 'r') as f:
        weights = np.array(f['data/{}/particles/beam/weighting'.format(data_file.iteration)])
    curr = get_zcurrent_new(report_data['beam'][:,4], report_data['beam'][:,5], zmesh, weights, dz)
    return _extract_current_results(data, curr, data_time)


def _extract_current_results(data, curr, data_time):
    grid = data['models']['simulationGrid']
    plate_spacing = _meters(grid['plate_spacing'])
    zmesh = np.linspace(0, plate_spacing, grid['num_z'] + 1) #holds the z-axis grid points in an array
    beam = data['models']['beam']
    if _SIM_DATA.is_3d(data):
        cathode_area = _meters(grid['channel_width']) * _meters(grid['channel_height'])
    else:
        cathode_area = _meters(grid['channel_width'])
    RD_ideal = sources.j_rd(beam['cathode_temperature'], beam['cathode_work_function']) * cathode_area
    JCL_ideal = sources.cl_limit(beam['cathode_work_function'], beam['anode_work_function'], beam['anode_voltage'], plate_spacing) * cathode_area

    if beam['currentMode'] == '2' or (beam['currentMode'] == '1' and beam['beam_current'] >= JCL_ideal):
        curr2 = np.full_like(zmesh, JCL_ideal)
        y2_title = 'Child-Langmuir cold limit'
    else:
        curr2 = np.full_like(zmesh, RD_ideal)
        y2_title = 'Richardson-Dushman'
    return {
        'title': 'Current for Time: {:.4e}s'.format(data_time),
        'x_range': [0, plate_spacing],
        'y_label': 'Current [A]',
        'x_label': 'Z [m]',
        'points': [
            curr.tolist(),
            curr2.tolist(),
        ],
        'x_points': zmesh.tolist(),
        'y_range': [min(np.min(curr), np.min(curr2)), max(np.max(curr), np.max(curr2))],
        'y1_title': 'Current',
        'y2_title': y2_title,
    }


def _extract_egun_current(data, data_file, frame_index):
    v = np.load(str(data_file), allow_pickle=True)
    if frame_index >= len(v):
        frame_index = -1
    # the first element in the array is the time, the rest are the current measurements
    return _extract_current_results(data, v[frame_index][1:], v[frame_index][0])


def _extract_field(field, data, data_file, args=None):
    grid = data.models.simulationGrid
    axes, slice_axis, field_slice, show3d = _field_input(args)

    selector = field if field == 'phi' else 'E/{}'.format(field)
    with h5py.File(data_file.filename, 'r') as hf:
        field_values = np.array(
            hf['data/{}/meshes/{}'.format(data_file.iteration, selector)]
        )
        data_time = hf['data/{}'.format(data_file.iteration)].attrs['time']
        dt = hf['data/{}'.format(data_file.iteration)].attrs['dt']

    slice_text = ' ({} = {}µm)'.format(slice_axis, round(field_slice, 3)) \
        if _is_3D(data) else ''

    if field == 'phi':
        title = 'ϕ'
        if not _is_3D(data):
            values = field_values[0, :, :]
        else:
            values = _field_values(field_values, axes, field_slice, grid)
    else:
        title = 'E {}'.format(field)
        if not _is_3D(data):
            values = field_values[:, 0, :]
        else:
            values = _field_values(field_values, axes, field_slice, grid)

    vals_equal = np.isclose(np.std(values), 0., atol=1e-9)

    res = _field_plot(values, axes, grid, _is_3D(data))
    res.title = '{}{} for Time: {:.4e}s, Step {}'.format(
        title, slice_text, data_time, data_file.iteration
    )
    res.global_min = np.min(field_values) if vals_equal else None
    res.global_max = np.max(field_values) if vals_equal else None
    return res


def _extract_impact_density(run_dir, data):
    try:
        with h5py.File(str(run_dir.join(_DENSITY_FILE)), 'r') as hf:
            plot_info = template_common.h5_to_dict(hf, path='density')
    except IOError:
        plot_info = {
            'error': 'Cannot load density file'
        }
    if 'error' in plot_info:
        if not _SIM_DATA.is_3d(data):
            return plot_info
        # for 3D, continue on so particle trace is still rendered
        plot_info = {
            'dx': 0,
            'dz': 0,
            'min': 0,
            'max': 0,
        }
    #TODO(pjm): consolidate these parameters into one routine used by all reports
    grid = data.models.simulationGrid
    plate_spacing = _meters(grid.plate_spacing)
    radius = _meters(grid.channel_width / 2.)
    width = 0

    dx = plot_info['dx']
    dy = 0
    dz = plot_info['dz']

    if _SIM_DATA.is_3d(data):
        dy = 0 #plot_info['dy']
        width = _meters(grid.channel_width)

    gated_ids = plot_info['gated_ids'] if 'gated_ids' in plot_info else []
    lines = []

    for i in gated_ids:
        v = gated_ids[i]
        for pos in ('bottom', 'left', 'right', 'top'):
            if pos in v:
                zmin, zmax, xmin, xmax = v[pos]['limits']
                row = {
                    'density': v[pos]['density'].tolist(),
                }
                if pos in ('bottom', 'top'):
                    row['align'] = 'horizontal'
                    row['points'] = [zmin, zmax, xmin + dx / 2.]
                else:
                    row['align'] = 'vertical'
                    row['points'] = [xmin, xmax, zmin + dz / 2.]
                lines.append(row)

    return {
        'title': 'Impact Density',
        'x_range': [0, plate_spacing],
        'y_range': [-radius, radius],
        'z_range': [-width / 2., width / 2.],
        'y_label': 'x [m]',
        'x_label': 'z [m]',
        'z_label': 'y [m]',
        'density': plot_info['density'] if 'density' in plot_info else [],
        'density_lines': lines,
        'v_min': plot_info['min'],
        'v_max': plot_info['max'],
    }


def _extract_optimization_results(run_dir, data, args):
    x_index = int(args.x or '0')
    y_index = int(args.y or '0')
    # steps, time, tolerance, result, p1, ... pn
    res, best_row = _read_optimizer_output(run_dir)
    field_info = res[:,:4]
    field_values = res[:,4:]
    fields = data.models.optimizer.fields
    if x_index > len(fields) - 1:
        x_index = 0
    if y_index > len(fields) - 1:
        y_index = 0
    x = field_values[:, x_index]
    y = field_values[:, y_index]
    if x_index == y_index:
        y = np.zeros(len(y))
    score = field_info[:, _OPT_RESULT_INDEX]
    return {
        'title': '',
        'v_min': min(score),
        'v_max': max(score),
        'x_range': _add_margin([min(x), max(x)]),
        'y_range': _add_margin([min(y), max(y)]),
        'x_field': fields[x_index].field,
        'y_field': fields[y_index].field,
        'optimizerPoints': field_values.tolist(),
        'optimizerInfo': field_info.tolist(),
        'x_index': x_index,
        'y_index': y_index,
        'fields': map(lambda x: x.field, fields),
    }


def _extract_particle(run_dir, model_name, data, args):
    limit = int(args.renderCount)
    hf = h5py.File(str(run_dir.join(_PARTICLE_FILE)), 'r')
    d = template_common.h5_to_dict(hf, 'particle')
    kept_electrons = d['kept']
    lost_electrons = d['lost']
    hf.close()
    grid = data['models']['simulationGrid']
    plate_spacing = _meters(grid['plate_spacing'])
    radius = _meters(grid['channel_width'] / 2.)
    half_height = grid['channel_height'] if 'channel_height' in grid else 5.
    half_height = _meters(half_height / 2.)
    x_points = []
    y_points = []
    z_points = []
    _add_particle_paths(kept_electrons, x_points, y_points, z_points, half_height, limit)
    lost_x = []
    lost_y = []
    lost_z = []
    _add_particle_paths(lost_electrons, lost_x, lost_y, lost_z, half_height, limit)
    data_file = open_data_file(run_dir, model_name, None)
    with h5py.File(data_file.filename, 'r') as f:
        field = np.array(f['data/{}/meshes/{}'.format(data_file.iteration, 'phi')])
    return {
        'title': 'Particle Trace',
        'x_range': [0, plate_spacing],
        'y_label': 'x [m]',
        'x_label': 'z [m]',
        'z_label': 'y [m]',
        'points': y_points,
        'x_points': x_points,
        'z_points': z_points,
        'y_range': [-radius, radius],
        'z_range': [-half_height, half_height],
        'lost_x': lost_x,
        'lost_y': lost_y,
        'lost_z': lost_z,
        'field': field.tolist()
    }


def _field_input(args):
    show3d = args.displayMode == '3d' if args is not None and 'displayMode' in args\
        else False
    a = args.axes if args is not None and 'axes' in args else 'xz'
    axes = (a if show3d else 'xz') if a else 'xz'
    slice_axis = re.sub('[' + axes + ']', '', 'xyz')
    field_slice = (float(args.slice) if args.slice else 0.) if args and 'slice' in args \
                                                               and show3d else 0.
    return axes, slice_axis, field_slice, show3d


def _field_plot(values, axes, grid, is3d):
    plate_spacing = _meters(grid.plate_spacing)
    radius = _meters(grid.channel_width / 2.)
    half_height = _meters(grid.channel_height / 2.)

    if axes == 'xz':
        xr = [0, plate_spacing]
        yr = [-radius, radius]
        x_label = 'z [m]'
        y_label = 'x [m]'
        ar = 6.0 / 14
    elif axes == 'xy':
        xr = [-half_height, half_height]
        yr = [-radius, radius]
        x_label = 'y [m]'
        y_label = 'x [m]'
        ar = radius / half_height,
    else:
        xr = [0, plate_spacing]
        yr = [-half_height, half_height]
        x_label = 'z [m]'
        y_label = 'y [m]'
        ar = 6.0 / 14

    xr.append(len(values[0]))
    yr.append(len(values))

    return pkcollections.Dict({
        'aspectRatio': ar,
        'x_range': xr,
        'y_range': yr,
        'x_label': x_label,
        'y_label': y_label,
        'z_matrix': values.tolist(),
        'summaryData': {
            'runMode3d': is3d
        }
    })


def _field_values(values, axes, field_slice, grid):
    dx = grid.channel_width / grid.num_x
    dy = grid.channel_height / grid.num_y
    dz = grid.plate_spacing / grid.num_z
    if axes == 'xz':
        return values[
               :, _get_slice_index(
                    field_slice, -grid.channel_height / 2., dy, grid.num_y - 1
                ), :]
    elif axes == 'xy':
        return values[:, :, _get_slice_index(field_slice, 0., dz, grid.num_z - 1)]
    else:
        return values[
               _get_slice_index(
                   field_slice, -grid.channel_width / 2., dx, grid.num_x - 1
               ), :, :]


def _find_by_id(container, id):
    for c in container:
        if str(c.id) == str(id):
            return c
    assert False, 'missing id: {} in container'.format(id)


def _get_slice_index(x, min_x, dx, max_index):
    return min(max_index, max(0, int(round((x - min_x) / dx))))


def _grid_delta(data, length_field, count_field):
    grid = data.models.simulationGrid
    #TODO(pjm): already converted to meters
    return grid[length_field] / grid[count_field]


def _generate_optimizer_file(data, v):
    # iterate opt vars and compute [min, max, dx, is_continuous]
    for opt in data.models.optimizer.fields:
        m, f, container, id = _parse_optimize_field(opt.field)
        opt.bounds = [opt.minimum, opt.maximum]
        _compute_delta_for_field(data, opt.bounds, f)
    v['optField'] = data.models.optimizer.fields
    v['optimizerStatusFile'] = _OPTIMIZER_STATUS_FILE
    v['optimizerOutputFile'] = _OPTIMIZER_OUTPUT_FILE
    v['optimizerResultFile'] = _OPTIMIZER_RESULT_FILE
    return _render_jinja('optimizer', v)


def _generate_parameters_file(data):
    v = None
    template_common.validate_models(data, _SCHEMA)
    res, v = template_common.generate_parameters_file(data)
    v['particlePeriod'] = _PARTICLE_PERIOD
    v['particleFile'] = _PARTICLE_FILE
    v['potentialFile'] = _POTENTIAL_FILE
    v['stepSize'] = COMPARISON_STEP_SIZE
    v['densityFile'] = _DENSITY_FILE
    v['egunCurrentFile'] = _EGUN_CURRENT_FILE
    v['estimateFile'] = _FIELD_ESTIMATE_FILE
    v['conductors'] = _prepare_conductors(data)
    v['maxConductorVoltage'] = _max_conductor_voltage(data)
    v['is3D'] = _SIM_DATA.is_3d(data)
    v['anode'] = _prepare_anode(data)
    v['saveIntercept'] = v['anode']['isReflector']
    for c in data.models.conductors:
        if c.conductor_type.type == 'stl':
            # if any conductor is STL then don't save the intercept
            v['saveIntercept'] = False
            v['polyFile'] = _stl_polygon_file(c.conductor_type.name)
            break
        if c.conductor_type.isReflector:
            v['saveIntercept'] = True
    if not v['is3D']:
        v['simulationGrid_num_y'] = v['simulationGrid_num_x']
        v['simulationGrid_channel_height'] = v['simulationGrid_channel_width']
    if 'report' not in data:
        data['report'] = 'animation'
    v['isOptimize'] = data['report'] == 'optimizerAnimation'
    if v['isOptimize']:
        _replace_optimize_variables(data, v)
    res = _render_jinja('base', v)
    if data['report'] == 'animation':
        if data['models']['simulation']['egun_mode'] == '1':
            v['egunStatusFile'] = _EGUN_STATUS_FILE
            res += _render_jinja('egun', v)
        else:
            res += _render_jinja('visualization', v)
        res += _render_jinja('impact-density', v)
    elif data['report'] == 'optimizerAnimation':
        res += _render_jinja('parameters-optimize', v)
    else:
        res += _render_jinja('source-field', v)
    return res, v


def _h5_file_list(run_dir, model_name):
    return pkio.walk_tree(
        run_dir.join('diags/xzsolver/hdf5' if model_name == 'currentAnimation' else 'diags/fields/electric'),
        r'\.h5$',
    )


def _is_opt_field(field_name):
    return re.search(r'\_opt$', field_name)


def _max_conductor_voltage(data):
    res = data.models.beam.anode_voltage
    for c in data.models.conductors:
        # conductor_type has been added to conductor during _prepare_conductors()
        if c.conductor_type.voltage > res:
            res = c.conductor_type.voltage
    return res


def _meters(v):
    # convert microns to meters
    return float(v) * 1e-6


def _mpi_core_count(run_dir):
    mpi_file = py.path.local(run_dir).join(MPI_SUMMARY_FILE)
    if mpi_file.exists():
        info = simulation_db.read_json(mpi_file)
        if 'mpiCores' in info:
            return info['mpiCores']
    return 0


def _non_opt_fields_to_array(model):
    res = []
    for f in model:
        if not _is_opt_field(f) and f not in _REPORT_STYLE_FIELDS:
            res.append(model[f])
    return res


def _optimizer_percent_complete(run_dir, is_running):
    if not run_dir.exists():
        return {
            'percentComplete': 0,
            'frameCount': 0,
        }
    res, best_row = _read_optimizer_output(run_dir)
    summary_data = None
    frame_count = 0
    data = simulation_db.read_json(run_dir.join(template_common.INPUT_BASE_NAME))
    optimizer = data.models.optimizer
    if res is not None:
        frame_count = len(res)
        if not is_running:
            result_file = run_dir.join(_OPTIMIZER_RESULT_FILE)
            if result_file.exists():
                summary_data = simulation_db.read_json(result_file)
        if not summary_data:
            best_row = best_row.tolist();
            summary_data = {
                'fun': best_row[3],
                'x': best_row[4:],
            }
        summary_data['fields'] = optimizer.fields
    if is_running:
        status_file = run_dir.join(_OPTIMIZER_STATUS_FILE)
        if status_file.exists():
            try:
                if not summary_data:
                    summary_data = {}
                rows = np.loadtxt(str(status_file))
                if len(rows.shape) == 1:
                    rows = np.array([rows])
                summary_data['statusRows'] = rows.tolist()
                summary_data['fields'] = optimizer.fields
                summary_data['frameCount'] = frame_count
                summary_data['initialSteps'] = optimizer.initialSteps
                summary_data['optimizerSteps'] = optimizer.optimizerSteps
            except TypeError:
                pass
            except ValueError:
                pass
    if summary_data:
        return {
            'percentComplete': 0 if is_running else 100,
            'frameCount': frame_count,
            'summary': summary_data,
        }
    if is_running:
        return {
            'percentComplete': 0,
            'frameCount': 0,
        }
    #TODO(pjm): determine optimization error
    return {
        'percentComplete': 0,
        'frameCount': 0,
        'error': 'optimizer produced no data',
        'state': 'error',
    }


def _parse_optimize_field(text):
    # returns (model_name, field_name, container_name, id)
    m, f = text.split('.')
    container, id = None, None
    if re.search(r'#', m):
        name, id = m.split('#')
        container = 'conductors' if name == 'conductorPosition' else 'conductorTypes'
    return m, f, container, id


def _particle_line_has_slope(curr, next, prev, i1, i2):
    return abs(
        _slope(curr[i1], curr[i2], next[i1], next[i2]) - _slope(prev[i1], prev[i2], curr[i1], curr[i2])
    ) >= _CULL_PARTICLE_SLOPE


def _prepare_conductors(data):
    type_by_id = {}
    for ct in data.models.conductorTypes:
        if ct is None:
            continue
        type_by_id[ct.id] = ct
        #pkdp('!PREP CONDS {}', ct)
        for f in ('xLength', 'yLength', 'zLength'):
            ct[f] = _meters(ct[f])
        if not _SIM_DATA.is_3d(data):
            ct.yLength = 1
        ct.permittivity = ct.permittivity if ct.isConductor == '0' else 'None'
        ct.file = template_common.filename_to_path(
            [_stl_file(ct)],
            simulation_db.simulation_lib_dir(data.simulationType)
        )[0] if 'file' in ct else 'None'
        ct.isReflector = ct.isReflector == '1' if 'isReflector' in ct else False
    for c in data.models.conductors:
        if c.conductorTypeId not in type_by_id:
            continue
        c.conductor_type = type_by_id[c.conductorTypeId]
        for f in ('xCenter', 'yCenter', 'zCenter'):
            c[f] = _meters(c[f])
        if not _SIM_DATA.is_3d(data):
            c.yCenter = 0
    return data.models.conductors


def _prepare_anode(data):
    return {
        'isReflector': data.models.anode['isReflector'] == '1',
        'specProb': data.models.anode['specProb'],
        'diffProb': data.models.anode['diffProb'],
    }


def _read_optimizer_output(run_dir):
    # only considers unique points as steps
    opt_file = run_dir.join(_OPTIMIZER_OUTPUT_FILE)
    if not opt_file.exists():
        return None, None
    try:
        values = np.loadtxt(str(opt_file))
        if len(values):
            if len(values.shape) == 1:
                values = np.array([values])
        else:
            return None, None
    except TypeError:
        return None, None
    except ValueError:
        return None, None

    res = []
    best_row = None
    # steps, time, tolerance, result, p1, ... pn
    for v in values:
        res.append(v)
        if best_row is None or v[_OPT_RESULT_INDEX] > best_row[_OPT_RESULT_INDEX]:
            best_row = v
    return np.array(res), best_row


def _render_jinja(template, v):
    return template_common.render_jinja(SIM_TYPE, v, '{}.py'.format(template))


def _replace_optimize_variables(data, v):
    v['optimizeFields'] = []
    v['optimizeConstraints'] = []
    fields = []
    for opt in data.models.optimizer.fields:
        fields.append(opt.field)
    for constraint in data.models.optimizer.constraints:
        for idx in range(len(fields)):
            if constraint[0] == fields[idx]:
                v['optimizeConstraints'].append(idx)
                break
        fields.append(constraint[2])
    for field in fields:
        v['optimizeFields'].append(field)
        value = 'opts[\'{}\']'.format(field)
        m, f, container, id = _parse_optimize_field(field)
        if container:
            model = _find_by_id(data.models[container], id)
            model[f] = value
        else:
            v['{}_{}'.format(m, f)] = value


def _simulation_percent_complete(report, run_dir, is_running):
    if report == 'fieldCalculationAnimation':
        if run_dir.join(_POTENTIAL_FILE).exists():
            return pkcollections.Dict({
                'percentComplete': 100,
                'frameCount': 1,
            })
        return pkcollections.Dict({
            'percentComplete': 0,
            'frameCount': 0,
        })
    files = _h5_file_list(run_dir, 'currentAnimation')
    if (is_running and len(files) < 2) or (not run_dir.exists()):
        return {
            'mpiCores': _mpi_core_count(run_dir),
            'percentComplete': 0,
            'frameCount': 0,
        }
    if len(files) == 0:
        return {
            'percentComplete': 100,
            'frameCount': 0,
            'error': 'simulation produced no frames',
            'state': 'error',
        }
    file_index = len(files) - 1
    res = {
        'mpiCores': _mpi_core_count(run_dir),
        'lastUpdateTime': int(os.path.getmtime(str(files[file_index]))),
    }
    # look at 2nd to last file if running, last one may be incomplete
    if is_running:
        file_index -= 1
    data = simulation_db.read_json(run_dir.join(template_common.INPUT_BASE_NAME))
    percent_complete = 0
    if data.models.simulation.egun_mode == '1':
        status_file = run_dir.join(_EGUN_STATUS_FILE)
        if status_file.exists():
            with open(str(status_file), 'r') as f:
                m = re.search('([\d\.]+)\s*/\s*(\d+)', f.read())
            if m:
                percent_complete = float(m.group(1)) / int(m.group(2))
        egun_current_file = run_dir.join(_EGUN_CURRENT_FILE)
        if egun_current_file.exists():
            v = np.load(str(egun_current_file), allow_pickle=True)
            res['egunCurrentFrameCount'] = len(v)
    else:
        percent_complete = (file_index + 1.0) * _PARTICLE_PERIOD / data.models.simulationGrid.num_steps

    if percent_complete < 0:
        percent_complete = 0
    elif percent_complete > 1.0:
        percent_complete = 1.0
    res['percentComplete'] = percent_complete * 100
    res['frameCount'] = file_index + 1
    return res


def _slope(x1, y1, x2, y2):
    if x2 - x1 == 0:
        # treat no slope as flat for comparison
        return 0
    return (y2 - y1) / (x2 - x1)


def _stl_file(conductor_type):
    return template_common.lib_file_name('stl', 'file', conductor_type.file)


def _stl_polygon_file(filename):
    return template_common.filename_to_path(
        [template_common.lib_file_name('stl', filename, _STL_POLY_FILE)],
        simulation_db.simulation_lib_dir(SIM_TYPE)
    )[0]


def _save_stl_polys(data):
    try:
        with h5py.File(_stl_polygon_file(data.file)) as hf:
            template_common.dict_to_h5(data, hf, path='/')
    except Exception as e:
        pkdlog('!save_stl_polys FAIL: {}', e)
        pass<|MERGE_RESOLUTION|>--- conflicted
+++ resolved
@@ -52,53 +52,6 @@
     return _simulation_percent_complete(report, run_dir, is_running)
 
 
-<<<<<<< HEAD
-=======
-def fixup_old_data(data):
-    if 'optimizer' not in data['models'] or 'enabledFields' not in data['models']['optimizer']:
-        data['models']['optimizer'] = {
-            'constraints': [],
-            'enabledFields': {},
-            'fields': [],
-        }
-    for m in [
-            'anode',
-            'egunCurrentAnimation',
-            'impactDensityAnimation',
-            'optimizer',
-            'optimizerAnimation',
-            'optimizerStatus',
-            'particle3d',
-            'particleAnimation',
-            'simulation',
-            'simulationGrid',
-            'fieldAnimation',
-            'fieldCalcAnimation',
-            'fieldCalculationAnimation',
-            'fieldComparisonAnimation',
-            'fieldComparisonReport',
-            'fieldReport',
-    ]:
-        if m not in data.models:
-            data.models[m] = {}
-        template_common.update_model_defaults(data.models[m], m, _SCHEMA, dynamic=_dynamic_defaults(data, m))
-    if 'joinEvery' in data.models.particle3d:
-        del data.models.particle3d['joinEvery']
-    types = data.models.conductorTypes if 'conductorTypes' in data.models else []
-    for c in types:
-        if c is None:
-            continue
-        if 'isConductor' not in c:
-            c.isConductor = '1' if c.voltage > 0 else '0'
-        if 'color' not in c:
-            c.color = _SCHEMA.constants.zeroVoltsColor if c.isConductor == '0' else _SCHEMA.constants.nonZeroVoltsColor
-        template_common.update_model_defaults(c, c.type if 'type' in c else 'box', _SCHEMA)
-    for c in data.models.conductors:
-        template_common.update_model_defaults(c, 'conductorPosition', _SCHEMA)
-    template_common.organize_example(data)
-
-
->>>>>>> d8e90a45
 def generate_field_comparison_report(data, run_dir, args=None):
     params = args if args is not None else data['models']['fieldComparisonAnimation']
     grid = data['models']['simulationGrid']
@@ -134,7 +87,7 @@
     grid = data.models.simulationGrid
     axes, slice_axis, phi_slice, show3d = _field_input(args)
     slice_text = ' ({} = {}µm)'.format(slice_axis, round(phi_slice, 3)) \
-        if _is_3D(data) else ''
+        if _SIM_DATA.is_3d(data) else ''
 
     f = str(py.path.local(run_dir).join(_POTENTIAL_FILE))
     with h5py.File(f, 'r') as hf:
@@ -144,27 +97,7 @@
     if len(potential.shape) == 2:
         values = potential[:grid.num_x + 1, :grid.num_z + 1]
     else:
-<<<<<<< HEAD
-        # 3d results
-        if show3d:
-            phi_slice = float(args.slice if args is not None else data.models.fieldReport.slice)
-        if axes == 'xz':
-            values = potential[
-                     :, _get_slice_index(phi_slice, -grid.channel_height/ 2., dy, grid.num_y - 1), :
-                     ]
-        elif axes == 'xy':
-            values = potential[
-                     :, :,_get_slice_index(phi_slice, 0., dz, grid.num_z - 1)
-                     ]
-        else:
-            values = potential[
-                     _get_slice_index(phi_slice, -grid.channel_width / 2., dx, grid.num_x - 1), :, :
-                     ]
-
-    slice_axis = re.sub('[' + axes + ']', '', 'xyz' if _SIM_DATA.is_3d(data) else 'xz')
-=======
         values = _field_values(potential, axes, phi_slice, grid)
->>>>>>> d8e90a45
 
     vals_equal = np.isclose(np.std(values), 0., atol=1e-9)
 
@@ -173,32 +106,14 @@
             'error': 'Results could not be calculated.\n\nThe Simulation Grid may' +
                      ' require adjustments to the Grid Points and Channel Width.',
         }
-<<<<<<< HEAD
-    return {
-        'aspectRatio': ar,
-        'x_range': xr,
-        'y_range': yr,
-        'x_label': x_label,
-        'y_label': y_label,
-        'title': 'ϕ Across Whole Domain' + (' ({} = {}µm)'.format(slice_axis, phi_slice) if _SIM_DATA.is_3d(data) else ''),
-        'z_matrix': values.tolist(),
-        'global_min': np.min(potential) if vals_equal else None,
-        'global_max': np.max(potential) if vals_equal else None,
-        'frequency_title': 'Volts',
-        'summaryData': {
-            'runMode3d': _SIM_DATA.is_3d(data)
-        },
-    }
-=======
-
-    res = _field_plot(values, axes, grid, _is_3D(data))
+
+    res = _field_plot(values, axes, grid, _SIM_DATA.is_3d(data))
     res.title= 'ϕ Across Whole Domain' + slice_text
     res.global_min = np.min(potential) if vals_equal else None
     res.global_max = np.max(potential) if vals_equal else None
     res.frequency_title = 'Volts'
 
     return res
->>>>>>> d8e90a45
 
 
 # use concept of "runner" animation?
@@ -600,24 +515,24 @@
         dt = hf['data/{}'.format(data_file.iteration)].attrs['dt']
 
     slice_text = ' ({} = {}µm)'.format(slice_axis, round(field_slice, 3)) \
-        if _is_3D(data) else ''
+        if _SIM_DATA.is_3d(data) else ''
 
     if field == 'phi':
         title = 'ϕ'
-        if not _is_3D(data):
+        if not _SIM_DATA.is_3d(data):
             values = field_values[0, :, :]
         else:
             values = _field_values(field_values, axes, field_slice, grid)
     else:
         title = 'E {}'.format(field)
-        if not _is_3D(data):
+        if not _SIM_DATA.is_3d(data):
             values = field_values[:, 0, :]
         else:
             values = _field_values(field_values, axes, field_slice, grid)
 
     vals_equal = np.isclose(np.std(values), 0., atol=1e-9)
 
-    res = _field_plot(values, axes, grid, _is_3D(data))
+    res = _field_plot(values, axes, grid, _SIM_DATA.is_3d(data))
     res.title = '{}{} for Time: {:.4e}s, Step {}'.format(
         title, slice_text, data_time, data_file.iteration
     )
