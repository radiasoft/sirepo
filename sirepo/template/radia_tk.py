--- conflicted
+++ resolved
@@ -114,19 +114,13 @@
     g_id = radia.ObjRecMag(center, size, magnetization)
     if div:
         radia.ObjDivMag(g_id, div)
-<<<<<<< HEAD
-    radia.MatApl(g_id, radia.MatStd(material, n_mag))
-=======
-    # do not apply a material unless a magentization of some magnitude has been set
-    if n_mag > 0:
-        if material == 'custom':
-            mat = radia.MatSatIsoTab(
-                [[_MU_0 * h_m_curve[i][0], h_m_curve[i][1]] for i in range(len(h_m_curve))]
-            )
-        else:
-            mat = radia.MatStd(material, n_mag)
-        radia.MatApl(g_id, mat)
->>>>>>> e61870d6
+    if material == 'custom':
+        mat = radia.MatSatIsoTab(
+            [[_MU_0 * h_m_curve[i][0], h_m_curve[i][1]] for i in range(len(h_m_curve))]
+        )
+    else:
+        mat = radia.MatStd(material, n_mag)
+    radia.MatApl(g_id, mat)
     return g_id
 
 
