from __future__ import absolute_import, division, print_function

import numpy
import radia
import sys

from numpy import linalg
from pykern.pkcollections import PKDict
from pykern.pkdebug import pkdp
from sirepo.template import template_common

FIELD_TYPE_MAG_A = 'A'
FIELD_TYPE_MAG_B = 'B'
FIELD_TYPE_MAG_H = 'H'
FIELD_TYPE_MAG_I = 'I'
FIELD_TYPE_MAG_J = 'J'
FIELD_TYPE_MAG_M = 'M'
FIELD_TYPES = [FIELD_TYPE_MAG_M]
POINT_FIELD_TYPES = [
    FIELD_TYPE_MAG_B, FIELD_TYPE_MAG_A, FIELD_TYPE_MAG_H, FIELD_TYPE_MAG_J
]
FIELD_TYPES.extend(POINT_FIELD_TYPES)
INTEGRABLE_FIELD_TYPES = [FIELD_TYPE_MAG_B, FIELD_TYPE_MAG_H, FIELD_TYPE_MAG_I]

# these might be available from radia
FIELD_UNITS = PKDict({
    FIELD_TYPE_MAG_A: 'T mm',
    FIELD_TYPE_MAG_B: 'T',
    FIELD_TYPE_MAG_H: 'A/m',
    FIELD_TYPE_MAG_J: 'A/m^2',
    FIELD_TYPE_MAG_M: 'A/m',
})

_ZERO = [0, 0, 0]


def apply_symmetry(g_id, symm_type, plane, point):
    if symm_type == 'parallel':
        radia.TrfZerPara(g_id, point, plane)
    if symm_type == 'perpendicular':
        radia.TrfZerPerp(g_id, point, plane)


def build_box(center, size, material, magnetization, division):
    n_mag = numpy.linalg.norm(magnetization)
    g_id = radia.ObjRecMag(center, size, magnetization)
    if division:
        radia.ObjDivMag(g_id, division)
    # do not apply a material unless a magentization of some magnitude has been set
    if n_mag > 0:
        radia.MatApl(g_id, radia.MatStd(material, n_mag))
    return g_id


def build_container(g_ids):
    return radia.ObjCnt(g_ids)


# these methods pulled out so as not to depend on a manager
def dump(g_id):
    return radia.UtiDmp(g_id, 'asc')


def dump_bin(g_id):
    return radia.UtiDmp(g_id, 'bin')


# only i (?), m, h
def field_integral(g_id, f_type, p1, p2):
    return radia.FldInt(g_id, 'inf', f_type, p1, p2)


def geom_to_data(g_id, name=None, divide=True):
    n = (name if name is not None else str(g_id)) + '.Geom'
    pd = PKDict(name=n, id=g_id, data=[])
    d = template_common.to_pkdict(radia.ObjDrwVTK(g_id, 'Axes->No'))
    d.update(_geom_bnds(g_id))
    n_verts = len(d.polygons.vertices)
    c = radia.ObjCntStuf(g_id)
    l = len(c)
    if not divide or l == 0:
        pd.data = [d]
    else:
        d_arr = []
        n_s_verts = 0
        # for g in get_geom_tree(g_id):
        for g in c:
            # for fully recursive array
            # for g in get_all_geom(geom):
            s_d = template_common.to_pkdict(radia.ObjDrwVTK(g, 'Axes->No'))
            s_d.update(_geom_bnds(g))
            n_s_verts += len(s_d.polygons.vertices)
            d_arr.append(s_d)
        # if the number of vertices of the container is more than the total
        # across its elements, a symmetry or other "additive" transformation has
        # been applied and we cannot get at the individual elements
        if n_verts > n_s_verts:
            d_arr = [d]
        pd.data=d_arr
    return pd


def get_all_geom(g_id):
    g_arr = []
    for g in radia.ObjCntStuf(g_id):
        if len(radia.ObjCntStuf(g)) > 0:
            g_arr.extend(get_all_geom(g))
        else:
            g_arr.append(g)
    return g_arr


def get_geom_tree(g_id, recurse_depth=0):
    g_arr = []
    for g in radia.ObjCntStuf(g_id):
        if len(radia.ObjCntStuf(g)) > 0:
            if recurse_depth > 0:
                g_arr.extend(get_geom_tree(g, recurse_depth=recurse_depth - 1))
            else:
                g_arr.extend([g])
        else:
            g_arr.append(g)
    return g_arr


# path is *flattened* array of positions in space ([x1, y1, z1,...xn, yn, zn])
def get_field(g_id, f_type, path):
    #pkdp('GET FIELD FOR {} TYPE {} PATH {}', geom, f_type, path)
    if len(path) == 0:
        return []
    pv_arr = []
    p = numpy.reshape(path, (-1, 3)).tolist()
    b = []
    # get every component
    f = radia.Fld(g_id, f_type, path)
    b.extend(f)
    b = numpy.reshape(b, (-1, 3)).tolist()
    for p_idx, pt in enumerate(p):
        pv_arr.append([pt, b[p_idx]])
    return pv_arr


def get_magnetization(g_id):
    return radia.ObjM(g_id)


def load_bin(data):
    return radia.UtiDmpPrs(data)


def new_geom_object():
    return PKDict(
        lines=PKDict(colors=[], lengths=[], vertices=[]),
        polygons=PKDict(colors=[], lengths=[], vertices=[]),
        vectors=PKDict(directions=[], magnitudes=[], vertices=[]),
    )


def reset():
    return radia.UtiDelAll()


def solve(g_id, prec, max_iter, solve_method):
    return radia.Solve(g_id, float(prec), int(max_iter), int(solve_method))


def vector_field_to_data(g_id, name, pv_arr, units):
    # format is [[[px, py, pz], [vx, vy, vx]], ...]
    # UNLESS only one element?
    # convert to webGL object

<<<<<<< HEAD
    #pkdp('PV ARR {} SH {}', pv_arr, numpy.shape(pv_arr))
=======
>>>>>>> 2e45091f
    if len(numpy.shape(pv_arr)) == 2:
        pv_arr = [pv_arr]
    v_data = new_geom_object()
    v_data.vectors.lengths = []
    v_data.vectors.colors = []
    v_max = 0.
    v_min = sys.float_info.max
    for i in range(len(pv_arr)):
        p = pv_arr[i][0]
        v = pv_arr[i][1]
        n = linalg.norm(v)
        v_max = max(v_max, n)
        v_min = min(v_min, n)
        nv = (numpy.array(v) / (n if n > 0 else 1.)).tolist()
        v_data.vectors.vertices.extend(p)
        v_data.vectors.directions.extend(nv)
        v_data.vectors.magnitudes.append(n)
    v_data.vectors.range = [v_min, v_max]
    v_data.vectors.units = units

    return PKDict(name=name + '.Field', id=g_id, data=[v_data])


def _geom_bnds(g_id):
    bnds = radia.ObjGeoLim(g_id)
    return PKDict(
        center=[
            0.5 * (bnds[1] + bnds[0]),
            0.5 * (bnds[3] + bnds[2]),
            0.5 * (bnds[5] + bnds[4]),
        ],
        size=[
            abs(bnds[1] - bnds[0]),
            abs(bnds[3] - bnds[2]),
            abs(bnds[5] - bnds[4]),
        ]
    )


class RadiaGeomMgr:
    """Manager for multiple geometries (Radia objects)"""

    def _get_all_geom(self, g_id):
        g_arr = []
        for g in radia.ObjCntStuf(g_id):
            if len(radia.ObjCntStuf(g)) > 0:
                g_arr.extend(self._get_all_geom(g))
            else:
                g_arr.append(g)
        return g_arr

    def add_geom(self, name, g_id):
        self._geoms[name] = PKDict(g=g_id, solved=False)

    # path is *flattened* array of positions in space ([x1, y1, z1,...xn, yn, zn])
    def get_field(self, name, f_type, path):
        pv_arr = []
        p = numpy.reshape(path, (-1, 3)).tolist()
        b = []
        # get every component
        f = radia.Fld(self.get_geom(name), f_type, path)
        b.extend(f)
        b = numpy.reshape(b, (-1, 3)).tolist()
        for p_idx, pt in enumerate(p):
            pv_arr.append([pt, b[p_idx]])
        return get_field(self.get_geom(name), f_type, path)

    def get_magnetization(self, name):
        return get_magnetization(self.get_geom(name))

    def is_geom_solved(self, name):
        return self.get_geom(name).solved

    def vector_field_to_data(self, name, pv_arr, units):
        return vector_field_to_data(self.get_geom(name), name, pv_arr, units)

    def geom_to_data(self, name, divide=True):
        return geom_to_data(self.get_geom(name), name, divide)

    def get_geom(self, name):
        return self._geoms[name].g if name in self._geoms else None

    def get_geom_list(self):
        return [n for n in self._geoms]

    def get_geoms(self):
        return self._geoms

    # A container is also a geometry
    def make_container(self, *args):
        ctr = {
            'geoms': []
        }
        for g_name in args:
            # key error if does not exist
            g = self.get_geom(g_name)
            ctr['geoms'].append(g)

    def reset_geom(self, g_name):
        self.remove_geom(g_name)
        return radia.UtiDelAll()

    def remove_geom(self, g_name):
        del self._geoms[g_name]

    def solve_geom(self, g_name, prec, max_iter, solve_method):
        return solve(self.get_geom(g_name), float(prec), int(max_iter), int(solve_method))


    def __init__(self):
        self._geoms = PKDict({})
<|MERGE_RESOLUTION|>--- conflicted
+++ resolved
@@ -168,11 +168,6 @@
     # format is [[[px, py, pz], [vx, vy, vx]], ...]
     # UNLESS only one element?
     # convert to webGL object
-
-<<<<<<< HEAD
-    #pkdp('PV ARR {} SH {}', pv_arr, numpy.shape(pv_arr))
-=======
->>>>>>> 2e45091f
     if len(numpy.shape(pv_arr)) == 2:
         pv_arr = [pv_arr]
     v_data = new_geom_object()
