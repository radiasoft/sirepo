# -*- coding: utf-8 -*-
"""CloudMC execution template.

:copyright: Copyright (c) 2022 RadiaSoft LLC.  All Rights Reserved.
:license: http://www.apache.org/licenses/LICENSE-2.0.html
"""
from pykern import pkio
from pykern.pkcollections import PKDict
from pykern.pkdebug import pkdc, pkdp
from sirepo import simulation_db
from sirepo import util
from sirepo.template import template_common
import numpy
import re
import sirepo.feature_config
import sirepo.mpi
import sirepo.sim_data


_VOLUME_INFO_FILE = "volumes.json"
_SIM_DATA, SIM_TYPE, SCHEMA = sirepo.sim_data.template_globals()


def _percent_complete(run_dir, is_running):
    RE_F = "\d*\.\d+"

    def _get_groups(match, *args):
        res = []
        for i in args:
            g = match.group(i)
            if g is not None:
                res.append(g.strip())
        return res

    res = PKDict(
        frameCount=0,
        percentComplete=0,
    )
    with pkio.open_text(str(run_dir.join(template_common.RUN_LOG))) as f:
        res.eigenvalue = None
        res.results = None
        has_results = False
        for line in f:
            m = re.match(r"^ Simulating batch (\d+)", line)
            if m:
                res.frameCount = int(m.group(1))
                continue
            m = re.match(
                rf"^\s+(\d+)/1\s+({RE_F})\s*({RE_F})?\s*(\+/-)?\s*({RE_F})?", line
            )
            if m:
                res.frameCount = int(m.group(1))
                res.eigenvalue = res.eigenvalue or []
                res.eigenvalue.append(
                    PKDict(
                        batch=res.frameCount,
                        val=_get_groups(m, 2, 3, 5),
                    )
                )
                continue
            if not has_results:
                has_results = re.match(r"\s*=+>\s+RESULTS\s+<=+\s*", line)
                if not has_results:
                    continue
            m = re.match(rf"^\s+(.+)\s=\s({RE_F})\s+\+/-\s+({RE_F})", line)
            if m:
                res.results = res.results or []
                res.results.append(_get_groups(m, 1, 2, 3))

    data = simulation_db.read_json(run_dir.join(template_common.INPUT_BASE_NAME))
    if is_running:
        res.percentComplete = res.frameCount * 100 / data.models.settings.batches
    if res.frameCount:
        res.tallies = data.models.settings.tallies
    return res


def background_percent_complete(report, run_dir, is_running):
    if report == "dagmcAnimation":
        if is_running:
            return PKDict(
                percentComplete=0,
                frameCount=0,
            )
        if not run_dir.join(_VOLUME_INFO_FILE).exists():
            raise AssertionError("Volume extraction failed")
        return PKDict(
            percentComplete=100,
            frameCount=1,
            volumes=simulation_db.read_json(_VOLUME_INFO_FILE),
        )
    return _percent_complete(run_dir, is_running)


def extract_report_data(run_dir, sim_in):
    # dummy result
    if sim_in.report == "tallyReport":
        template_common.write_sequential_result(PKDict(x_range=[], summaryData={}, overlayData=[]))


def get_data_file(run_dir, model, frame, options):
    sim_in = simulation_db.read_json(run_dir.join(template_common.INPUT_BASE_NAME))
    if model == "geometry3DReport":
        return _SIM_DATA.dagmc_filename(sim_in)
    if model == "dagmcAnimation":
        return f"{frame}.zip"
    if model == "openmcAnimation":
        if options.suffix == "log":
            return template_common.text_data_file(template_common.RUN_LOG, run_dir)
        return _statepoint_filename(
            simulation_db.read_json(run_dir.join(template_common.INPUT_BASE_NAME))
        )
    raise AssertionError("no data file for model={model} and options={options}")


def post_execution_processing(success_exit, is_parallel, run_dir, **kwargs):
    if success_exit:
        return None
    return _parse_run_log(run_dir)


def python_source_for_model(data, model, qcall, **kwargs):
    return _generate_parameters_file(data)


def stateful_compute_download_remote_lib_file(data, **kwargs):
    return template_common.remote_file_to_simulation_lib(
        _SIM_DATA,
        "{}/{}".format(
            sirepo.feature_config.for_sim_type(SIM_TYPE).data_storage_url,
            data.args.exampleURL,
        ),
        False,
        "geometryInput",
        "dagmcFile",
    )


def sim_frame(frame_args):
    import openmc

    t = openmc.StatePoint(
        frame_args.run_dir.join(_statepoint_filename(frame_args.sim_in))
    ).get_tally(name=frame_args.tally)
    try:
        # openmc doesn't have a has_filter() api
        t.find_filter(openmc.MeshFilter)
    except ValueError:
        return PKDict(error=f"Tally {t.name} contains no Mesh")
    v = getattr(t, frame_args.aspect)[:, :, t.get_score_index(frame_args.score)].ravel()
    # volume normalize copied from openmc.UnstructuredMesh.write_data_to_vtk()
    v /= t.find_filter(openmc.MeshFilter).mesh.volumes.ravel()
    return PKDict(
        field_data=v.tolist(),
        min_field=v.min(),
        max_field=v.max(),
        summaryData={},
    )


def stateless_compute_validate_material_name(data, **kwargs):
    import openmc

    res = PKDict()
    m = openmc.Material(name="test")
    method = getattr(m, data.args.component)
    try:
        if data.args.component == "add_macroscopic":
            method(data.args.name)
        elif data.args.component == "add_nuclide":
            method(data.args.name, 1)
            if not re.search(r"^[^\d]+\d+$", data.args.name):
                raise ValueError("invalid nuclide name")
        elif data.args.component == "add_s_alpha_beta":
            method(data.args.name)
        elif data.args.component == "add_elements_from_formula":
            method(data.args.name)
        elif data.args.component == "add_element":
            method(data.args.name, 1)
        else:
            raise AssertionError(f"unknown material component: {data.args.component}")
    except ValueError as e:
        res.error = "invalid material name"
    return res


def write_parameters(data, run_dir, is_parallel):
    pkio.write_text(
        run_dir.join(template_common.PARAMETERS_PYTHON_FILE),
        _generate_parameters_file(data, run_dir=run_dir),
    )
    if is_parallel:
        return template_common.get_exec_parameters_cmd()


def _dagmc_animation_python(filename):
    return f"""
import sirepo.pkcli.cloudmc
import sirepo.simulation_db

sirepo.simulation_db.write_json(
    "{_VOLUME_INFO_FILE}",
    sirepo.pkcli.cloudmc.extract_dagmc("{filename}"),
)
"""


def _generate_angle(angle):
    if angle._type == "None":
        return angle._type
    args = []
    if angle._type == "isotropic":
        pass
    elif angle._type == "monodirectional":
        args.append(_generate_array(angle.reference_uvw))
    elif angle._type == "polarAzimuthal":
        args += [_generate_distribution(angle[v]) for v in ["mu", "phi"]]
        args.append(_generate_array(angle.reference_uvw))
    else:
        raise AssertionError("unknown angle type: {}".format(angle._type))
    return _generate_call(angle._type, args)


def _generate_array(arr):
    return "[" + ", ".join([str(v) for v in arr]) + "]"


def _generate_call(name, args):
    return "openmc.stats." + name[0].upper() + name[1:] + "(" + ", ".join(args) + ")"


def _generate_distribution(dist):
    import sirepo.csv

    if dist._type == "None":
        return dist._type
    t = dist._type
    args = []
    if "probabilityValue" in dist:
        x = []
        p = []
        for v in dist.probabilityValue:
            if "p" not in v:
                break
            x.append(v.x)
            p.append(v.p)
        for v in (x, p):
            args.append(_generate_array(v))
    if "file" in dist:
        for v in numpy.array(
            sirepo.csv.read_as_number_list(
                _SIM_DATA.lib_file_abspath(
                    _SIM_DATA.lib_file_name_with_model_field(
                        dist._type, "file", dist.file
                    )
                )
            )
        ).T.tolist():
            args.append(_generate_array(v))
    if dist._type == "discrete":
        pass
    elif dist._type == "legendre":
        args.append(_generate_array([c.coefficient for c in dist.coefficient]))
    elif dist._type == "maxwell":
        args.append(str(dist.theta))
    elif dist._type == "muir":
        args += [str(v) for v in [dist.e0, dist.m_rat, dist.kt]]
    elif dist._type == "normal":
        args += [str(v) for v in [dist.mean_value, dist.std_dev]]
    elif dist._type == "powerLaw":
        args += [str(v) for v in [dist.a, dist.b, dist.n]]
    elif dist._type in ("tabular", "tabularFromFile"):
        if dist._type == "tabularFromFile":
            t = "tabular"
        args += [
            f'"{dist.interpolation}"',
            "True" if dist.ignore_negative == "1" else "False",
        ]
    elif dist._type == "uniform" or dist._type == "watt":
        args += [str(v) for v in [dist.a, dist.b]]
    else:
        raise AssertionError("unknown distribution type: {}".format(dist._type))
    return _generate_call(t, args)


def _generate_materials(data):
    res = ""
    material_vars = []
    for v in data.models.volumes.values():
        if "material" not in v:
            continue
        n = f"m{v.volId}"
        material_vars.append(n)
        res += f"# {v.name}\n"
        res += f'{n} = openmc.Material(name="{v.key}", material_id={v.volId})\n'
        res += f'{n}.set_density("{v.material.density_units}", {v.material.density})\n'
        if v.material.depletable == "1":
            res += f"{n}.depletable = True\n"
        if "temperator" in v and v.material:
            res += f"{n}.temperature = {v.material.temperature}\n"
        if "volume" in v and v.volume:
            res += f"{n}.volume = {v.material.volume}\n"
        for c in v.material.components:
            if (
                c.component == "add_element"
                or c.component == "add_elements_from_formula"
            ):
                if c.component == "add_element":
                    res += (
                        f'{n}.{c.component}("{c.name}", {c.percent}, "{c.percent_type}"'
                    )
                else:
                    res += f'{n}.{c.component}("{c.name}", "{c.percent_type}"'
                if "enrichment" in c and c.enrichment:
                    res += f", enrichment={c.enrichment}"
                if "enrichment_target" in c and c.enrichment_target:
                    res += f', enrichment_target="{c.enrichment_target}"'
                if "enrichment_target" in c and c.enrichment_type:
                    res += f', enrichment_type="{c.enrichment_type}"'
                res += ")\n"
            elif c.component == "add_macroscopic":
                res += f'{n}.{c.component}("{c.name}")\n'
            elif c.component == "add_nuclide":
                res += (
                    f'{n}.{c.component}("{c.name}", {c.percent}, "{c.percent_type}")\n'
                )
            elif c.component == "add_s_alpha_beta":
                res += f'{n}.{c.component}("{c.name}", {c.fraction})\n'
    if not len(material_vars):
        raise AssertionError(f"No materials defined for volumes")
    res += "materials = openmc.Materials([" + ", ".join(material_vars) + "])\n"
    return res


def _generate_parameters_file(data, run_dir=None):
    report = data.get("report", "")
    for f in [b.basename for b in _SIM_DATA.sim_file_basenames(data)]:
        pkio.unchecked_remove(f)
    if report == "dagmcAnimation":
        return _dagmc_animation_python(_SIM_DATA.dagmc_filename(data))
    if report == "tallyReport":
        return ""
    res, v = template_common.generate_parameters_file(data)
    v.dagmcFilename = _SIM_DATA.dagmc_filename(data)
    v.simId = data.models.simulation.simulationId
    v.statepointFilename = _statepoint_filename(data)
    v.materials = _generate_materials(data)
    v.sources = _generate_sources(data)
    v.tallies = _generate_tallies(data)
    v.hasGraveyard = _has_graveyard(data)
    v.mpiCores = sirepo.mpi.cfg().cores
    return template_common.render_jinja(
        SIM_TYPE,
        v,
    )


def _generate_range(filter):
    return "numpy.{}({}, {}, {})".format(
        "linspace" if filter.space == "linear" else "logspace",
        filter.start,
        filter.stop,
        filter.num,
    )


def _generate_source(source):
    if source.get("type") == "file" and source.get("file"):
        return f"openmc.Source(filename=\"{_SIM_DATA.lib_file_name_with_model_field('source', 'file', source.file)}\")"
    return f"""openmc.Source(
        space={_generate_space(source.space)},
        angle={_generate_angle(source.angle)},
        energy={_generate_distribution(source.energy)},
        time={_generate_distribution(source.time)},
        strength={source.strength},
        particle="{source.particle}",
    )"""


def _generate_sources(data):
    if not len(data.models.settings.sources):
        raise AssertionError(f"No Settings Sources defined")
    return ",\n".join([_generate_source(s) for s in data.models.settings.sources])


def _generate_space(space):
    if space._type == "None":
        return space._type
    args = []
    if space._type == "box":
        args += [
            _generate_array(space.lower_left),
            _generate_array(space.upper_right),
            f'only_fissionable={space.only_fissionable == "1"}',
        ]
    elif space._type == "cartesianIndependent":
        args += [_generate_distribution(space[v]) for v in ["x", "y", "z"]]
    elif space._type == "cylindricalIndependent":
        args += [_generate_distribution(space[v]) for v in ["r", "phi", "z"]]
        args.append(f"origin={_generate_array(space.origin)}")
    elif space._type == "point":
        args.append(_generate_array(space.xyz))
    elif space._type == "sphericalIndependent":
        args += [_generate_distribution(space[v]) for v in ["r", "theta", "phi"]]
        args.append(f"origin={_generate_array(space.origin)}")
    else:
        raise AssertionError("unknown space type: {}".format(space._type))
    return _generate_call(space._type, args)


def _generate_tallies(data):
    if not len(data.models.settings.tallies):
        raise AssertionError(f"No Tallies defined")
    return (
        "\n".join(
            [
                _generate_tally(t, data.models.volumes)
                for t in data.models.settings.tallies
            ]
        )
        + f"""
tallies = openmc.Tallies([
    {','.join(['t' + str(tally._index + 1) for tally in data.models.settings.tallies])}
])
tallies.export_to_xml()
"""
    )


def _generate_tally(tally, volumes):
    has_mesh = False
    res = ""
    for i in range(1, SCHEMA.constants.maxFilters + 1):
        f = tally[f"filter{i}"]
        if f._type != "meshFilter":
            continue
        if has_mesh:
            raise AssertionError("Only one mesh may defined per filter")
        has_mesh = True
        res += f"""
m = openmc.RegularMesh()
m.dimension = {_generate_array([int(v) for v in f.dimension])}
m.lower_left = {_generate_array(f.lower_left)}
m.upper_right = {_generate_array(f.upper_right)}
"""
    res += f"""t{tally._index + 1} = openmc.Tally(name='{tally.name}')
t{tally._index + 1}.filters = ["""
    for i in range(1, SCHEMA.constants.maxFilters + 1):
        f = tally[f"filter{i}"]
        if f._type == "None":
            continue
        if f._type == "materialFilter":
            res += f"""
    openmc.MaterialFilter([{",".join([volumes[v.value].volId for v in f.bins])}]),
"""
        elif f._type == "meshFilter":
            res += f"""
    openmc.MeshFilter(m),
"""
        elif f._type == "energyFilter":
            res += f"""
    openmc.EnergyFilter({_generate_range(f)}),
"""
        elif f._type == "energyoutFilter":
            res += f"""
    openmc.EnergyoutFilter({_generate_range(f)}),
"""
        elif f._type == "particleFilter":
            res += f"""
    openmc.ParticleFilter([{'"' + '","'.join(v.value for v in f.bins) + '"'}]),
"""
        else:
            raise AssertionError("filter not yet implemented: {}".format(f._type))
    res += f"""]
t{tally._index + 1}.scores = [{','.join(["'" + s.score + "'" for s in tally.scores])}]
"""
    if len(tally.nuclides):
        res += f"""
t{tally._index + 1}.nuclides = [{','.join(["'" + s.nuclide + "'" for s in tally.nuclides if s.nuclide])}]
"""
    return res


<<<<<<< HEAD
def _grid_to_poly(path):
    with pkio.open_text(path) as f:
        state = "header"
        lines = []
        for line in f:
            # force version 4.1
            if line.startswith("# vtk DataFile Version"):
                lines.append("# vtk DataFile Version 4.1\n")
                continue
            # only polydata is allowed
            if line.startswith("DATASET STRUCTURED_GRID"):
                lines.append("DATASET POLYDATA\n")
                continue
            if line.startswith("DIMENSIONS"):
                continue
            if "POINTS" in line:
                state = "points"
                lines.append("POINTS 0 double\nPOLYGONS 0 0\n")
            if "CELL_DATA" in line:
                state = "cells"
            if state != "points":
                lines.append(line)
    return "".join(lines)


=======
>>>>>>> 8fcc5e53
def _has_graveyard(data):
    for v in data.models.volumes.values():
        if v.name and v.name.lower() == "graveyard":
            return True
    return False


def _parse_run_log(run_dir):
    res = ""
    p = run_dir.join(template_common.RUN_LOG)
    if not p.exists():
        return res
    with pkio.open_text(p) as f:
        for line in f:
            # ERROR: Cannot tally flux for an individual nuclide.
            m = re.match(r"^\s*Error:\s*(.*)$", line, re.IGNORECASE)
            if m:
                res = m.group(1)
                break
    if res:
        return res
    return "An unknown error occurred, check CloudMC log for details"


def _statepoint_filename(data):
    return f"statepoint.{data.models.settings.batches}.h5"<|MERGE_RESOLUTION|>--- conflicted
+++ resolved
@@ -481,34 +481,7 @@
     return res
 
 
-<<<<<<< HEAD
-def _grid_to_poly(path):
-    with pkio.open_text(path) as f:
-        state = "header"
-        lines = []
-        for line in f:
-            # force version 4.1
-            if line.startswith("# vtk DataFile Version"):
-                lines.append("# vtk DataFile Version 4.1\n")
-                continue
-            # only polydata is allowed
-            if line.startswith("DATASET STRUCTURED_GRID"):
-                lines.append("DATASET POLYDATA\n")
-                continue
-            if line.startswith("DIMENSIONS"):
-                continue
-            if "POINTS" in line:
-                state = "points"
-                lines.append("POINTS 0 double\nPOLYGONS 0 0\n")
-            if "CELL_DATA" in line:
-                state = "cells"
-            if state != "points":
-                lines.append(line)
-    return "".join(lines)
-
-
-=======
->>>>>>> 8fcc5e53
+
 def _has_graveyard(data):
     for v in data.models.volumes.values():
         if v.name and v.name.lower() == "graveyard":
