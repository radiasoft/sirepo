--- conflicted
+++ resolved
@@ -200,12 +200,8 @@
         pass
 
     # volume normalize copied from openmc.UnstructuredMesh.write_data_to_vtk()
-<<<<<<< HEAD
-    v /= mf.mesh.volumes.ravel()
-=======
     v /= t.find_filter(openmc.MeshFilter).mesh.volumes.ravel()
     o = simulation_db.read_json(frame_args.run_dir.join(_OUTLINES_FILE))
->>>>>>> 1ae931e6
     return PKDict(
         field_data=v.tolist(),
         min_field=v.min(),
