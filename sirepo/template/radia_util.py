# -*- coding: utf-8 -*-
"""Utilities and wrappers for calling Radia functions

:copyright: Copyright (c) 2017-2021 RadiaSoft LLC.  All Rights Reserved.
:license: http://www.apache.org/licenses/LICENSE-2.0.html
"""
import numpy
import radia
import sys


from numpy import linalg
from pykern.pkcollections import PKDict
from pykern.pkdebug import pkdp

AXES = ["x", "y", "z"]

AXIS_VECTORS = PKDict(
    x=numpy.array([1, 0, 0]),
    y=numpy.array([0, 1, 0]),
    z=numpy.array([0, 0, 1]),
)


FIELD_TYPE_MAG_A = "A"
FIELD_TYPE_MAG_B = "B"
FIELD_TYPE_MAG_H = "H"
FIELD_TYPE_MAG_I = "I"
FIELD_TYPE_MAG_J = "J"
FIELD_TYPE_MAG_M = "M"
FIELD_TYPES = [FIELD_TYPE_MAG_M]
POINT_FIELD_TYPES = [
    FIELD_TYPE_MAG_B,
    FIELD_TYPE_MAG_A,
    FIELD_TYPE_MAG_H,
    FIELD_TYPE_MAG_J,
]
FIELD_TYPES.extend(POINT_FIELD_TYPES)
INTEGRABLE_FIELD_TYPES = [FIELD_TYPE_MAG_B, FIELD_TYPE_MAG_H, FIELD_TYPE_MAG_I]

# these might be available from radia
FIELD_UNITS = PKDict(
    {
        FIELD_TYPE_MAG_A: "T mm",
        FIELD_TYPE_MAG_B: "T",
        FIELD_TYPE_MAG_H: "A/m",
        FIELD_TYPE_MAG_J: "A/m^2",
        FIELD_TYPE_MAG_M: "A/m",
    }
)

_MU_0 = 4 * numpy.pi / 1e7
_ZERO = [0, 0, 0]


class MPI:
    def __init__(self):
        # Null op for when not in MPI
        self._uti_mpi = lambda x: None
        try:
            import mpi4py.MPI

            if mpi4py.MPI.COMM_WORLD.Get_size() > 1:
                self._uti_mpi = radia.UtiMPI
        except Exception:
            pass

    def __enter__(self):
        self._uti_mpi("in")
        return self

    def __exit__(self, t, value, traceback):
        self._uti_mpi("off")

    def barrier(self):
        self._uti_mpi("barrier")


def _apply_bevel(g_id, **kwargs):
    d = PKDict(kwargs)
    dirs = _calc_directions(d.cutAxis)

    e = int(d.edge)
    w_offset, h_offset = _bevel_offsets_for_axes(e, **dirs, **kwargs)

    v = w_offset - h_offset
    vx2 = numpy.dot(w_offset, w_offset)
    vg2 = numpy.dot(h_offset, h_offset)
    v2 = numpy.dot(v, v)

    plane = int(d.cutRemoval) * (
        numpy.array(dirs.widthDir) * [-1, 1, 1, -1][e] * numpy.sqrt(vg2 / v2)
        + numpy.array(dirs.heightDir) * [1, 1, -1, -1][e] * numpy.sqrt(vx2 / v2)
    )

    return _apply_cut(
        g_id,
        cutPoint=(_corner_for_axes(e, **dirs, **kwargs) + w_offset).tolist(),
        cutPlane=plane.tolist(),
    )


def _apply_clone(g_id, xform):
    xform = PKDict(xform)
    # start with 'identity'
    total_xform = radia.TrfTrsl([0, 0, 0])
    for clone_xform in xform.transforms:
        cxf = PKDict(clone_xform)
        if cxf.type == "translate":
            total_xform = radia.TrfCmbL(total_xform, radia.TrfTrsl(cxf.distance))
        if cxf.type == "rotate":
            total_xform = radia.TrfCmbL(
                total_xform,
                radia.TrfRot(
                    cxf.center,
                    cxf.axis,
                    numpy.pi * float(cxf.angle) / 180.0,
                ),
            )
    if xform.alternateFields != "0":
        total_xform = radia.TrfCmbL(total_xform, radia.TrfInv())
    radia.TrfMlt(g_id, total_xform, xform.numCopies + 1)


def _apply_cut(g_id, **kwargs):
    d = PKDict(kwargs)
    p = d.cutPoint
    if d.get("useObjectCenter", "0") == "1":
        p = (numpy.array(p) + numpy.array(d.obj_center)).tolist()

    # args are object id, point in plane, plane normal - returns array of new ids
    return radia.ObjCutMag(
        g_id,
        p,
        d.cutPlane,
        "Frame->Lab",
    )[0]


def _apply_fillet(g_id, **kwargs):
    d = PKDict(kwargs)

    dirs = _calc_directions(d.cutAxis)
    cut_amts = PKDict(
        amountVert=d.radius,
        amountHoriz=d.radius,
    )
    g_id = _apply_bevel(
        g_id,
        cutRemoval=1,
        **cut_amts,
        **kwargs,
    )
    w_offset, h_offset = _bevel_offsets_for_axes(
        int(d.edge), **dirs, **cut_amts, **kwargs
    )
    ctr = (
        _corner_for_axes(int(d.edge), **dirs, **kwargs)
        + w_offset
        + h_offset
        - (numpy.array(d.obj_size) / 2) * dirs.lenDir
    )
    c_id = _build_cylinder(
        center=ctr,
        extrusionAxis=d.cutAxis,
        segmentation="cyl",
        size=d.obj_size,
        **kwargs,
    )
    c_id = _apply_bevel(c_id, cutRemoval=-1, **cut_amts, **kwargs)
    return build_container([g_id, c_id])


def _apply_material(g_id, **kwargs):
    d = PKDict(kwargs)
    radia.MatApl(g_id, _radia_material(d.material, d.remanentMag, d.h_m_curve))


def _apply_modification(g_id, **kwargs):
    return PKDict(
        objectBevel=_apply_bevel,
        objectCut=_apply_cut,
        objectFillet=_apply_fillet,
    )[kwargs.get("type")](g_id, **kwargs)


def _apply_rotation(g_id, xform):
    xform = PKDict(xform)
    radia.TrfOrnt(
        g_id,
        radia.TrfRot(
            (
                _geom_bounds(g_id)
                if xform.get("useObjectCenter", "0") == "1"
                else xform
            ).center,
            xform.axis,
            numpy.pi * float(xform.angle) / 180.0,
        ),
    )


def _apply_segments(g_id, **kwargs):
    d = PKDict(kwargs)
    if d.segments and any([s > 1 for s in d.segments]):
        if d.segmentation == "pln":
            radia.ObjDivMag(g_id, d.segments)
        # cylindrical division does not seem to work properly in the local frame if the
        # axis is not "x" and the center is not [0, 0, 0]
        if d.segmentation == "cyl":
            p = (
                d.center
                if d.segmentationCylUseObjectCenter == "1"
                else d.segmentationCylPoint
            )
            # The radial segment number is "number of segments between 0 and the given radius",
            # except when it is 1 in which case it's "none". We ignore it and prompt the user
            # for the radial size. Since 1 is special we say "2 segments in twice the radius"
            radia.ObjDivMag(
                g_id,
                [2, d.segments[1], d.segments[2]],
                d.segmentation,
                [
                    p,
                    AXIS_VECTORS[d.segmentationCylAxis].tolist(),
                    (
                        2.0
                        * d.segmentationCylRadius
                        * AXIS_VECTORS[next_axis(d.segmentationCylAxis)]
                        + p
                    ).tolist(),
                    d.segmentationCylRatio,
                ],
                "Frame->Lab",
            )


def _apply_symmetry(g_id, xform):
    xform = PKDict(xform)
    plane = xform.symmetryPlane
    point = xform.symmetryPoint
    if xform.symmetryType == "parallel":
        radia.TrfZerPara(g_id, point, plane)
    if xform.symmetryType == "perpendicular":
        radia.TrfZerPerp(g_id, point, plane)


def _apply_translation(g_id, xform):
    xform = PKDict(xform)
    radia.TrfOrnt(
        g_id,
        radia.TrfTrsl(xform.distance),
    )


def _bevel_offsets_for_axes(edge_index, **kwargs):
    d = PKDict(kwargs)
    return (
        d.amountHoriz * numpy.array(d.widthDir) * [1, -1, -1, 1][edge_index],
        d.amountVert * numpy.array(d.heightDir) * [-1, -1, 1, 1][edge_index],
    )


def _build_cuboid(**kwargs):
    d = PKDict(kwargs)
    return radia.ObjRecMag(d.center, d.size, d.magnetization)


def _build_stl(**kwargs):
    d = PKDict(kwargs)
    g_id = radia.ObjPolyhdr(
        d.stlVertices, (numpy.array(d.stlFaces) + 1).tolist(), d.magnetization
    )
<<<<<<< HEAD
    if d.preserveVerticesOnImport == "0":
        center = [x - d.stlCentroid[i] for i, x in enumerate(d.center)]
        radia.TrfOrnt(g_id, radia.TrfTrsl([center[0], center[1], center[2]]))
=======
    center = [x - d.stlBoundsCenter[i] for i, x in enumerate(d.center)]
    radia.TrfOrnt(g_id, radia.TrfTrsl([center[0], center[1], center[2]]))
>>>>>>> 3b4a29d0
    return g_id


def _build_cylinder(**kwargs):
    d = PKDict(kwargs)
    return radia.ObjCylMag(
        d.center,
        d.radius,
        d.size[axes_index(d.extrusionAxis)],
        d.numSides,
        d.extrusionAxis,
        d.magnetization,
    )


def _build_racetrack(**kwargs):
    d = PKDict(kwargs)
    return radia.ObjRaceTrk(
        d.center,
        d.radii,
        d.sides,
        d.height,
        d.numSegments,
        d.currentDensity,
        d.fieldCalc,
        d.axis,
    )


def _calc_directions(axis):
    w = next_axis(axis)
    h = next_axis(w)
    return PKDict(
        lenDir=AXIS_VECTORS[axis],
        widthDir=AXIS_VECTORS[w],
        heightDir=AXIS_VECTORS[h],
    )


def _clone_with_translation(g_id, num_copies, distance, alternate_fields):
    xf = radia.TrfTrsl(distance)
    if alternate_fields:
        xf = radia.TrfCmbL(xf, radia.TrfInv())
    radia.TrfMlt(g_id, xf, num_copies + 1)


# edge_index starts at the top left - meaning minimum width coordinate and maximum height
# coordinate in the plane defined by the length direction - proceeding clockwise
def _corner_for_axes(edge_index, **kwargs):
    d = PKDict(kwargs)
    l = numpy.array(d.lenDir)
    h = numpy.array(d.heightDir)
    w = numpy.array(d.widthDir)
    return (
        numpy.array(d.obj_center)
        + numpy.array(d.obj_size)
        / 2
        * [-w + h + l, w + h + l, w - h + l, -w - h + l][edge_index]
    )


def _extrude(**kwargs):
    d = PKDict(kwargs)
    b = AXIS_VECTORS[d.extrusionAxis]
    return radia.ObjMltExtTri(
        numpy.sum(b * d.center),
        numpy.sum(b * d.size),
        d.points,
        numpy.full((len(d.points), 2), [1, 1]).tolist(),
        d.extrusionAxis,
        d.magnetization,
        f"TriAreaMax->{0.125 * d.area * (1.04 - d.triangulationLevel)}"
        if d.triangulationLevel > 0
        else "",
    )


def _geom_bounds(g_id):
    bnds = radia.ObjGeoLim(g_id)
    return PKDict(
        center=[bnds[2 * i] + (bnds[2 * i + 1] - bnds[2 * i]) / 2 for i in range(3)],
        size=[abs(bnds[2 * i + 1] - bnds[2 * i]) for i in range(3)],
    )


def _radia_material(material_type, magnetization_magnitude, h_m_curve):
    if material_type == "custom":
        return radia.MatSatIsoTab(
            [[_MU_0 * h_m_curve[i][0], h_m_curve[i][1]] for i in range(len(h_m_curve))]
        )
    return radia.MatStd(material_type, magnetization_magnitude)


def apply_color(g_id, color):
    radia.ObjDrwAtr(g_id, color)


def apply_transform(g_id, **kwargs):
    PKDict(
        cloneTransform=_apply_clone,
        symmetryTransform=_apply_symmetry,
        rotate=_apply_rotation,
        translate=_apply_translation,
    )[kwargs.get("type")](g_id, kwargs)


def axes_index(axis):
    return AXES.index(axis)


def build_container(g_ids):
    return radia.ObjCnt(g_ids)


def build_object(**kwargs):
    d = PKDict(kwargs)
    t = d.type
    g_id = PKDict(
        cee=_extrude,
        cuboid=_build_cuboid,
        cylinder=_build_cylinder,
        ell=_extrude,
        extrudedPoints=_extrude,
        jay=_extrude,
        racetrack=_build_racetrack,
        stl=_build_stl,
    )[t](**kwargs)
    # coils get no extra handling
    if t == "racetrack":
        return g_id
    _apply_segments(g_id, **kwargs)
    _apply_material(g_id, **kwargs)
    for m in d.get("modifications", []):
        g_id = _apply_modification(
            g_id,
            magnetization=d.magnetization,
            material=d.material,
            obj_center=d.center,
            obj_size=d.size,
            remanentMag=d.remanentMag,
            h_m_curve=d.h_m_curve,
            **m,
        )
    return g_id


def dump(g_id):
    return radia.UtiDmp(g_id, "asc")


def dump_bin(g_id):
    return radia.UtiDmp(g_id, "bin")


# only i (?), m, h
def field_integral(g_id, f_type, p1, p2):
    return radia.FldInt(g_id, "inf", f_type, p1, p2)


def free_symmetries(g_id):
    return radia.ObjDpl(g_id, "FreeSym->True")


def geom_to_data(g_id, name=None, divide=True):
    def _to_pkdict(d):
        if not isinstance(d, dict):
            return d
        rv = PKDict()
        for k, v in d.items():
            rv[k] = _to_pkdict(v)
        return rv

    n = (name if name is not None else str(g_id)) + ".Geom"
    pd = PKDict(name=n, id=g_id, data=[])
    d = _to_pkdict(radia.ObjDrwVTK(g_id, "Axes->No"))
    d.update(_geom_bounds(g_id))
    n_verts = len(d.polygons.vertices)
    c = radia.ObjCntStuf(g_id)
    l = len(c)
    if not divide or l == 0:
        d.id = g_id
        pd.data = [d]
    else:
        d_arr = []
        n_s_verts = 0
        # for g in get_geom_tree(g_id):
        for g in c:
            # for fully recursive array
            # for g in get_all_geom(geom):
            s_d = _to_pkdict(radia.ObjDrwVTK(g, "Axes->No"))
            s_d.update(_geom_bounds(g))
            n_s_verts += len(s_d.polygons.vertices)
            s_d.id = g
            d_arr.append(s_d)
        # if the number of vertices of the container is more than the total
        # across its elements, a symmetry or other "additive" transformation has
        # been applied and we cannot get at the individual elements
        if n_verts > n_s_verts:
            d.id = g_id
            d_arr = [d]
        pd.data = d_arr
    pd.bounds = radia.ObjGeoLim(g_id)
    return pd


def get_all_geom(g_id):
    g_arr = []
    for g in radia.ObjCntStuf(g_id):
        if len(radia.ObjCntStuf(g)) > 0:
            g_arr.extend(get_all_geom(g))
        else:
            g_arr.append(g)
    return g_arr


def get_geom_tree(g_id, recurse_depth=0):
    g_arr = []
    for g in radia.ObjCntStuf(g_id):
        if len(radia.ObjCntStuf(g)) > 0:
            if recurse_depth > 0:
                g_arr.extend(get_geom_tree(g, recurse_depth=recurse_depth - 1))
            else:
                g_arr.extend([g])
        else:
            g_arr.append(g)
    return g_arr


# Radia expects the electron to travel in the y direction so we must rotate all the
# fields such that the simulation's beam axis points along y.
# The resulting trajectory is of the form
#   [[y0, x0, dx/dy0, z0, dz/dy0], [y1, x1, dx/dy1, z1, dz/dy1],...]
# where x/z is the width/height direction and y is the beam direction
def get_electron_trajectory(g_id, **kwargs):
    d = PKDict(kwargs)
    axis = d.rotation.as_rotvec(degrees=True)
    angle = numpy.linalg.norm(axis)
    # Identity Rotations produce a degenerate (all 0s) axis
    if any(axis):
        _apply_rotation(
            g_id,
            PKDict(
                center="0,0,0",
                axis=axis,
                angle=angle,
            ),
        )
    p = d.rotation.apply(d.pos)
    a = d.rotation.apply(d.angles)
    t = radia.FldPtcTrj(
        g_id,
        d.energy,
        [p[0], a[0], p[2], a[2]],
        [p[1], d.y_final],
        d.num_points,
    )
    tt = numpy.array(t).T
    tcx = d.rotation.inv().apply(numpy.array([tt[1], tt[0], tt[3]]).T).T
    # ignore angles for now
    return tcx


# path is *flattened* array of positions in space ([x1, y1, z1,...xn, yn, zn])
def get_field(g_id, f_type, path):
    if len(path) == 0:
        return []
    pv_arr = []
    p = numpy.reshape(path, (-1, 3)).tolist()
    b = []
    # get every component (meaning e.g. passing 'B' and not 'Bx' etc.)
    f = radia.Fld(g_id, f_type, path)
    # a dummy value returned by parallel radia
    if f == 0:
        f = numpy.zeros(len(path))
    b.extend(f)
    b = numpy.reshape(b, (-1, 3)).tolist()
    for p_idx, pt in enumerate(p):
        pv_arr.append([pt, b[p_idx]])
    return pv_arr


def get_magnetization(g_id):
    return radia.ObjM(g_id)


def kick_map(
    g_id,
    begin,
    dir_long,
    num_periods,
    period_length,
    dir_trans,
    range_trans_1,
    num_pts_trans_1,
    range_trans_2,
    num_pts_trans_2,
):
    km = radia.FldFocKickPer(
        g_id,
        begin,
        dir_long,
        period_length,
        num_periods,
        dir_trans,
        range_trans_1,
        num_pts_trans_1,
        range_trans_2,
        num_pts_trans_2,
    )
    return km


def load_bin(data):
    return radia.UtiDmpPrs(data)


def multiply_vector_by_matrix(v, m):
    return numpy.array(m).dot(numpy.array(v)).tolist()


def new_geom_object():
    return PKDict(
        lines=PKDict(colors=[], lengths=[], vertices=[]),
        polygons=PKDict(colors=[], lengths=[], vertices=[]),
        vectors=PKDict(directions=[], magnitudes=[], vertices=[]),
    )


def next_axis(axis):
    return AXES[(AXES.index(axis) + 1) % len(AXES)]


def reset():
    return radia.UtiDelAll()


def solve(g_id, prec, max_iter, solve_method):
    return radia.Solve(g_id, float(prec), int(max_iter), int(solve_method))


def vector_field_to_data(g_id, name, pv_arr, units):
    # format is [[[px, py, pz], [vx, vy, vx]], ...]
    # UNLESS only one element?
    # convert to webGL object
    if len(numpy.shape(pv_arr)) == 2:
        pv_arr = [pv_arr]
    v_data = new_geom_object()
    v_data.id = g_id
    v_data.vectors.lengths = []
    v_data.vectors.colors = []
    v_max = 0.0
    v_min = sys.float_info.max
    for i in range(len(pv_arr)):
        p = pv_arr[i][0]
        v = pv_arr[i][1]
        n = numpy.linalg.norm(v)
        v_max = max(v_max, n)
        v_min = min(v_min, n)
        nv = (numpy.array(v) / (n if n > 0 else 1.0)).tolist()
        v_data.vectors.vertices.extend(p)
        v_data.vectors.directions.extend(nv)
        v_data.vectors.magnitudes.append(n)
    v_data.vectors.range = [v_min, v_max]
    v_data.vectors.units = units

    return PKDict(
        name=name + ".Field", id=g_id, data=[v_data], bounds=radia.ObjGeoLim(g_id)
    )<|MERGE_RESOLUTION|>--- conflicted
+++ resolved
@@ -271,14 +271,9 @@
     g_id = radia.ObjPolyhdr(
         d.stlVertices, (numpy.array(d.stlFaces) + 1).tolist(), d.magnetization
     )
-<<<<<<< HEAD
     if d.preserveVerticesOnImport == "0":
-        center = [x - d.stlCentroid[i] for i, x in enumerate(d.center)]
+        center = [x - d.stlBoundsCenter[i] for i, x in enumerate(d.center)]
         radia.TrfOrnt(g_id, radia.TrfTrsl([center[0], center[1], center[2]]))
-=======
-    center = [x - d.stlBoundsCenter[i] for i, x in enumerate(d.center)]
-    radia.TrfOrnt(g_id, radia.TrfTrsl([center[0], center[1], center[2]]))
->>>>>>> 3b4a29d0
     return g_id
 
 
