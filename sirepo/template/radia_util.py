# -*- coding: utf-8 -*-
"""Utilities and wrappers for calling Radia functions

:copyright: Copyright (c) 2017-2021 RadiaSoft LLC.  All Rights Reserved.
:license: http://www.apache.org/licenses/LICENSE-2.0.html
"""
import numpy
import radia
import sys


from numpy import linalg
from pykern.pkcollections import PKDict
from pykern.pkdebug import pkdp

AXES = ["x", "y", "z"]

AXIS_VECTORS = PKDict(
    x=numpy.array([1, 0, 0]),
    y=numpy.array([0, 1, 0]),
    z=numpy.array([0, 0, 1]),
)


FIELD_TYPE_MAG_A = "A"
FIELD_TYPE_MAG_B = "B"
FIELD_TYPE_MAG_H = "H"
FIELD_TYPE_MAG_I = "I"
FIELD_TYPE_MAG_J = "J"
FIELD_TYPE_MAG_M = "M"
FIELD_TYPES = [FIELD_TYPE_MAG_M]
POINT_FIELD_TYPES = [
    FIELD_TYPE_MAG_B,
    FIELD_TYPE_MAG_A,
    FIELD_TYPE_MAG_H,
    FIELD_TYPE_MAG_J,
]
FIELD_TYPES.extend(POINT_FIELD_TYPES)
INTEGRABLE_FIELD_TYPES = [FIELD_TYPE_MAG_B, FIELD_TYPE_MAG_H, FIELD_TYPE_MAG_I]

# these might be available from radia
FIELD_UNITS = PKDict(
    {
        FIELD_TYPE_MAG_A: "T mm",
        FIELD_TYPE_MAG_B: "T",
        FIELD_TYPE_MAG_H: "A/m",
        FIELD_TYPE_MAG_J: "A/m^2",
        FIELD_TYPE_MAG_M: "A/m",
    }
)

_MU_0 = 4 * numpy.pi / 1e7
_ZERO = [0, 0, 0]


class MPI:
    def __init__(self):
        # Null op for when not in MPI
        self._uti_mpi = lambda x: None
        try:
            import mpi4py.MPI

            if mpi4py.MPI.COMM_WORLD.Get_size() > 1:
                self._uti_mpi = radia.UtiMPI
        except Exception:
            pass

    def __enter__(self):
        self._uti_mpi("in")
        return self

    def __exit__(self, t, value, traceback):
        self._uti_mpi("off")

    def barrier(self):
        self._uti_mpi("barrier")


def _apply_bevel(g_id, **kwargs):
    d = PKDict(kwargs)
    dirs = _calc_directions(d.cutAxis)

    e = int(d.edge)
    w_offset, h_offset = _bevel_offsets_for_axes(e, **dirs, **kwargs)

    v = w_offset - h_offset
    vx2 = numpy.dot(w_offset, w_offset)
    vg2 = numpy.dot(h_offset, h_offset)
    v2 = numpy.dot(v, v)

    plane = int(d.cutRemoval) * (
        numpy.array(dirs.widthDir) * [-1, 1, 1, -1][e] * numpy.sqrt(vg2 / v2)
        + numpy.array(dirs.heightDir) * [1, 1, -1, -1][e] * numpy.sqrt(vx2 / v2)
    )

    return _apply_cut(
<<<<<<< HEAD
        g_id,
        cutPoint=(_corner_for_axes(e, **dirs, **kwargs) + w_offset).tolist(),
        cutPlane=plane.tolist(),
    )
=======
        g_id,
        cutPoint=(_corner_for_axes(e, **dirs, **kwargs) + w_offset).tolist(),
        cutPlane=plane.tolist(),
    )


def _apply_cut(g_id, **kwargs):
    d = PKDict(kwargs)

    # args are object id, point in plane, plane normal - returns array of new ids
    return radia.ObjCutMag(
        g_id,
        d.cutPoint,
        d.cutPlane,
        "Frame->Lab",
    )[0]
>>>>>>> 24fea0fa


def _apply_clone(g_id, xform):
    xform = PKDict(xform)
    # start with 'identity'
    total_xform = radia.TrfTrsl([0, 0, 0])
    for clone_xform in xform.transforms:
        cxf = PKDict(clone_xform)
        if cxf.type == "translate":
            total_xform = radia.TrfCmbL(total_xform, radia.TrfTrsl(cxf.distance))
        if cxf.type == "rotate":
            total_xform = radia.TrfCmbL(
                total_xform,
                radia.TrfRot(
                    cxf.center,
                    cxf.axis,
                    numpy.pi * float(cxf.angle) / 180.0,
                ),
            )
    if xform.alternateFields != "0":
        total_xform = radia.TrfCmbL(total_xform, radia.TrfInv())
    radia.TrfMlt(g_id, total_xform, xform.numCopies + 1)


def _apply_cut(g_id, **kwargs):
    d = PKDict(kwargs)

    # args are object id, point in plane, plane normal - returns array of new ids
    return radia.ObjCutMag(
        g_id,
        d.cutPoint,
        d.cutPlane,
        "Frame->Lab",
    )[0]


def _apply_fillet(g_id, **kwargs):
    d = PKDict(kwargs)

    dirs = _calc_directions(d.cutAxis)
    cut_amts = PKDict(
        amountVert=d.radius,
        amountHoriz=d.radius,
    )
    g_id = _apply_bevel(
        g_id,
        cutRemoval=1,
        **cut_amts,
        **kwargs,
    )
    w_offset, h_offset = _bevel_offsets_for_axes(
        int(d.edge), **dirs, **cut_amts, **kwargs
    )
    ctr = (
        _corner_for_axes(int(d.edge), **dirs, **kwargs)
        + w_offset
        + h_offset
        - (numpy.array(d.obj_size) / 2) * dirs.lenDir
    )
    c_id = _build_cylinder(
        center=ctr,
        extrusionAxis=d.cutAxis,
        segmentation="cyl",
        size=d.obj_size,
        **kwargs,
    )
    c_id = _apply_bevel(c_id, cutRemoval=-1, **cut_amts, **kwargs)
    return build_container([g_id, c_id])


def _apply_material(g_id, **kwargs):
    d = PKDict(kwargs)
    radia.MatApl(g_id, _radia_material(d.material, d.remanentMag, d.h_m_curve))


def _apply_modification(g_id, **kwargs):
    return PKDict(
        objectBevel=_apply_bevel,
        objectCut=_apply_cut,
        objectFillet=_apply_fillet,
    )[kwargs.get("type")](g_id, **kwargs)


def _apply_rotation(g_id, xform):
    xform = PKDict(xform)
    radia.TrfOrnt(
        g_id,
        radia.TrfRot(
            (
                _geom_bounds(g_id)
                if xform.get("useObjectCenter", "0") == "1"
                else xform
            ).center,
            xform.axis,
            numpy.pi * float(xform.angle) / 180.0,
        ),
    )


def _apply_segments(g_id, **kwargs):
    d = PKDict(kwargs)
    if d.segments and any([s > 1 for s in d.segments]):
        if d.segmentation == "pln":
            radia.ObjDivMag(g_id, d.segments)
        # cylindrical division does not seem to work properly in the local frame if the
        # axis is not "x" and the center is not [0, 0, 0]
        if d.segmentation == "cyl":
            p = (
                d.center
                if d.segmentationCylUseObjectCenter == "1"
                else d.segmentationCylPoint
            )
            # The radial segment number is "number of segments between 0 and the given radius",
            # except when it is 1 in which case it's "none". We ignore it and prompt the user
            # for the radial size. Since 1 is special we say "2 segments in twice the radius"
            radia.ObjDivMag(
                g_id,
                [2, d.segments[1], d.segments[2]],
                d.segmentation,
                [
                    p,
                    AXIS_VECTORS[d.segmentationCylAxis].tolist(),
                    (
                        2.0
                        * d.segmentationCylRadius
                        * AXIS_VECTORS[next_axis(d.segmentationCylAxis)]
                        + p
                    ).tolist(),
                    1.0,
                ],
                "Frame->Lab",
            )


def _apply_symmetry(g_id, xform):
    xform = PKDict(xform)
    plane = xform.symmetryPlane
    point = xform.symmetryPoint
    if xform.symmetryType == "parallel":
        radia.TrfZerPara(g_id, point, plane)
    if xform.symmetryType == "perpendicular":
        radia.TrfZerPerp(g_id, point, plane)


def _apply_translation(g_id, xform):
    xform = PKDict(xform)
    radia.TrfOrnt(
        g_id,
        radia.TrfTrsl(xform.distance),
    )


def _bevel_offsets_for_axes(edge_index, **kwargs):
    d = PKDict(kwargs)
    return (
        d.amountHoriz * numpy.array(d.widthDir) * [1, -1, -1, 1][edge_index],
        d.amountVert * numpy.array(d.heightDir) * [-1, -1, 1, 1][edge_index],
    )


def _build_cuboid(**kwargs):
    d = PKDict(kwargs)
    return radia.ObjRecMag(d.center, d.size, d.magnetization)


def _build_stl(**kwargs):
    d = PKDict(kwargs)
    g_id = radia.ObjPolyhdr(
        d.stlVertices, (numpy.array(d.stlFaces) + 1).tolist(), d.magnetization
    )
    center = [x - d.stlCentroid[i] for i, x in enumerate(d.center)]
    radia.TrfOrnt(g_id, radia.TrfTrsl([center[0], center[1], center[2]]))
    return g_id


def _build_cylinder(**kwargs):
    d = PKDict(kwargs)
    return radia.ObjCylMag(
        d.center,
        d.radius,
        d.size[axes_index(d.extrusionAxis)],
        d.numSides,
        d.extrusionAxis,
        d.magnetization,
    )


def _build_racetrack(**kwargs):
    d = PKDict(kwargs)
    return radia.ObjRaceTrk(
        d.center,
        d.radii,
        d.sides,
        d.height,
        d.numSegments,
        d.currentDensity,
        d.fieldCalc,
        d.axis,
    )


def _calc_directions(axis):
    w = next_axis(axis)
    h = next_axis(w)
    return PKDict(
        lenDir=AXIS_VECTORS[axis],
        widthDir=AXIS_VECTORS[w],
        heightDir=AXIS_VECTORS[h],
    )


def _clone_with_translation(g_id, num_copies, distance, alternate_fields):
    xf = radia.TrfTrsl(distance)
    if alternate_fields:
        xf = radia.TrfCmbL(xf, radia.TrfInv())
    radia.TrfMlt(g_id, xf, num_copies + 1)


# edge_index starts at the top left - meaning minimum width coordinate and maximum height
# coordinate in the plane defined by the length direction - proceeding clockwise
def _corner_for_axes(edge_index, **kwargs):
    d = PKDict(kwargs)
    l = numpy.array(d.lenDir)
    h = numpy.array(d.heightDir)
    w = numpy.array(d.widthDir)
    return (
        numpy.array(d.obj_center)
        + numpy.array(d.obj_size)
        / 2
        * [-w + h + l, w + h + l, w - h + l, -w - h + l][edge_index]
    )


def _extrude(**kwargs):
    d = PKDict(kwargs)
    b = AXIS_VECTORS[d.extrusionAxis]
    return radia.ObjMltExtTri(
        numpy.sum(b * d.center),
        numpy.sum(b * d.size),
        d.points,
        numpy.full((len(d.points), 2), [1, 1]).tolist(),
        d.extrusionAxis,
        d.magnetization,
        f"TriAreaMax->{0.125 * d.area * (1.04 - d.triangulationLevel)}"
        if d.triangulationLevel > 0
        else "",
    )


def _geom_bounds(g_id):
    bnds = radia.ObjGeoLim(g_id)
    return PKDict(
        center=[bnds[2 * i] + (bnds[2 * i + 1] - bnds[2 * i]) / 2 for i in range(3)],
        size=[abs(bnds[2 * i + 1] - bnds[2 * i]) for i in range(3)],
    )


def _radia_material(material_type, magnetization_magnitude, h_m_curve):
    if material_type == "custom":
        return radia.MatSatIsoTab(
            [[_MU_0 * h_m_curve[i][0], h_m_curve[i][1]] for i in range(len(h_m_curve))]
        )
    return radia.MatStd(material_type, magnetization_magnitude)


<<<<<<< HEAD
=======
_MODS = PKDict(
    objectCut=_apply_cut,
    objectBevel=_apply_bevel,
    objectFillet=_apply_fillet,
    rotate=_apply_rotation,
    translate=_apply_translation,
)

_TRANSFORMS = PKDict(
    cloneTransform=_apply_clone,
    symmetryTransform=_apply_symmetry,
    rotate=_apply_rotation,
    translate=_apply_translation,
)


>>>>>>> 24fea0fa
def apply_color(g_id, color):
    radia.ObjDrwAtr(g_id, color)


def apply_transform(g_id, **kwargs):
    PKDict(
        cloneTransform=_apply_clone,
        symmetryTransform=_apply_symmetry,
        rotate=_apply_rotation,
        translate=_apply_translation,
    )[kwargs.get("type")](g_id, kwargs)


def axes_index(axis):
    return AXES.index(axis)


def build_container(g_ids):
    return radia.ObjCnt(g_ids)


def build_object(**kwargs):
    d = PKDict(kwargs)
    t = d.type
    g_id = PKDict(
        cee=_extrude,
        cuboid=_build_cuboid,
        cylinder=_build_cylinder,
        ell=_extrude,
        extrudedPoints=_extrude,
        jay=_extrude,
        racetrack=_build_racetrack,
        stl=_build_stl,
    )[t](**kwargs)
    # coils get no extra handling
    if t == "racetrack":
        return g_id
    _apply_segments(g_id, **kwargs)
    _apply_material(g_id, **kwargs)
    for m in d.get("modifications", []):
        g_id = _apply_modification(
            g_id,
            magnetization=d.magnetization,
            material=d.material,
            obj_center=d.center,
            obj_size=d.size,
            remanentMag=d.remanentMag,
            h_m_curve=d.h_m_curve,
            **m,
        )
    return g_id


def dump(g_id):
    return radia.UtiDmp(g_id, "asc")


def dump_bin(g_id):
    return radia.UtiDmp(g_id, "bin")


# only i (?), m, h
def field_integral(g_id, f_type, p1, p2):
    return radia.FldInt(g_id, "inf", f_type, p1, p2)


def free_symmetries(g_id):
    return radia.ObjDpl(g_id, "FreeSym->True")


def geom_to_data(g_id, name=None, divide=True):
    def _to_pkdict(d):
        if not isinstance(d, dict):
            return d
        rv = PKDict()
        for k, v in d.items():
            rv[k] = _to_pkdict(v)
        return rv

    n = (name if name is not None else str(g_id)) + ".Geom"
    pd = PKDict(name=n, id=g_id, data=[])
    d = _to_pkdict(radia.ObjDrwVTK(g_id, "Axes->No"))
    d.update(_geom_bounds(g_id))
    n_verts = len(d.polygons.vertices)
    c = radia.ObjCntStuf(g_id)
    l = len(c)
    if not divide or l == 0:
        d.id = g_id
        pd.data = [d]
    else:
        d_arr = []
        n_s_verts = 0
        # for g in get_geom_tree(g_id):
        for g in c:
            # for fully recursive array
            # for g in get_all_geom(geom):
            s_d = _to_pkdict(radia.ObjDrwVTK(g, "Axes->No"))
            s_d.update(_geom_bounds(g))
            n_s_verts += len(s_d.polygons.vertices)
            s_d.id = g
            d_arr.append(s_d)
        # if the number of vertices of the container is more than the total
        # across its elements, a symmetry or other "additive" transformation has
        # been applied and we cannot get at the individual elements
        if n_verts > n_s_verts:
            d.id = g_id
            d_arr = [d]
        pd.data = d_arr
    pd.bounds = radia.ObjGeoLim(g_id)
    return pd


def get_all_geom(g_id):
    g_arr = []
    for g in radia.ObjCntStuf(g_id):
        if len(radia.ObjCntStuf(g)) > 0:
            g_arr.extend(get_all_geom(g))
        else:
            g_arr.append(g)
    return g_arr


def get_geom_tree(g_id, recurse_depth=0):
    g_arr = []
    for g in radia.ObjCntStuf(g_id):
        if len(radia.ObjCntStuf(g)) > 0:
            if recurse_depth > 0:
                g_arr.extend(get_geom_tree(g, recurse_depth=recurse_depth - 1))
            else:
                g_arr.extend([g])
        else:
            g_arr.append(g)
    return g_arr


# Radia expects the electron to travel in the y direction so we must rotate all the
# fields such that the simulation's beam axis points along y.
# The resulting trajectory is of the form
#   [[y0, x0, dx/dy0, z0, dz/dy0], [y1, x1, dx/dy1, z1, dz/dy1],...]
# where x/z is the width/height direction and y is the beam direction
def get_electron_trajectory(g_id, **kwargs):
    d = PKDict(kwargs)
    axis = d.rotation.as_rotvec(degrees=True)
    angle = numpy.linalg.norm(axis)
    # Identity Rotations produce a degenerate (all 0s) axis
    if any(axis):
        _apply_rotation(
            g_id,
            PKDict(
                center="0,0,0",
                axis=axis,
                angle=angle,
            ),
        )
    p = d.rotation.apply(d.pos)
    a = d.rotation.apply(d.angles)
    t = radia.FldPtcTrj(
        g_id,
        d.energy,
        [p[0], a[0], p[2], a[2]],
        [p[1], d.y_final],
        d.num_points,
    )
    tt = numpy.array(t).T
    tcx = d.rotation.inv().apply(numpy.array([tt[1], tt[0], tt[3]]).T).T
    # ignore angles for now
    return tcx


# path is *flattened* array of positions in space ([x1, y1, z1,...xn, yn, zn])
def get_field(g_id, f_type, path):
    if len(path) == 0:
        return []
    pv_arr = []
    p = numpy.reshape(path, (-1, 3)).tolist()
    b = []
    # get every component (meaning e.g. passing 'B' and not 'Bx' etc.)
    f = radia.Fld(g_id, f_type, path)
    # a dummy value returned by parallel radia
    if f == 0:
        f = numpy.zeros(len(path))
    b.extend(f)
    b = numpy.reshape(b, (-1, 3)).tolist()
    for p_idx, pt in enumerate(p):
        pv_arr.append([pt, b[p_idx]])
    return pv_arr


def get_magnetization(g_id):
    return radia.ObjM(g_id)


def kick_map(
    g_id,
    begin,
    dir_long,
    num_periods,
    period_length,
    dir_trans,
    range_trans_1,
    num_pts_trans_1,
    range_trans_2,
    num_pts_trans_2,
):
    km = radia.FldFocKickPer(
        g_id,
        begin,
        dir_long,
        period_length,
        num_periods,
        dir_trans,
        range_trans_1,
        num_pts_trans_1,
        range_trans_2,
        num_pts_trans_2,
    )
    return km


def load_bin(data):
    return radia.UtiDmpPrs(data)


def multiply_vector_by_matrix(v, m):
    return numpy.array(m).dot(numpy.array(v)).tolist()


def new_geom_object():
    return PKDict(
        lines=PKDict(colors=[], lengths=[], vertices=[]),
        polygons=PKDict(colors=[], lengths=[], vertices=[]),
        vectors=PKDict(directions=[], magnitudes=[], vertices=[]),
    )


def next_axis(axis):
    return AXES[(AXES.index(axis) + 1) % len(AXES)]


def reset():
    return radia.UtiDelAll()


def solve(g_id, prec, max_iter, solve_method):
    return radia.Solve(g_id, float(prec), int(max_iter), int(solve_method))


def vector_field_to_data(g_id, name, pv_arr, units):
    # format is [[[px, py, pz], [vx, vy, vx]], ...]
    # UNLESS only one element?
    # convert to webGL object
    if len(numpy.shape(pv_arr)) == 2:
        pv_arr = [pv_arr]
    v_data = new_geom_object()
    v_data.id = g_id
    v_data.vectors.lengths = []
    v_data.vectors.colors = []
    v_max = 0.0
    v_min = sys.float_info.max
    for i in range(len(pv_arr)):
        p = pv_arr[i][0]
        v = pv_arr[i][1]
        n = numpy.linalg.norm(v)
        v_max = max(v_max, n)
        v_min = min(v_min, n)
        nv = (numpy.array(v) / (n if n > 0 else 1.0)).tolist()
        v_data.vectors.vertices.extend(p)
        v_data.vectors.directions.extend(nv)
        v_data.vectors.magnitudes.append(n)
    v_data.vectors.range = [v_min, v_max]
    v_data.vectors.units = units

    return PKDict(
        name=name + ".Field", id=g_id, data=[v_data], bounds=radia.ObjGeoLim(g_id)
    )<|MERGE_RESOLUTION|>--- conflicted
+++ resolved
@@ -94,12 +94,6 @@
     )
 
     return _apply_cut(
-<<<<<<< HEAD
-        g_id,
-        cutPoint=(_corner_for_axes(e, **dirs, **kwargs) + w_offset).tolist(),
-        cutPlane=plane.tolist(),
-    )
-=======
         g_id,
         cutPoint=(_corner_for_axes(e, **dirs, **kwargs) + w_offset).tolist(),
         cutPlane=plane.tolist(),
@@ -116,7 +110,6 @@
         d.cutPlane,
         "Frame->Lab",
     )[0]
->>>>>>> 24fea0fa
 
 
 def _apply_clone(g_id, xform):
@@ -382,25 +375,6 @@
     return radia.MatStd(material_type, magnetization_magnitude)
 
 
-<<<<<<< HEAD
-=======
-_MODS = PKDict(
-    objectCut=_apply_cut,
-    objectBevel=_apply_bevel,
-    objectFillet=_apply_fillet,
-    rotate=_apply_rotation,
-    translate=_apply_translation,
-)
-
-_TRANSFORMS = PKDict(
-    cloneTransform=_apply_clone,
-    symmetryTransform=_apply_symmetry,
-    rotate=_apply_rotation,
-    translate=_apply_translation,
-)
-
-
->>>>>>> 24fea0fa
 def apply_color(g_id, color):
     radia.ObjDrwAtr(g_id, color)
 
