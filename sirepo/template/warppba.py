# -*- coding: utf-8 -*-
u"""WARP execution template.

:copyright: Copyright (c) 2015 RadiaSoft LLC.  All Rights Reserved.
:license: http://www.apache.org/licenses/LICENSE-2.0.html
"""
#TODO(robnagler) fix up old data(?) probably just remove
#TODO(robnagler) fix up other simulations to use template_common(?)

from __future__ import absolute_import, division, print_function
from opmd_viewer import OpenPMDTimeSeries
from opmd_viewer.openpmd_timeseries import main
from opmd_viewer.openpmd_timeseries.data_reader import field_reader
from pykern import pkcollections
from pykern import pkio
from pykern.pkdebug import pkdc, pkdp
from sirepo import simulation_db
from sirepo.template import template_common
import h5py
import numpy
import os
import os.path
import py.path
import re

#: Simulation type
SIM_TYPE = 'warppba'

WANT_BROWSER_FRAME_CACHE = True

<<<<<<< HEAD
_REPORT_STYLE_FIELDS = ['colorMap']
=======
_SCHEMA = simulation_db.get_schema(SIM_TYPE)
>>>>>>> f9c9796e

def background_percent_complete(report, run_dir, is_running, schema):
    files = _h5_file_list(run_dir)
    if len(files) < 2:
        return {
            'percentComplete': 0,
            'frameCount': 0,
        }
    file_index = len(files) - 1
    last_update_time = int(os.path.getmtime(str(files[file_index])))
    # look at 2nd to last file if running, last one may be incomplete
    if is_running:
        file_index -= 1
    data = simulation_db.read_json(run_dir.join(template_common.INPUT_BASE_NAME))
    Fr, info = field_reader.read_field_circ(str(files[file_index]), 'E/r')
    plasma_length = float(data['models']['electronPlasma']['length']) / 1e3
    zmin = float(data['models']['simulationGrid']['zMin']) / 1e6
    percent_complete = (info.imshow_extent[1] / (plasma_length - zmin))
    if percent_complete < 0:
        percent_complete = 0
    elif percent_complete > 1.0:
        percent_complete = 1.0
    return {
        'lastUpdateTime': last_update_time,
        'percentComplete': percent_complete * 100,
        'frameCount': file_index + 1,
    }


def extract_field_report(field, coordinate, mode, data_file):
    opmd = _opmd_time_series(data_file)
    F, info = opmd.get_field(
        plot=False,
        vmin=None,
        m=mode,
        coord=coordinate,
        iteration=numpy.array([data_file.iteration]),
        slicing=0.0,
        field=field,
        theta=0.0,
        vmax=None,
        output=True,
        slicing_dir='y',

    )
    extent = info.imshow_extent
    if field == 'rho':
        field_label = field
    else:
        field_label = '{} {}'.format(field, coordinate)
    return {
        'x_range': [extent[0], extent[1], len(F[0])],
        'y_range': [extent[2], extent[3], len(F)],
        'x_label': '{} [m]'.format(info.axes[1]),
        'y_label': '{} [m]'.format(info.axes[0]),
        'title': "{} in the mode {} at {}".format(
            field_label, mode, _iteration_title(opmd, data_file)),
        'z_matrix': numpy.flipud(F).tolist(),
    }


def extract_particle_report(args, particle_type, run_dir, data_file):
    xarg = args.x
    yarg = args.y
    nbins = args.histogramBins
    opmd = _opmd_time_series(data_file)
    data_list = opmd.get_particle(
        var_list=[xarg, yarg],
        species=particle_type,
        iteration=numpy.array([data_file.iteration]),
        select=None,
        output=True,
        plot=False,
    )
    with h5py.File(data_file.filename) as f:
        data_list.append(main.read_species_data(f, particle_type, 'w', ()))
    select = _particle_selection_args(args)
    if select:
        with h5py.File(data_file.filename) as f:
            main.apply_selection(f, data_list, select, particle_type, ())
    xunits = ' [m]' if len(xarg) == 1 else ''
    yunits = ' [m]' if len(yarg) == 1 else ''
    if len(data_list[0]) < 2:
        return {
            'x_range': [0, 1e-6, 2],
            'y_range': [0, 1e-6, 2],
            'x_label': '{}{}'.format(xarg, xunits),
            'y_label': '{}{}'.format(yarg, yunits),
            'title': 't = {}'.format(_iteration_title(opmd, data_file)),
            'z_matrix': [[0, 0], [0, 0]],
            'frameCount': data_file.num_frames,
        }
    if len(xarg) == 1:
        data_list[0] /= 1e6
    if len(yarg) == 1:
        data_list[1] /= 1e6

    if xarg == 'z':
        data_list = _adjust_z_width(data_list, data_file)

    hist, edges = numpy.histogramdd([data_list[0], data_list[1]], template_common.histogram_bins(nbins), weights=data_list[2])
    return {
        'x_range': [float(edges[0][0]), float(edges[0][-1]), len(hist)],
        'y_range': [float(edges[1][0]), float(edges[1][-1]), len(hist[0])],
        'x_label': '{}{}'.format(xarg, xunits),
        'y_label': '{}{}'.format(yarg, yunits),
        'title': 't = {}'.format(_iteration_title(opmd, data_file)),
        'z_matrix': hist.T.tolist(),
        'frameCount': data_file.num_frames,
    }


def fixup_old_data(data):
    if 'laserPreviewReport' not in data['models']:
        data['models']['laserPreviewReport'] = {}
    if 'particleAnimation' not in data['models']:
        data['models']['particleAnimation'] = {
            'x': 'z',
            'y': 'x',
            'histogramBins': 100,
        }
    if 'simulationStatus' not in data['models']:
        data['models']['simulationStatus'] = {}
    if 'histogramBins' not in data['models']['particleAnimation']:
        data['models']['particleAnimation']['histogramBins'] = 100
    if 'framesPerSecond' not in data['models']['fieldAnimation']:
        data['models']['fieldAnimation']['framesPerSecond'] = 20
        data['models']['particleAnimation']['framesPerSecond'] = 20
    if 'rScale' not in data['models']['simulationGrid']:
        grid = data['models']['simulationGrid']
        grid['rScale'] = 4
        grid['rLength'] = '20.324980154380'
        grid['rMin'] = 0
        grid['rMax'] = '20.324980154380'
        grid['rCellsPerSpotSize'] = 8
        grid['rCount'] = 32
        grid['zScale'] = 2
        grid['zLength'] = '20.324980154631'
        grid['zMin'] = '-20.324980154631'
        grid['zMax'] = '1.60'
        grid['zCellsPerWavelength'] = 8
        grid['zCount'] = 214
        del grid['xMin']
        del grid['xMax']
        del grid['xCount']
        del grid['zLambda']
    if 'rParticlesPerCell' not in data['models']['simulationGrid']:
        data['models']['simulationGrid']['rParticlesPerCell'] = 1
        data['models']['simulationGrid']['zParticlesPerCell'] = 2
    if 'field' not in data['models']['laserPreviewReport']:
        laserPreview = data['models']['laserPreviewReport']
        laserPreview['field'] = 'E'
        laserPreview['coordinate'] = 'y'
        laserPreview['mode'] = '1'
    if 'sourceType' not in data['models']['simulation']:
        data['models']['simulation']['sourceType'] = 'laserPulse'
    if 'electronBeam' not in data['models']:
        data['models']['electronBeam'] = {
            'charge': 1.0e-08,
            'energy': 23,
        }
    if 'beamPreviewReport' not in data['models']:
        data['models']['beamPreviewReport'] = {
            'x': 'z',
            'y': 'x',
            'histogramBins': 100
        }
    if 'beamAnimation' not in data['models']:
        data['models']['beamAnimation'] = data['models']['particleAnimation'].copy()
    if 'rCellResolution' not in data['models']['simulationGrid']:
        grid = data['models']['simulationGrid']
        grid['rCellResolution'] = 40
        grid['zCellResolution'] = 40
    if 'rmsLength' not in data['models']['electronBeam']:
        beam = data['models']['electronBeam']
        beam['rmsLength'] = 0
        beam['rmsRadius'] = 0
        beam['bunchLength'] = 0
        beam['transverseEmittance'] = 0
    if 'xMin' not in data['models']['particleAnimation']:
        animation = data['models']['particleAnimation']
        for v in ('x', 'y', 'z'):
            animation['{}Min'.format(v)] = 0
            animation['{}Max'.format(v)] = 0
            animation['u{}Min'.format(v)] = 0
            animation['u{}Max'.format(v)] = 0
    if 'beamRadiusMethod' not in data['models']['electronBeam']:
        beam = data['models']['electronBeam']
        beam['beamRadiusMethod'] = 'a'
        beam['transverseEmittance'] = 0.00001
        beam['rmsRadius'] = 15
        beam['beamBunchLengthMethod'] = 's'
    if 'folder' not in data['models']['simulation']:
        data['models']['simulation']['folder'] = '/'
    for m in ('beamAnimation', 'fieldAnimation', 'particleAnimation'):
        template_common.update_model_defaults(data['models'][m], m, _SCHEMA)


def generate_parameters_file(data, run_dir=None, is_parallel=False):
    template_common.validate_models(data, _SCHEMA)
    v = template_common.flatten_data(data['models'], {})
    v['outputDir'] = '"{}"'.format(run_dir) if run_dir else None
    v['isAnimationView'] = is_parallel
    v['incSteps'] = 50
    v['diagnosticPeriod'] = 50
    if data['models']['simulation']['sourceType'] == 'electronBeam':
        v['useBeam'] = 1
        v['useLaser'] = 0
    else:
        v['useBeam'] = 0
        v['useLaser'] = 1
    if data['models']['electronBeam']['beamRadiusMethod'] == 'a':
        v['electronBeam_transverseEmittance'] = 0
    return template_common.render_jinja(SIM_TYPE, v)


def get_animation_name(data):
    return 'animation'


def get_simulation_frame(run_dir, data, model_data):
    frame_index = int(data['frameIndex'])
    data_file = open_data_file(run_dir, frame_index)
    if data['modelName'] == 'fieldAnimation':
        args = template_common.parse_animation_args(
            data,
            {'': ['field', 'coordinate', 'mode', 'startTime']},
        )
        return _field_animation(args, data_file)
    if data['modelName'] == 'particleAnimation':
        args = template_common.parse_animation_args(
            data,
            {'': ['x', 'y', 'histogramBins', 'xMin', 'xMax', 'yMin', 'yMax', 'zMin', 'zMax', 'uxMin', 'uxMax', 'uyMin', 'uyMax', 'uzMin', 'uzMax', 'startTime']},
        )
        return extract_particle_report(args, 'electrons', run_dir, data_file)
    if data['modelName'] == 'beamAnimation':
        args = template_common.parse_animation_args(
            data,
            {'': ['x', 'y', 'histogramBins', 'startTime']},
        )
        return extract_particle_report(args, 'beam', run_dir, data_file)
    raise RuntimeError('{}: unknown simulation frame model'.format(data['modelName']))


def get_data_file(run_dir, model, frame, **kwargs):
    files = _h5_file_list(run_dir)
    #TODO(pjm): last client file may have been deleted on a canceled animation,
    # give the last available file instead.
    if len(files) < frame + 1:
        frame = -1
    filename = str(files[int(frame)])
    with open(filename) as f:
        return os.path.basename(filename), f.read(), 'application/octet-stream'


def import_file(*args, **kwargs):
    """No custom import"""
    raise ValueError('import of file not supported')


def lib_files(data, source_lib):
    """No lib files"""
    return []


def models_related_to_report(data):
    """What models are required for this data['report']

    Args:
        data (dict): simulation
    Returns:
        list: Named models, model fields or values (dict, list) that affect report
    """
    r = data['report']
    if r not in ('beamPreviewReport', 'laserPreviewReport'):
        return []
    return [
        template_common.report_fields(data, r, _REPORT_STYLE_FIELDS),
        'simulation.sourceType',
        'electronBeam',
        'electronPlasma',
        'laserPulse',
        'simulationGrid',
    ]


def new_simulation(data, new_simulation_data):
    source = new_simulation_data['sourceType']
    if not source:
        source = 'laserPulse'
    data['models']['simulation']['sourceType'] = source
    if source == 'electronBeam':
        grid = data['models']['simulationGrid']
        grid['gridDimensions'] = 'e'
        grid['rCellResolution'] = 20
        grid['rCellsPerSpotSize'] = 8
        grid['rCount'] = 100
        grid['rLength'] = 264.0501846240597
        grid['rMax'] = 264.0501846240597
        grid['rMin'] = 0
        grid['rParticlesPerCell'] = 2
        grid['rScale'] = 5
        grid['zCellResolution'] = 30
        grid['zCellsPerWavelength'] = 8
        grid['zCount'] = 90
        grid['zLength'] = 316.86022154887166
        grid['zMax'] = 0
        grid['zMin'] = -316.86022154887166
        grid['zParticlesPerCell'] = 2
        grid['zScale'] = 3
        data['models']['electronPlasma']['density'] = 1e23
        data['models']['electronPlasma']['length'] = 1
        data['models']['fieldAnimation']['coordinate'] = 'z'
        data['models']['fieldAnimation']['mode'] = '0'
        data['models']['particleAnimation']['histogramBins'] = 90
        data['models']['particleAnimation']['yMin'] = -50
        data['models']['particleAnimation']['yMax'] = 50
        data['models']['beamAnimation']['histogramBins'] = 91
        data['models']['beamPreviewReport']['histogramBins'] = 91


def open_data_file(run_dir, file_index=None):
    """Opens data file_index'th in run_dir

    Args:
        run_dir (py.path): has subdir ``hdf5``
        file_index (int): which file to open (default: last one)
        files (list): list of files (default: load list)

    Returns:
        OrderedMapping: various parameters
    """
    files = _h5_file_list(run_dir)
    res = pkcollections.OrderedMapping()
    res.num_frames = len(files)
    res.frame_index = res.num_frames - 1 if file_index is None else file_index
    res.filename = str(files[res.frame_index])
    res.iteration = int(re.search(r'data(\d+)', res.filename).group(1))
    return res


def python_source_for_model(data, model):
    return generate_parameters_file(data, is_parallel=True)


def remove_last_frame(run_dir):
    files = _h5_file_list(run_dir)
    if len(files) > 0:
        pkio.unchecked_remove(files[-1])


def resource_files():
    """Library shared between simulations of this type

    Returns:
        list: py.path.local objects
    """
    return []


def validate_file(file_type, path):
    return None


def write_parameters(data, schema, run_dir, is_parallel):
    """Write the parameters file

    Args:
        data (dict): input
        schema (dict): to validate data
        run_dir (py.path): where to write
        is_parallel (bool): run in background?
    """
    pkio.write_text(
        run_dir.join(template_common.PARAMETERS_PYTHON_FILE),
        generate_parameters_file(
            data,
            run_dir,
            is_parallel,
        ),
    )


def _adjust_z_width(data_list, data_file):
    # match boundaries with field report
    Fr, info = field_reader.read_field_circ(data_file.filename, 'E/r')
    extent = info.imshow_extent
    return [
        numpy.append(data_list[0], [extent[0], extent[1]]),
        numpy.append(data_list[1], [extent[2], extent[3]]),
        numpy.append(data_list[2], [0, 0]),
    ]


def _field_animation(args, data_file):
    field = args.field
    coordinate = args.coordinate
    mode = args.mode
    if mode != 'all':
        mode = int(mode)
    res = extract_field_report(field, coordinate, mode, data_file)
    res['frameCount'] = data_file.num_frames
    return res


def _h5_file_list(run_dir):
    return pkio.walk_tree(
        run_dir.join('hdf5'),
        r'\.h5$',
    )


def _iteration_title(opmd, data_file):
    fs = opmd.t[0] * 1e15
    return '{:.1f} fs (iteration {})'.format(fs, data_file.iteration)


def _opmd_time_series(data_file):
    prev = None
    try:
        prev = main.list_h5_files
        main.list_h5_files = lambda x: ([data_file.filename], [data_file.iteration])
        return OpenPMDTimeSeries(py.path.local(data_file.filename).dirname)
    finally:
        if prev:
            main.list_h5_files = prev


def _particle_selection_args(args):
    if not 'uxMin' in args:
        return None
    res = {}
    for f in ('', 'u'):
        for f2 in ('x', 'y', 'z'):
            field = '{}{}'.format(f, f2)
            min = float(args[field + 'Min'])
            max = float(args[field + 'Max'])
            if min == 0 and max == 0:
                continue
            res[field] = [min, max]
    return res if len(res.keys()) else None<|MERGE_RESOLUTION|>--- conflicted
+++ resolved
@@ -28,11 +28,8 @@
 
 WANT_BROWSER_FRAME_CACHE = True
 
-<<<<<<< HEAD
 _REPORT_STYLE_FIELDS = ['colorMap']
-=======
 _SCHEMA = simulation_db.get_schema(SIM_TYPE)
->>>>>>> f9c9796e
 
 def background_percent_complete(report, run_dir, is_running, schema):
     files = _h5_file_list(run_dir)
