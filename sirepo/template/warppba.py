# -*- coding: utf-8 -*-
u"""WARP execution template.

:copyright: Copyright (c) 2015-2019 RadiaSoft LLC.  All Rights Reserved.
:license: http://www.apache.org/licenses/LICENSE-2.0.html
"""
from __future__ import absolute_import, division, print_function
from openpmd_viewer import OpenPMDTimeSeries
from openpmd_viewer.openpmd_timeseries import main
from openpmd_viewer.openpmd_timeseries.data_reader import field_reader
from pykern import pkcollections
from pykern import pkio
from pykern.pkcollections import PKDict
from pykern.pkdebug import pkdc, pkdp
from sirepo import simulation_db
from sirepo.template import template_common
import h5py
import numpy
import os
import os.path
import py.path
import re
import sirepo.sim_data


_SIM_DATA, SIM_TYPE, _SCHEMA = sirepo.sim_data.template_globals()

WANT_BROWSER_FRAME_CACHE = True


def background_percent_complete(report, run_dir, is_running):
    files = _h5_file_list(run_dir)
    if len(files) < 2:
        return PKDict(
            percentComplete=0,
            frameCount=0,
        )
    file_index = len(files) - 1
    last_update_time = int(os.path.getmtime(str(files[file_index])))
    # look at 2nd to last file if running, last one may be incomplete
    if is_running:
        file_index -= 1
    data = simulation_db.read_json(run_dir.join(template_common.INPUT_BASE_NAME))
    Fr, info = _read_field_circ(files[file_index])
    plasma_length = float(data.models.electronPlasma.length) / 1e3
    zmin = float(data.models.simulationGrid.zMin) / 1e6
    percent_complete = (info.imshow_extent[1] / (plasma_length - zmin))
    if percent_complete < 0:
        percent_complete = 0
    elif percent_complete > 1.0:
        percent_complete = 1.0
    return PKDict(
        lastUpdateTime=last_update_time,
        percentComplete=percent_complete * 100,
        frameCount=file_index + 1,
    )


def extract_field_report(field, coordinate, mode, data_file):
    opmd = _opmd_time_series(data_file)
    F, info = opmd.get_field(
        plot=False,
        vmin=None,
        m=mode,
        coord=coordinate,
        iteration=numpy.array([data_file.iteration]),
        slicing=0.0,
        field=field,
        theta=0.0,
        vmax=None,
        output=True,
        slicing_dir='y',

    )
    extent = info.imshow_extent
    if field == 'rho':
        field_label = field
    else:
        field_label = '{} {}'.format(field, coordinate)
    return PKDict(
        x_range=[extent[0], extent[1], len(F[0])],
        y_range=[extent[2], extent[3], len(F)],
        x_label='{} [m]'.format(info.axes[1]),
        y_label='{} [m]'.format(info.axes[0]),
        title="{} in the mode {} at {}".format(
            field_label, mode, _iteration_title(opmd, data_file)),
        z_matrix=numpy.flipud(F).tolist(),
    )


def extract_particle_report(frame_args, particle_type):
    data_file = open_data_file(frame_args.run_dir, frame_args.frameIndex)
    xarg = frame_args.x
    yarg = frame_args.y
    nbins = frame_args.histogramBins
    opmd = _opmd_time_series(data_file)
    data_list = opmd.get_particle(
        var_list=[xarg, yarg],
        species=particle_type,
        iteration=numpy.array([data_file.iteration]),
        select=None,
        output=True,
        plot=False,
    )
    with h5py.File(data_file.filename) as f:
        data_list.append(main.read_species_data(f, particle_type, 'w', ()))
    select = _particle_selection_args(frame_args)
    if select:
        with h5py.File(data_file.filename) as f:
            main.apply_selection(f, data_list, select, particle_type, ())
    xunits = ' [m]' if len(xarg) == 1 else ''
    yunits = ' [m]' if len(yarg) == 1 else ''

    if xarg == 'z':
        data_list = _adjust_z_width(data_list, data_file)

    hist, edges = numpy.histogramdd(
        [data_list[0], data_list[1]],
        template_common.histogram_bins(nbins),
        weights=data_list[2],
        range=[_select_range(data_list[0], xarg, select), _select_range(data_list[1], yarg, select)],
    )
<<<<<<< HEAD
    pkdp(data_list[2])
=======
>>>>>>> 80cd41f4
    return PKDict(
        x_range=[float(edges[0][0]), float(edges[0][-1]), len(hist)],
        y_range=[float(edges[1][0]), float(edges[1][-1]), len(hist[0])],
        x_label='{}{}'.format(xarg, xunits),
        y_label='{}{}'.format(yarg, yunits),
        title='t = {}'.format(_iteration_title(opmd, data_file)),
        z_matrix=hist.T.tolist(),
        frameCount=data_file.num_frames,
    )


def generate_parameters_file(data, is_parallel=False):
    template_common.validate_models(data, _SCHEMA)
    res, v = template_common.generate_parameters_file(data)
    v['isAnimationView'] = is_parallel
    v['incSteps'] = 50
    v['diagnosticPeriod'] = 50
    if data['models']['simulation']['sourceType'] == 'electronBeam':
        v['useBeam'] = 1
        v['useLaser'] = 0
    else:
        v['useBeam'] = 0
        v['useLaser'] = 1
    if data['models']['electronBeam']['beamRadiusMethod'] == 'a':
        v['electronBeam_transverseEmittance'] = 0
    return res + template_common.render_jinja(SIM_TYPE, v)


def get_data_file(run_dir, model, frame, **kwargs):
    files = _h5_file_list(run_dir)
    #TODO(pjm): last client file may have been deleted on a canceled animation,
    # give the last available file instead.
    if len(files) < frame + 1:
        frame = -1
    filename = str(files[int(frame)])
    with open(filename, 'rb') as f:
        return os.path.basename(filename), f.read(), 'application/octet-stream'


def new_simulation(data, new_simulation_data):
    source = new_simulation_data['sourceType']
    if not source:
        source = 'laserPulse'
    data['models']['simulation']['sourceType'] = source
    if source == 'electronBeam':
        grid = data['models']['simulationGrid']
        grid['gridDimensions'] = 'e'
        grid['rCellResolution'] = 20
        grid['rCellsPerSpotSize'] = 8
        grid['rCount'] = 100
        grid['rLength'] = 264.0501846240597
        grid['rMax'] = 264.0501846240597
        grid['rMin'] = 0
        grid['rParticlesPerCell'] = 2
        grid['rScale'] = 5
        grid['zCellResolution'] = 30
        grid['zCellsPerWavelength'] = 8
        grid['zCount'] = 90
        grid['zLength'] = 316.86022154887166
        grid['zMax'] = 0
        grid['zMin'] = -316.86022154887166
        grid['zParticlesPerCell'] = 2
        grid['zScale'] = 3
        data['models']['electronPlasma']['density'] = 1e23
        data['models']['electronPlasma']['length'] = 1
        data['models']['fieldAnimation']['coordinate'] = 'z'
        data['models']['fieldAnimation']['mode'] = '0'
        data['models']['particleAnimation']['histogramBins'] = 90
        data['models']['particleAnimation']['yMin'] = -50
        data['models']['particleAnimation']['yMax'] = 50
        data['models']['beamAnimation']['histogramBins'] = 91
        data['models']['beamPreviewReport']['histogramBins'] = 91


def open_data_file(run_dir, file_index=None):
    """Opens data file_index'th in run_dir

    Args:
        run_dir (py.path): has subdir ``hdf5``
        file_index (int): which file to open (default: last one)
        files (list): list of files (default: load list)

    Returns:
        PKDict: various parameters
    """
    files = _h5_file_list(run_dir)
    res = PKDict()
    res.num_frames = len(files)
    res.frame_index = res.num_frames - 1 if file_index is None else file_index
    res.filename = str(files[res.frame_index])
    res.iteration = int(re.search(r'data(\d+)', res.filename).group(1))
    return pkdp(res)


def python_source_for_model(data, model):
    return generate_parameters_file(data, is_parallel=True)


def remove_last_frame(run_dir):
    files = _h5_file_list(run_dir)
    if len(files) > 0:
        pkio.unchecked_remove(files[-1])


def sim_frame_beamAnimation(frame_args):
    return extract_particle_report(frame_args, 'beam')


def sim_frame_fieldAnimation(frame_args):
    f = open_data_file(frame_args.run_dir, frame_args.frameIndex)
    m = frame_args.mode
    if m != 'all':
        m = int(m)
    return extract_field_report(
        frame_args.field,
        frame_args.coordinate,
        m,
        f,
    ).pkupdate(frameCount=f.num_frames)


def sim_frame_particleAnimation(frame_args):
    return extract_particle_report(frame_args, 'electrons')


def write_parameters(data, run_dir, is_parallel):
    """Write the parameters file

    Args:
        data (dict): input
        run_dir (py.path): where to write
        is_parallel (bool): run in background?
    """
    pkio.write_text(
        run_dir.join(template_common.PARAMETERS_PYTHON_FILE),
        generate_parameters_file(
            data,
            is_parallel,
        ),
    )


def _adjust_z_width(data_list, data_file):
    # match boundaries with field report
    Fr, info = _read_field_circ(data_file.filename)
    extent = info.imshow_extent
    return [
        numpy.append(data_list[0], [extent[0], extent[1]]),
        numpy.append(data_list[1], [extent[2], extent[3]]),
        numpy.append(data_list[2], [0, 0]),
    ]


def _h5_file_list(run_dir):
    return pkio.walk_tree(
        run_dir.join('hdf5'),
        r'\.h5$',
    )


def _iteration_title(opmd, data_file):
    fs = opmd.t[0] * 1e15
    return '{:.1f} fs (iteration {})'.format(fs, data_file.iteration)


def _opmd_time_series(data_file):
    prev = None
    try:
        prev = main.list_h5_files
        main.list_h5_files = lambda x: ([data_file.filename], [data_file.iteration])
        return pkdp(OpenPMDTimeSeries(py.path.local(data_file.filename).dirname))
    finally:
        if prev:
            main.list_h5_files = prev


def _particle_selection_args(args):
    if not 'uxMin' in args:
        return None
    res = PKDict()
    for f in '', 'u':
        for f2 in 'x', 'y', 'z':
            field = '{}{}'.format(f, f2)
            min = float(args[field + 'Min']) / 1e6
            max = float(args[field + 'Max']) / 1e6
            if min == 0 and max == 0:
                continue
            res[field] = [min, max]
    return res if len(res.keys()) else None


def _read_field_circ(filename):
    return field_reader.read_field_circ(
        str(filename),
        'E/r',
        slice_across=None,
        slice_relative_position=None,
    )


def _select_range(values, arg, select):
    if select and arg in select:
        if arg in ('x', 'y', 'z'):
            return [select[arg][0] / 1e6, select[arg][1] / 1e6]
        return select[arg]
    return [min(values), max(values)]<|MERGE_RESOLUTION|>--- conflicted
+++ resolved
@@ -120,10 +120,6 @@
         weights=data_list[2],
         range=[_select_range(data_list[0], xarg, select), _select_range(data_list[1], yarg, select)],
     )
-<<<<<<< HEAD
-    pkdp(data_list[2])
-=======
->>>>>>> 80cd41f4
     return PKDict(
         x_range=[float(edges[0][0]), float(edges[0][-1]), len(hist)],
         y_range=[float(edges[1][0]), float(edges[1][-1]), len(hist[0])],
