--- conflicted
+++ resolved
@@ -181,31 +181,17 @@
     def _format_header(el_id, field):
         return f'el_{el_id}.{field}'
 
-<<<<<<< HEAD
-    def _handle_kicker(element):
-        fields = ('hkick', 'vkick')
-        if element.type in ('HKICKER', 'VKICKER'):
-            fields = ('kick',)
-        for f in fields:
-            count = len(kicker.kick)
-            kicker.kick.append(el[_SIM_DATA.current_field(f)])
-            n = '{' + f'sr_opt{count}' + '}'
-            el[f] = n
-            kicker.header.append(_format_header(el._id, _SIM_DATA.current_field(f)))
-            v.ampTableNames.append(el.ampTable if 'ampTable' in el else None)
-
     v.ampTableNames = []
     v.ampTables = data.models.get('ampTables', PKDict())
-    kicker = PKDict(
-=======
+
     def _set_opt(el, field, all_correctors):
         count = len(all_correctors.corrector)
-        all_correctors.corrector.append(el[field])
+        all_correctors.corrector.append(el[_SIM_DATA.current_field(field)])
         el[field] = '{' + f'sr_opt{count}' + '}'
-        all_correctors.header.append(_format_header(el._id, field))
-
-    c = PKDict( 
->>>>>>> f45197e9
+        all_correctors.header.append(_format_header(el._id, _SIM_DATA.current_field(field)))
+        v.ampTableNames.append(el.ampTable if 'ampTable' in el else None)
+
+    c = PKDict(
         header=[],
         corrector=[],
     )
@@ -215,63 +201,26 @@
     q = data.models.optimizerSettings.inputs.quads
 
     header = []
-<<<<<<< HEAD
     for el in _SIM_DATA.beamline_elements(madx):
-        if el.type in ('KICKER', 'HKICKER', 'VKICKER'):
-            _handle_kicker(el)
-=======
-    element_map = PKDict({e._id: e for e in madx.elements})
-  
-    for el_id in madx.beamlines[0]['items']:
-
-        el = element_map[el_id]
-        if el.type == 'KICKER' and k[str(el_id)]:
-            _set_opt(el, 'hkick', c) 
+        if el.type == 'KICKER' and k[str(el._id)]:
+            _set_opt(el, 'hkick', c)
             _set_opt(el, 'vkick', c)
-        elif el.type in ('HKICKER', 'VKICKER') and k[str(el_id)]:
+        elif el.type in ('HKICKER', 'VKICKER') and k[str(el._id)]:
             _set_opt(el, 'kick', c)
-        elif el.type == 'QUADRUPOLE' and q[str(el_id)]:
+        elif el.type == 'QUADRUPOLE' and q[str(el._id)]:
             _set_opt(el, 'k1', c)
->>>>>>> f45197e9
         elif el.type == 'MONITOR':
             header += [_format_header(el._id, x) for x in ('x', 'y')]
         elif el.type == 'HMONITOR':
             header += [_format_header(el._id, 'x')]
         elif el.type == 'VMONITOR':
             header += [_format_header(el._id, 'y')]
-<<<<<<< HEAD
-    v.summaryCSVHeader = ','.join(kicker.header + header)
-    v.initialCorrectors = '[{}]'.format(','.join([str(x) for x in kicker.kick]))
-    v.correctorCount = len(kicker.kick)
+    v.summaryCSVHeader = ','.join(c.header + header)
+    v.initialCorrectors = '[{}]'.format(','.join([str(x) for x in c.corrector]))
+    v.correctorCount = len(c.corrector)
     if data.models.controlSettings.operationMode == 'madx':
         data.models.externalLattice.report = ''
         v.madxSource = sirepo.template.madx.generate_parameters_file(data.models.externalLattice)
-=======
-    v.summaryCSVHeader = ','.join(c.header + header)
-    v.initialCorrectors = '[{}]'.format(','.join([str(x) for x in c.corrector]))
-    v.correctorCount = len(c.corrector) 
-    v.monitorCount = len(header) / 2
-    data.models.externalLattice.report = ''
-    v.madxSource = sirepo.template.madx.generate_parameters_file(data.models.externalLattice)
-
-
-def _get_external_lattice(simulation_id):
-    d = sirepo.simulation_db.read_json(
-        _SIM_DATA.controls_madx_dir().join(
-            simulation_id,
-            sirepo.simulation_db.SIMULATION_DATA_FILE,
-        ),
-    )
-    _delete_unused_madx_models(d)
-    _delete_unused_madx_commands(d)
-    sirepo.template.madx.uniquify_elements(d)
-    _add_monitor(d)
-    sirepo.template.madx.eval_code_var(d)
-    return PKDict(
-        externalLattice=d,
-        optimizerSettings=_SIM_DATA.default_optimizer_settings(d.models),
-    )
->>>>>>> f45197e9
 
 
 def _has_beamline(model):
