--- conflicted
+++ resolved
@@ -9,11 +9,7 @@
 from pykern import pkio
 from pykern.pkcollections import PKDict
 from pykern.pkdebug import pkdp
-<<<<<<< HEAD
-# from zmq import frame
-=======
 from sirepo.sim_data.controls import AmpConverter
->>>>>>> a0b33756
 from sirepo.template import template_common
 from sirepo.template import madx_parser
 from sirepo.template.lattice import LatticeIterator, LatticeUtil
@@ -29,7 +25,6 @@
 _SIM_DATA, SIM_TYPE, SCHEMA = sirepo.sim_data.template_globals()
 _SUMMARY_CSV_FILE = 'summary.csv'
 
-<<<<<<< HEAD
 _FIELD_UNITS = PKDict(
     betx='m',
     bety='m',
@@ -43,14 +38,12 @@
 )
 
 _TWISS_OUTPUT_FILE = 'twiss.tfs'
-=======
 _DEVICE_SERVER_PROPERTY_IDS = PKDict(
     HKICKER=PKDict(kick='propForHKick'),
     KICKER=PKDict(hkick='propForHKick', vkick='propForVKick'),
     VKICKER=PKDict(kick='propForHKick'),
 )
 
->>>>>>> a0b33756
 
 def background_percent_complete(report, run_dir, is_running):
     if is_running:
@@ -343,7 +336,6 @@
         all_correctors.header.append(_format_header(el._id, _SIM_DATA.current_field(field)))
         v.ampTableNames.append(el.ampTable if 'ampTable' in el else None)
 
-<<<<<<< HEAD
     def _insert_ptc_commands(data, ptc_commands):
         dmc = data.models.commands
         i = len(dmc)
@@ -458,8 +450,6 @@
     #                 )
     #             )
 
-=======
->>>>>>> a0b33756
     c = PKDict(
         header=[],
         corrector=[],
@@ -471,22 +461,13 @@
     q = data.models.optimizerSettings.inputs.quads
 
     header = []
-<<<<<<< HEAD
-    element_map = PKDict({e._id: e for e in madx.elements})
-
-    for el_id in madx.beamlines[0]['items']:
-
-        el = element_map[el_id]
-        if el.type == 'INSTRUMENT':
-            i.append(el)
-            
-        if el.type == 'KICKER' and k[str(el_id)]:
-=======
+
     for el in _SIM_DATA.beamline_elements(madx):
         if el.type == 'KICKER' and k[str(el._id)]:
->>>>>>> a0b33756
             _set_opt(el, 'hkick', c)
             _set_opt(el, 'vkick', c)
+        elif el.type == 'INSTRUMENT':
+            i.append(el)
         elif el.type in ('HKICKER', 'VKICKER') and k[str(el._id)]:
             _set_opt(el, 'kick', c)
         elif el.type == 'QUADRUPOLE' and q[str(el._id)]:
@@ -501,9 +482,8 @@
     v.summaryCSVHeader = ','.join(c.header + header)
     v.initialCorrectors = '[{}]'.format(','.join([str(x) for x in c.corrector]))
     v.correctorCount = len(c.corrector)
-<<<<<<< HEAD
     v.monitorCount = len(header) / 2
-    data.models.externalLattice.report = ''
+    
 
     a = _get_all_ptc(i, data.models.externalLattice)
     if a:
@@ -515,34 +495,9 @@
     # pkdp('\n\n\n\n\n\n x-x-x-x-x-x-x-x-x-x-x \n\n\n\n\n\n')
     # _save_instruments_to_models(data.models.externalLattice)
 
-
-    pkdp('\n\n\n\n\n INSTRUMENTS IN MODELS?: {} \n\n\n\n\n', data.models.externalLattice.models)
-    v.madxSource = sirepo.template.madx.generate_parameters_file(data.models.externalLattice)
-
-
-
-
-def _get_external_lattice(simulation_id):
-    d = sirepo.simulation_db.read_json(
-        _SIM_DATA.controls_madx_dir().join(
-            simulation_id,
-            sirepo.simulation_db.SIMULATION_DATA_FILE,
-        ),
-    )
-    _delete_unused_madx_models(d)
-    _delete_unused_madx_commands(d)
-    sirepo.template.madx.uniquify_elements(d)
-    _add_monitor(d)
-    sirepo.template.madx.eval_code_var(d)
-    return PKDict(
-        externalLattice=d,
-        optimizerSettings=_SIM_DATA.default_optimizer_settings(d.models),
-    )
-=======
     if data.models.controlSettings.operationMode == 'madx':
         data.models.externalLattice.report = ''
         v.madxSource = sirepo.template.madx.generate_parameters_file(data.models.externalLattice)
->>>>>>> a0b33756
 
 
 def _has_beamline(model):
