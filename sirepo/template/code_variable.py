# -*- coding: utf-8 -*-
"""Code variables.

:copyright: Copyright (c) 2020 RadiaSoft LLC.  All Rights Reserved.
:license: http://www.apache.org/licenses/LICENSE-2.0.html
"""
from __future__ import absolute_import, division, print_function
from pykern.pkcollections import PKDict
from pykern.pkdebug import pkdc, pkdlog, pkdp
from sirepo.template import lattice
from sirepo.template import template_common
import ast
import inspect
import math
import operator
import re


class CodeVar:
    _INFIX_TO_RPN = PKDict(
        {
            ast.Add: "+",
            ast.Div: "/",
            ast.Invert: "!",
            ast.Mult: "*",
            ast.Not: "!",
            ast.Pow: "pow",
            ast.Sub: "-",
            ast.USub: "chs",
        }
    )

    def __init__(self, variables, evaluator, case_insensitive=False):
        self.case_insensitive = case_insensitive
        self.variables = self.__variables_by_name(variables)
        self.postfix_variables = self.__variables_to_postfix(self.variables)
        self.evaluator = evaluator

    def canonicalize(self, expr):
        if self.case_insensitive:
            return expr.lower()
        return expr

    def compute_cache(self, data, schema):
        if "models" not in data:
            return None
        it = CodeVarIterator(self, data, schema)
        cache = lattice.LatticeUtil(data, schema).iterate_models(it).result
        for name, value in self.variables.items():
            it.add_to_cache(name, value)
        data.models.rpnCache = cache
        return cache

    def eval_var(self, expr):
        if not self.is_var_value(expr):
            return expr, None
        expr = self.infix_to_postfix(self.canonicalize(expr))
        return self.evaluator.eval_var(
            expr,
            self.get_expr_dependencies(expr),
            self.postfix_variables,
        )

    def eval_var_with_assert(self, expr):
        (v, err) = self.eval_var(expr)
        assert not err, f"expr={expr} err={err}"
        try:
            return float(v)
        except ValueError:
            return v

    def get_expr_dependencies(self, expr, depends=None, visited=None):
        # expr must be in postfix format
        if depends is None:
            depends = []
            visited = {}
        if self.is_var_value(expr):
            expr = self.canonicalize(expr)
        for v in str(expr).split(" "):
            if v in self.postfix_variables:
                if v not in depends:
                    if v in visited:
                        # avoid circular dependencies
                        return depends
                    visited[v] = True
                    self.get_expr_dependencies(
                        self.postfix_variables[v],
                        depends,
                        visited,
                    )
                    depends.append(v)
        return depends

    def generate_variables(self, variable_formatter, postfix=False):
        res = ""
        visited = PKDict()
        variables = self.postfix_variables if postfix else self.variables
        for name in sorted(variables):
            for dependency in self.get_expr_dependencies(
                self.postfix_variables[name],
            ):
                res += variable_formatter(dependency, variables, visited)
            res += variable_formatter(name, variables, visited)
        return res

    def recompute_cache(self, cache):
        for k in cache:
            v, err = self.eval_var(k)
            if not err:
                cache[k] = v

    def stateful_compute_rpn_value(self, data, schema, **kwargs):
        v, err = self.eval_var(data.value)
        if err:
            data.error = err
        else:
            data.result = v
        return data

    def stateful_compute_recompute_rpn_cache_values(self, data, schema, **kwargs):
        self.recompute_cache(data.cache)
        return data

    def stateful_compute_validate_rpn_delete(self, data, schema, **kwargs):
        from sirepo import simulation_db

        model_data = simulation_db.read_json(
            simulation_db.sim_data_file(
                data.simulationType,
                data.simulationId,
            )
        )
        data.error = self.validate_var_delete(
            data.name,
            model_data,
            schema,
        )
        return data

    def validate_var_delete(self, name, data, schema):
        search = self.canonicalize(name)
        in_use = []
        for k, value in self.postfix_variables.items():
            if k == search:
                continue
            for v in str(value).split(" "):
                if v == search:
                    in_use.append(k)
                    break
        if in_use:
            return '"{}" is in use in variable(s): {}'.format(
                name,
                ", ".join(in_use),
            )
        in_use = (
            lattice.LatticeUtil(data, schema)
            .iterate_models(
                CodeVarDeleteIterator(self, search),
            )
            .result
        )
        if in_use:
            return '"{}" is in use in element(s): {}'.format(
                name,
                ", ".join(in_use),
            )
        return None

    @classmethod
    def infix_to_postfix(cls, expr):
        try:
            if cls.is_var_value(expr):
                expr = re.sub(r"\^", "**", expr)
                rpn = cls.__parse_expr_infix(expr)
                expr = rpn
        except Exception as e:
            pass
        return expr

    @classmethod
    def is_var_value(cls, value):
        if value:
            # is it a single value in numeric format?
            if template_common.NUMERIC_RE.search(str(value)):
                return False
            return True
        return False

    @classmethod
    def __parse_expr_infix(cls, expr):
        """Use Python parser (ast) and return depth first (RPN) tree"""

        # https://bitbucket.org/takluyver/greentreesnakes/src/587ad72894bc7595bc30e33affaa238ac32f0740/astpp.py?at=default&fileviewer=file-view-default

        def _do(n):
            # http://greentreesnakes.readthedocs.io/en/latest/nodes.html
            if isinstance(n, ast.Str):
                assert not re.search(r'^[^\'"]*$', n.s), "{}: invalid string".format(
                    n.s
                )
                return ['"{}"'.format(n.s)]
            elif isinstance(n, ast.Name):
                return [str(n.id)]
            elif isinstance(n, ast.Num):
                return [str(n.n)]
            elif isinstance(n, ast.Expression):
                return _do(n.body)
            elif isinstance(n, ast.Call):
                res = []
                for x in n.args:
                    res.extend(_do(x))
                return res + [n.func.id]
            elif isinstance(n, ast.BinOp):
                return _do(n.left) + _do(n.right) + _do(n.op)
            elif isinstance(n, ast.UAdd):
                return []
            elif isinstance(n, ast.UnaryOp):
                return _do(n.operand) + _do(n.op)
            elif isinstance(n, ast.IfExp):
                return _do(n.test) + ["?"] + _do(n.body) + [":"] + _do(n.orelse) + ["$"]
            # convert an attribute-like value, ex. l.MQ, into a string "l.MQ"
            elif isinstance(n, ast.Attribute):
                return ["{}.{}".format(_do(n.value)[0], n.attr)]
            else:
                x = CodeVar._INFIX_TO_RPN.get(type(n), None)
                if x:
                    return [x]
            raise ValueError("invalid node: {}".format(ast.dump(n)))

        tree = ast.parse(expr, filename="eval", mode="eval")
        assert isinstance(tree, ast.Expression), "{}: must be an expression".format(
            tree
        )
        return " ".join(_do(tree))

    def __variables_by_name(self, variables):
        res = PKDict()
        for v in variables:
            # work-around for #4935 skip invalid variables
            if v is None or v["name"] is None:
                continue
            n = self.canonicalize(v["name"])
            value = v.get("value", 0)
            if self.case_insensitive and type(value) == str:
                value = value.lower()
            res[n] = value
        return res

    def __variables_to_postfix(self, variables):
        res = PKDict()
        for name in variables:
            res[name] = self.infix_to_postfix(variables[name])
        return res


class CodeVarIterator(lattice.ModelIterator):
    def __init__(self, code_var, data, schema):
        self.result = PKDict()
        self.code_var = code_var
        self.__add_beamline_fields(data, schema)

    def add_to_cache(self, name, value):
        v = self.__add_value(value)
        if v is not None:
            self.result[name] = v

    def field(self, model, field_schema, field):
        value = model[field]
        if field_schema[1] == "RPNValue":
            self.__add_value(value)

    def __add_beamline_fields(self, data, schema):
        if not schema.get("model") or not schema.model.get("beamline"):
            return
        bs = schema.model.beamline
        for bl in data.models.beamlines:
            if "positions" not in bl:
                continue
            for f in bs:
                if f in bl and bl[f]:
                    self.field(bl, bs[f], f)
            for p in bl.positions:
                for f in p:
                    if p[f]:
                        self.add_to_cache(p[f], p[f])

    def __add_value(self, value):
        if self.code_var.is_var_value(value):
            value = self.code_var.canonicalize(value)
            if value not in self.result:
                v, err = self.code_var.eval_var(value)
                if err:
                    return None
                self.result[value] = v
            return self.result[value]
        return float(value) if value else 0


class CodeVarDeleteIterator(lattice.ModelIterator):
    def __init__(self, code_var, name):
        self.result = []
        self.code_var = code_var
        self.name = name

    def field(self, model, field_schema, field):
        if field_schema[1] == "RPNValue" and self.code_var.is_var_value(model[field]):
            expr = self.code_var.canonicalize(
                self.code_var.infix_to_postfix(str(model[field]))
            )
            for v in str(expr).split(" "):
                if v == self.name:
                    if lattice.LatticeUtil.is_command(model):
                        self.result.append("{}.{}".format(model._type, field))
                    else:
                        self.result.append(
                            "{} {}.{}".format(model.type, model.name, field),
                        )


class PurePythonEval:
    _OPS = PKDict(
        {
            "*": operator.mul,
            "+": operator.add,
            "-": operator.sub,
            "/": operator.truediv,
            "abs": operator.abs,
            "acos": math.acos,
            "asin": math.asin,
            "atan": math.atan,
            "chs": operator.neg,
            "cos": math.cos,
            "pow": operator.pow,
            "sin": math.sin,
            "sqrt": math.sqrt,
            "tan": math.tan,
        }
    )

    def __init__(self, constants=None):
        self.constants = constants or []

    def eval_var(self, expr, depends, variables):
        variables = variables.copy()
        for d in depends:
            v, err = PurePythonEval.__eval_python_stack(
                self,
                variables[d],
                variables,
            )
            if err:
                return None, err
            variables[d] = v
        return self.__eval_python_stack(expr, variables)

    @classmethod
    def postfix_to_infix(cls, expr):
        if not CodeVar.is_var_value(expr):
            return expr

        def __strip_parens(v):
            return re.sub(r"^\((.*)\)$", r"\1", v)

        values = str(expr).split(" ")
        stack = []
        for v in values:
            if v in cls._OPS:
                try:
                    op = cls._OPS[v]
                    args = list(
                        reversed([stack.pop() for _ in range(_get_arg_count(op))])
                    )
                    if v == "chs":
                        stack.append("-{}".format(args[0]))
                    elif re.search(r"\w", v):
                        stack.append(
                            "{}({})".format(
                                v, ",".join([__strip_parens(arg) for arg in args])
                            )
                        )
                    else:
                        stack.append("({} {} {})".format(args[0], v, args[1]))
                except IndexError:
                    # not parseable, return original expression
                    return expr
            else:
                stack.append(v)
        return __strip_parens(stack[-1])

    def __eval_python_stack(self, expr, variables):
        if not CodeVar.is_var_value(expr):
            return expr, None
        if isinstance(expr, list):
            evs = []
<<<<<<< HEAD
            for e in expr:
                ev = self.__eval_python_stack(
                    CodeVar.infix_to_postfix(e), variables
                )
=======
            # loop instead of map so we can fail out on the first error
            for e in expr:
                ev = self.__eval_python_stack(CodeVar.infix_to_postfix(e), variables)
>>>>>>> 2b71d12b
                if ev[1] is not None:
                    return None, ev[1]
                evs.append(ev[0])
            return evs, None
<<<<<<< HEAD
                    
=======

        values = str(expr).split(" ")
>>>>>>> 2b71d12b
        stack = []

        values = str(expr).split(" ")
        for v in values:
            if v in variables:
                stack.append(variables[v])
            elif v in self.constants:
                stack.append(self.constants[v])
            elif v in self._OPS:
                try:
                    op = self._OPS[v]
                    args = reversed(
                        [float(stack.pop()) for _ in range(_get_arg_count(op))],
                    )
                    stack.append(op(*args))
                except IndexError:
                    return None, "too few items on stack"
                except ZeroDivisionError:
                    return None, "division by zero"
            else:
                try:
                    stack.append(float(v))
                except ValueError:
                    return None, "unknown token: {}".format(v)
        return stack[-1], None


def _get_arg_count(fn):
    return len(inspect.signature(fn).parameters)<|MERGE_RESOLUTION|>--- conflicted
+++ resolved
@@ -392,26 +392,16 @@
             return expr, None
         if isinstance(expr, list):
             evs = []
-<<<<<<< HEAD
-            for e in expr:
-                ev = self.__eval_python_stack(
-                    CodeVar.infix_to_postfix(e), variables
-                )
-=======
+
             # loop instead of map so we can fail out on the first error
             for e in expr:
                 ev = self.__eval_python_stack(CodeVar.infix_to_postfix(e), variables)
->>>>>>> 2b71d12b
                 if ev[1] is not None:
                     return None, ev[1]
                 evs.append(ev[0])
             return evs, None
-<<<<<<< HEAD
-                    
-=======
 
         values = str(expr).split(" ")
->>>>>>> 2b71d12b
         stack = []
 
         values = str(expr).split(" ")
