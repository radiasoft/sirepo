--- conflicted
+++ resolved
@@ -397,11 +397,8 @@
         if isinstance(expr, list):
             return [self.__eval_indexed_variable(e, variables) for e in expr]
         r = rf"(.*)({'|'.join(list(variables.keys()))})\s*\[\s*(\d+)\s*\]"
-<<<<<<< HEAD
-=======
         if not re.match(r, str(expr)):
             return CodeVar.infix_to_postfix(expr)
->>>>>>> 786cb3cb
         return self.__eval_indexed_variable(
             re.sub(
                 r,
@@ -409,11 +406,8 @@
                 expr,
             ),
             variables,
-<<<<<<< HEAD
-        ) if re.match(r, str(expr)) else CodeVar.infix_to_postfix(expr)
-=======
-        )
->>>>>>> 786cb3cb
+
+        )
 
     def __eval_python_stack(self, expr, variables):
         if not CodeVar.is_var_value(expr):
