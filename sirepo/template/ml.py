--- conflicted
+++ resolved
@@ -649,17 +649,11 @@
 
     args_map = PKDict(
         Activation=lambda layer: f'"{layer.activation}"',
-<<<<<<< HEAD
-        AlphaDropout=lambda layer: layer.dropoutRate,
-        AveragePooling2D=lambda layer: _pooling_args(layer),
-        BatchNormalization=lambda layer: f"momentum={layer.momentum}",
-=======
         Add=lambda layer: _branch(layer, "Add"),
         AlphaDropout=lambda layer: layer.dropoutRate,
         AveragePooling2D=lambda layer: _pooling_args(layer),
         BatchNormalization=lambda layer: f"momentum={layer.momentum}",
         Concatenate=lambda layer: _branch(layer, "Concatenate"),
->>>>>>> 3015895c
         Conv2D=lambda layer: _conv_args(layer),
         Dense=lambda layer: f'{layer.dimensionality}, activation="{layer.activation}"',
         Dropout=lambda layer: layer.dropoutRate,
@@ -674,17 +668,6 @@
         ZeroPadding2D=lambda layer: f"padding=({layer.padding}, {layer.padding})",
     )
 
-<<<<<<< HEAD
-    def _layer_args(layer):
-        assert layer.layer in args_map, ValueError(f"invalid layer.layer={layer.layer}")
-        return args_map[layer.layer](layer)
-
-    def _build_layers(layers):
-        res = ""
-        for i, l in enumerate(layers):
-            if i == 0:
-                c = f"({_layer_args(l)})(input_args)"
-=======
     def _layer(layer):
         assert layer.layer in args_map, ValueError(f"invalid layer.layer={layer.layer}")
         return args_map[layer.layer](layer)
@@ -700,7 +683,6 @@
         for i, l in enumerate(b.layers):
             if i == 0 and b.name != parent.name:
                 c = f"({_layer(l)})({parent.name})"
->>>>>>> 3015895c
             else:
                 c = f"({_layer(l)})({b.name})"
             res += _branch_or_continue(b.name, l, c)
