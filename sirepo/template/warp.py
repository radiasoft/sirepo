--- conflicted
+++ resolved
@@ -166,14 +166,6 @@
     pass
 
 
-<<<<<<< HEAD
-def prepare_aux_files(run_dir):
-=======
-def prepare_aux_files(wd, persistent_files_dir):
->>>>>>> 723e45e3
-    pass
-
-
 def remove_last_frame(run_dir):
     files = _h5_file_list(run_dir)
     if len(files) > 0:
@@ -187,6 +179,15 @@
     step(10)
     doit = ( w3d.zmmin + top.zgrid < Lplasma )
 '''
+
+
+def static_lib_files():
+    """Library shared between simulations of this type
+
+    Returns:
+        list: py.path.local objects
+    """
+    return []
 
 
 def _field_animation(args, dfile, iteration, frame_count):
