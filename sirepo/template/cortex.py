"""cortex execution template.

:copyright: Copyright (c) 2025 RadiaSoft LLC.  All Rights Reserved.
:license: http://www.apache.org/licenses/LICENSE-2.0.html
"""

from pykern.pkcollections import PKDict
from pykern.pkdebug import pkdp, pkdc, pkdlog
import pykern.sql_db
import re
import sirepo.sim_data
<<<<<<< HEAD

_SIM_DATA, SIM_TYPE, SCHEMA = sirepo.sim_data.template_globals()
=======
import sirepo.simulation_db
import sirepo.template.cortex_sql_db
import sirepo.template.cortex_xlsx
import sirepo.util

_SIM_DATA, SIM_TYPE, SCHEMA = sirepo.sim_data.template_globals()


def stateful_compute_delete_material(data, **kwargs):
    sirepo.template.cortex_sql_db.delete_material(data.args.material_id)
    return PKDict()


def stateful_compute_list_materials(data, **kwargs):
    res = sirepo.template.cortex_sql_db.list_materials()
    for r in res:
        # convert python datetime to javascript datetime
        r.created *= 1000
    return PKDict(
        result=res,
    )


def stateful_compute_material_detail(data, **kwargs):
    try:
        return PKDict(
            result=_format_material(
                sirepo.template.cortex_sql_db.material_detail(data.args.material_id)
            ),
        )
    except pykern.sql_db.NoRows:
        raise sirepo.util.NotFound("Material not found")


def stateful_compute_import_file(data, **kwargs):
    return _import_file(data)


def _format_material(material):

    _SOURCE_DESC = PKDict(
        EXP="experiment",
        PP="predictive physics model",
        NOM="nominal (design target) value",
        ML="maching learning",
        DFT="Density Functional Theory",
    )

    def _find_property(properties, name):
        for p in properties:
            if p.property_name == name:
                return p
        return None

    def _to_yes_no(value):
        if value is None:
            return ""
        return "Yes" if value else "No"

    res = PKDict(
        name=material.material_name,
        density=f"{material.density_g_cm3} g/cm³",
        is_atom_pct=material.is_atom_pct,
        section1=PKDict(
            {
                "Material Type": (
                    "plasma-facing" if material.is_plasma_facing else "structural"
                ),
                "Structure": material.structure,
                "Microstructure Information": material.microstructure,
                "Processing": material.processing_steps,
            }
        ),
        section2=PKDict(
            {
                "Neutron Source": "D-T" if material.is_neutron_source_dt else "D-D",
                "Neutron Wall Loading": material.neutron_wall_loading,
                "Availability Factor": f"{material.availability_factor}%",
            }
        ),
        section3=PKDict(
            {
                "Bare Tile": _to_yes_no(material.is_bare_tile),
                "Homogenized WCLL": _to_yes_no(material.is_homogenized_wcll),
                "Homogenized HCPB": _to_yes_no(material.is_homogenized_hcpb),
                "Homogenized Divertor": _to_yes_no(material.is_homogenized_divertor),
            }
        ),
        components=material.components,
        composition=_find_property(material.properties, "composition"),
        composition_density=_find_property(material.properties, "composition_density"),
        properties=[
            p
            for p in material.properties
            if not p.property_name.startswith("composition")
        ],
    )
    for c in res.components:
        c.material_component_name = c.material_component_name.capitalize()
    for p in material.properties:
        p.valueHeadings = PKDict(
            value="Value" + (f" [{p.property_unit}]" if p.property_unit else ""),
            uncertainty="Uncertainty",
            temperature_k="Temperature [K]",
            neutron_fluence_1_cm2="Neutron Fluence [1/cm²]",
        )
        if "vals" in p and len(p.vals):
            for k in p.vals[0]:
                if k in p.valueHeadings or k.endswith("_id"):
                    continue
            p.valueHeadings[k] = k

        if p.doi_or_url:
            if p.doi_or_url.lower().startswith("http"):
                t = "URL"
                u = p.doi_or_url
            else:
                t = "DOI"
                u = f"https://doi.org/{p.doi_or_url}"
            p.doi = PKDict(
                type=t,
                url=u,
                linkText=p.doi_or_url,
                rows=PKDict(
                    Source=(
                        f"{p.source}, {_SOURCE_DESC[p.source]}"
                        if p.source in _SOURCE_DESC
                        else p.source
                    ),
                    Pointer=p.pointer,
                    Comments=p.comments,
                ),
            )
    return res


def _import_file(data):

    def _format_errors(errors):
        p = PKDict(
            col=r"\scol=(\d+)",
            row=r"\srow=(\d+)",
            sheet=r"\ssheet=(.*)",
            value=r"(invalid\s.*?=\w*\s)",
        )
        res = []
        sheet = None
        for line in errors:
            e = PKDict(
                line=line,
            )
            for f in p:
                m = re.search(p[f], line)
                if m:
                    e[f] = m[1]
                    line = re.sub(p[f], "", line)
            if line:
                e.msg = line
                if "value" in e:
                    e.value = re.sub(r"=$", "", e.value.strip())
                if "sheet" in e and e.sheet == sheet:
                    del e["sheet"]
                else:
                    sheet = e.get("sheet")
                res.append(e)
        return res

    p = sirepo.template.cortex_xlsx.Parser(
        _SIM_DATA.lib_file_abspath(data.args.lib_file)
    )
    if p.errors:
        return PKDict(error=_format_errors(p.errors))
    try:
        sirepo.template.cortex_sql_db.insert_material(p.result)
    except sirepo.template.cortex_sql_db.Error as e:
        return PKDict(error=_format_errors([e.args[0]]))
    rv = sirepo.simulation_db.default_data(SIM_TYPE)
    rv.models.simulation.name = p.result.material_name
    # TODO(robnagler) define in schema?
    rv.models.parsed_material = (p.result,)
    return PKDict(imported_data=rv)
>>>>>>> 804e9cbd
<|MERGE_RESOLUTION|>--- conflicted
+++ resolved
@@ -9,189 +9,5 @@
 import pykern.sql_db
 import re
 import sirepo.sim_data
-<<<<<<< HEAD
 
-_SIM_DATA, SIM_TYPE, SCHEMA = sirepo.sim_data.template_globals()
-=======
-import sirepo.simulation_db
-import sirepo.template.cortex_sql_db
-import sirepo.template.cortex_xlsx
-import sirepo.util
-
-_SIM_DATA, SIM_TYPE, SCHEMA = sirepo.sim_data.template_globals()
-
-
-def stateful_compute_delete_material(data, **kwargs):
-    sirepo.template.cortex_sql_db.delete_material(data.args.material_id)
-    return PKDict()
-
-
-def stateful_compute_list_materials(data, **kwargs):
-    res = sirepo.template.cortex_sql_db.list_materials()
-    for r in res:
-        # convert python datetime to javascript datetime
-        r.created *= 1000
-    return PKDict(
-        result=res,
-    )
-
-
-def stateful_compute_material_detail(data, **kwargs):
-    try:
-        return PKDict(
-            result=_format_material(
-                sirepo.template.cortex_sql_db.material_detail(data.args.material_id)
-            ),
-        )
-    except pykern.sql_db.NoRows:
-        raise sirepo.util.NotFound("Material not found")
-
-
-def stateful_compute_import_file(data, **kwargs):
-    return _import_file(data)
-
-
-def _format_material(material):
-
-    _SOURCE_DESC = PKDict(
-        EXP="experiment",
-        PP="predictive physics model",
-        NOM="nominal (design target) value",
-        ML="maching learning",
-        DFT="Density Functional Theory",
-    )
-
-    def _find_property(properties, name):
-        for p in properties:
-            if p.property_name == name:
-                return p
-        return None
-
-    def _to_yes_no(value):
-        if value is None:
-            return ""
-        return "Yes" if value else "No"
-
-    res = PKDict(
-        name=material.material_name,
-        density=f"{material.density_g_cm3} g/cm³",
-        is_atom_pct=material.is_atom_pct,
-        section1=PKDict(
-            {
-                "Material Type": (
-                    "plasma-facing" if material.is_plasma_facing else "structural"
-                ),
-                "Structure": material.structure,
-                "Microstructure Information": material.microstructure,
-                "Processing": material.processing_steps,
-            }
-        ),
-        section2=PKDict(
-            {
-                "Neutron Source": "D-T" if material.is_neutron_source_dt else "D-D",
-                "Neutron Wall Loading": material.neutron_wall_loading,
-                "Availability Factor": f"{material.availability_factor}%",
-            }
-        ),
-        section3=PKDict(
-            {
-                "Bare Tile": _to_yes_no(material.is_bare_tile),
-                "Homogenized WCLL": _to_yes_no(material.is_homogenized_wcll),
-                "Homogenized HCPB": _to_yes_no(material.is_homogenized_hcpb),
-                "Homogenized Divertor": _to_yes_no(material.is_homogenized_divertor),
-            }
-        ),
-        components=material.components,
-        composition=_find_property(material.properties, "composition"),
-        composition_density=_find_property(material.properties, "composition_density"),
-        properties=[
-            p
-            for p in material.properties
-            if not p.property_name.startswith("composition")
-        ],
-    )
-    for c in res.components:
-        c.material_component_name = c.material_component_name.capitalize()
-    for p in material.properties:
-        p.valueHeadings = PKDict(
-            value="Value" + (f" [{p.property_unit}]" if p.property_unit else ""),
-            uncertainty="Uncertainty",
-            temperature_k="Temperature [K]",
-            neutron_fluence_1_cm2="Neutron Fluence [1/cm²]",
-        )
-        if "vals" in p and len(p.vals):
-            for k in p.vals[0]:
-                if k in p.valueHeadings or k.endswith("_id"):
-                    continue
-            p.valueHeadings[k] = k
-
-        if p.doi_or_url:
-            if p.doi_or_url.lower().startswith("http"):
-                t = "URL"
-                u = p.doi_or_url
-            else:
-                t = "DOI"
-                u = f"https://doi.org/{p.doi_or_url}"
-            p.doi = PKDict(
-                type=t,
-                url=u,
-                linkText=p.doi_or_url,
-                rows=PKDict(
-                    Source=(
-                        f"{p.source}, {_SOURCE_DESC[p.source]}"
-                        if p.source in _SOURCE_DESC
-                        else p.source
-                    ),
-                    Pointer=p.pointer,
-                    Comments=p.comments,
-                ),
-            )
-    return res
-
-
-def _import_file(data):
-
-    def _format_errors(errors):
-        p = PKDict(
-            col=r"\scol=(\d+)",
-            row=r"\srow=(\d+)",
-            sheet=r"\ssheet=(.*)",
-            value=r"(invalid\s.*?=\w*\s)",
-        )
-        res = []
-        sheet = None
-        for line in errors:
-            e = PKDict(
-                line=line,
-            )
-            for f in p:
-                m = re.search(p[f], line)
-                if m:
-                    e[f] = m[1]
-                    line = re.sub(p[f], "", line)
-            if line:
-                e.msg = line
-                if "value" in e:
-                    e.value = re.sub(r"=$", "", e.value.strip())
-                if "sheet" in e and e.sheet == sheet:
-                    del e["sheet"]
-                else:
-                    sheet = e.get("sheet")
-                res.append(e)
-        return res
-
-    p = sirepo.template.cortex_xlsx.Parser(
-        _SIM_DATA.lib_file_abspath(data.args.lib_file)
-    )
-    if p.errors:
-        return PKDict(error=_format_errors(p.errors))
-    try:
-        sirepo.template.cortex_sql_db.insert_material(p.result)
-    except sirepo.template.cortex_sql_db.Error as e:
-        return PKDict(error=_format_errors([e.args[0]]))
-    rv = sirepo.simulation_db.default_data(SIM_TYPE)
-    rv.models.simulation.name = p.result.material_name
-    # TODO(robnagler) define in schema?
-    rv.models.parsed_material = (p.result,)
-    return PKDict(imported_data=rv)
->>>>>>> 804e9cbd
+_SIM_DATA, SIM_TYPE, SCHEMA = sirepo.sim_data.template_globals()