--- conflicted
+++ resolved
@@ -30,13 +30,10 @@
 import srwlib
 import time
 import traceback
-<<<<<<< HEAD
 import uti_io
 import uti_math
 import uti_plot_com
 import werkzeug
-=======
->>>>>>> 6a15d5f9
 import zipfile
 
 _SIM_DATA, SIM_TYPE, _SCHEMA = sirepo.sim_data.template_globals()
