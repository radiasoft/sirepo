--- conflicted
+++ resolved
@@ -1086,20 +1086,18 @@
         run_dir (py.path): where to write
         is_parallel (bool): run in background?
     """
-<<<<<<< HEAD
+    p = ""
     if _SIM_DATA.is_for_rsopt(data.report):
-=======
-    if data.report == "samplePreviewReport":
-        p = ""
-    elif data.report == _SIM_DATA.EXPORT_RSOPT:
->>>>>>> 6a05267d
-        p = ""
         _export_rsopt_config(data, run_dir=run_dir)
         if _SIM_DATA.is_for_ml(data.report):
             p = f"""import subprocess
 subprocess.call(['bash', '{_SIM_DATA.EXPORT_RSOPT}.sh'])
 """
-    else:
+    if data.report not in (
+        "samplePreviewReport",
+        _SIM_DATA.EXPORT_RSOPT,
+        _SIM_DATA.ML_REPORT,
+    ):
         p = _trim(_generate_parameters_file(data, run_dir=run_dir))
     pkio.write_text(
         run_dir.join(template_common.PARAMETERS_PYTHON_FILE),
