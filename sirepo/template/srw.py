--- conflicted
+++ resolved
@@ -267,13 +267,8 @@
         'res_int_se.dat': [['Horizontal Position', 'Vertical Position', before_propagation_name, 'Intensity'], ['m', 'm', _intensity_units(is_gaussian, model_data)]],
         #TODO(pjm): improve multi-electron label
         'res_int_pr_me.dat': [['Horizontal Position', 'Vertical Position', before_propagation_name, 'Intensity'], ['m', 'm', _intensity_units(is_gaussian, model_data)]],
-<<<<<<< HEAD
-        'res_int_pr_me_dcx.dat': [['Horizontal Position (conj.)', 'Horizontal Position', '', 'Intensity'], ['m', 'm', _intensity_units(is_gaussian, model_data)]],
-        'res_int_pr_me_dcy.dat': [['Vertical Position (conj.)', 'Vertical Position', '', 'Intensity'], ['m', 'm', _intensity_units(is_gaussian, model_data)]],
-=======
         'res_int_pr_me_dcx.dat': [['Horizontal Position (conj.)', 'Horizontal Position', '', 'Degree of Coherence'], ['m', 'm', '']],
         'res_int_pr_me_dcy.dat': [['Vertical Position (conj.)', 'Vertical Position', '', 'Degree of Coherence'], ['m', 'm', '']],
->>>>>>> 0083797b
         'res_int_pr_se.dat': [['Horizontal Position', 'Vertical Position', 'After Propagation (E={photonEnergy} eV)', 'Intensity'], ['m', 'm', _intensity_units(is_gaussian, model_data)]],
         _MIRROR_OUTPUT_FILE: [['Horizontal Position', 'Vertical Position', 'Optical Path Difference', 'Optical Path Difference'], ['m', 'm', 'm']],
     })
