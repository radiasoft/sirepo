# -*- coding: utf-8 -*-
u"""SRW execution template.

:copyright: Copyright (c) 2015 RadiaSoft LLC.  All Rights Reserved.
:license: http://www.apache.org/licenses/LICENSE-2.0.html
"""
from __future__ import absolute_import, division, print_function
from pykern import pkcompat
from pykern import pkinspect
from pykern import pkio
from pykern.pkcollections import PKDict
from pykern.pkdebug import pkdc, pkdexc, pkdlog, pkdp
from sirepo import crystal
from sirepo import job
from sirepo import simulation_db
from sirepo.template import srw_common
from sirepo.template import template_common
import copy
import glob
import math
import numpy as np
import os
import py.path
import pykern.pkjson
import re
import sirepo.mpi
import sirepo.sim_data
import sirepo.template.srw_fixup
import sirepo.uri_router
import sirepo.util
import srwlib
import time
import traceback
import uti_io
import uti_math
import uti_plot_com
import werkzeug
import zipfile

_SIM_DATA, SIM_TYPE, _SCHEMA = sirepo.sim_data.template_globals()

WANT_BROWSER_FRAME_CACHE = False

PARSED_DATA_ATTR = 'srwParsedData'

_CANVAS_MAX_SIZE = 65535

_BRILLIANCE_OUTPUT_FILE = 'res_brilliance.dat'

_MIRROR_OUTPUT_FILE = 'res_mirror.dat'

_DATA_FILE_FOR_MODEL = PKDict({
    'coherenceXAnimation': {'filename': 'res_int_pr_me_dcx.dat', 'dimension': 3},
    'coherenceYAnimation': {'filename': 'res_int_pr_me_dcy.dat', 'dimension': 3},
    'fluxAnimation': {'filename': 'res_spec_me.dat', 'dimension': 2},
    'fluxReport': {'filename': 'res_spec_me.dat', 'dimension': 2},
    'initialIntensityReport': {'filename': 'res_int_se.dat', 'dimension': 3},
    'intensityReport': {'filename': 'res_spec_se.dat', 'dimension': 2},
    'mirrorReport': {'filename': _MIRROR_OUTPUT_FILE, 'dimension': 3},
    'multiElectronAnimation': {'filename': 'res_int_pr_me.dat', 'dimension': 3},
    'powerDensityReport': {'filename': 'res_pow.dat', 'dimension': 3},
    'sourceIntensityReport': {'filename': 'res_int_se.dat', 'dimension': 3},
    'brillianceReport': {'filename': _BRILLIANCE_OUTPUT_FILE, 'dimension': 2},
    'trajectoryReport': {'filename': 'res_trj.dat', 'dimension': 2},
    'beamline3DReport': {'filename': 'beamline_orient.dat', 'dimension': 2},
    _SIM_DATA.WATCHPOINT_REPORT: {'filename': 'res_int_pr_se.dat', 'dimension': 3},
})

_LOG_DIR = '__srwl_logs__'

_JSON_MESSAGE_EXPANSION = 20

_TABULATED_UNDULATOR_DATA_DIR = 'tabulatedUndulator'

_USER_MODEL_LIST_FILENAME = PKDict({
    'electronBeam': '_user_beam_list.json',
    'tabulatedUndulator': '_user_undulator_list.json',
})

_IMPORT_PYTHON_POLLS = 60

class MagnMeasZip:
    def __init__(self, archive_name):
        """The class for convenient operation with an archive with the magnetic measurements.

        Args:
            archive_name: the name of the archive.
        """
        self.z = zipfile.ZipFile(archive_name)
        self.index_dir = None
        self.index_file = None
        self.gaps = None
        self.dat_files = None
        self._find_index_file()
        self._find_dat_files_from_index_file()

    def find_closest_gap(self, gap):
        gap = float(gap)
        indices_previous = []
        indices_next = []
        for i in range(len(self.gaps)):
            if self.gaps[i] <= gap:
                indices_previous.append(i)
            else:
                indices_next.append(i)
        assert indices_previous or indices_next
        idx_previous = indices_previous[-1] if indices_previous else indices_next[0]
        idx_next = indices_next[0] if indices_next else indices_previous[-1]
        idx = idx_previous if abs(self.gaps[idx_previous] - gap) <= abs(self.gaps[idx_next] - gap) else idx_next
        dat_file = self.dat_files[idx]
        dat_content = self._get_file_content(dat_file)
        dat_file_step = float(dat_content[8].split('#')[1].strip())
        dat_file_number_of_points = int(dat_content[9].split('#')[1].strip())
        return round(dat_file_step * dat_file_number_of_points, 6)

    def _find_dat_files_from_index_file(self):
        self.gaps = []
        self.dat_files = []
        for row in self._get_file_content(self.index_file):
            v = row.strip()
            if v:
                v = v.split()
                self.gaps.append(float(v[0]))
                self.dat_files.append(v[3])

    def _find_index_file(self):
        # finds an index file (``*.txt``) in the provided zip-object.
        for f in self.z.namelist():
            if re.search(r'\.txt', f):
                self.index_file = os.path.basename(f)
                self.index_dir = os.path.dirname(f)
                break
        assert self.index_file is not None

    def _get_file_content(self, file_name):
        with self.z.open(os.path.join(self.index_dir, file_name)) as f:
            return self._normalize_eol(f)

    def _normalize_eol(self, file_desc):
        s = file_desc.read().decode().replace('\r\n', '\n').replace('\r', '\n')
        content = s.split('\n')
        return content


def background_percent_complete(report, run_dir, is_running):
    res = PKDict({
        'percentComplete': 0,
        'frameCount': 0,
    })
    filename = run_dir.join(get_filename_for_model(report))
    if filename.exists():
        status = PKDict({
            'progress': 100,
            'particle_number': 0,
            'total_num_of_particles': 0,
        })
        status_files = pkio.sorted_glob(run_dir.join(_LOG_DIR, 'srwl_*.json'))
        if status_files:  # Read the status file if SRW produces the multi-e logs
            progress_file = py.path.local(status_files[-1])
            if progress_file.exists():
                status = simulation_db.read_json(progress_file)
        t = int(filename.mtime())
        if not is_running and report == 'fluxAnimation':
            # let the client know which flux method was used for the output
            data = simulation_db.read_json(run_dir.join(template_common.INPUT_BASE_NAME))
            res['method'] = data['models']['fluxAnimation']['method']
        if report == 'multiElectronAnimation':
            # let client know that degree of coherence reports are also available
            res['calcCoherence'] = run_dir.join(get_filename_for_model('coherenceXAnimation')).exists()
        res.update({
            'frameCount': t + 1,
            'frameIndex': t,
            'lastUpdateTime': t,
            'percentComplete': status['progress'],
            'particleNumber': status['particle_number'],
            'particleCount': status['total_num_of_particles'],
        })
    return res


def calculate_beam_drift(ebeam_position, source_type, undulator_type, undulator_length, undulator_period):
    if ebeam_position['driftCalculationMethod'] == 'auto':
        """Calculate drift for ideal undulator."""
        if _SIM_DATA.srw_is_idealized_undulator(source_type, undulator_type):
            # initial drift = 1/2 undulator length + 2 periods
            return -0.5 * float(undulator_length) - 2 * float(undulator_period)
        return 0
    return ebeam_position['drift']


def compute_crl_focus(model):
    import bnlcrl.pkcli.simulate

    d = bnlcrl.pkcli.simulate.calc_ideal_focus(
        radius=float(model['tipRadius']) * 1e-6,  # um -> m
        n=model['numberOfLenses'],
        delta=model['refractiveIndex'],
        p0=model['position']
    )
    model['focalDistance'] = d['ideal_focus']
    model['absoluteFocusPosition'] = d['p1_ideal_from_source']
    return model


def compute_undulator_length(model):
    if model['undulatorType'] == 'u_i':
        return PKDict()
    if _SIM_DATA.lib_file_exists(model['magneticFile']):
        z = _SIM_DATA.lib_file_abspath(model['magneticFile'])
        return PKDict(
            length=_SIM_DATA.srw_format_float(
                MagnMeasZip(str(z)).find_closest_gap(model['gap']),
            ),
        )
    return PKDict()


def copy_related_files(data, source_path, target_path):
    # copy results and log for the long-running simulations
    for d in ('fluxAnimation', 'multiElectronAnimation'):
        source_dir = py.path.local(source_path).join(d)
        if source_dir.exists():
            target_dir = py.path.local(target_path).join(d)
            pkio.mkdir_parent(str(target_dir))
            for f in glob.glob(str(source_dir.join('*'))):
                name = os.path.basename(f)
                if re.search(r'^res.*\.dat$', name) or re.search(r'\.json$', name):
                    py.path.local(f).copy(target_dir)
            source_log_dir = source_dir.join(_LOG_DIR)
            if source_log_dir.exists():
                target_log_dir = target_dir.join(_LOG_DIR)
                pkio.mkdir_parent(str(target_log_dir))
                for f in glob.glob(str(source_log_dir.join('*.json'))):
                    py.path.local(f).copy(target_log_dir)


def clean_run_dir(run_dir):
    zip_dir = run_dir.join(_TABULATED_UNDULATOR_DATA_DIR)
    if zip_dir.exists():
        zip_dir.remove()


def extract_report_data(filename, sim_in):
    import uti_plot_com

    r = sim_in.report
    m = sim_in.models
    # special case for 3d beamline report
    if r == 'beamline3DReport':
        return _extract_beamline_orientation(filename)
    #TODO(pjm): remove fixup after dcx/dcy files can be read by uti_plot_com
    if re.search(r'/res_int_pr_me_dc.\.dat', filename):
        _fix_file_header(filename)
    data, _, allrange, _, _ = uti_plot_com.file_load(filename, multicolumn_data=r in ('brillianceReport', 'trajectoryReport'))
    if r == 'brillianceReport':
        return _extract_brilliance_report(m['brillianceReport'], data)
    if r == 'trajectoryReport':
        return _extract_trajectory_report(m['trajectoryReport'], data)
    flux_type = 1
    if 'report' in sim_in and r in ['fluxReport', 'fluxAnimation']:
        flux_type = int(m[r]['fluxType'])
    sValShort = 'Flux'; sValType = 'Flux through Finite Aperture'; sValUnit = 'ph/s/.1%bw'
    if flux_type == 2:
        sValShort = 'Intensity'
        sValUnit = 'ph/s/.1%bw/mm^2'
    is_gaussian = False
    if 'models' in sim_in and _SIM_DATA.srw_is_gaussian_source(m['simulation']):
        is_gaussian = True
    #TODO(pjm): move filename and metadata to a constant, using _DATA_FILE_FOR_MODEL
    if r == 'initialIntensityReport':
        before_propagation_name = 'Before Propagation (E={photonEnergy} eV)'
    elif r == 'sourceIntensityReport':
        before_propagation_name = 'E={sourcePhotonEnergy} eV'
    else:
        before_propagation_name = 'E={photonEnergy} eV'
    file_info = PKDict({
        'res_spec_se.dat': [['Photon Energy', 'Intensity', 'On-Axis Spectrum from Filament Electron Beam'], ['eV', _intensity_units(is_gaussian, sim_in)]],
        'res_spec_me.dat': [['Photon Energy', sValShort, sValType], ['eV', sValUnit]],
        'res_pow.dat': [['Horizontal Position', 'Vertical Position', 'Power Density', 'Power Density'], ['m', 'm', 'W/mm^2']],
        'res_int_se.dat': [['Horizontal Position', 'Vertical Position', before_propagation_name, 'Intensity'], ['m', 'm', _intensity_units(is_gaussian, sim_in)]],
        #TODO(pjm): improve multi-electron label
        'res_int_pr_me.dat': [['Horizontal Position', 'Vertical Position', before_propagation_name, 'Intensity'], ['m', 'm', _intensity_units(is_gaussian, sim_in)]],
        'res_int_pr_me_dcx.dat': [['(X1 + X2) / 2', '(X1 - X2) / 2', '', 'Degree of Coherence'], ['m', 'm', '']],
        'res_int_pr_me_dcy.dat': [['(Y1 + Y2) / 2', '(Y1 - Y2) / 2', '', 'Degree of Coherence'], ['m', 'm', '']],
        'res_int_pr_se.dat': [['Horizontal Position', 'Vertical Position', 'After Propagation (E={photonEnergy} eV)', 'Intensity'], ['m', 'm', _intensity_units(is_gaussian, sim_in)]],
        _MIRROR_OUTPUT_FILE: [['Horizontal Position', 'Vertical Position', 'Optical Path Difference', 'Optical Path Difference'], ['m', 'm', 'm']],
    })
    filename = os.path.basename(filename)
    title = file_info[filename][0][2]
    if '{photonEnergy}' in title:
        title = title.format(photonEnergy=m['simulation']['photonEnergy'])
    elif '{sourcePhotonEnergy}' in title:
        title = title.format(sourcePhotonEnergy=m['sourceIntensityReport']['photonEnergy'])
    y_units = file_info[filename][1][1]
    if y_units == 'm':
        y_units = '[m]'
    else:
        y_units = '({})'.format(y_units)

    subtitle = ''
    schema_enum = []
    report_model = m[r]
    subtitle_datum = ''
    subtitle_format = '{}'
    if r in ('intensityReport',):
        schema_enum = _SCHEMA['enum']['Polarization']
        subtitle_datum = report_model['polarization']
        subtitle_format = '{} Polarization'
    elif r in ('initialIntensityReport', 'sourceIntensityReport') or _SIM_DATA.is_watchpoint(r):
        schema_enum = _SCHEMA['enum']['Characteristic']
        subtitle_datum = report_model['characteristic']
    # Schema enums are indexed by strings, but model data may be numeric
    schema_values = [e for e in schema_enum if e[0] == str(subtitle_datum)]
    if len(schema_values) > 0:
        subtitle = subtitle_format.format(schema_values[0][1])
    info = PKDict({
        'title': title,
        'subtitle': subtitle,
        'x_range': [allrange[0], allrange[1]],
        'y_label': _superscript(file_info[filename][0][1] + ' ' + y_units),
        'x_label': file_info[filename][0][0] + ' [' + file_info[filename][1][0] + ']',
        'x_units': file_info[filename][1][0],
        'y_units': file_info[filename][1][1],
        'points': data,
        'z_range' : [np.min(data), np.max(data)],
        # send the full plot ranges as summaryData
        'summaryData': PKDict(
            fieldRange=allrange,
            fieldIntensityRange=report_model.get('summaryData', {}).get('fieldIntensityRange', [np.min(data), np.max(data)]),
        ),
    })
    rep_name = _SIM_DATA.WATCHPOINT_REPORT if _SIM_DATA.is_watchpoint(r) else r
    if _DATA_FILE_FOR_MODEL[rep_name]['dimension'] == 3:
        info = _remap_3d(info, allrange, file_info[filename][0][3], file_info[filename][1][2], report_model)
    return info

<<<<<<< HEAD

def export_rsopt_config(data, filename):
    v = _rsopt_jinja_context(data.models.exportRsOpt)

    fz = pkio.py_path(filename)
    f = re.sub(r'[^\w\.]+', '-', fz.purebasename).strip('-')
    v.runDir = f'{f}_scan'
    v.fileBase = f
    tf = {k: PKDict(file=f'{f}.{k}') for k in ['py', 'sh', 'yml']}
    for t in tf:
        v[f'{t}FileName'] = tf[t].file
    v['outFileName'] = f'{f}.out'

    # do this in a second loop so v is fully updated
    # note that the rsopt context is regenerated in python_source_for_model()
    for t in tf:
        tf[t].content = python_source_for_model(data, 'rsoptExport', plot_reports=False) \
            if t == 'py' else \
            template_common.render_jinja(SIM_TYPE, v, f'rsoptExport.{t}')

    with zipfile.ZipFile(
        fz,
        mode='w',
        compression=zipfile.ZIP_DEFLATED,
        allowZip64=True,
    ) as z:
        for t in tf:
            z.writestr(tf[t].file, tf[t].content)
        for d in _SIM_DATA.lib_files_for_export(data):
            z.write(d, d.basename)
    return fz


=======
>>>>>>> 78a51c97
def get_application_data(data, **kwargs):
    if data['method'] == 'model_list':
        res = []
        model_name = data['model_name']
        if model_name == 'electronBeam':
            res.extend(get_predefined_beams())
        res.extend(_load_user_model_list(model_name))
        if model_name == 'electronBeam':
            for beam in res:
                srw_common.process_beam_parameters(beam)
        return PKDict({
            'modelList': res
        })
    if data.method == 'create_shadow_simulation':
        from sirepo.template.srw_shadow_converter import SRWShadowConverter
        return SRWShadowConverter().srw_to_shadow(data)
    if data['method'] == 'delete_user_models':
        return _delete_user_models(data['electron_beam'], data['tabulated_undulator'])
    # TODO(e-carlin): This doesn't seem to be used in GUI? Discuss with pjm
    # elif data['method'] == 'compute_grating_orientation':
    #     return _compute_grating_orientation(data['optical_element'])
    elif data['method'] == 'compute_undulator_length':
        return compute_undulator_length(data['tabulated_undulator'])
    elif data['method'] == 'processedImage':
        try:
            return _process_image(data, kwargs['tmp_dir'])
        except Exception as e:
            pkdlog('exception during processedImage: {}', pkdexc())
            return PKDict(
                error=str(e),
            )
    raise RuntimeError('unknown application data method: {}'.format(data['method']))


def get_data_file(run_dir, model, frame, **kwargs):
    return get_filename_for_model(model)


def get_filename_for_model(model):
    if _SIM_DATA.is_watchpoint(model):
        model = _SIM_DATA.WATCHPOINT_REPORT
    return _DATA_FILE_FOR_MODEL[model]['filename']


def get_predefined_beams():
    return _SIM_DATA.srw_predefined().beams


def sim_frame(frame_args):
    r = frame_args.frameReport
    if r == 'multiElectronAnimation':
        m = frame_args.sim_in.models[r]
        m.intensityPlotsWidth = frame_args.intensityPlotsWidth
        if frame_args.get('rotateAngle', 0):
            m.rotateAngle = float(frame_args.rotateAngle)
            m.rotateReshape = frame_args.rotateReshape
        else:
            m.rotateAngle = 0
    for i in (1, 2, 3):
        try:
            return extract_report_data(
                str(frame_args.run_dir.join(get_filename_for_model(r))),
                frame_args.sim_in,
            )
        except Exception:
            # sleep and retry to work-around concurrent file read/write
            pkdlog('sleep and retry simulation frame read: {} {}', i, r)
            time.sleep(2)
    return extract_report_data(
        str(frame_args.run_dir.join(get_filename_for_model(r))),
        frame_args.sim_in,
    )


def import_file(req, tmp_dir, **kwargs):
    import sirepo.server

    i = None
    try:
        r = kwargs['reply_op'](simulation_db.default_data(SIM_TYPE))
        d = pykern.pkjson.load_any(r.data)
        i = d.models.simulation.simulationId
        b = d.models.backgroundImport = PKDict(
            arguments=req.import_file_arguments,
            python=pkcompat.from_bytes(req.file_stream.read()),
            userFilename=req.filename,
        )
        # POSIT: import.py uses ''', but we just don't allow quotes in names
        if "'" in b.arguments:
            raise sirepo.util.UserAlert('arguments may not contain quotes')
        if "'" in b.userFilename:
            raise sirepo.util.UserAlert('filename may not contain quotes')
        d.pkupdate(
            report='backgroundImport',
            forceRun=True,
            simulationId=i,
        )
        r = sirepo.uri_router.call_api('runSimulation', data=d)
        for _ in range(_IMPORT_PYTHON_POLLS):
            if r.status_code != 200:
                raise sirepo.util.UserAlert(
                    'error parsing python',
                    'unexpected response status={} data={}',
                    r.status_code,
                    r.data,
                )
            try:
                r = pykern.pkjson.load_any(r.data)
            except Exception as e:
                raise sirepo.util.UserAlert(
                    'error parsing python',
                    'error={} parsing response data={}',
                    e,
                    r.data,
                )
            if 'error' in r:
                pkdc('runSimulation error msg={}', r)
                raise sirepo.util.UserAlert(r.get('error'))
            if PARSED_DATA_ATTR in r:
                break
            if 'nextRequest' not in r:
                raise sirepo.util.UserAlert(
                    'error parsing python',
                    'unable to find nextRequest in response={}',
                    PARSED_DATA_ATTR,
                    r,
                )
            time.sleep(r.nextRequestSeconds)
            r = sirepo.uri_router.call_api('runStatus', data=r.nextRequest)
        else:
            raise sirepo.util.UserAlert(
                'error parsing python',
                'polled too many times, last response={}',
                r,
            )
        r = r.get(PARSED_DATA_ATTR)
        r.models.simulation.simulationId = i
        r = simulation_db.save_simulation_json(r, do_validate=True)
    except Exception:
        #TODO(robnagler) need to clean up simulations except in dev
        raise
        if i:
            try:
                simulation_db.delete_simulation(req.type, i)
            except Exception:
                pass
        raise
    raise sirepo.util.Response(sirepo.server.api_simulationData(r.simulationType, i, pretty=False))


def new_simulation(data, new_simulation_data):
    sim = data['models']['simulation']
    sim['sourceType'] = new_simulation_data['sourceType']
    if _SIM_DATA.srw_is_gaussian_source(sim):
        data['models']['initialIntensityReport']['sampleFactor'] = 0
    elif _SIM_DATA.srw_is_dipole_source(sim):
        data['models']['intensityReport']['method'] = "2"
    elif _SIM_DATA.srw_is_arbitrary_source(sim):
        data['models']['sourceIntensityReport']['method'] = "2"
    elif _SIM_DATA.srw_is_tabulated_undulator_source(sim):
        data['models']['undulator']['length'] = compute_undulator_length(data['models']['tabulatedUndulator'])['length']
        data['models']['electronBeamPosition']['driftCalculationMethod'] = 'manual'


def prepare_for_client(data):
    save = False
    for model_name in _USER_MODEL_LIST_FILENAME.keys():
        if model_name == 'tabulatedUndulator' and not _SIM_DATA.srw_is_tabulated_undulator_source(data['models']['simulation']):
            # don't add a named undulator if tabulated is not the current source type
            continue
        model = data['models'][model_name]
        if _SIM_DATA.srw_is_user_defined_model(model):
            user_model_list = _load_user_model_list(model_name)
            search_model = None
            models_by_id = _user_model_map(user_model_list, 'id')
            if 'id' in model and model['id'] in models_by_id:
                search_model = models_by_id[model['id']]
            if search_model:
                data['models'][model_name] = search_model
                if model_name == 'tabulatedUndulator':
                    del data['models'][model_name]['undulator']
            else:
                pkdc('adding model: {}', model['name'])
                if model['name'] in _user_model_map(user_model_list, 'name'):
                    model['name'] = _unique_name(user_model_list, 'name', model['name'] + ' {}')
                    selectorName = 'beamSelector' if model_name == 'electronBeam' else 'undulatorSelector'
                    model[selectorName] = model['name']
                model['id'] = _unique_name(user_model_list, 'id', data['models']['simulation']['simulationId'] + ' {}')
                user_model_list.append(_create_user_model(data, model_name))
                _save_user_model_list(model_name, user_model_list)
                save = True
    if save:
        pkdc("save simulation json with sim_data_template_fixup={}", data.get('sim_data_template_fixup', None))
        simulation_db.save_simulation_json(data)
    return data


def prepare_for_save(data):
    for model_name in _USER_MODEL_LIST_FILENAME.keys():
        if model_name == 'tabulatedUndulator' and not _SIM_DATA.srw_is_tabulated_undulator_source(data['models']['simulation']):
            # don't add a named undulator if tabulated is not the current source type
            continue
        model = data['models'][model_name]
        if _SIM_DATA.srw_is_user_defined_model(model):
            user_model_list = _load_user_model_list(model_name)
            models_by_id = _user_model_map(user_model_list, 'id')

            if model['id'] not in models_by_id:
                pkdc('adding new model: {}', model['name'])
                user_model_list.append(_create_user_model(data, model_name))
                _save_user_model_list(model_name, user_model_list)
            elif models_by_id[model['id']] != model:
                pkdc('replacing beam: {}: {}', model['id'], model['name'])
                for i,m in enumerate(user_model_list):
                    if m['id'] == model['id']:
                        pkdc('found replace beam, id: {}, i: {}', m['id'], i)
                        user_model_list[i] = _create_user_model(data, model_name)
                        _save_user_model_list(model_name, user_model_list)
                        break
    return data


def prepare_sequential_output_file(run_dir, sim_in):
    m = sim_in.report
    if m in ('brillianceReport', 'mirrorReport'):
        return
    #TODO(pjm): only need to rerun extract_report_data() if report style fields have changed
    fn = simulation_db.json_filename(template_common.OUTPUT_BASE_NAME, run_dir)
    if fn.exists():
        fn.remove()
        output_file = run_dir.join(get_filename_for_model(m))
        if output_file.exists():
            res = extract_report_data(str(output_file), sim_in)
            template_common.write_sequential_result(res, run_dir=run_dir)


def process_undulator_definition(model):
    """Convert K -> B and B -> K."""
    try:
        if model['undulator_definition'] == 'B':
            # Convert B -> K:
            und = srwlib.SRWLMagFldU([srwlib.SRWLMagFldH(1, 'v', float(model['amplitude']), 0, 1)], float(model['undulator_period']))
            model['undulator_parameter'] = _SIM_DATA.srw_format_float(und.get_K())
        elif model['undulator_definition'] == 'K':
            # Convert K to B:
            und = srwlib.SRWLMagFldU([], float(model['undulator_period']))
            model['amplitude'] = _SIM_DATA.srw_format_float(
                und.K_2_B(float(model['undulator_parameter'])),
            )
        return model
    except Exception:
        return model


def python_source_for_model(data, model, plot_reports=True):
    data['report'] = model or _SIM_DATA.SRW_RUN_ALL_MODEL
    return _generate_parameters_file(data, plot_reports=plot_reports)



def remove_last_frame(run_dir):
    pass


def stateless_compute_compute_PGM_value(data):
    return _compute_PGM_value(data.optical_element)


def stateless_compute_compute_crl_characteristics(data):
    return compute_crl_focus(_compute_material_characteristics(
        data.optical_element,
        data.photon_energy,
    ))


def stateless_compute_compute_crystal_init(data):
    return _compute_crystal_init(data.optical_element)


def stateless_compute_compute_crystal_orientation(data):
    return _compute_crystal_orientation(data.optical_element)


def stateless_compute_compute_delta_atten_characteristics(data):
    return _compute_material_characteristics(
        data.optical_element,
        data.photon_energy,
    )


def stateless_compute_compute_dual_characteristics(data):
    return _compute_material_characteristics(
        _compute_material_characteristics(
            data.optical_element,
            data.photon_energy,
            prefix=data.prefix1,
        ),
        data.photon_energy,
        prefix=data.prefix2,
    )


def stateless_compute_compute_grazing_orientation(data):
    return _compute_grazing_orientation(data.optical_element)


def stateless_compute_process_beam_parameters(data):
    data.ebeam = srw_common.process_beam_parameters(data.ebeam)
    data.ebeam.drift = calculate_beam_drift(
        data.ebeam_position,
        data.source_type,
        data.undulator_type,
        data.undulator_length,
        data.undulator_period,
    )
    return data.ebeam


def stateless_compute_process_undulator_definition(data):
    return process_undulator_definition(data)


def validate_file(file_type, path):
    """Ensure the data file contains parseable rows data"""
    import srwl_uti_smp

    if not _SIM_DATA.srw_is_valid_file_type(file_type, path):
        return 'invalid file type: {}'.format(path.ext)
    if file_type == 'mirror':
        # mirror file
        try:
            count = 0
            with open(str(path)) as f:
                for line in f.readlines():
                    parts = line.split("\t")
                    if len(parts) > 0:
                        float(parts[0])
                    if len(parts) > 1:
                        float(parts[1])
                        count += 1
            if count == 0:
                return 'no data rows found in file'
        except ValueError as e:
            return 'invalid file format: {}'.format(e)
    elif file_type == 'undulatorTable':
        # undulator magnetic data file
        try:
            _validate_safe_zip(str(path), '.', validate_magnet_data_file)
        except AssertionError as err:
            return err.message
    elif file_type == 'sample':
        srwl_uti_smp.SRWLUtiSmp(
            file_path=str(path),
            # srw processes the image so we save to tmp location
            is_save_images=True,
            prefix=path.purebasename,
        )
    if not _SIM_DATA.srw_is_valid_file(file_type, path):
        return 'Column count is incorrect for file type: {}'.format(file_type)
    return None


def validate_magnet_data_file(zf):
    """Validate a zip file containing tabulated magentic data

    Performs the following checks:

        - Only .txt and .dat files are allowed
        - Zip file must contain one and only one .txt file to use as an index
        - The index file must list the data files with the name in the 4th column
        - Zip file must contain only the index file and the data files it lists

    Args:
        zf (zipfile.ZipFile): the zip file to examine
    Returns:
        True if all conditions are met, False otherwise
        A string for debugging purposes
    """
    import collections

    def index_file_name(zf):
        # Apparently pkio.has_file_extension will return true for any extension if fed a directory path ('some_dir/')
        text_files = [f for f in zf.namelist() if not f.endswith('/') and pkio.has_file_extension(f, 'txt')]
        if len(text_files) != 1:
            return None
        return text_files[0]

    # Check against whitelist
    for f in zf.namelist():
        # allow directories
        if f.endswith('/'):
            continue
        if not template_common.file_extension_ok(f, white_list=['txt', 'dat']):
            return False, 'File {} has forbidden type'.format(f)

    file_name_column = 3

    # Assure unique index exists
    if index_file_name(zf) is None:
        return False, 'Zip file has no unique index'

    # Validate correct number of columns (plus other format validations if needed)
    index_file = zf.open(index_file_name(zf))
    lines = index_file.readlines()
    file_names_in_index = []
    for line in lines:
        cols = line.split()
        if len(cols) <= file_name_column:
            return False, 'Index file {} has bad format'.format(index_file_name())
        file_names_in_index.append(cols[file_name_column].decode())

    # Compare index and zip contents
    # Does not include the index itself, nor any directories
    # also extract the filename since the index does not include path info
    file_names_in_zip = list(map(lambda path: os.path.basename(path),  [f for f in zf.namelist() if not f.endswith('/') and f != index_file_name(zf)]))
    files_match = collections.Counter(file_names_in_index) == collections.Counter(file_names_in_zip)
    return files_match, '' if files_match else 'Files in index {} do not match files in zip {}'.format(file_names_in_index, file_names_in_zip)


def write_parameters(data, run_dir, is_parallel):
    """Write the parameters file

    Args:
        data (dict): input
        run_dir (py.path): where to write
        is_parallel (bool): run in background?
    """
    pkdc('write_parameters file to {}'.format(run_dir))
    pkio.write_text(
        run_dir.join(template_common.PARAMETERS_PYTHON_FILE),
        _trim(_generate_parameters_file(data, run_dir=run_dir))
    )


def _add_report_filenames(v):
    for k in _DATA_FILE_FOR_MODEL:
        v['{}Filename'.format(k)] = _DATA_FILE_FOR_MODEL[k]['filename']


def _compute_material_characteristics(model, photon_energy, prefix=''):
    import bnlcrl.pkcli.simulate

    fields_with_prefix = PKDict({
        'material': 'material',
        'refractiveIndex': 'refractiveIndex',
        'attenuationLength': 'attenuationLength',
    })
    if prefix:
        for k in fields_with_prefix.keys():
            fields_with_prefix[k] = '{}{}{}'.format(
                prefix,
                fields_with_prefix[k][0].upper(),
                fields_with_prefix[k][1:],
            )

    if model[fields_with_prefix['material']] == 'User-defined':
        return model

    # Index of refraction:
    kwargs = PKDict({
        'energy': photon_energy,
    })
    if model['method'] == 'server':
        kwargs['precise'] = True
        kwargs['formula'] = model[fields_with_prefix['material']]
    elif model['method'] == 'file':
        kwargs['precise'] = True
        kwargs['data_file'] = '{}_delta.dat'.format(model[fields_with_prefix['material']])
    else:
        kwargs['calc_delta'] = True
        kwargs['formula'] = model[fields_with_prefix['material']]
    delta = bnlcrl.pkcli.simulate.find_delta(**kwargs)
    model[fields_with_prefix['refractiveIndex']] = delta['characteristic_value']

    # Attenuation length:
    kwargs['characteristic'] = 'atten'
    if model['method'] == 'file':
        kwargs['precise'] = True
        kwargs['data_file'] = '{}_atten.dat'.format(model[fields_with_prefix['material']])
    if model['method'] == 'calculation':
        # The method 'calculation' in bnlcrl library is not supported yet for attenuation length calculation.
        pass
    else:
        atten = bnlcrl.pkcli.simulate.find_delta(**kwargs)
        model[fields_with_prefix['attenuationLength']] = atten['characteristic_value']

    return model

def _compute_PGM_value(model):
    #if not model['energyAvg'] or not model['cff'] or not model['grazingAngle']:
    #    return model
    #if model['cff'] == 1:
    #    return model
    parms_list = ['energyAvg', 'cff', 'grazingAngle']
    try:
        mirror = srwlib.SRWLOptMirPl(
            _size_tang=model['tangentialSize'],
            _size_sag=model['sagittalSize'],
            _nvx=model['nvx'],
            _nvy=model['nvy'],
            _nvz=model['nvz'],
            _tvx=model['tvx'],
            _tvy=model['tvy'],
            _x=model['horizontalOffset'],
            _y=model['verticalOffset'],
        )
        #TODO(pjm): existing data may have photonEnergy as a string
        model['energyAvg'] = float(model['energyAvg'])
        if model.computeParametersFrom == '1':
            opGr = srwlib.SRWLOptG(
                _mirSub=mirror,
                _m=model['diffractionOrder'],
                _grDen=model['grooveDensity0'],
                _grDen1=model['grooveDensity1'],
                _grDen2=model['grooveDensity2'],
                _grDen3=model['grooveDensity3'],
                _grDen4=model['grooveDensity4'],
                _e_avg=model['energyAvg'],
                _cff=model['cff'],
                _ang_graz=0,
                _ang_roll=model['rollAngle'],
            )
            grAng, defAng = opGr.cff2ang(_en=model['energyAvg'], _cff=model['cff'])
            model['grazingAngle'] = grAng * 1000.0
        elif model.computeParametersFrom == '2':
            opGr = srwlib.SRWLOptG(
                _mirSub=mirror,
                _m=model['diffractionOrder'],
                _grDen=model['grooveDensity0'],
                _grDen1=model['grooveDensity1'],
                _grDen2=model['grooveDensity2'],
                _grDen3=model['grooveDensity3'],
                _grDen4=model['grooveDensity4'],
                _e_avg=model['energyAvg'],
                _cff=1.5, # model['cff'],
                _ang_graz=model['grazingAngle'],
                _ang_roll=model['rollAngle'],
            )
            cff, defAng = opGr.ang2cff(_en=model['energyAvg'], _ang_graz=model['grazingAngle']/1000.0)
            #print("cff={}".format(cff))
            model['cff'] = cff
        angroll = model['rollAngle']
        if abs(angroll) < np.pi/4 or abs(angroll-np.pi) < np.pi/4:
            model['orientation'] = 'y'
        else: model['orientation'] = 'x'
        _compute_grating_orientation(model)
    except Exception:
        pkdlog('\n{}', traceback.format_exc())
        if model.computeParametersFrom == '1': model['grazingAngle'] = None
        elif model.computeParametersFrom == '2': model['cff'] = None

        #for key in parms_list:
        #    model[key] = None
    pkdc("grazingAngle={} nvz-sin(grazingAngle)={} cff={}",
           model['grazingAngle'], np.fabs(model['nvz'])-np.fabs(np.sin(model['grazingAngle']/1000)), model['cff'])
    return model

def _compute_grating_orientation(model):
    if not model['grazingAngle']:
        pkdlog("grazingAngle is missing, return old data")
        return model
    parms_list = ['nvx', 'nvy', 'nvz', 'tvx', 'tvy', 'outoptvx', 'outoptvy', 'outoptvz', 'outframevx', 'outframevy']
    try:
        mirror = srwlib.SRWLOptMirPl(
            _size_tang=model['tangentialSize'],
            _size_sag=model['sagittalSize'],
            _nvx=model['nvx'],
            _nvy=model['nvy'],
            _nvz=model['nvz'],
            _tvx=model['tvx'],
            _tvy=model['tvy'],
            _x=model['horizontalOffset'],
            _y=model['verticalOffset'],
        )
        opGr = srwlib.SRWLOptG(
            _mirSub=mirror,
            _m=model['diffractionOrder'],
            _grDen=model['grooveDensity0'],
            _grDen1=model['grooveDensity1'],
            _grDen2=model['grooveDensity2'],
            _grDen3=model['grooveDensity3'],
            _grDen4=model['grooveDensity4'],
            _e_avg=model['energyAvg'],
            _cff=model['cff'],
            _ang_graz=model['grazingAngle'],
            _ang_roll=model['rollAngle'],
        )
        pkdc("updating nvz from {} to {} with grazingAngle= {}mrad", model['nvz'], opGr.mirSub.nvz, model['grazingAngle'])
        model['nvx'] = opGr.mirSub.nvx
        model['nvy'] = opGr.mirSub.nvy
        model['nvz'] = opGr.mirSub.nvz
        model['tvx'] = opGr.mirSub.tvx
        model['tvy'] = opGr.mirSub.tvy
        orientDataGr_pp = opGr.get_orient(_e=model['energyAvg'])[1]
        tGr_pp = orientDataGr_pp[0]  # Tangential Vector to Grystal surface
        nGr_pp = orientDataGr_pp[2]  # Normal Vector to Grystal surface
        model['outoptvx'] = nGr_pp[0]
        model['outoptvy'] = nGr_pp[1]
        model['outoptvz'] = nGr_pp[2]
        model['outframevx'] = tGr_pp[0]
        model['outframevy'] = tGr_pp[1]

    except Exception:
        pkdlog('\n{}', traceback.format_exc())
        for key in parms_list:
            model[key] = None
    return model

def _compute_crystal_init(model):
    import srwl_uti_cryst

    parms_list = ['dSpacing', 'psi0r', 'psi0i', 'psiHr', 'psiHi', 'psiHBr', 'psiHBi']
    try:
        material_raw = model['material']  # name contains either "(SRW)" or "(X0h)"
        material = material_raw.split()[0]  # short name for SRW (e.g., Si), long name for X0h (e.g., Silicon)
        h = int(model['h'])
        k = int(model['k'])
        l = int(model['l'])
        millerIndices = [h, k, l]
        energy = model['energy']
        if re.search('(X0h)', material_raw):
            crystal_parameters = crystal.get_crystal_parameters(material, energy, h, k, l)
            dc = crystal_parameters['d']
            xr0 = crystal_parameters['xr0']
            xi0 = crystal_parameters['xi0']
            xrh = crystal_parameters['xrh']
            xih = crystal_parameters['xih']
        elif re.search('(SRW)', material_raw):
            dc = srwl_uti_cryst.srwl_uti_cryst_pl_sp(millerIndices, material)
            xr0, xi0, xrh, xih = srwl_uti_cryst.srwl_uti_cryst_pol_f(energy, millerIndices, material)
        else:
            dc = xr0 = xi0 = xrh = xih = None

        model['dSpacing'] = dc
        model['psi0r'] = xr0
        model['psi0i'] = xi0
        model['psiHr'] = xrh
        model['psiHi'] = xih
        model['psiHBr'] = xrh
        model['psiHBi'] = xih
        if model['diffractionAngle'] == '-1.57079632' or model['diffractionAngle'] == '1.57079632':
            model['orientation'] = 'x'
        else: model['orientation'] = 'y'
    except Exception:
        pkdlog('{https://github.com/ochubar/SRW/blob/master/env/work/srw_python/srwlib.py}: error: {}', material_raw)
        for key in parms_list:
            model[key] = None
    return model

def _compute_crystal_orientation(model):
    import uti_math

    if not model['dSpacing']:
        return model
    parms_list = ['nvx', 'nvy', 'nvz', 'tvx', 'tvy', 'outoptvx', 'outoptvy', 'outoptvz', 'outframevx', 'outframevy']
    try:
        opCr = srwlib.SRWLOptCryst(
            _d_sp=model['dSpacing'],
            _psi0r=model['psi0r'],
            _psi0i=model['psi0i'],
            _psi_hr=model['psiHr'],
            _psi_hi=model['psiHi'],
            _psi_hbr=model['psiHBr'],
            _psi_hbi=model['psiHBi'],
            _tc=model['crystalThickness'],
            _uc=float(model['useCase']),
            _ang_as=model['asymmetryAngle'],
            _e_avg=model['energy'],
            _ang_roll=float(model['diffractionAngle']),
        )
        model['nvx'] = opCr.nvx
        model['nvy'] = opCr.nvy
        model['nvz'] = opCr.nvz
        model['tvx'] = opCr.tvx
        model['tvy'] = opCr.tvy
        orientDataCr_pp = opCr.get_orient(_e=model['energy'])[1]
        tCr_pp = orientDataCr_pp[0]  # Tangential Vector to Crystal surface
        nCr_pp = orientDataCr_pp[2]  # Normal Vector to Crystal surface
        model['outoptvx'] = nCr_pp[0]
        model['outoptvy'] = nCr_pp[1]
        model['outoptvz'] = nCr_pp[2]
        model['outframevx'] = tCr_pp[0]
        model['outframevy'] = tCr_pp[1]
        _SIM_DATA.srw_compute_crystal_grazing_angle(model)
    except Exception:
        pkdlog('\n{}', traceback.format_exc())
        for key in parms_list:
            model[key] = None
    return model

def _compute_grazing_orientation(model):
    def preserve_sign(item, field, new_value):
        old_value = item[field] if field in item else 0
        was_negative = float(old_value) < 0
        item[field] = float(new_value)
        if (was_negative and item[field] > 0) or item[field] < 0:
            item[field] = - item[field]

    grazing_angle = float(model.grazingAngle) / 1000.0
    # z is always negative
    model.normalVectorZ = - abs(math.sin(grazing_angle))
    if model.autocomputeVectors == 'horizontal':
        preserve_sign(model, 'normalVectorX', math.cos(grazing_angle))
        preserve_sign(model, 'tangentialVectorX', math.sin(grazing_angle))
        model.normalVectorY = 0
        model.tangentialVectorY = 0
    elif model.autocomputeVectors == 'vertical':
        preserve_sign(model, 'normalVectorY', math.cos(grazing_angle))
        preserve_sign(model, 'tangentialVectorY', math.sin(grazing_angle))
        model.normalVectorX = 0
        model.tangentialVectorX = 0
    return model


def _create_user_model(data, model_name):
    model = data['models'][model_name]
    if model_name == 'tabulatedUndulator':
        model = model.copy()
        model['undulator'] = data['models']['undulator']
    return model


def _delete_user_models(electron_beam, tabulated_undulator):
    """Remove the beam and undulator user model list files"""
    for model_name in _USER_MODEL_LIST_FILENAME.keys():
        model = electron_beam if model_name == 'electronBeam' else tabulated_undulator
        if not model or 'id' not in model:
            continue
        user_model_list = _load_user_model_list(model_name)
        for i,m in enumerate(user_model_list):
            if m['id'] == model.id:
                del user_model_list[i]
                _save_user_model_list(model_name, user_model_list)
                break
    return PKDict()


def _extract_beamline_orientation(filename):
    cols = np.array(uti_io.read_ascii_data_cols(filename, '\t', _i_col_start=1, _n_line_skip=1))
    rows = list(reversed(np.rot90(cols).tolist()))
    rows = np.reshape(rows, (len(rows), 4, 3))
    res = []
    for row in rows:
        # the vtk client renders x axis flipped, so update x position and rotation
        p = row[0].tolist()
        p[0] = -p[0]
        orient = row[1:].tolist()
        orient[1][0] = -orient[1][0]
        orient[1][1] = -orient[1][1]
        orient[1][2] = -orient[1][2]
        res.append(PKDict(
            point=p,
            orient=orient,
        ))
    return PKDict(
        x_range=[],
        elements=res,
    )


def _extract_brilliance_report(model, data):
    label = template_common.enum_text(_SCHEMA, 'BrillianceReportType', model['reportType'])
    if model['reportType'] in ('3', '4'):
        label += ' [rad]'
    elif model['reportType'] in ('5', '6'):
        label += ' [m]'
    x_points = []
    points = []
    scale_adjustment = 1000.0
    if 'brightnessComponent' in model and model['brightnessComponent'] == 'spectral-detuning':
        scale_adjustment = 1.0
    for f in data:
        m = re.search(r'^f(\d+)', f)
        if m:
            x_points.append((np.array(data[f]['data']) * scale_adjustment).tolist())
            points.append(data['e{}'.format(m.group(1))]['data'])
    title = template_common.enum_text(_SCHEMA, 'BrightnessComponent', model['brightnessComponent'])
    if model['brightnessComponent'] == 'k-tuning':
        if model['initialHarmonic'] == model['finalHarmonic']:
            title += ', Harmonic {}'.format(model['initialHarmonic'])
        else:
            title += ', Harmonic {} - {}'.format(model['initialHarmonic'], model['finalHarmonic'])
    else:
        title += ', Harmonic {}'.format(model['harmonic'])

    return {
        'title': title,
        'y_label': label,
        'x_label': 'Photon Energy [eV]',
        'x_range': [np.amin(x_points), np.amax(x_points)],
        'y_range': [np.amin(points), np.amax(points)],
        'x_points': x_points,
        'points': points,
    }


def _extract_trajectory_report(model, data):
    available_axes = PKDict()
    for s in _SCHEMA['enum']['TrajectoryPlotAxis']:
        available_axes[s[0]] = s[1]
    x_points = data[model['plotAxisX']]['data']
    plots = []
    y_range = []

    for f in ('plotAxisY', 'plotAxisY2'):
        if model[f] != 'None':
            points = data[model[f]]['data']
            if y_range:
                y_range = [min(y_range[0], min(points)), max(y_range[1], max(points))]
            else:
                y_range = [min(points), max(points)]
            plots.append(PKDict(
                points=points,
                label=available_axes[model[f]],
                #TODO(pjm): refactor with template_common.compute_plot_color_and_range()
                color='#ff7f0e' if plots else '#1f77b4',
            ))
    return PKDict(
        title='Electron Trajectory',
        x_range=[min(x_points), max(x_points)],
        x_points=x_points,
        y_label='[{}]'.format(data[model['plotAxisY']]['units']),
        x_label=available_axes[model['plotAxisX']] + ' [' + data[model['plotAxisX']]['units'] + ']',
        y_range=y_range,
        plots=plots,
    )

def _fix_file_header(filename):
    # fixes file header for coherenceXAnimation and coherenceYAnimation reports
    rows = []
    pkdc('fix header filename: {}', filename)
    with pkio.open_text(filename) as f:
        for line in f:
            rows.append(line)
            if len(rows) == 11:
                pkdc('before header changed rows4: {}',rows[4])
                pkdc('before header changed rows5: {}',rows[5])
                pkdc('before header changed rows6: {}',rows[6])
                pkdc('before header changed rows7: {}',rows[7])
                pkdc('before header changed rows8: {}',rows[8])
                pkdc('before header changed rows9: {}',rows[9])
                #if rows[4] == rows[7]:
                if rows[6].split()[0] == rows[9].split()[0] and rows[6].split()[0] != 1:
                    # already fixed up
                    return
                col4 = rows[4].split()
                col5 = rows[5].split()
                col6 = rows[6].split()
                col7 = rows[7].split()
                col8 = rows[8].split()
                col9 = rows[9].split()
                #if re.search(r'^\#0 ', rows[4]):
                if re.search(r'^\#1 ', rows[6]):
                    col4[0] = col7[0]
                    rows[4] = ' '.join(col4)+'\n'
                    col5[0] = col8[0]
                    rows[5] = ' '.join(col5)+'\n'
                    col6[0] = col9[0]
                    rows[6] = ' '.join(col6)+'\n'
                else:
                    col7[0] = col4[0]
                    rows[7] = ' '.join(col7)+'\n'
                    col8[0] = col5[0]
                    rows[8] = ' '.join(col8)+'\n'
                    col9[0] = col6[0]
                    rows[9] = ' '.join(col9)+'\n'
                Vmin = float(rows[7].split()[0][1:])
                Vmax = float(rows[8].split()[0][1:])
                rows[7] = '#'+str((Vmin-Vmax)/2)+' '+' '.join(rows[7].split()[1:])+'\n'
                rows[8] = '#'+str((Vmax-Vmin)/2)+' '+' '.join(rows[8].split()[1:])+'\n'
                pkdc('after header changed rows4:{}',rows[4])
                pkdc('after header changed rows5:{}',rows[5])
                pkdc('after header changed rows6:{}',rows[6])
                pkdc('after header changed rows7:{}',rows[7])
                pkdc('after header changed rows8:{}',rows[8])
                pkdc('after header changed rows9:{}',rows[9])
    pkio.write_text(filename, ''.join(rows))


def _generate_beamline_optics(report, data, last_id):
    models = data['models']
    if not _SIM_DATA.srw_is_beamline_report(report):
        return '    pass', ''
    has_beamline_elements = len(models.beamline) > 0
    if has_beamline_elements and not last_id:
        last_id = models.beamline[-1].id
    names = []
    items = []
    prev = None
    propagation = models.propagation
    max_name_size = 0

    for item in models.beamline:
        is_disabled = 'isDisabled' in item and item.isDisabled
        name = _safe_beamline_item_name(item.title, names)
        max_name_size = max(max_name_size, len(name))

        if prev:
            size = item.position - prev.position
            if size != 0:
                # add a drift
                drift_name = _safe_beamline_item_name('{}_{}'.format(prev.name, name), names)
                max_name_size = max(max_name_size, len(drift_name))
                names.append(drift_name)
                items.append(PKDict(
                    name=drift_name,
                    type='drift',
                    position=prev.position,
                    propagation=prev.drift_propagation,
                    length=size,
                ))
        pp = propagation[str(item.id)]
        item.propagation = pp[0]
        item.drift_propagation = pp[1]
        item.name = name
        if not is_disabled:
            if item.type == 'watch' and not items:
                # first item is a watch, insert a 0 length drift in front
                items.append(PKDict(
                    name='zero_drift',
                    type='drift',
                    position=item.position,
                    propagation=item.propagation,
                    length=0,
                ))
                names.append(items[-1].name)
            if 'heightProfileFile' in item:
                item.heightProfileDimension = _height_profile_dimension(item, data)
            items.append(item)
            names.append(name)
        if int(last_id) == int(item.id):
            break
        prev = item
    args = PKDict(
        report=report,
        items=items,
        names=names,
        postPropagation=models.postPropagation,
        wantPostPropagation=has_beamline_elements and (int(last_id) == int(models.beamline[-1].id)),
        maxNameSize=max_name_size,
        nameMap=PKDict(
            apertureShape='ap_shape',
            asymmetryAngle='ang_as',
            attenuationLength='atten_len',
            complementaryAttenuationLength='atLen2',
            complementaryRefractiveIndex='delta2',
            coreAttenuationLength='atten_len_core',
            coreDiameter='diam_core',
            coreRefractiveIndex='delta_core',
            crystalThickness='tc',
            dSpacing='d_sp',
            diffractionOrder='m',
            externalAttenuationLength='atten_len_ext',
            externalRefractiveIndex='delta_ext',
            energyAvg='e_avg',
            firstFocusLength='p',
            focalLength='q',
            focalPlane='foc_plane',
            grazingAngle='ang',
            gridShape='grid_sh',
            grooveDensity0='grDen',
            grooveDensity1='grDen1',
            grooveDensity2='grDen2',
            grooveDensity3='grDen3',
            grooveDensity4='grDen4',
            heightAmplification='amp_coef',
            heightProfileFile='hfn',
            horizontalApertureSize='apert_h',
            horizontalCenterCoordinate='xc',
            horizontalCenterPosition='xc',
            horizontalFocalLength='Fx',
            horizontalGridDimension='grid_dx',
            horizontalGridPitch='pitch_x',
            horizontalGridsNumber='grid_nx',
            horizontalMaskCoordinate='mask_x0',
            horizontalOffset='x',
            horizontalPixelsNumber='mask_Nx',
            horizontalSamplingInterval='hx',
            horizontalSize='Dx',
            horizontalTransverseSize='size_x',
            imageFile='file_path',
            length='L',
            mainAttenuationLength='atLen1',
            mainRefractiveIndex='delta1',
            maskThickness='thick',
            normalVectorX='nvx',
            normalVectorY='nvy',
            normalVectorZ='nvz',
            numberOfLenses='n',
            numberOfZones='nZones',
            orientation='dim',
            outerRadius='rn',
            radius='r',
            refractiveIndex='delta',
            sagittalRadius='rs',
            sagittalSize='size_sag',
            tangentialRadius='rt',
            tangentialSize='size_tang',
            tangentialVectorX='tvx',
            tangentialVectorY='tvy',
            thickness='thick',
            tipRadius='r_min',
            tipWallThickness='wall_thick',
            transmissionImage='extTransm',
            useCase='uc',
            verticalApertureSize='apert_v',
            verticalCenterCoordinate='yc',
            verticalCenterPosition='yc',
            verticalFocalLength='Fy',
            verticalGridDimension='grid_dy',
            verticalGridPitch='pitch_y',
            verticalGridsNumber='grid_ny',
            verticalMaskCoordinate='mask_y0',
            verticalOffset='y',
            verticalPixelsNumber='mask_Ny',
            verticalSamplingInterval='hy',
            verticalSize='Dy',
            verticalTransverseSize='size_y',
        ),
    )
    optics = template_common.render_jinja(SIM_TYPE, args, 'beamline_optics.py')
    prop = template_common.render_jinja(SIM_TYPE, args, 'beamline_parameters.py')
    return optics, prop


def _generate_parameters_file(data, plot_reports=False, run_dir=None):
    # Process method and magnetic field values for intensity, flux and intensity distribution reports:
    # Intensity report:
    source_type = data['models']['simulation']['sourceType']
    undulator_type = data['models']['tabulatedUndulator']['undulatorType']
    magnetic_field = _process_intensity_reports(source_type, undulator_type)['magneticField']
    data['models']['intensityReport']['magneticField'] = magnetic_field
    data['models']['sourceIntensityReport']['magneticField'] = magnetic_field
    data['models']['trajectoryReport']['magneticField'] = magnetic_field
    data['models']['powerDensityReport']['magneticField'] = magnetic_field
    report = data['report']
    if report == 'fluxAnimation':
        data['models']['fluxReport'] = data['models'][report].copy()
        if _SIM_DATA.srw_is_idealized_undulator(source_type, undulator_type) and int(data['models']['fluxReport']['magneticField']) == 2:
            data['models']['fluxReport']['magneticField'] = 1
    elif _SIM_DATA.is_watchpoint(report) or report == 'sourceIntensityReport':
        # render the watchpoint report settings in the initialIntensityReport template slot
        data['models']['initialIntensityReport'] = data['models'][report].copy()
    if report == 'sourceIntensityReport':
        for k in ['photonEnergy', 'horizontalPointCount', 'horizontalPosition', 'horizontalRange',
                  'sampleFactor', 'samplingMethod', 'verticalPointCount', 'verticalPosition', 'verticalRange']:
            data['models']['simulation'][k] = data['models']['sourceIntensityReport'][k]

    if _SIM_DATA.srw_is_tabulated_undulator_source(data['models']['simulation']):
        if undulator_type == 'u_i':
            data['models']['tabulatedUndulator']['gap'] = 0.0

    if report != 'multiElectronAnimation' or data['models']['multiElectronAnimation']['photonEnergyBandWidth'] <= 0:
        data['models']['multiElectronAnimation']['photonEnergyIntegration'] = 0
        data['models']['simulation']['finalPhotonEnergy'] = -1.0
    else:
        data['models']['multiElectronAnimation']['photonEnergyIntegration'] = 1
        half_width = float(data['models']['multiElectronAnimation']['photonEnergyBandWidth']) / 2.0
        data['models']['simulation']['photonEnergy'] = float(data['models']['simulation']['photonEnergy'])
        data['models']['simulation']['finalPhotonEnergy'] = data['models']['simulation']['photonEnergy'] + half_width
        data['models']['simulation']['photonEnergy'] -= half_width

    # do this before validation or arrays get turned into strings
    rsopt_ctx = _rsopt_jinja_context(data.models.exportRsOpt)
    _validate_data(data, _SCHEMA)
    last_id = None
    if _SIM_DATA.is_watchpoint(report):
        last_id = _SIM_DATA.watchpoint_id(report)
    if report == 'multiElectronAnimation':
        last_id = data['models']['multiElectronAnimation']['watchpointId']
    if int(data['models']['simulation']['samplingMethod']) == 2:
        data['models']['simulation']['sampleFactor'] = 0
    res, v = template_common.generate_parameters_file(data)
    if report == 'rsoptExport':
        v.update(rsopt_ctx)

    # rsopt uses this as a lookup param so want it in one place
    v['ws_fni_desc'] = 'file name for saving propagated single-e intensity distribution vs horizontal and vertical position'
    v['rs_type'] = source_type
    if _SIM_DATA.srw_is_idealized_undulator(source_type, undulator_type):
        v['rs_type'] = 'u'
    if report == 'mirrorReport':
        v['mirrorOutputFilename'] = _MIRROR_OUTPUT_FILE
        return template_common.render_jinja(SIM_TYPE, v, 'mirror.py')
    if report == 'brillianceReport':
        v['brillianceOutputFilename'] = _BRILLIANCE_OUTPUT_FILE
        return template_common.render_jinja(SIM_TYPE, v, 'brilliance.py')
    if report == 'backgroundImport':
        v.tmp_dir = str(run_dir)
        v.python_file = run_dir.join('user_python.py')
        pkio.write_text(v.python_file, data.models.backgroundImport.python)
        return template_common.render_jinja(SIM_TYPE, v, 'import.py')
    if 'Animation' in report:
        if report in data.models and 'jobRunMode' in data.models[report]:
            if data.models[report].jobRunMode == 'sbatch':
                v.sbatchBackup = '1'
    v['beamlineOptics'], v['beamlineOpticsParameters'] = _generate_beamline_optics(report, data, last_id)

    # und_g and und_ph API units are mm rather than m
    v['tabulatedUndulator_gap'] *= 1000
    v['tabulatedUndulator_phase'] *= 1000

    if report in data['models'] and 'distanceFromSource' in data['models'][report]:
        position = data['models'][report]['distanceFromSource']
    else:
        position = _get_first_element_position(data)
    v['beamlineFirstElementPosition'] = position

    # 1: auto-undulator 2: auto-wiggler
    v['energyCalculationMethod'] = 1 if _SIM_DATA.srw_is_undulator_source(data['models']['simulation']) else 2

    if data['models']['electronBeam']['beamDefinition'] == 'm':
        v['electronBeam_horizontalBeta'] = None
    v[report] = 1
    _add_report_filenames(v)
    v['setupMagneticMeasurementFiles'] = plot_reports and _SIM_DATA.srw_uses_tabulated_zipfile(data)
    v['srwMain'] = _generate_srw_main(data, plot_reports)

    if run_dir and _SIM_DATA.srw_uses_tabulated_zipfile(data):
        src_zip = str(run_dir.join(v['tabulatedUndulator_magneticFile']))
        target_dir = str(run_dir.join(_TABULATED_UNDULATOR_DATA_DIR))
        # The MagnMeasZip class defined above has convenient properties we can use here
        mmz = MagnMeasZip(src_zip)
        zindex = _zip_path_for_file(mmz.z, mmz.index_file)
        zdata = map(lambda fn: _zip_path_for_file(mmz.z, fn), mmz.dat_files)
        # extract only the index file and the data files it lists
        mmz.z.extract(zindex, target_dir)
        for df in zdata:
            mmz.z.extract(df, target_dir)
        v.magneticMeasurementsDir = _TABULATED_UNDULATOR_DATA_DIR + '/' + mmz.index_dir
        v.magneticMeasurementsIndexFile = mmz.index_file
    return _trim(res + template_common.render_jinja(SIM_TYPE, v))


def _generate_srw_main(data, plot_reports):
    report = data['report']
    for_rsopt = report == 'rsoptExport'
    source_type = data['models']['simulation']['sourceType']
    run_all = report == _SIM_DATA.SRW_RUN_ALL_MODEL or report == 'rsoptExport'
    vp_var = 'vp' if for_rsopt else 'varParam'
    content = [
        f'v = srwl_bl.srwl_uti_parse_options(srwl_bl.srwl_uti_ext_options({vp_var}), use_sys_argv={plot_reports})',
    ]
    if plot_reports and _SIM_DATA.srw_uses_tabulated_zipfile(data):
        content.append('setup_magnetic_measurement_files("{}", v)'.format(data['models']['tabulatedUndulator']['magneticFile']))
    if run_all or _SIM_DATA.srw_is_beamline_report(report):
        content.append('op = set_optics(v)')
    else:
        # set_optics() can be an expensive call for mirrors, only invoke if needed
        content.append('op = None')
    if (run_all and source_type != 'g') or report == 'intensityReport':
        content.append('v.ss = True')
        if plot_reports:
            content.append("v.ss_pl = 'e'")
    if (run_all and source_type not in ('g', 'm')) or report in 'fluxReport':
        content.append('v.sm = True')
        if plot_reports:
            content.append("v.sm_pl = 'e'")
    if (run_all and source_type != 'g') or report == 'powerDensityReport':
        content.append('v.pw = True')
        if plot_reports:
            content.append("v.pw_pl = 'xy'")
    if run_all or report in ['initialIntensityReport', 'sourceIntensityReport']:
        content.append('v.si = True')
        if plot_reports:
            content.append("v.si_pl = 'xy'")
    if (run_all and source_type != 'g') or report == 'trajectoryReport':
        content.append('v.tr = True')
        if plot_reports:
            content.append("v.tr_pl = 'xz'")
    if run_all or _SIM_DATA.is_watchpoint(report):
        content.append('v.ws = True')
        if plot_reports:
            content.append("v.ws_pl = 'xy'")
    #TODO(pjm): work-around for #1593
    content.append('mag = None')
    content.append("if v.rs_type == 'm':")
    for line in (
            'mag = srwlib.SRWLMagFldC()',
            'mag.arXc.append(0)',
            'mag.arYc.append(0)',
            'mag.arMagFld.append(srwlib.SRWLMagFldM(v.mp_field, v.mp_order, v.mp_distribution, v.mp_len))',
            'mag.arZc.append(v.mp_zc)',
    ):
        content.append('    {}'.format(line))
    if _SIM_DATA.srw_is_background_report(report):
        content.append(
            # Number of "iterations" per save is best set to num processes
            'v.wm_ns = v.sm_ns = {}'.format(sirepo.mpi.cfg.cores),
        )
    content.append('srwl_bl.SRWLBeamline(_name=v.name, _mag_approx=mag).calc_all(v, op)')
    return '\n'.join([f'    {x}' for x in content] + [''] + ([] if for_rsopt \
        else ['main()', '']))


def _get_first_element_position(data):
    beamline = data['models']['beamline']
    if beamline:
        return beamline[0]['position']
    if 'distanceFromSource' in data['models']['simulation']:
        return data['models']['simulation']['distanceFromSource']
    return template_common.DEFAULT_INTENSITY_DISTANCE


def _height_profile_dimension(item, data):
    """Find the dimension of the provided height profile .dat file.
    1D files have 2 columns, 2D - 8 columns.
    """
    dimension = 0
    if item['heightProfileFile'] and item['heightProfileFile'] != 'None':
        with _SIM_DATA.lib_file_abspath(item['heightProfileFile'], data=data).open('r') as f:
            header = f.readline().strip().split()
            dimension = 1 if len(header) == 2 else 2
    return dimension


def _intensity_units(is_gaussian, sim_in):
    if is_gaussian:
        if 'report' in sim_in and 'fieldUnits' in sim_in['models'][sim_in['report']]:
            i = sim_in['models'][sim_in['report']]['fieldUnits']
        else:
            i = sim_in['models']['initialIntensityReport']['fieldUnits']
        return _SCHEMA['enum']['FieldUnits'][int(i)][1]
    return 'ph/s/.1%bw/mm^2'


def _load_user_model_list(model_name):
    f = _SIM_DATA.lib_file_write_path(_USER_MODEL_LIST_FILENAME[model_name])
    try:
        if f.exists():
            return simulation_db.read_json(f)
    except Exception:
        pkdlog('user list read failed, resetting contents: {}', f)
    _save_user_model_list(model_name, [])
    return _load_user_model_list(model_name)


def _process_image(data, tmp_dir):
    """Process image and return

    Args:
        data (dict): description of simulation

    Returns:
        py.path.local: file to return
    """
    # This should just be a basename, but this ensures it.
    import srwl_uti_smp

    path = str(_SIM_DATA.lib_file_abspath(sirepo.util.secure_filename(data.baseImage)))
    m = data.model
    with pkio.save_chdir(tmp_dir):
        if m.sampleSource == 'file':
            s = srwl_uti_smp.SRWLUtiSmp(
                file_path=path,
                area=None if not int(m.cropArea) else (m.areaXStart, m.areaXEnd, m.areaYStart, m.areaYEnd),
                rotate_angle=float(m.rotateAngle),
                rotate_reshape=int(m.rotateReshape),
                cutoff_background_noise=float(m.cutoffBackgroundNoise),
                background_color=int(m.backgroundColor),
                invert=int(m.invert),
                tile=None if not int(m.tileImage) else (m.tileRows, m.tileColumns),
                shift_x=m.shiftX,
                shift_y=m.shiftY,
                is_save_images=True,
                prefix=str(tmp_dir),
                output_image_format=m.outputImageFormat,
            )
            return pkio.py_path(s.processed_image_name)
        assert m.sampleSource == 'randomDisk'
        s = srwl_uti_smp.srwl_opt_setup_smp_rnd_obj2d(
            _thickness=0,
            _delta=0,
            _atten_len=0,
            _dens=m.dens,
            _rx=m.rx,
            _ry=m.ry,
            _obj_type=int(m.obj_type),
            _r_min_bw_obj=m.r_min_bw_obj,
            _obj_size_min=m.obj_size_min,
            _obj_size_max=m.obj_size_max,
            _size_dist=int(m.size_dist),
            _ang_min=m.ang_min,
            _ang_max=m.ang_max,
            _ang_dist=int(m.ang_dist),
            _rand_alg=int(m.rand_alg),
            _obj_par1=m.obj_size_ratio if m.obj_type in ('1', '2', '3') \
                else m.poly_sides if m.obj_type == '4' \
                else m.rand_shapes,
            _obj_par2=m.rand_obj_size == '1' if m.obj_type in ('1', '2', '3') \
                else m.rand_poly_side == '1' if m.obj_type == '4' \
                else None,
            _ret='img',
        )
        filename = 'sample_processed.{}'.format(m.outputImageFormat)
        s.save(filename)
        return pkio.py_path(filename)


def _process_intensity_reports(source_type, undulator_type):
    # Magnetic field processing:
    return PKDict({
        'magneticField': 2 if source_type == 'a' or _SIM_DATA.srw_is_tabulated_undulator_with_magnetic_file(source_type, undulator_type) else 1,
    })


<<<<<<< HEAD
def _process_rsopt_elements(els):
    x = [e for e in els if e.enabled and e.enabled != '0']
    for e in x:
        e.offsets = sirepo.util.split_comma_delimited_string(e.offsetRanges, float)
        e.position = [float(p) for p in e.positionFields]
        e.rotations = sirepo.util.split_comma_delimited_string(e.rotationRanges, float)
        e.vector = [float(p) for p in e.vectorFields]
    return x
=======
def _extend_plot(ar2d, x_range, y_range, horizontalStart, horizontalEnd, verticalStart, verticalEnd):
    x_step = (x_range[1] - x_range[0]) / x_range[2]
    y_step = (y_range[1] - y_range[0]) / y_range[2]

    if horizontalStart < x_range[0]:
        b = np.zeros((np.shape(ar2d)[0], int((x_range[0] - horizontalStart) / x_step)))
        ar2d = np.hstack((b, ar2d))
        x_range[0] = horizontalStart
    if horizontalEnd > x_range[1]:
        b = np.zeros((np.shape(ar2d)[0], int((horizontalEnd - x_range[1]) / x_step)))
        ar2d = np.hstack((ar2d, b))
        x_range[1] = horizontalEnd
    if verticalStart < y_range[0]:
        b = np.zeros((int((y_range[0] - verticalStart) / y_step), np.shape(ar2d)[1]))
        ar2d = np.vstack((ar2d, b))
        y_range[0] = verticalStart
    if verticalEnd > y_range[1]:
        b = np.zeros((int((verticalEnd - y_range[1]) / y_step), np.shape(ar2d)[1]))
        ar2d = np.vstack((b, ar2d))
        y_range[1] = verticalEnd
    y_range[2], x_range[2] = np.shape(ar2d)
    return (ar2d, x_range, y_range)
>>>>>>> 78a51c97


def _remap_3d(info, allrange, z_label, z_units, report):
    x_range = [allrange[3], allrange[4], allrange[5]]
    y_range = [allrange[6], allrange[7], allrange[8]]
    width_pixels = int(report.intensityPlotsWidth)
    rotate_angle = report.get('rotateAngle', 0)
    ar2d = info['points']
    totLen = int(x_range[2] * y_range[2])
    n = len(ar2d) if totLen > len(ar2d) else totLen
    ar2d = np.reshape(ar2d[0:n], (int(y_range[2]), int(x_range[2])))

    if report.get('usePlotRange', '0') == '1':
        horizontalStart = (report.horizontalOffset - report.horizontalSize/2) * 1e-3
        horizontalEnd = (report.horizontalOffset + report.horizontalSize/2) * 1e-3
        verticalStart = (report.verticalOffset - report.verticalSize/2) * 1e-3
        verticalEnd = (report.verticalOffset + report.verticalSize/2) * 1e-3
        ar2d, x_range, y_range = _extend_plot(ar2d, x_range, y_range, horizontalStart, horizontalEnd, verticalStart, verticalEnd)
        x_left, x_right = np.clip(x_range[:2], horizontalStart, horizontalEnd)
        y_left, y_right = np.clip(y_range[:2], verticalStart, verticalEnd)
        x = np.linspace(x_range[0], x_range[1], int(x_range[2]))
        y = np.linspace(y_range[0], y_range[1], int(y_range[2]))
        xsel = ((x >= x_left) & (x <= x_right))
        ysel = ((y >= y_left) & (y <= y_right))
        ar2d = np.compress(xsel, np.compress(ysel, ar2d, axis=0), axis=1)
        x_range = [x_left, x_right, np.shape(ar2d)[1]]
        y_range = [y_left, y_right, np.shape(ar2d)[0]]
    if report.get('useIntensityLimits', '0') == '1':
        ar2d[ar2d < report.minIntensityLimit] = report.minIntensityLimit
        ar2d[ar2d > report.maxIntensityLimit] = report.maxIntensityLimit
    if not width_pixels:
        # upper limit is browser's max html canvas size
        width_pixels = _CANVAS_MAX_SIZE
    job.init()
    # roughly 20x size increase for json
    if ar2d.size * _JSON_MESSAGE_EXPANSION > job.cfg.max_message_bytes:
        max_width = int(math.sqrt(job.cfg.max_message_bytes / _JSON_MESSAGE_EXPANSION))
        if max_width < width_pixels:
            pkdc(
                'auto scaling dimensions to fit message size. size: {}, max_width: {}',
                ar2d.size,
                max_width,
            )
            width_pixels = max_width
    # rescale width and height to maximum of width_pixels
    if width_pixels and (width_pixels < x_range[2] or width_pixels < y_range[2]):
        x_resize = 1.0
        y_resize = 1.0
        if width_pixels < x_range[2]:
            x_resize = float(width_pixels) / float(x_range[2])
        if width_pixels < y_range[2]:
            y_resize = float(width_pixels) / float(y_range[2])
        pkdc('Size before: {}  Dimensions: {}, Resize: [{}, {}]', ar2d.size, ar2d.shape, y_resize, x_resize)
        try:
            from scipy import ndimage
            ar2d = ndimage.zoom(ar2d, [y_resize, x_resize], order=1)
            pkdc('Size after : {}  Dimensions: {}', ar2d.size, ar2d.shape)
            x_range[2] = ar2d.shape[1]
            y_range[2] = ar2d.shape[0]
        except Exception:
            pkdlog('Cannot resize the image - scipy.ndimage.zoom() cannot be imported.')
    # rotate 3D image
    if rotate_angle:
        rotate_reshape = report.get('rotateReshape', '0') == '1'
        try:
            from scipy import ndimage
            pkdc('Size before: {}  Dimensions: {}', ar2d.size, ar2d.shape)
            shape_before = list(ar2d.shape)
            ar2d = ndimage.rotate(ar2d, rotate_angle, reshape = rotate_reshape, mode='constant', order = 3)
            pkdc('Size after rotate: {}  Dimensions: {}', ar2d.size, ar2d.shape)
            shape_rotate = list(ar2d.shape)

            pkdc('x_range and y_range before rotate is [{},{}] and [{},{}]', x_range[0], x_range[1], y_range[0], y_range[1])
            x_range[0] = shape_rotate[0]/shape_before[0]*x_range[0]
            x_range[1] = shape_rotate[0]/shape_before[0]*x_range[1]
            y_range[0] = shape_rotate[1]/shape_before[1]*y_range[0]
            y_range[1] = shape_rotate[1]/shape_before[1]*y_range[1]
            pkdc('x_range and y_range after rotate is [{},{}] and [{},{}]', x_range[0], x_range[1], y_range[0], y_range[1])

            x_range[2] = ar2d.shape[1]
            y_range[2] = ar2d.shape[0]
            if info['title'] != 'Power Density': info['subtitle'] = info['subtitle'] + ' Image Rotate {}^0'.format(rotate_angle)
        except Exception:
            pkdlog('Cannot rotate the image - scipy.ndimage.rotate() cannot be imported.')

    if z_units:
        z_label = u'{} [{}]'.format(z_label, z_units)

    return PKDict(
        x_range=x_range,
        y_range=y_range,
        x_label=info['x_label'],
        y_label=info['y_label'],
        z_label=_superscript(z_label),
        title=info['title'],
        subtitle=_superscript_2(info['subtitle']),
        z_matrix=ar2d.tolist(),
        z_range = [report.minIntensityLimit, report.maxIntensityLimit] if report.get('useIntensityLimits', '0') == '1'  else [np.min(ar2d), np.max(ar2d)],
        summaryData=info.summaryData,
    )


def _rotated_axis_range(x, y, theta):
    x_new = x*np.cos(theta) + y*np.sin(theta)
    return x_new


def _rsopt_jinja_context(model):
    import multiprocessing
    return PKDict(
        forRSOpt=True,
        numCores=int(model.numCores),
        numWorkers=max(1, multiprocessing.cpu_count() - 1),
        numSamples=int(model.numSamples),
        scanType=model.scanType,
        rsOptElements=_process_rsopt_elements(model.elements)
    )


def _rsopt_main():
    return [
        'import sys',
        'if len(sys.argv[1:]) > 0:',
        '   set_rsopt_params(*sys.argv[1:])',
        '   del sys.argv[1:]',
        'else:',
        '   exit(0)'
    ]


def _safe_beamline_item_name(name, names):
    name = re.sub(r'\W+', '_', name)
    name = re.sub(r'_+', '_', name)
    name = re.sub(r'^_|_$', '', name)
    name = re.sub(r'^_+', '', name)
    name = re.sub(r'_+$', '', name)
    name = re.sub(r'^op_', '', name)
    if not name or name == 'fin':
        name = 'element'
    idx = 2
    current = name
    while current in names:
        current = '{}{}'.format(name, idx)
        idx += 1
    return current


def _save_user_model_list(model_name, beam_list):
    pkdc('saving {} list', model_name)
    simulation_db.write_json(
        _SIM_DATA.lib_file_write_path(_USER_MODEL_LIST_FILENAME[model_name]),
        beam_list,
    )


def _superscript(val):
    return re.sub(r'\^2', u'\u00B2', val)


def _superscript_2(val):
    return re.sub(r'\^0', u'\u00B0', val)


def _trim(v):
    res = ''
    for l in v.split('\n'):
        res += l.rstrip() + '\n'
    x = res.rstrip('\n') + '\n'
    return x


def _unique_name(items, field, template):
    #TODO(pjm): this is the same logic as sirepo.js uniqueName()
    values = PKDict()
    for item in items:
        values[item[field]] = True
    index = 1
    while True:
        found_it = False
        id = template.replace('{}', str(index))
        if id in values:
            index += 1
        else:
            return id


def _user_model_map(model_list, field):
    res = PKDict()
    for model in model_list:
        res[model[field]] = model
    return res


def _validate_data(data, schema):
    # ensure enums match, convert ints/floats, apply scaling
    template_common.validate_models(data, schema)
    for item_id in data['models']['propagation']:
        _validate_propagation(data['models']['propagation'][item_id][0])
        _validate_propagation(data['models']['propagation'][item_id][1])
    _validate_propagation(data['models']['postPropagation'])


def _validate_propagation(prop):
    for i in range(len(prop)):
        prop[i] = int(prop[i]) if i in (0, 1, 3, 4) else float(prop[i])

def _validate_safe_zip(zip_file_name, target_dir='.', *args):
    """Determine whether a zip file is safe to extract from

    Performs the following checks:

        - Each file must end up at or below the target directory
        - Files must be 100MB or smaller
        - If possible to determine, disallow "non-regular" and executable files
        - Existing files cannot be overwritten

    Args:
        zip_file_name (str): name of the zip file to examine
        target_dir (str): name of the directory to extract into (default to current directory)
        *args: list of validator functions taking a zip file as argument and returning True or False and a string
    Throws:
        AssertionError if any test fails, otherwise completes silently
    """

    def path_is_sub_path(path, dir_name):
        real_dir = os.path.realpath(dir_name)
        end_path = os.path.realpath(real_dir + '/' + path)
        return end_path.startswith(real_dir)

    def file_exists_in_dir(file_name, dir_name):
        return os.path.exists(os.path.realpath(dir_name + '/' + file_name))

    def file_attrs_ok(attrs):

        # ms-dos attributes only use two bytes and don't contain much useful info, so pass them
        if attrs < 2 << 16:
            return True

        # UNIX file attributes live in the top two bytes
        mask = attrs >> 16
        is_file_or_dir = mask & (0o0100000 | 0o0040000) != 0
        no_exec = mask & (0o0000100 | 0o0000010 | 0o0000001) == 0

        return is_file_or_dir and no_exec

    # 100MB
    max_file_size = 100000000

    zip_file = zipfile.ZipFile(zip_file_name)

    for f in zip_file.namelist():

        i = zip_file.getinfo(f)
        s = i.file_size
        attrs = i.external_attr

        assert path_is_sub_path(f, target_dir), 'Cannot extract {} above target directory'.format(f)
        assert s <= max_file_size, '{} too large ({} > {})'.format(f, str(s), str(max_file_size))
        assert file_attrs_ok(attrs), '{} not a normal file or is executable'.format(f)
        assert not file_exists_in_dir(f, target_dir), 'Cannot overwrite file {} in target directory {}'.format(f, target_dir)

    for validator in args:
        res, err_string = validator(zip_file)
        assert res, '{} failed validator: {}'.format(os.path.basename(zip_file_name), err_string)


def _zip_path_for_file(zf, file_to_find):
    """Find the full path of the specified file within the zip.

    For a zip zf containing:
        foo1
        foo2
        bar/
        bar/foo3

    _zip_path_for_file(zf, 'foo3') will return 'bar/foo3'

    Args:
        zf(zipfile.ZipFile): the zip file to examine
        file_to_find (str): name of the file to find

    Returns:
        The first path in the zip that matches the file name, or None if no match is found
    """

    # Get the base file names from the zip (directories have a basename of '')
    file_names_in_zip = [os.path.basename(x) for x in zf.namelist()]
    return zf.namelist()[file_names_in_zip.index(file_to_find)]<|MERGE_RESOLUTION|>--- conflicted
+++ resolved
@@ -334,7 +334,6 @@
         info = _remap_3d(info, allrange, file_info[filename][0][3], file_info[filename][1][2], report_model)
     return info
 
-<<<<<<< HEAD
 
 def export_rsopt_config(data, filename):
     v = _rsopt_jinja_context(data.models.exportRsOpt)
@@ -368,8 +367,6 @@
     return fz
 
 
-=======
->>>>>>> 78a51c97
 def get_application_data(data, **kwargs):
     if data['method'] == 'model_list':
         res = []
@@ -1676,7 +1673,6 @@
     })
 
 
-<<<<<<< HEAD
 def _process_rsopt_elements(els):
     x = [e for e in els if e.enabled and e.enabled != '0']
     for e in x:
@@ -1685,7 +1681,8 @@
         e.rotations = sirepo.util.split_comma_delimited_string(e.rotationRanges, float)
         e.vector = [float(p) for p in e.vectorFields]
     return x
-=======
+
+
 def _extend_plot(ar2d, x_range, y_range, horizontalStart, horizontalEnd, verticalStart, verticalEnd):
     x_step = (x_range[1] - x_range[0]) / x_range[2]
     y_step = (y_range[1] - y_range[0]) / y_range[2]
@@ -1708,7 +1705,6 @@
         y_range[1] = verticalEnd
     y_range[2], x_range[2] = np.shape(ar2d)
     return (ar2d, x_range, y_range)
->>>>>>> 78a51c97
 
 
 def _remap_3d(info, allrange, z_label, z_units, report):
