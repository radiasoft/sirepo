# -*- coding: utf-8 -*-
u"""SRW execution template.

:copyright: Copyright (c) 2015 RadiaSoft LLC.  All Rights Reserved.
:license: http://www.apache.org/licenses/LICENSE-2.0.html
"""
from __future__ import absolute_import, division, print_function
from pykern import pkcollections
from pykern import pkio
from pykern import pkjinja
from pykern import pkresource
from pykern.pkdebug import pkdc, pkdexc, pkdlog, pkdp
from scipy.ndimage import zoom
from sirepo import crystal
from sirepo import simulation_db
from sirepo.template import srw_importer
from sirepo.template import template_common
from srwl_uti_cryst import srwl_uti_cryst_pl_sp, srwl_uti_cryst_pol_f
from srwlib import SRWLMagFldH, SRWLMagFldU
import bnlcrl.pkcli.simulate
import copy
import glob
import json
import math
import numpy as np
import os
import py.path
import re
import srwl_uti_smp
import srwl_uti_src
import srwlib
import traceback
import uti_math
import uti_plot_com
import zipfile


WANT_BROWSER_FRAME_CACHE = False

#: Simulation type
SIM_TYPE = 'srw'

_WATCHPOINT_REPORT_NAME = 'watchpointReport'

_DATA_FILE_FOR_MODEL = pkcollections.Dict({
    'fluxAnimation': {'filename': 'res_spec_me.dat', 'dimension': 2},
    'fluxReport': {'filename': 'res_spec_me.dat', 'dimension': 2},
    'initialIntensityReport': {'filename': 'res_int_se.dat', 'dimension': 3},
    'intensityReport': {'filename': 'res_spec_se.dat', 'dimension': 2},
    'mirrorReport': {'filename': '', 'dimension': 3},
    'multiElectronAnimation': {'filename': 'res_int_pr_me.dat', 'dimension': 3},
    'powerDensityReport': {'filename': 'res_pow.dat', 'dimension': 3},
    'sourceIntensityReport': {'filename': 'res_int_se.dat', 'dimension': 3},
    'trajectoryReport': {'filename': 'res_trj.dat', 'dimension': 2},
    _WATCHPOINT_REPORT_NAME: {'filename': 'res_int_pr_se.dat', 'dimension': 3},
})

_EXAMPLE_FOLDERS = pkcollections.Dict({
    'Bending Magnet Radiation': '/SR Calculator',
    'Diffraction by an Aperture': '/Wavefront Propagation',
    'Ellipsoidal Undulator Example': '/Examples',
    'Focusing Bending Magnet Radiation': '/Examples',
    'Gaussian X-ray Beam Through Perfect CRL': '/Examples',
    'Gaussian X-ray beam through a Beamline containing Imperfect Mirrors': '/Examples',
    'Idealized Free Electron Laser Pulse': '/SR Calculator',
    'LCLS SXR beamline - Simplified': '/Light Source Facilities/LCLS',
    'LCLS SXR beamline': '/Light Source Facilities/LCLS',
    'NSLS-II CHX beamline': '/Light Source Facilities/NSLS-II/NSLS-II CHX beamline',
    'Polarization of Bending Magnet Radiation': '/Examples',
    'Soft X-Ray Undulator Radiation Containing VLS Grating': '/Examples',
    'Tabulated Undulator Example': '/Examples',
    'Undulator Radiation': '/SR Calculator',
    'Young\'s Double Slit Experiment (green laser)': '/Wavefront Propagation',
    'Young\'s Double Slit Experiment (green laser, no lens)': '/Wavefront Propagation',
    'Young\'s Double Slit Experiment': '/Wavefront Propagation',
})

#: Where server files and static files are found
_RESOURCE_DIR = template_common.resource_dir(SIM_TYPE)

_PREDEFINED = None

_REPORT_STYLE_FIELDS = ['intensityPlotsWidth', 'intensityPlotsScale']

_RUN_ALL_MODEL = 'simulation'

_SCHEMA = simulation_db.get_schema(SIM_TYPE)

_USER_MODEL_LIST_FILENAME = pkcollections.Dict({
    'electronBeam': '_user_beam_list.json',
    'tabulatedUndulator': '_user_undulator_list.json',
})


class MagnMeasZip:
    def __init__(self, archive_name):
        """The class for convenient operation with an archive with the magnetic measurements.

        Args:
            archive_name: the name of the archive.
        """
        self.archive_name = archive_name
        self.z = zipfile.ZipFile(archive_name)
        self.index_dir = None
        self.index_file = None
        self.index_content = None
        self.gaps = None
        self.dat_files = None

        # .dat file from the index file (depends on the provided gap):
        self.idx = None
        self.closest_gap = None
        self.dat_file = None

        # .dat file information:
        self.dat_file_step = None
        self.dat_file_number_of_points = None
        self.dat_file_found_length = None

        self._find_index_file()
        self._find_dat_files_from_index_file()

    def find_closest_gap(self, gap):
        d = _find_closest_value(self.gaps, float(gap))
        self.idx = d['idx']
        self.closest_gap = d['closest_value']
        self.dat_file = self.dat_files[self.idx]
        self._get_gap_parameters(self.get_file_content(self.dat_file))

    def get_file_content(self, file_name):
        with self.z.open(self._full_path(file_name)) as f:
            return _normalize_eol(f)

    def save_file(self, run_dir, file_name, content):
        with open(self._full_path(file_name, run_dir), 'w') as f:
            f.write('\n'.join(content) + '\n')

    def _find_dat_files_from_index_file(self):
        self.gaps, self.dat_files = _find_dat_files_from_index_file(self.index_content)

    def _find_index_file(self):
        self.index_dir, self.index_file = _find_index_file(self.z)
        self.index_content = self.get_file_content(self.index_file)

    def _full_path(self, file_name, run_dir=None):
        if not run_dir:
            return os.path.join(self.index_dir, file_name)
        abs_dir = os.path.join(run_dir, self.index_dir)
        abs_dir = os.path.abspath(abs_dir)
        if not os.path.isdir(abs_dir):
            os.mkdir(abs_dir)
        return os.path.join(abs_dir, file_name)

    def _get_gap_parameters(self, dat_content):
        self.dat_file_step = float(dat_content[8].split('#')[1].strip())
        self.dat_file_number_of_points = int(dat_content[9].split('#')[1].strip())
        self.dat_file_found_length = round(self.dat_file_step * self.dat_file_number_of_points, 6)


def background_percent_complete(report, run_dir, is_running, schema):
    res = pkcollections.Dict({
        'percentComplete': 0,
        'frameCount': 0,
    })
    filename = run_dir.join(get_filename_for_model(report))
    if filename.exists():
        status = pkcollections.Dict({
            'progress': 100,
            'particle_number': 0,
            'total_num_of_particles': 0,
        })
        status_files = pkio.sorted_glob(run_dir.join('__srwl_logs__', 'srwl_*.json'))
        if status_files:  # Read the status file if SRW produces the multi-e logs
            progress_file = py.path.local(status_files[-1])
            if progress_file.exists():
                status = simulation_db.read_json(progress_file)
        t = int(filename.mtime())
        res.update({
            'frameCount': 1,
            'frameId': t,
            'lastUpdateTime': t,
            'percentComplete': status['progress'],
            'particleNumber': status['particle_number'],
            'particleCount': status['total_num_of_particles'],
        })
    return res


def copy_related_files(data, source_path, target_path):
    _copy_lib_files(
        data,
        py.path.local(os.path.dirname(source_path)).join('lib'),
        py.path.local(os.path.dirname(target_path)).join('lib'),
    )


def extensions_for_file_type(file_type):
    if file_type == 'mirror':
        return ['*.dat', '*.txt']
    if file_type == 'sample':
        return ['*.tif', '*.tiff', '*.TIF', '*.TIFF', '*.npy', '*.NPY']
    if file_type == 'undulatorTable':
        return ['*.zip']
    raise RuntimeError('unknown file_type: ', file_type)


def extract_report_data(filename, model_data):
    flux_type = 1
    if 'report' in model_data and model_data['report'] in ['fluxReport', 'fluxAnimation']:
        flux_type = int(model_data['models'][model_data['report']]['fluxType'])
    sValShort = 'Flux'; sValType = 'Flux through Finite Aperture'; sValUnit = 'ph/s/.1%bw'
    if flux_type == 2:
        sValShort = 'Intensity'
        sValUnit = 'ph/s/.1%bw/mm^2'
    is_gaussian = False
    if 'models' in model_data and _is_gaussian_source(model_data['models']['simulation']):
        is_gaussian = True
    #TODO(pjm): move filename and metadata to a constant, using _DATA_FILE_FOR_MODEL
    if model_data['report'] == 'initialIntensityReport':
        before_propagation_name = 'Before Propagation (E={photonEnergy} eV)'
    elif model_data['report'] == 'sourceIntensityReport':
        before_propagation_name = 'E={sourcePhotonEnergy} eV'
    else:
        before_propagation_name = 'E={photonEnergy} eV'
    file_info = pkcollections.Dict({
        'res_trj.dat': [['Longitudinal Position', 'Position', 'Electron Trajectory'], ['m', 'm']],
        'res_spec_se.dat': [['Photon Energy', 'Intensity', 'On-Axis Spectrum from Filament Electron Beam'], ['eV', _intensity_units(is_gaussian, model_data)]],
        'res_spec_me.dat': [['Photon Energy', sValShort, sValType], ['eV', sValUnit]],
        'res_pow.dat': [['Horizontal Position', 'Vertical Position', 'Power Density', 'Power Density'], ['m', 'm', 'W/mm^2']],
        'res_int_se.dat': [['Horizontal Position', 'Vertical Position', before_propagation_name, 'Intensity'], ['m', 'm', _intensity_units(is_gaussian, model_data)]],
        #TODO(pjm): improve multi-electron label
        'res_int_pr_me.dat': [['Horizontal Position', 'Vertical Position', before_propagation_name, 'Intensity'], ['m', 'm', _intensity_units(is_gaussian, model_data)]],
        'res_int_pr_se.dat': [['Horizontal Position', 'Vertical Position', 'After Propagation (E={photonEnergy} eV)', 'Intensity'], ['m', 'm', _intensity_units(is_gaussian, model_data)]],
        'res_mirror.dat': [['Horizontal Position', 'Vertical Position', 'Optical Path Difference', 'Optical Path Difference'], ['m', 'm', 'm']],
    })

    if model_data['report'] == 'trajectoryReport':
        assert model_data['models']['trajectoryReport']['plotAxis'] in ['x', 'y']
        if model_data['models']['trajectoryReport']['plotAxis'] == 'x':
            axis_name = 'Horizontal'
        else:
            axis_name = 'Vertical'
        file_info['res_trj.dat'][0][1] = '{} {}'.format(axis_name, file_info['res_trj.dat'][0][1])
        data, mode, allrange, arLabels, arUnits = uti_plot_com.file_load(
            filename,
            traj_report=True,
            traj_axis=model_data['models']['trajectoryReport']['plotAxis'],
        )
    else:
        data, mode, allrange, arLabels, arUnits = uti_plot_com.file_load(filename)
    filename = os.path.basename(filename)

    title = file_info[filename][0][2]
    if '{photonEnergy}' in title:
        title = title.format(photonEnergy=model_data['models']['simulation']['photonEnergy'])
    elif '{sourcePhotonEnergy}' in title:
        title = title.format(sourcePhotonEnergy=model_data['models']['sourceIntensityReport']['photonEnergy'])
    info = pkcollections.Dict({
        'title': title,
        'x_range': [allrange[0], allrange[1]],
        'y_label': _superscript(file_info[filename][0][1] + ' [' + file_info[filename][1][1] + ']'),
        'x_label': file_info[filename][0][0] + ' [' + file_info[filename][1][0] + ']',
        'x_units': file_info[filename][1][0],
        'y_units': file_info[filename][1][1],
        'points': data,
    })
    orig_rep_name = model_data['report']
    rep_name = _WATCHPOINT_REPORT_NAME if template_common.is_watchpoint(orig_rep_name) else orig_rep_name
    if _DATA_FILE_FOR_MODEL[rep_name]['dimension'] == 3:
        width_pixels = int(model_data['models'][orig_rep_name]['intensityPlotsWidth'])
        scale = model_data['models'][orig_rep_name]['intensityPlotsScale']
        info = _remap_3d(info, allrange, file_info[filename][0][3], file_info[filename][1][2], width_pixels, scale)
    return info


def find_height_profile_dimension(dat_file):
    """Find the dimension of the provided height profile .dat file.
    1D files have 2 columns, 2D - 8 columns.

    Args:
        dat_file (str): full path to height profile .dat file.

    Returns:
        dimension (int): found dimension.
    """
    with open(dat_file, 'r') as f:
        header = f.readline().strip().split()
        dimension = 1 if len(header) == 2 else 2
    return dimension


def fixup_electron_beam(data):
    if 'electronBeamPosition' not in data['models']:
        ebeam = data['models']['electronBeam']
        data['models']['electronBeamPosition'] = pkcollections.Dict({
            'horizontalPosition': ebeam['horizontalPosition'],
            'verticalPosition': ebeam['verticalPosition'],
            'driftCalculationMethod': ebeam['driftCalculationMethod'] if 'driftCalculationMethod' in ebeam else 'auto',
            'drift': ebeam['drift'] if 'drift' in ebeam else 0,
        })
        for f in ('horizontalPosition', 'verticalPosition', 'driftCalculationMethod', 'drift'):
            if f in ebeam:
                del ebeam[f]
    if 'horizontalAngle' not in data['models']['electronBeamPosition']:
        data['models']['electronBeamPosition']['horizontalAngle'] = _SCHEMA['model']['electronBeamPosition']['horizontalAngle'][2]
        data['models']['electronBeamPosition']['verticalAngle'] = _SCHEMA['model']['electronBeamPosition']['verticalAngle'][2]
    if 'beamDefinition' not in data['models']['electronBeam']:
        _process_beam_parameters(data['models']['electronBeam'])
        data['models']['electronBeamPosition']['drift'] = _calculate_beam_drift(
            data['models']['electronBeamPosition'],
            data['models']['simulation']['sourceType'],
            data['models']['tabulatedUndulator']['undulatorType'],
            float(data['models']['undulator']['length']),
            float(data['models']['undulator']['period']) / 1000.0,
        )
    return data


def fixup_old_data(data):
    """Fixup data to match the most recent schema."""
    # add point count to reports and move sampleFactor to simulation model
    if data['models']['fluxReport'] and 'photonEnergyPointCount' not in data['models']['fluxReport']:
        data['models']['fluxReport']['photonEnergyPointCount'] = 10000
        data['models']['powerDensityReport']['horizontalPointCount'] = 100
        data['models']['powerDensityReport']['verticalPointCount'] = 100
        data['models']['intensityReport']['photonEnergyPointCount'] = 10000
        # move sampleFactor to simulation model
        if 'sampleFactor' in data['models']['initialIntensityReport']:
            data['models']['simulation']['sampleFactor'] = data['models']['initialIntensityReport']['sampleFactor']
            data['models']['simulation']['horizontalPointCount'] = 100
            data['models']['simulation']['verticalPointCount'] = 100
            for k in data['models']:
                if k == 'sourceIntensityReport' or k == 'initialIntensityReport' or template_common.is_watchpoint(k):
                    del data['models'][k]['sampleFactor']
    if data['models']['fluxReport']:
        data['models']['fluxReport']['method'] = -1  # always approximate for static Flux Report
        data['models']['fluxReport']['precision'] = 0.01  # is not used in static Flux Report
        if 'initialHarmonic' not in data['models']['fluxReport']:
            data['models']['fluxReport']['initialHarmonic'] = 1
            data['models']['fluxReport']['finalHarmonic'] = 15
        if 'magneticField' not in data['models']['fluxReport']:
            data['models']['fluxReport']['magneticField'] = 1
    if 'fluxAnimation' in data['models']:
        if 'method' not in data['models']['fluxAnimation']:
            data['models']['fluxAnimation']['method'] = 1
            data['models']['fluxAnimation']['precision'] = 0.01
            data['models']['fluxAnimation']['initialHarmonic'] = 1
            data['models']['fluxAnimation']['finalHarmonic'] = 15
        if 'magneticField' not in data['models']['fluxAnimation']:
            data['models']['fluxAnimation']['magneticField'] = 1
    if data['models']['intensityReport']:
        if 'method' not in data['models']['intensityReport']:
            if _is_undulator_source(data['models']['simulation']):
                data['models']['intensityReport']['method'] = 1
            elif _is_dipole_source(data['models']['simulation']):
                data['models']['intensityReport']['method'] = 2
            else:
                data['models']['intensityReport']['method'] = 0
            data['models']['intensityReport']['precision'] = 0.01
            data['models']['intensityReport']['fieldUnits'] = 1
    if 'sourceIntensityReport' in data['models']:
        if 'precision' not in data['models']['sourceIntensityReport']:
            data['models']['sourceIntensityReport']['precision'] = 0.01
    if 'simulationStatus' not in data['models'] or 'state' in data['models']['simulationStatus']:
        data['models']['simulationStatus'] = pkcollections.Dict()
    if 'outOfSessionSimulationId' not in data['models']['simulation']:
        data['models']['simulation']['outOfSessionSimulationId'] = ''
    if 'multiElectronAnimation' not in data['models']:
        m = data['models']['initialIntensityReport']
        data['models']['multiElectronAnimation'] = pkcollections.Dict({
            'horizontalPosition': m['horizontalPosition'],
            'horizontalRange': m['horizontalRange'],
            'verticalPosition': m['verticalPosition'],
            'verticalRange': m['verticalRange'],
            'stokesParameter': '0',
        })
    if 'numberOfMacroElectrons' not in data['models']['multiElectronAnimation']:  # added 08/10/2016 for ticket #278
        data['models']['multiElectronAnimation']['numberOfMacroElectrons'] = 100000
    if 'photonEnergyBandWidth' not in data['models']['multiElectronAnimation']:  # added 03/29/2017 for ticket #708
        data['models']['multiElectronAnimation']['photonEnergyBandWidth'] = _SCHEMA['model']['multiElectronAnimation']['photonEnergyBandWidth'][2]
    for item in data['models']['beamline']:
        if item['type'] == 'ellipsoidMirror':
            if 'firstFocusLength' not in item:
                item['firstFocusLength'] = item['position']
        if item['type'] in ['grating', 'ellipsoidMirror', 'sphericalMirror']:
            if 'grazingAngle' not in item:
                angle = 0
                if item['normalVectorX']:
                    angle = math.acos(abs(float(item['normalVectorX']))) * 1000
                elif item['normalVectorY']:
                    angle = math.acos(abs(float(item['normalVectorY']))) * 1000
                item['grazingAngle'] = angle
    for item in data['models']['beamline']:
        if item['type'] == 'crl':
            key_value_pairs = pkcollections.Dict({
                'material': 'User-defined',
                'method': 'server',
                'absoluteFocusPosition': None,
                'focalDistance': None,
                'tipRadius': float(item['radius']) * 1e6,  # m -> um
                'tipWallThickness': float(item['wallThickness']) * 1e6,  # m -> um
            })
            for field in key_value_pairs.keys():
                if field not in item:
                    item[field] = key_value_pairs[field]
    for item in data['models']['beamline']:
        if item['type'] == 'sample':
            if 'horizontalCenterCoordinate' not in item:
                item['horizontalCenterCoordinate'] = _SCHEMA['model']['sample']['horizontalCenterCoordinate'][2]
                item['verticalCenterCoordinate'] = _SCHEMA['model']['sample']['verticalCenterCoordinate'][2]

    for k in data['models']:
        if k == 'sourceIntensityReport' or k == 'initialIntensityReport' or template_common.is_watchpoint(k):
            if 'fieldUnits' not in data['models'][k]:
                data['models'][k]['fieldUnits'] = 1
    if 'samplingMethod' not in data['models']['simulation']:
        simulation = data['models']['simulation']
        simulation['samplingMethod'] = 1 if simulation['sampleFactor'] > 0 else 2
        for k in ['horizontalPosition', 'horizontalRange', 'verticalPosition', 'verticalRange']:
            simulation[k] = data['models']['initialIntensityReport'][k]
    if 'horizontalPosition' in data['models']['initialIntensityReport']:
        for k in data['models']:
            if k == 'sourceIntensityReport' or k == 'initialIntensityReport' or template_common.is_watchpoint(k):
                for f in ['horizontalPosition', 'horizontalRange', 'verticalPosition', 'verticalRange']:
                    del data['models'][k][f]
    if 'documentationUrl' not in data['models']['simulation']:
        data['models']['simulation']['documentationUrl'] = ''
    if 'tabulatedUndulator' not in data['models']:
        data['models']['tabulatedUndulator'] = pkcollections.Dict({
            'gap': 6.72,
            'phase': 0,
            'magneticFile': _PREDEFINED.magnetic_measurements[0]['fileName'],
            'longitudinalPosition': 1.305,
            'magnMeasFolder': '',
            'indexFileName': '',
        })
    else:
        if 'indexFile' in data.models.tabulatedUndulator:
            data.models.tabulatedUndulator.indexFileName = data.models.tabulatedUndulator.indexFile
            del data.models.tabulatedUndulator['indexFile']
    if 'undulatorType' not in data['models']['tabulatedUndulator']:
        data['models']['tabulatedUndulator']['undulatorType'] = 'u_t'

    # Fixup electron beam parameters (drift, moments, etc.):
    data = fixup_electron_beam(data)

    if 'fluxAnimation' not in data['models']:
        data['models']['fluxAnimation'] = data['models']['fluxReport'].copy()
        data['models']['fluxAnimation']['photonEnergyPointCount'] = 1000
        data['models']['fluxAnimation']['initialEnergy'] = 10000.0
        data['models']['fluxAnimation']['finalEnergy'] = 20000.0
        data['models']['fluxAnimation']['method'] = 1
        data['models']['fluxAnimation']['precision'] = 0.01
        data['models']['fluxAnimation']['initialHarmonic'] = 1
        data['models']['fluxAnimation']['finalHarmonic'] = 15
    if 'numberOfMacroElectrons' not in data['models']['fluxReport']:  # added 08/09/2016 for ticket #188
        data['models']['fluxReport']['numberOfMacroElectrons'] = 1
    if 'numberOfMacroElectrons' not in data['models']['fluxAnimation']:  # added 08/09/2016 for ticket #188
        data['models']['fluxAnimation']['numberOfMacroElectrons'] = 100000
    if 'undulatorParameter' not in data['models']['undulator']:
        undulator = data['models']['undulator']
        undulator['undulatorParameter'] = round(_process_undulator_definition(pkcollections.Dict({
            'undulator_definition': 'B',
            'undulator_parameter': None,
            'vertical_amplitude': float(undulator['verticalAmplitude']),
            'undulator_period': float(undulator['period']) / 1000.0
        }))['undulator_parameter'], 8)
    if 'folder' not in data['models']['simulation']:
        if data['models']['simulation']['name'] in _EXAMPLE_FOLDERS:
            data['models']['simulation']['folder'] = _EXAMPLE_FOLDERS[data['models']['simulation']['name']]
        else:
            data['models']['simulation']['folder'] = '/'

    # Trajectory report:
    if 'trajectoryReport' not in data['models']:
        data['models']['trajectoryReport'] = pkcollections.Dict({
            'timeMomentEstimation': 'auto',
            'initialTimeMoment': 0.0,
            'finalTimeMoment': 0.0,
            'numberOfPoints': 10000,
            'plotAxis': 'x',
            'magneticField': 2,
        })
    # Update tabulated undulator length:
    _compute_undulator_length(data['models']['tabulatedUndulator'])

    if 'sizeDefinition' not in data['models']['gaussianBeam']:
        data['models']['gaussianBeam']['sizeDefinition'] = 1
        data['models']['gaussianBeam']['rmsDivergenceX'] = 0
        data['models']['gaussianBeam']['rmsDivergenceY'] = 0

    for k in ['photonEnergy', 'horizontalPointCount', 'horizontalPosition', 'horizontalRange',
              'sampleFactor', 'samplingMethod', 'verticalPointCount', 'verticalPosition', 'verticalRange']:
        if k not in data['models']['sourceIntensityReport']:
            data['models']['sourceIntensityReport'][k] = data['models']['simulation'][k]

    if 'photonEnergy' not in data['models']['gaussianBeam']:
        data['models']['gaussianBeam']['photonEnergy'] = data['models']['simulation']['photonEnergy']

    for k in data['models']:
        for rep_name in _DATA_FILE_FOR_MODEL.keys():
            if (k == rep_name or rep_name in k) and _DATA_FILE_FOR_MODEL[rep_name]['dimension'] == 3:
                work_rep_name = k if template_common.is_watchpoint(k) else rep_name
                if work_rep_name in data['models'] and 'intensityPlotsWidth' not in data['models'][work_rep_name]:
                    data['models'][work_rep_name]['intensityPlotsWidth'] = _SCHEMA['model'][rep_name]['intensityPlotsWidth'][2]
                if work_rep_name in data['models'] and 'intensityPlotsScale' not in data['models'][work_rep_name]:
                    data['models'][work_rep_name]['intensityPlotsScale'] = _SCHEMA['model'][rep_name]['intensityPlotsScale'][2]

    if 'longitudinalPosition' in data['models']['tabulatedUndulator']:
        tabulated_undulator = data['models']['tabulatedUndulator']
        for k in ['undulatorParameter', 'period', 'length', 'longitudinalPosition', 'horizontalAmplitude', 'horizontalSymmetry', 'horizontalInitialPhase', 'verticalAmplitude', 'verticalSymmetry', 'verticalInitialPhase']:
            if k in tabulated_undulator:
                if _is_tabulated_undulator_source(data['models']['simulation']):
                    data['models']['undulator'][k] = tabulated_undulator[k]
                del tabulated_undulator[k]

    if 'name' not in data['models']['tabulatedUndulator']:
        und = data['models']['tabulatedUndulator']
        und['name'] = und['undulatorSelector'] = 'Undulator'
        und['id'] = '1'

    if 'distanceFromSource' not in data['models']['simulation']:
        data['models']['simulation']['distanceFromSource'] = template_common.DEFAULT_INTENSITY_DISTANCE


def get_animation_name(data):
    return data['modelName']


def get_application_data(data):
    if data['method'] == 'model_list':
        res = []
        model_name = data['model_name']
        if model_name == 'electronBeam':
            res.extend(_PREDEFINED.beams)
        res.extend(_load_user_model_list(model_name))
        if model_name == 'electronBeam':
            for beam in res:
                _process_beam_parameters(beam)
        return pkcollections.Dict({
            'modelList': res
        })
    if data['method'] == 'delete_user_models':
        return _delete_user_models(data['electron_beam'], data['tabulated_undulator'])
    if data['method'] == 'compute_grazing_angle':
        return _compute_grazing_angle(data['optical_element'])
    elif data['method'] == 'compute_crl_characteristics':
        return _compute_crl_focus(_compute_crl_characteristics(data['optical_element'], data['photon_energy']))
    elif data['method'] == 'compute_fiber_characteristics':
        return _compute_crl_characteristics(
            _compute_crl_characteristics(
                data['optical_element'],
                data['photon_energy'],
                prefix='external',
            ),
            data['photon_energy'],
            prefix='core',
        )
    elif data['method'] == 'compute_delta_atten_characteristics':
        return _compute_crl_characteristics(data['optical_element'], data['photon_energy'])
    elif data['method'] == 'compute_crystal_init':
        return _compute_crystal_init(data['optical_element'])
    elif data['method'] == 'compute_crystal_orientation':
        return _compute_crystal_orientation(data['optical_element'])
    elif data['method'] == 'process_intensity_reports':
        return _process_intensity_reports(data['source_type'], data['undulator_type'])
    elif data['method'] == 'process_beam_parameters':
        _process_beam_parameters(data['ebeam'])
        data['ebeam']['drift'] = _calculate_beam_drift(
            data['ebeam_position'],
            data['source_type'],
            data['undulator_type'],
            data['undulator_length'],
            data['undulator_period'],
        )
        return data['ebeam']
    elif data['method'] == 'compute_undulator_length':
        return _compute_undulator_length(data['tabulated_undulator'])
    elif data['method'] == 'process_undulator_definition':
        return _process_undulator_definition(data)
    elif data['method'] == 'processedImage':
        return _process_image(data)
    raise RuntimeError('unknown application data method: {}'.format(data['method']))


def get_data_file(run_dir, model, frame, **kwargs):
    filename = get_filename_for_model(model)
    with open(str(run_dir.join(filename))) as f:
        return filename, f.read(), 'application/octet-stream'
    raise RuntimeError('output file unknown for model: {}'.format(model))


def get_filename_for_model(model):
    if template_common.is_watchpoint(model):
        model = _WATCHPOINT_REPORT_NAME
    return _DATA_FILE_FOR_MODEL[model]['filename']


def get_predefined_beams():
    return _PREDEFINED['beams']


def get_simulation_frame(run_dir, data, model_data):
    if data['report'] == 'multiElectronAnimation':
        args = template_common.parse_animation_args(data, {'': ['intensityPlotsWidth', 'intensityPlotsScale']})
        m = model_data.models[data['report']]
        m.intensityPlotsWidth = args.intensityPlotsWidth
        m.intensityPlotsScale = args.intensityPlotsScale
    return extract_report_data(str(run_dir.join(get_filename_for_model(data['report']))), model_data)


def import_file(request, lib_dir, tmp_dir):
    f = request.files['file']
    input_text = f.read()
    # attempt to decode the input as json first, if invalid try python
    try:
        parsed_data = simulation_db.json_load(input_text)
    except ValueError as e:
        # Failed to read json
        arguments = str(request.form.get('arguments', ''))
        pkdlog('{}: arguments={}', f.filename, arguments)
        parsed_data = srw_importer.import_python(
            input_text,
            lib_dir=lib_dir,
            tmp_dir=tmp_dir,
            user_filename=f.filename,
            arguments=arguments,
        )
    return simulation_db.fixup_old_data(parsed_data, force=True)[0]


def lib_files(data, source_lib, report=None):
    """Returns list of auxiliary files

    Args:
        data (dict): simulation db
        source_lib (py.path): directory of source
        report

    Returns:
        list: py.path.local of source files
    """
    res = []

    #TODO(MR): possibly need to fix up old data before accessing the data - old tests fail.
    # fixup_old_data(data)

    dm = data.models
    # the mirrorReport.heightProfileFile may be different than the file in the beamline
    if report == 'mirrorReport':
        res.append(dm['mirrorReport']['heightProfileFile'])
    if _is_tabulated_undulator_source(dm.simulation):
        if 'tabulatedUndulator' in dm and dm.tabulatedUndulator.magneticFile:
            res.append(dm.tabulatedUndulator.magneticFile)
    for m in dm.beamline:
        for k, v in _SCHEMA.model[m.type].items():
            t = v[1]
            if m[k] and t in ['MirrorFile', 'ImageFile']:
                if not report or template_common.is_watchpoint(report) or report == 'multiElectronAnimation':
                    res.append(m[k])
    return template_common.internal_lib_files(res, source_lib)


def _report_fields(data, report_name):
    # if the model has "style" fields, then return the full list of non-style fields
    # otherwise returns the report name (which implies all model fields)
    m = data.models[report_name]
    for style_field in _REPORT_STYLE_FIELDS:
        if style_field not in m:
            continue
        res = []
        for f in m:
            if f in _REPORT_STYLE_FIELDS:
                continue
            res.append('{}.{}'.format(report_name, f))
        return res
    return [report_name]


def _lib_file_datetime(filename):
<<<<<<< HEAD
    if simulation_db.simulation_lib_dir(SIM_TYPE).join(filename).exists():
        return simulation_db.simulation_lib_dir(SIM_TYPE).join(filename).mtime()
    return None
=======
    path = simulation_db.simulation_lib_dir(SIM_TYPE).join(filename)
    if path.exists():
        return path.mtime()
    pkdlog('error, missing lib file: {}', path)
    return 0
>>>>>>> e33f03c9


def models_related_to_report(data):
    """What models are required for this data['report']

    Args:
        data (dict): simulation
    Returns:
        list: Named models, model fields or values (dict, list) that affect report
    """
    r = data['report']
    if r == 'mirrorReport':
        return [
            'mirrorReport.heightProfileFile',
            _lib_file_datetime(data['models']['mirrorReport']['heightProfileFile']),
            'mirrorReport.orientation',
            'mirrorReport.grazingAngle',
            'mirrorReport.heightAmplification',
        ]
    res = _report_fields(data, r) + [
        'electronBeam', 'electronBeamPosition', 'gaussianBeam', 'multipole',
        'simulation.sourceType', 'tabulatedUndulator', 'undulator',
    ]
    if _is_tabulated_undulator_source(data['models']['simulation']):
        res.append(_lib_file_datetime(data['models']['tabulatedUndulator']['magneticFile']))

    watchpoint = template_common.is_watchpoint(r)
    if watchpoint or r == 'initialIntensityReport':
        res.extend([
            'simulation.horizontalPointCount',
            'simulation.horizontalPosition',
            'simulation.horizontalRange',
            'simulation.photonEnergy',
            'simulation.sampleFactor',
            'simulation.samplingMethod',
            'simulation.verticalPointCount',
            'simulation.verticalPosition',
            'simulation.verticalRange',
            'simulation.distanceFromSource',
        ])
    if r == 'initialIntensityReport':
        beamline = data['models']['beamline']
        res.append([beamline[0]['position'] if len(beamline) else 0])
    if watchpoint:
        wid = template_common.watchpoint_id(r)
        beamline = data['models']['beamline']
        propagation = data['models']['propagation']
        for item in beamline:
            item_copy = item.copy()
            del item_copy['title']
            res.append(item_copy)
            res.append(propagation[str(item['id'])])
            if item['type'] == 'mirror':
                res.append(_lib_file_datetime(item['heightProfileFile']))
            elif item['type'] == 'sample':
                res.append(_lib_file_datetime(item['imageFile']))
            elif item['type'] == 'watch' and item['id'] == wid:
                break
        if beamline[-1]['id'] == wid:
            res.append('postPropagation')
    return res


def new_simulation(data, new_simulation_data):
    source = new_simulation_data['sourceType']
    data['models']['simulation']['sourceType'] = source
    if source == 'g':
        intensityReport = data['models']['initialIntensityReport']
        intensityReport['sampleFactor'] = 0


def prepare_aux_files(run_dir, data):
    _copy_lib_files(
        data,
        simulation_db.simulation_lib_dir(SIM_TYPE),
        run_dir,
        data['report'],
    )
    if not _is_tabulated_undulator_source(data['models']['simulation']):
        return
    filename = data['models']['tabulatedUndulator']['magneticFile']
    filepath = run_dir.join(filename)
    for f in _PREDEFINED.magnetic_measurements:
        if filename == f['fileName'] and not filepath.check():
            _RESOURCE_DIR.join(f['fileName']).copy(run_dir)
    m = MagnMeasZip(str(filepath))
    for f in m.dat_files + [m.index_file]:
        content = m.get_file_content(f)
        m.save_file(str(run_dir), f, content)
    data['models']['tabulatedUndulator']['magnMeasFolder'] = m.index_dir if m.index_dir else './'
    data['models']['tabulatedUndulator']['indexFileName'] = m.index_file


def _create_user_model(data, model_name):
    model = data['models'][model_name]
    if model_name == 'tabulatedUndulator':
        model = model.copy()
        model['undulator'] = data['models']['undulator']
    return model


def prepare_for_client(data):
    for model_name in _USER_MODEL_LIST_FILENAME.keys():
        model = data['models'][model_name]
        pluralKey = '{}s'.format(model_name)
        if _is_user_defined_model(model):
            user_model_list = _load_user_model_list(model_name)
            search_model = None
            if pluralKey not in data['models']:
                models_by_id = _user_model_map(user_model_list, 'id')
                if model['id'] in models_by_id:
                    search_model = models_by_id[model['id']]
            if search_model:
                data['models'][model_name] = search_model
                if model_name == 'tabulatedUndulator':
                    del data['models'][model_name]['undulator']
            else:
                pkdc('adding model: {}', model['name'])
                if model['name'] in _user_model_map(user_model_list, 'name'):
                    model['name'] = _unique_name(user_model_list, 'name', model['name'] + ' {}')
                    selectorName = 'beamSelector' if model_name == 'electronBeam' else 'undulatorSelector'
                    model[selectorName] = model['name']
                model['id'] = _unique_name(user_model_list, 'id', data['models']['simulation']['simulationId'] + ' {}')
                user_model_list.append(_create_user_model(data, model_name))
                _save_user_model_list(model_name, user_model_list)
                simulation_db.save_simulation_json(data)

        if pluralKey in data['models']:
            del data['models'][pluralKey]
            simulation_db.save_simulation_json(data)
    return data


def prepare_for_save(data):
    for model_name in _USER_MODEL_LIST_FILENAME.keys():
        model = data['models'][model_name]
        if _is_user_defined_model(model):
            user_model_list = _load_user_model_list(model_name)
            models_by_id = _user_model_map(user_model_list, 'id')

            if model['id'] not in models_by_id:
                pkdc('adding new model: {}', model['name'])
                user_model_list.append(_create_user_model(data, model_name))
                _save_user_model_list(model_name, user_model_list)
            elif models_by_id[model['id']] != model:
                pkdc('replacing beam: {}: {}', model['id'], model['name'])
                for i,m in enumerate(user_model_list):
                    if m['id'] == model['id']:
                        pkdc('found replace beam, id: {}, i: {}', m['id'], i)
                        user_model_list[i] = _create_user_model(data, model_name)
                        _save_user_model_list(model_name, user_model_list)
                        break
    return data


def prepare_output_file(report_info, data):
    if data['report'] == 'mirrorReport':
        return
    #TODO(pjm): only need to rerun extract_report_data() if report style fields have changed
    fn = simulation_db.json_filename(template_common.OUTPUT_BASE_NAME, report_info.run_dir)
    if fn.exists():
        fn.remove()
        res = extract_report_data(
            str(report_info.run_dir.join(get_filename_for_model(data['report']))),
            data)
        simulation_db.write_result(res, run_dir=report_info.run_dir)


def python_source_for_model(data, model):
    data['report'] = model or _RUN_ALL_MODEL
    return """{}

if __name__ == '__main__':
    main()
""".format(_generate_parameters_file(data, plot_reports=True))


def remove_last_frame(run_dir):
    pass


def resource_files():
    """Files to copy from resources when creating a new user

    Returns:
        list: py.path.local objects
    """
    res = []
    for k, v in _PREDEFINED.items():
        for v2 in v:
            try:
                res.append(_RESOURCE_DIR.join(v2['fileName']))
            except KeyError:
                pass
    return res


def validate_delete_file(data, filename, file_type):
    """Returns True if the filename is in use by the simulation data."""
    dm = data.models
    if file_type == 'undulatorTable':
        if _is_tabulated_undulator_source(dm.simulation):
            return dm.tabulatedUndulator.magneticFile == filename
        return False
    field = None
    if file_type == 'mirror':
        field = 'MirrorFile'
    elif file_type == 'sample':
        field = 'ImageFile'
    if not field:
        return False
    for m in dm.beamline:
        for k, v in _SCHEMA.model[m.type].items():
            t = v[1]
            if m[k] and t == field:
                if m[k] == filename:
                    return True;
    return False


def validate_file(file_type, path):
    """Ensure the data file contains parseable rows data"""
    match = re.search(r'\.(\w+)$', str(path))
    extension = None
    if match:
        extension = match.group(1).lower()
    else:
        return 'invalid file extension'

    if extension == 'dat' or extension == 'txt':
        # mirror file
        try:
            count = 0
            with open(str(path)) as f:
                for line in f.readlines():
                    parts = line.split("\t")
                    if len(parts) > 0:
                        float(parts[0])
                    if len(parts) > 1:
                        float(parts[1])
                        count += 1
            if count == 0:
                return 'no data rows found in file'
        except ValueError as e:
            return 'invalid file format: {}'.format(e)
    elif extension == 'zip':
        # undulator magnetic data file
        #TODO(pjm): add additional zip file validation
        zip_file = zipfile.ZipFile(str(path))
        is_valid = False
        for f in zip_file.namelist():
            if re.search(r'\.txt', f.lower()):
                is_valid = True
                break
        if not is_valid:
            return 'zip file missing txt index file'
    elif extension.lower() in ['tif', 'tiff', 'npy']:
        filename = os.path.splitext(os.path.basename(str(path)))[0]
        # Save the processed file:
        srwl_uti_smp.SRWLUtiSmp(file_path=str(path), is_save_images=True, prefix=filename)
    else:
        return 'invalid file type: {}'.format(extension)
    return None


def write_parameters(data, schema, run_dir, is_parallel):
    """Write the parameters file

    Args:
        data (dict): input
        schema (dict): to validate data
        run_dir (py.path): where to write
        is_parallel (bool): run in background?
    """
    pkio.write_text(
        run_dir.join(template_common.PARAMETERS_PYTHON_FILE),
        _generate_parameters_file(data)
    )


def _add_report_filenames(v):
    for k in _DATA_FILE_FOR_MODEL:
        v['{}Filename'.format(k)] = _DATA_FILE_FOR_MODEL[k]['filename']


def _beamline_element(template, item, fields, propagation, shift=''):
    return '{}    el.append({})'.format(
        shift,
        template.format(*map(lambda x: item[x], fields))
    ), _propagation_params(propagation[str(item['id'])][0], shift)


def _calculate_beam_drift(ebeam_position, source_type, undulator_type, undulator_length, undulator_period):
    if ebeam_position['driftCalculationMethod'] == 'auto':
        """Calculate drift for ideal undulator."""
        if source_type == 'u' or (source_type == 't' and undulator_type == 'u_i'):
            # initial drift = 1/2 undulator length + 2 periods
            return -0.5 * float(undulator_length) - 2 * float(undulator_period)
        return 0
    return ebeam_position['drift']

def _compute_crl_characteristics(model, photon_energy, prefix=''):
    fields_with_prefix = pkcollections.Dict({
        'material': 'material',
        'refractiveIndex': 'refractiveIndex',
        'attenuationLength': 'attenuationLength',
    })
    if prefix:
        for k in fields_with_prefix.keys():
            fields_with_prefix[k] = '{}{}{}'.format(
                prefix,
                fields_with_prefix[k][0].upper(),
                fields_with_prefix[k][1:],
            )

    if model[fields_with_prefix['material']] == 'User-defined':
        return model

    # Index of refraction:
    kwargs = pkcollections.Dict({
        'energy': photon_energy,
    })
    if model['method'] == 'server':
        kwargs['precise'] = True
        kwargs['formula'] = model[fields_with_prefix['material']]
    elif model['method'] == 'file':
        kwargs['precise'] = True
        kwargs['data_file'] = '{}_delta.dat'.format(model[fields_with_prefix['material']])
    else:
        kwargs['calc_delta'] = True
        kwargs['formula'] = model[fields_with_prefix['material']]
    delta = bnlcrl.pkcli.simulate.find_delta(**kwargs)
    model[fields_with_prefix['refractiveIndex']] = delta['characteristic_value']

    # Attenuation length:
    kwargs['characteristic'] = 'atten'
    if model['method'] == 'file':
        kwargs['precise'] = True
        kwargs['data_file'] = '{}_atten.dat'.format(model[fields_with_prefix['material']])
    if model['method'] == 'calculation':
        # The method 'calculation' in bnlcrl library is not supported yet for attenuation length calculation.
        pass
    else:
        atten = bnlcrl.pkcli.simulate.find_delta(**kwargs)
        model[fields_with_prefix['attenuationLength']] = atten['characteristic_value']

    return model


def _compute_crl_focus(model):
    d = bnlcrl.pkcli.simulate.calc_ideal_focus(
        radius=float(model['tipRadius']) * 1e-6,  # um -> m
        n=model['numberOfLenses'],
        delta=model['refractiveIndex'],
        p0=model['position']
    )
    model['focalDistance'] = d['ideal_focus']
    model['absoluteFocusPosition'] = d['p1_ideal_from_source']
    return model


def _compute_crystal_init(model):
    parms_list = ['dSpacing', 'psi0r', 'psi0i', 'psiHr', 'psiHi', 'psiHBr', 'psiHBi', 'grazingAngle']
    try:
        material_raw = model['material']  # name contains either "(SRW)" or "(X0h)"
        material = material_raw.split()[0]  # short name for SRW (e.g., Si), long name for X0h (e.g., Silicon)
        h = int(model['h'])
        k = int(model['k'])
        l = int(model['l'])
        millerIndices = [h, k, l]
        energy = model['energy']
        grazingAngle = None
        if re.search('(X0h)', material_raw):
            crystal_parameters = crystal.get_crystal_parameters(material, energy, h, k, l)
            dc = crystal_parameters['d']
            xr0 = crystal_parameters['xr0']
            xi0 = crystal_parameters['xi0']
            xrh = crystal_parameters['xrh']
            xih = crystal_parameters['xih']
        elif re.search('(SRW)', material_raw):
            dc = srwl_uti_cryst_pl_sp(millerIndices, material)
            xr0, xi0, xrh, xih = srwl_uti_cryst_pol_f(energy, millerIndices, material)
        else:
            dc = xr0 = xi0 = xrh = xih = None

        if dc:
            angles_data = crystal.calc_bragg_angle(d=dc, energy_eV=energy, n=1)
            grazingAngle = angles_data['bragg_angle']
        model['dSpacing'] = dc
        model['psi0r'] = xr0
        model['psi0i'] = xi0
        model['psiHr'] = xrh
        model['psiHi'] = xih
        model['psiHBr'] = xrh
        model['psiHBi'] = xih
        model['grazingAngle'] = grazingAngle
    except Exception:
        pkdlog('{}: error: {}', material_raw, pkdexc())
        for key in parms_list:
            model[key] = None

    return model


def _compute_crystal_orientation(model):
    parms_list = ['nvx', 'nvy', 'nvz', 'tvx', 'tvy']
    try:
        opCr = srwlib.SRWLOptCryst(
            _d_sp=model['dSpacing'],
            _psi0r=model['psi0r'],
            _psi0i=model['psi0i'],
            _psi_hr=model['psiHr'],
            _psi_hi=model['psiHi'],
            _psi_hbr=model['psiHBr'],
            _psi_hbi=model['psiHBi'],
            _tc=model['crystalThickness'],
            _ang_as=model['asymmetryAngle'],
        )
        orientDataCr = opCr.find_orient(_en=model['energy'], _ang_dif_pl=model['grazingAngle'])[0]
        tCr = orientDataCr[0]  # Tangential Vector to Crystal surface
        nCr = orientDataCr[2]  # Normal Vector to Crystal surface

        if model['rotationAngle'] != 0:
            rot = uti_math.trf_rotation([0, 1, 0], model['rotationAngle'], [0, 0, 0])[0]
            nCr = uti_math.matr_prod(rot, nCr)
            tCr = uti_math.matr_prod(rot, tCr)

        model['nvx'] = nCr[0]
        model['nvy'] = nCr[1]
        model['nvz'] = nCr[2]
        model['tvx'] = tCr[0]
        model['tvy'] = tCr[1]
    except Exception:
        pkdlog('\n{}', traceback.format_exc())
        for key in parms_list:
            model[key] = None

    return model


def _compute_grazing_angle(model):
    def preserve_sign(item, field, new_value):
        old_value = item[field] if field in item else 0
        was_negative = float(old_value) < 0
        item[field] = float(new_value)
        if (was_negative and item[field] > 0) or item[field] < 0:
            item[field] = - item[field]

    grazing_angle = float(model['grazingAngle']) / 1000.0
    preserve_sign(model, 'normalVectorZ', math.sin(grazing_angle))

    if 'normalVectorY' in model and float(model['normalVectorY']) == 0:
        preserve_sign(model, 'normalVectorX', math.cos(grazing_angle))
        preserve_sign(model, 'tangentialVectorX', math.sin(grazing_angle))
        model['tangentialVectorY'] = 0
    if 'normalVectorX' in model and float(model['normalVectorX']) == 0:
        preserve_sign(model, 'normalVectorY', math.cos(grazing_angle))
        model['tangentialVectorX'] = 0
        preserve_sign(model, 'tangentialVectorY', math.sin(grazing_angle))

    return model


def _compute_undulator_length(model):
    if model['undulatorType'] == 'u_i':
        return model
    zip_file = simulation_db.simulation_lib_dir(SIM_TYPE).join(model['magneticFile'])
    if zip_file.check():
        m = MagnMeasZip(str(zip_file))
        m.find_closest_gap(model['gap'])
        model['length'] = m.dat_file_found_length
    return model


def _convert_ebeam_units(field_name, value, to_si=True):
    """Convert values from the schema to SI units (m, rad) and back.

    Args:
        field_name: name of the field in _SCHEMA['model']['electronBeam'].
        value: value of the field.
        to_si: if set to True, convert to SI units, otherwise convert back to the units in the schema.

    Returns:
        value: converted value.
    """
    if field_name in _SCHEMA['model']['electronBeam'].keys():
        label, field_type = _SCHEMA['model']['electronBeam'][field_name]
        if field_type == 'Float':
            if re.search('\[m(m|rad)\]', label):
                value *= _invert_value(1e3, to_si)
            elif re.search('\[\xb5(m|rad)\]', label):  # mu
                value *= _invert_value(1e6, to_si)
            elif re.search('\[n(m|rad)\]', label):
                value *= _invert_value(1e9, to_si)
    return value


def _copy_lib_files(data, source_lib, target, report=None):
    """Copy auxiliary files to target

    Args:
        data (dict): simulation db
        source_lib (py.path.local): source directory
        target (py.path): destination directory
        report (str): report to copy [optional]
    """
    for f in lib_files(data, source_lib, report):
        path = target.join(f.basename)
        if f.exists() and not path.exists():
            f.copy(path)


def _crystal_element(template, item, fields, propagation):
    """The function prepares the code for processing of the crystal element.

    Args:
        template: template for SRWLOptCryst().
        item: dictionary with parameters of the crystal.
        fields: fields of the crystal.
        propagation: propagation list for the crystal.

    Returns:
        res: the resulted block of text.
    """

    res = '''
    opCr = {}
    # Set crystal orientation:
    opCr.set_orient({}, {}, {}, {}, {})
    el.append(opCr)\n'''.format(
        template.format(*map(lambda x: item[x], fields)),
        item['nvx'], item['nvy'], item['nvz'], item['tvx'], item['tvy']
    )
    return res, _propagation_params(propagation[str(item['id'])][0])


def _delete_user_models(electron_beam, tabulated_undulator):
    """Remove the beam and undulator user model list files"""
    for model_name in _USER_MODEL_LIST_FILENAME.keys():
        model = electron_beam if model_name == 'electronBeam' else tabulated_undulator
        if not model or 'id' not in model:
            continue
        user_model_list = _load_user_model_list(model_name)
        for i,m in enumerate(user_model_list):
            if m['id'] == model.id:
                del user_model_list[i]
                _save_user_model_list(model_name, user_model_list)
                break
    return pkcollections.Dict({})


def _find_closest_value(values_list, value):
    """Find closest value to the specified input.

    Args:
        values_list: a list of float values.
        value: a value for which the closest value should be found.

    Returns:
        dict: dictionary with the index of the found value (``idx``) and the closest value (``closest_value``).
    """
    assert type(value) is float
    indices_previous = []
    indices_next = []
    for i in range(len(values_list)):
        if values_list[i] <= value:
            indices_previous.append(i)
        else:
            indices_next.append(i)

    assert indices_previous or indices_next
    idx_previous = indices_previous[-1] if indices_previous else indices_next[0]
    idx_next = indices_next[0] if indices_next else indices_previous[-1]

    idx = idx_previous if abs(values_list[idx_previous] - value) <= abs(values_list[idx_next] - value) else idx_next
    return pkcollections.Dict({
        'idx': idx,
        'closest_value': values_list[idx],
    })


def _find_dat_files_from_index_file(index_content):
    gaps = []
    dat_files = []
    for row in index_content:
        v = row.strip()
        if v:
            v = v.split()
            gaps.append(float(v[0]))
            dat_files.append(v[3])
    return gaps, dat_files


def _find_index_file(zip_object):
    """The function finds an index file (``*.txt``) in the provided zip-object.

    Args:
        zip_object: an object created by ``zipfile.ZipFile()``.

    Returns:
        index_dir (str): found dir of the index file.
        index_file (str): found index file (e.g., ``ivu21_srx_sum.txt``).
    """
    index_file = None
    index_dir = None
    for f in zip_object.namelist():
        if re.search(r'\.txt', f):
            index_file = os.path.basename(f)
            index_dir = os.path.dirname(f)
            break
    assert index_file is not None
    return index_dir, index_file


def _generate_beamline_optics(models, last_id):
    beamline = models['beamline']
    propagation = models['propagation']
    res_el = '    el = []\n'
    res_pp = '    pp = []\n'

    prev = None
    has_item = False
    last_element = False
    want_final_propagation = True

    height_profile_counter = 1
    sample_counter = 1
    for item in beamline:
        if last_element:
            want_final_propagation = False
            break
        if prev:
            has_item = True
            size = item['position'] - prev['position']
            if size != 0:
                res_el += '    el.append(srwlib.SRWLOptD({}))\n'.format(size)
                res_pp += _propagation_params(propagation[str(prev['id'])][1])
        if 'isDisabled' in item and item['isDisabled']:
            pass
        elif item['type'] == 'aperture':
            el, pp = _beamline_element(
                'srwlib.SRWLOptA("{}", "a", {}, {}, {}, {})',
                item,
                ['shape', 'horizontalSize', 'verticalSize', 'horizontalOffset', 'verticalOffset'],
                propagation)
            res_el += el
            res_pp += pp
        elif item['type'] == 'crl':
            el, pp = _beamline_element(
                'srwlib.srwl_opt_setup_CRL({}, {}, {}, {}, {}, {}, {}, {}, {}, 0, 0)',
                item,
                ['focalPlane', 'refractiveIndex', 'attenuationLength', 'shape', 'horizontalApertureSize', 'verticalApertureSize', 'tipRadius', 'numberOfLenses', 'tipWallThickness'],
                propagation)
            res_el += el
            res_pp += pp
        elif item['type'] == 'crystal':
            el, pp = _crystal_element(
                'srwlib.SRWLOptCryst(_d_sp={}, _psi0r={}, _psi0i={}, _psi_hr={}, _psi_hi={}, _psi_hbr={}, _psi_hbi={}, _tc={}, _ang_as={})',
                item,
                ['dSpacing', 'psi0r', 'psi0i', 'psiHr', 'psiHi', 'psiHBr', 'psiHBi', 'crystalThickness', 'asymmetryAngle'],
                propagation)
            res_el += el
            res_pp += pp

            el, pp = _height_profile_element(
                item,
                propagation,
                overwrite_propagation=True,
                height_profile_el_name='Cryst{}'.format(height_profile_counter)
            )
            if pp:
                height_profile_counter += 1
            res_el += el
            res_pp += pp
        elif item['type'] == 'ellipsoidMirror':
            el, pp = _beamline_element(
                'srwlib.SRWLOptMirEl(_p={}, _q={}, _ang_graz={}, _size_tang={}, _size_sag={}, _nvx={}, _nvy={}, _nvz={}, _tvx={}, _tvy={})',
                item,
                ['firstFocusLength', 'focalLength', 'grazingAngle', 'tangentialSize', 'sagittalSize', 'normalVectorX', 'normalVectorY', 'normalVectorZ', 'tangentialVectorX', 'tangentialVectorY'],
                propagation)
            res_el += el
            res_pp += pp

            el, pp = _height_profile_element(
                item,
                propagation,
                overwrite_propagation=True,
                height_profile_el_name='ElMirror{}'.format(height_profile_counter)
            )
            if pp:
                height_profile_counter += 1
            res_el += el
            res_pp += pp
        elif item['type'] == 'fiber':
            el, pp = _beamline_element(
                'srwlib.srwl_opt_setup_cyl_fiber(_foc_plane={}, _delta_ext={}, _delta_core={}, _atten_len_ext={}, _atten_len_core={}, _diam_ext={}, _diam_core={}, _xc={}, _yc={})',
                item,
                ['focalPlane', 'externalRefractiveIndex', 'coreRefractiveIndex', 'externalAttenuationLength', 'coreAttenuationLength', 'externalDiameter', 'coreDiameter', 'horizontalCenterPosition', 'verticalCenterPosition'],
                propagation)
            res_el += el
            res_pp += pp
        elif item['type'] == 'grating':
            el, pp = _beamline_element(
                'srwlib.SRWLOptG(_mirSub=srwlib.SRWLOptMirPl(_size_tang={}, _size_sag={}, _nvx={}, _nvy={}, _nvz={}, _tvx={}, _tvy={}), _m={}, _grDen={}, _grDen1={}, _grDen2={}, _grDen3={}, _grDen4={})',
                item,
                ['tangentialSize', 'sagittalSize', 'normalVectorX', 'normalVectorY', 'normalVectorZ', 'tangentialVectorX', 'tangentialVectorY', 'diffractionOrder', 'grooveDensity0', 'grooveDensity1', 'grooveDensity2', 'grooveDensity3', 'grooveDensity4'],
                propagation)
            res_el += el
            res_pp += pp
        elif item['type'] == 'lens':
            el, pp = _beamline_element(
                'srwlib.SRWLOptL({}, {}, {}, {})',
                item,
                ['horizontalFocalLength', 'verticalFocalLength', 'horizontalOffset', 'verticalOffset'],
                propagation)
            res_el += el
            res_pp += pp
        elif item['type'] == 'mask':
            el, pp = _beamline_element(
                '''srwlib.srwl_opt_setup_mask(_delta={}, _atten_len={}, _thick={}, _grid_sh={},
                                         _grid_dx={}, _grid_dy={}, _pitch_x={}, _pitch_y={},
                                         _grid_nx={}, _grid_ny={}, _mask_Nx={}, _mask_Ny={},
                                         _grid_angle={}, _hx={}, _hy={},
                                         _mask_x0={}, _mask_y0={})''',
                item,
                ['refractiveIndex', 'attenuationLength', 'maskThickness', 'gridShape',
                 'horizontalGridDimension', 'verticalGridDimension', 'horizontalGridPitch', 'verticalGridPitch',
                 'horizontalGridsNumber', 'verticalGridsNumber', 'horizontalPixelsNumber', 'verticalPixelsNumber',
                 'gridTiltAngle', 'horizontalSamplingInterval', 'verticalSamplingInterval',
                 'horizontalMaskCoordinate', 'verticalMaskCoordinate'],
                propagation)
            res_el += el
            res_pp += pp
        elif item['type'] == 'mirror':
            el, pp = _height_profile_element(
                item,
                propagation,
                height_profile_el_name='Mirror{}'.format(height_profile_counter)
            )
            if pp:
                height_profile_counter += 1
            res_el += el
            res_pp += pp
        elif item['type'] == 'obstacle':
            el, pp = _beamline_element(
                'srwlib.SRWLOptA("{}", "o", {}, {}, {}, {})',
                item,
                ['shape', 'horizontalSize', 'verticalSize', 'horizontalOffset', 'verticalOffset'],
                propagation)
            res_el += el
            res_pp += pp
        elif item['type'] == 'sample':
            file_name = 'op_sample{}'.format(sample_counter)
            sample_counter += 1
            el, pp = _beamline_element(
                """srwl_uti_smp.srwl_opt_setup_transm_from_file(
                    file_path=v.""" + file_name + """,
                    resolution={},
                    thickness={},
                    delta={},
                    atten_len={},
                    xc={},
                    yc={},
                    is_save_images=True,
                    prefix='""" + file_name + """')""",
                item,
                ['resolution', 'thickness', 'refractiveIndex', 'attenuationLength',
                 'horizontalCenterCoordinate', 'verticalCenterCoordinate'],
                propagation)
            res_el += el
            res_pp += pp
        elif item['type'] == 'sphericalMirror':
            el, pp = _beamline_element(
                'srwlib.SRWLOptMirSph(_r={}, _size_tang={}, _size_sag={}, _nvx={}, _nvy={}, _nvz={}, _tvx={}, _tvy={})',
                item,
                ['radius', 'tangentialSize', 'sagittalSize', 'normalVectorX', 'normalVectorY', 'normalVectorZ', 'tangentialVectorX', 'tangentialVectorY'],
                propagation)
            res_el += el
            res_pp += pp

            el, pp = _height_profile_element(
                item,
                propagation,
                overwrite_propagation=True,
                height_profile_el_name='SphMirror{}'.format(height_profile_counter)
            )
            if pp:
                height_profile_counter += 1
            res_el += el
            res_pp += pp
        elif item['type'] == 'watch':
            if not has_item:
                res_el += '    el.append(srwlib.SRWLOptD({}))\n'.format(1.0e-16)
                res_pp += _propagation_params(propagation[str(item['id'])][0])
            if last_id and last_id == int(item['id']):
                last_element = True
        prev = item
        res_el += '\n'
        res_pp += '\n'

    # final propagation parameters
    if want_final_propagation:
        res_pp += _propagation_params(models['postPropagation'])

    return res_el + res_pp + '    return srwlib.SRWLOptC(el, pp)'


def _generate_parameters_file(data, plot_reports=False):
    # Process method and magnetic field values for intensity, flux and intensity distribution reports:
    # Intensity report:
    magnetic_field = _process_intensity_reports(
        data['models']['simulation']['sourceType'],
        data['models']['tabulatedUndulator']['undulatorType']
    )['magneticField']
    data['models']['intensityReport']['magneticField'] = magnetic_field
    data['models']['sourceIntensityReport']['magneticField'] = magnetic_field

    if magnetic_field == 1:
        data['models']['trajectoryReport']['magneticField'] = 1

    report = data['report']
    if report == 'fluxAnimation':
        data['models']['fluxReport'] = data['models'][report].copy()
    elif template_common.is_watchpoint(report) or report == 'sourceIntensityReport':
        # render the watchpoint report settings in the initialIntensityReport template slot
        data['models']['initialIntensityReport'] = data['models'][report].copy()
    if report == 'sourceIntensityReport':
        for k in ['photonEnergy', 'horizontalPointCount', 'horizontalPosition', 'horizontalRange',
                  'sampleFactor', 'samplingMethod', 'verticalPointCount', 'verticalPosition', 'verticalRange']:
            data['models']['simulation'][k] = data['models']['sourceIntensityReport'][k]

    if _is_tabulated_undulator_source(data['models']['simulation']):
        undulator_type = data['models']['tabulatedUndulator']['undulatorType']
        if undulator_type == 'u_i':
            data['models']['tabulatedUndulator']['gap'] = 0.0
            data['models']['tabulatedUndulator']['indexFileName'] = ''

    if report != 'multiElectronAnimation' or data['models']['multiElectronAnimation']['photonEnergyBandWidth'] <= 0:
        data['models']['multiElectronAnimation']['photonEnergyIntegration'] = 0
        data['models']['simulation']['finalPhotonEnergy'] = -1.0
    else:
        data['models']['multiElectronAnimation']['photonEnergyIntegration'] = 1
        half_width = float(data['models']['multiElectronAnimation']['photonEnergyBandWidth']) / 2.0
        data['models']['simulation']['photonEnergy'] = float(data['models']['simulation']['photonEnergy'])
        data['models']['simulation']['finalPhotonEnergy'] = data['models']['simulation']['photonEnergy'] + half_width
        data['models']['simulation']['photonEnergy'] -= half_width

    _validate_data(data, _SCHEMA)
    last_id = None
    if template_common.is_watchpoint(report):
        last_id = template_common.watchpoint_id(report)
    if int(data['models']['simulation']['samplingMethod']) == 2:
        data['models']['simulation']['sampleFactor'] = 0
    v = template_common.flatten_data(data['models'], pkcollections.Dict())
    run_all = report == _RUN_ALL_MODEL
    v['beamlineOptics'] = _generate_beamline_optics(data['models'], last_id)
    # und_g and und_ph API units are mm rather than m
    v['tabulatedUndulator_gap'] *= 1000
    v['tabulatedUndulator_phase'] *= 1000

    if report in data['models'] and 'distanceFromSource' in data['models'][report]:
        position = data['models'][report]['distanceFromSource']
    else:
        position = _get_first_element_position(data)
    v['beamlineFirstElementPosition'] = position

    # 1: auto-undulator 2: auto-wiggler
    v['energyCalculationMethod'] = 1 if _is_undulator_source(data['models']['simulation']) else 2

    if _is_user_defined_model(data['models']['electronBeam']):
        v['electronBeam_name'] = ''  # MR: custom beam name should be empty to be processed by SRW correctly
    if data['models']['electronBeam']['beamDefinition'] == 'm':
        v['electronBeam_horizontalBeta'] = None
    v[report] = 1
    _add_report_filenames(v)
    v['srwMain'] = _generate_srw_main(report, run_all, plot_reports)

    # Beamline optics defined through the parameters list:
    v['beamlineOpticsParameters'] = ''
    sample_counter = 1
    for el in data['models']['beamline']:
        if el['type'] == 'sample':
            v['beamlineOpticsParameters'] += '''\n    ['op_sample{0}', 's', '{1}', 'input file of the sample #{0}'],'''.format(sample_counter, el['imageFile'])
            sample_counter += 1

    return pkjinja.render_resource('srw.py', v)


def _generate_srw_main(report, run_all, plot_reports):
    content = [
        'v = srwl_bl.srwl_uti_parse_options(varParam, use_sys_argv={})'.format(plot_reports),
        'source_type, mag = srwl_bl.setup_source(v)',
    ]
    if run_all or template_common.is_watchpoint(report) or report == 'multiElectronAnimation':
        content.append('op = set_optics(v)')
    else:
        # set_optics() can be an expensive call for mirrors, only invoke if needed
        content.append('op = None')
    if run_all or report == 'intensityReport':
        content.append('v.ss = True')
        if plot_reports:
            content.append("v.ss_pl = 'e'")
    if run_all or report in 'fluxReport':
        content.append('v.sm = True')
        if plot_reports:
            content.append("v.sm_pl = 'e'")
    if run_all or report == 'powerDensityReport':
        content.append('v.pw = True')
        if plot_reports:
            content.append("v.pw_pl = 'xy'")
    if run_all or report in ['initialIntensityReport', 'sourceIntensityReport']:
        content.append('v.si = True')
        if plot_reports:
            content.append("v.si_pl = 'xy'")
    if run_all or report == 'trajectoryReport':
        content.append('v.tr = True')
        if plot_reports:
            content.append("v.tr_pl = 'xz'")
    if run_all or template_common.is_watchpoint(report):
        content.append('v.ws = True')
        if plot_reports:
            content.append("v.ws_pl = 'xy'")
    if plot_reports or not _is_background_report(report):
        content.append('srwl_bl.SRWLBeamline(_name=v.name, _mag_approx=mag).calc_all(v, op)')
    return '\n'.join(['    {}'.format(x) for x in content])


def _get_first_element_position(data):
    beamline = data['models']['beamline']
    if len(beamline):
        return beamline[0]['position']
    if 'distanceFromSource' in data['models']['simulation']:
        return data['models']['simulation']['distanceFromSource']
    return template_common.DEFAULT_INTENSITY_DISTANCE


def _height_profile_element(item, propagation, overwrite_propagation=False, height_profile_el_name='Mirror'):
    shift = '    '
    if overwrite_propagation:
        if item['heightProfileFile'] and item['heightProfileFile'] != 'None':
            propagation[str(item['id'])][0] = [0, 0, 1.0, 0, 0, 1.0, 1.0, 1.0, 1.0]
        else:
            return '', ''

    dat_file = str(simulation_db.simulation_lib_dir(SIM_TYPE).join(item['heightProfileFile']))
    dimension = find_height_profile_dimension(dat_file)

    res = '\n{}ifn{} = "{}"\n'.format(shift, height_profile_el_name, item['heightProfileFile'])
    res += '{}if ifn{}:\n'.format(shift, height_profile_el_name)
    add_args = ', 0, 1' if dimension == 1 else ''
    res += '{}    hProfData{} = srwlib.srwl_uti_read_data_cols(ifn{}, "\\t"{})\n'.format(shift, height_profile_el_name, height_profile_el_name, add_args)
    fields = ['orientation', 'grazingAngle', 'heightAmplification']
    hProfData = 'hProfData{}'.format(height_profile_el_name)
    surf_height_func = 'srwlib.srwl_opt_setup_surf_height_{}d'.format(dimension)
    if 'horizontalTransverseSize' in item:
        template = surf_height_func + '(' + hProfData + ', _dim="{}", _ang={}, _amp_coef={}, _size_x={}, _size_y={})'
        fields.extend(('horizontalTransverseSize', 'verticalTransverseSize'))
    else:
        template = surf_height_func + '(' + hProfData + ', _dim="{}", _ang={}, _amp_coef={})'
    el, pp = _beamline_element(template, item, fields, propagation, shift=shift)
    res += el
    pp = '{}if ifn{}:\n{}'.format(shift, height_profile_el_name, pp)
    return res, pp


def _init():
    global _PREDEFINED
    if _PREDEFINED:
        return
    _PREDEFINED = pkcollections.Dict()
    _PREDEFINED['mirrors'] = _predefined_files_for_type('mirror')
    _PREDEFINED['magnetic_measurements'] = _predefined_files_for_type('undulatorTable')
    _PREDEFINED['sample_images'] = _predefined_files_for_type('sample')
    beams = []
    for beam in srwl_uti_src.srwl_uti_src_e_beam_predef():
        info = beam[1]
        # _Iavg, _e, _sig_e, _emit_x, _beta_x, _alpha_x, _eta_x, _eta_x_pr, _emit_y, _beta_y, _alpha_y
        beams.append(pkcollections.Dict({
            'name': beam[0],
            'current': info[0],
            'energy': info[1],
            'rmsSpread': info[2],
            'horizontalEmittance': round(info[3] * 1e9, 6),
            'horizontalBeta': info[4],
            'horizontalAlpha': info[5],
            'horizontalDispersion': info[6],
            'horizontalDispersionDerivative': info[7],
            'verticalEmittance': round(info[8] * 1e9, 6),
            'verticalBeta': info[9],
            'verticalAlpha': info[10],
            'verticalDispersion': 0,
            'verticalDispersionDerivative': 0,
            'energyDeviation': 0,
            'horizontalPosition': 0,
            'verticalPosition': 0,
            'drift': 0.0,
            'isReadOnly': True,
        }))
    _PREDEFINED['beams'] = beams


def _intensity_units(is_gaussian, model_data):
    if is_gaussian:
        if 'report' in model_data and 'fieldUnits' in model_data['models'][model_data['report']]:
            i = model_data['models'][model_data['report']]['fieldUnits']
        else:
            i = model_data['models']['initialIntensityReport']['fieldUnits']
        return _SCHEMA['enum']['FieldUnits'][int(i)][1]
    return 'ph/s/.1%bw/mm^2'


def _invert_value(value, invert=False):
    """Invert specified value - 1 / value."""
    if invert:
        value **= (-1)
    return value


def _is_background_report(report):
    return 'Animation' in report


def _is_dipole_source(sim):
    return sim['sourceType'] == 'm'

def _is_gaussian_source(sim):
    return sim['sourceType'] == 'g'


def _is_tabulated_undulator_source(sim):
    return sim['sourceType'] == 't'


def _is_undulator_source(sim):
    return sim['sourceType'] in ['u', 't']


def _is_user_defined_model(ebeam):
    if 'isReadOnly' in ebeam and ebeam['isReadOnly']:
        return False
    return True


def _load_user_model_list(model_name):
    filepath = simulation_db.simulation_lib_dir(SIM_TYPE).join(_USER_MODEL_LIST_FILENAME[model_name])
    if filepath.exists():
        return simulation_db.read_json(filepath)
    _save_user_model_list(model_name, [])
    return _load_user_model_list(model_name)


def _normalize_eol(file_desc):
    s = file_desc.read().replace('\r\n', '\n').replace('\r', '\n')
    content = s.split('\n')
    return content


def _predefined_files_for_type(file_type):
    res = []
    for extension in extensions_for_file_type(file_type):
        for f in glob.glob(str(_RESOURCE_DIR.join(extension))):
            if os.path.isfile(f):
                res.append(pkcollections.Dict({
                    'fileName': os.path.basename(f),
                }))
    return res


def _process_beam_parameters(ebeam):
    # if the beamDefinition is "twiss", compute the moments fields and set on ebeam
    moments_fields = ['rmsSizeX', 'xxprX', 'rmsDivergX', 'rmsSizeY', 'xxprY', 'rmsDivergY']
    for k in moments_fields:
        if k not in ebeam:
            ebeam[k] = 0
    if 'beamDefinition' not in ebeam:
        ebeam['beamDefinition'] = 't'

    if ebeam['beamDefinition'] == 't':  # Twiss
        model = copy.deepcopy(ebeam)
        # Convert to SI units to perform SRW calculation:
        for k in model:
            model[k] = _convert_ebeam_units(k, ebeam[k])
        beam = srwlib.SRWLPartBeam()
        beam.from_Twiss(
            _e=model['energy'],
            _sig_e=model['rmsSpread'],
            _emit_x=model['horizontalEmittance'],
            _beta_x=model['horizontalBeta'],
            _alpha_x=model['horizontalAlpha'],
            _eta_x=model['horizontalDispersion'],
            _eta_x_pr=model['horizontalDispersionDerivative'],
            _emit_y=model['verticalEmittance'],
            _beta_y=model['verticalBeta'],
            _alpha_y=model['verticalAlpha'],
            _eta_y=model['verticalDispersion'],
            _eta_y_pr=model['verticalDispersionDerivative'],
        )

        for i, k in enumerate(moments_fields):
            model[k] = beam.arStatMom2[i] if k in ['xxprX', 'xxprY'] else beam.arStatMom2[i] ** 0.5

        # Convert to the units used in the schema:
        for k in model:
            model[k] = _convert_ebeam_units(k, model[k], to_si=False)

        # copy moments values into the ebeam
        for k in moments_fields:
            ebeam[k] = model[k]


def _process_image(data):
    """Process image and return

    Args:
        data (dict): description of simulation

    Returns:
        py.path.local: file to return
    """
    import werkzeug
    # This should just be a basename, but this ensures it.
    b = werkzeug.secure_filename(data.baseImage)
    fn = simulation_db.simulation_lib_dir(data.simulationType).join(b)
    with pkio.save_chdir(simulation_db.tmp_dir()) as d:
        res = py.path.local(fn.purebasename)
        srwl_uti_smp.SRWLUtiSmp(
            file_path=str(fn),
            is_save_images=True,
            prefix=str(res),
        )
        res += '_processed.tif'
        res.check()
    return res


def _process_intensity_reports(source_type, undulator_type):
    # Magnetic field processing:
    return pkcollections.Dict({
        'magneticField': 2 if source_type == 't' and undulator_type == 'u_t' else 1,
    })


def _process_undulator_definition(model):
    """Convert K -> B and B -> K."""
    try:
        if model['undulator_definition'] == 'B':
            # Convert B -> K:
            und = SRWLMagFldU([SRWLMagFldH(1, 'v', float(model['vertical_amplitude']), 0, 1)], float(model['undulator_period']))
            model['undulator_parameter'] = und.get_K()
        elif model['undulator_definition'] == 'K':
            # Convert K to B:
            und = SRWLMagFldU([], float(model['undulator_period']))
            model['vertical_amplitude'] = und.K_2_B(float(model['undulator_parameter']))
        return model
    except:
        return model


def _propagation_params(prop, shift=''):
    return '{}    pp.append([{}])\n'.format(shift, ', '.join([str(x) for x in prop]))


def _remap_3d(info, allrange, z_label, z_units, width_pixels, scale='linear'):
    x_range = [allrange[3], allrange[4], allrange[5]]
    y_range = [allrange[6], allrange[7], allrange[8]]
    ar2d = info['points']

    totLen = int(x_range[2] * y_range[2])
    lenAr2d = len(ar2d)
    if lenAr2d > totLen:
        ar2d = np.array(ar2d[0:totLen])
    elif lenAr2d < totLen:
        auxAr = np.array('d', [0] * lenAr2d)
        for i in range(lenAr2d):
            auxAr[i] = ar2d[i]
        ar2d = np.array(auxAr)
    if isinstance(ar2d, (list, np.array)):
        ar2d = np.array(ar2d)
    ar2d = ar2d.reshape(y_range[2], x_range[2])

    if scale != 'linear':
        ar2d[np.where(ar2d <= 0.)] = 1.e-23
        ar2d = getattr(np, scale)(ar2d)
    if width_pixels and width_pixels < x_range[2]:
        try:
            resize_factor = float(width_pixels) / float(x_range[2])
            pkdlog('Size before: {}  Dimensions: {}', ar2d.size, ar2d.shape)
            ar2d = zoom(ar2d, resize_factor)
            # Remove for #670, this may be required for certain reports?
            # if scale == 'linear':
            #     ar2d[np.where(ar2d < 0.)] = 0.0
            pkdlog('Size after : {}  Dimensions: {}', ar2d.size, ar2d.shape)
            x_range[2] = ar2d.shape[1]
            y_range[2] = ar2d.shape[0]
        except:
            pkdlog('Cannot resize the image - scipy.ndimage.zoom() cannot be imported.')
            pass

    return pkcollections.Dict({
        'x_range': x_range,
        'y_range': y_range,
        'x_label': info['x_label'],
        'y_label': info['y_label'],
        'z_label': _superscript(z_label + ' [' + z_units + ']'),
        'title': info['title'],
        'z_matrix': ar2d.tolist(),
    })


def _save_user_model_list(model_name, beam_list):
    pkdc('saving {} list', model_name)
    filepath = simulation_db.simulation_lib_dir(SIM_TYPE).join(_USER_MODEL_LIST_FILENAME[model_name])
    #TODO(pjm): want atomic replace?
    simulation_db.write_json(filepath, beam_list)


def _superscript(val):
    return re.sub(r'\^2', u'\u00B2', val)


def _unique_name(items, field, template):
    #TODO(pjm): this is the same logic as sirepo.js uniqueName()
    values = pkcollections.Dict()
    for item in items:
        values[item[field]] = True
    index = 1
    while True:
        found_it = False
        id = template.replace('{}', str(index))
        if id in values:
            index += 1
        else:
            return id

def _user_model_map(model_list, field):
    res = pkcollections.Dict()
    for model in model_list:
        res[model[field]] = model
    return res


def _validate_data(data, schema):
    # ensure enums match, convert ints/floats, apply scaling
    template_common.validate_models(data, schema)
    for item_id in data['models']['propagation']:
        _validate_propagation(data['models']['propagation'][item_id][0])
        _validate_propagation(data['models']['propagation'][item_id][1])
    _validate_propagation(data['models']['postPropagation'])


def _validate_propagation(prop):
    for i in range(len(prop)):
        prop[i] = int(prop[i]) if i in (0, 1, 3, 4) else float(prop[i])


_init()<|MERGE_RESOLUTION|>--- conflicted
+++ resolved
@@ -678,17 +678,11 @@
 
 
 def _lib_file_datetime(filename):
-<<<<<<< HEAD
-    if simulation_db.simulation_lib_dir(SIM_TYPE).join(filename).exists():
-        return simulation_db.simulation_lib_dir(SIM_TYPE).join(filename).mtime()
-    return None
-=======
     path = simulation_db.simulation_lib_dir(SIM_TYPE).join(filename)
     if path.exists():
         return path.mtime()
     pkdlog('error, missing lib file: {}', path)
     return 0
->>>>>>> e33f03c9
 
 
 def models_related_to_report(data):
