# -*- coding: utf-8 -*-
u"""SRW execution template.

:copyright: Copyright (c) 2015 RadiaSoft LLC.  All Rights Reserved.
:license: http://www.apache.org/licenses/LICENSE-2.0.html
"""
from __future__ import absolute_import, division, print_function
from pykern import pkcollections
from pykern import pkinspect
from pykern import pkio
from pykern.pkcollections import PKDict
from pykern.pkdebug import pkdc, pkdlog, pkdp
from sirepo import crystal
from sirepo import simulation_db
from sirepo.template import srw_common
from sirepo.template import template_common
import bnlcrl.pkcli.simulate
import copy
import glob
import math
import numpy as np
import os
import py.path
import re
import sirepo.sim_data
import sirepo.template.srw_fixup
import srwl_uti_cryst
import srwl_uti_smp
import srwl_uti_src
import srwlib
import time
import traceback
import uti_math
import uti_plot_com
import werkzeug
import zipfile

_SIM_DATA, SIM_TYPE, _SCHEMA = sirepo.sim_data.template_globals()

WANT_BROWSER_FRAME_CACHE = False

_BRILLIANCE_OUTPUT_FILE = 'res_brilliance.dat'

_MIRROR_OUTPUT_FILE = 'res_mirror.dat'

_DATA_FILE_FOR_MODEL = pkcollections.Dict({
    'coherenceXAnimation': {'filename': 'res_int_pr_me_dcx.dat', 'dimension': 3},
    'coherenceYAnimation': {'filename': 'res_int_pr_me_dcy.dat', 'dimension': 3},
    'fluxAnimation': {'filename': 'res_spec_me.dat', 'dimension': 2},
    'fluxReport': {'filename': 'res_spec_me.dat', 'dimension': 2},
    'initialIntensityReport': {'filename': 'res_int_se.dat', 'dimension': 3},
    'intensityReport': {'filename': 'res_spec_se.dat', 'dimension': 2},
    'mirrorReport': {'filename': _MIRROR_OUTPUT_FILE, 'dimension': 3},
    'multiElectronAnimation': {'filename': 'res_int_pr_me.dat', 'dimension': 3},
    'powerDensityReport': {'filename': 'res_pow.dat', 'dimension': 3},
    'sourceIntensityReport': {'filename': 'res_int_se.dat', 'dimension': 3},
    'brillianceReport': {'filename': _BRILLIANCE_OUTPUT_FILE, 'dimension': 2},
    'trajectoryReport': {'filename': 'res_trj.dat', 'dimension': 2},
    _SIM_DATA.WATCHPOINT_REPORT: {'filename': 'res_int_pr_se.dat', 'dimension': 3},
})

_LOG_DIR = '__srwl_logs__'

_TABULATED_UNDULATOR_DATA_DIR = 'tabulatedUndulator'

_USER_MODEL_LIST_FILENAME = pkcollections.Dict({
    'electronBeam': '_user_beam_list.json',
    'tabulatedUndulator': '_user_undulator_list.json',
})


class MagnMeasZip:
    def __init__(self, archive_name):
        """The class for convenient operation with an archive with the magnetic measurements.

        Args:
            archive_name: the name of the archive.
        """
        self.z = zipfile.ZipFile(archive_name)
        self.index_dir = None
        self.index_file = None
        self.gaps = None
        self.dat_files = None
        self._find_index_file()
        self._find_dat_files_from_index_file()

    def find_closest_gap(self, gap):
        gap = float(gap)
        indices_previous = []
        indices_next = []
        for i in range(len(self.gaps)):
            if self.gaps[i] <= gap:
                indices_previous.append(i)
            else:
                indices_next.append(i)
        assert indices_previous or indices_next
        idx_previous = indices_previous[-1] if indices_previous else indices_next[0]
        idx_next = indices_next[0] if indices_next else indices_previous[-1]
        idx = idx_previous if abs(self.gaps[idx_previous] - gap) <= abs(self.gaps[idx_next] - gap) else idx_next
        dat_file = self.dat_files[idx]
        dat_content = self._get_file_content(dat_file)
        dat_file_step = float(dat_content[8].split('#')[1].strip())
        dat_file_number_of_points = int(dat_content[9].split('#')[1].strip())
        return round(dat_file_step * dat_file_number_of_points, 6)

    def _find_dat_files_from_index_file(self):
        self.gaps = []
        self.dat_files = []
        for row in self._get_file_content(self.index_file):
            v = row.strip()
            if v:
                v = v.split()
                self.gaps.append(float(v[0]))
                self.dat_files.append(v[3])

    def _find_index_file(self):
        # finds an index file (``*.txt``) in the provided zip-object.
        for f in self.z.namelist():
            if re.search(r'\.txt', f):
                self.index_file = os.path.basename(f)
                self.index_dir = os.path.dirname(f)
                break
        assert self.index_file is not None

    def _get_file_content(self, file_name):
        with self.z.open(os.path.join(self.index_dir, file_name)) as f:
            return self._normalize_eol(f)

    def _normalize_eol(self, file_desc):
        s = file_desc.read().decode().replace('\r\n', '\n').replace('\r', '\n')
        content = s.split('\n')
        return content


def background_percent_complete(report, run_dir, is_running):
    res = pkcollections.Dict({
        'percentComplete': 0,
        'frameCount': 0,
    })
    filename = run_dir.join(get_filename_for_model(report))
    if filename.exists():
        status = pkcollections.Dict({
            'progress': 100,
            'particle_number': 0,
            'total_num_of_particles': 0,
        })
        status_files = pkio.sorted_glob(run_dir.join(_LOG_DIR, 'srwl_*.json'))
        if status_files:  # Read the status file if SRW produces the multi-e logs
            progress_file = py.path.local(status_files[-1])
            if progress_file.exists():
                status = simulation_db.read_json(progress_file)
        t = int(filename.mtime())
        if not is_running and report == 'fluxAnimation':
            # let the client know which flux method was used for the output
            data = simulation_db.read_json(run_dir.join(template_common.INPUT_BASE_NAME))
            res['method'] = data['models']['fluxAnimation']['method']
        if report == 'multiElectronAnimation':
            # let client know that degree of coherence reports are also available
            res['calcCoherence'] = run_dir.join(get_filename_for_model('coherenceXAnimation')).exists()
        res.update({
            'frameCount': 1,
            'frameId': t,
            'lastUpdateTime': t,
            'percentComplete': status['progress'],
            'particleNumber': status['particle_number'],
            'particleCount': status['total_num_of_particles'],
        })
    return res


def calculate_beam_drift(ebeam_position, source_type, undulator_type, undulator_length, undulator_period):
    if ebeam_position['driftCalculationMethod'] == 'auto':
        """Calculate drift for ideal undulator."""
        if _SIM_DATA.srw_is_idealized_undulator(source_type, undulator_type):
            # initial drift = 1/2 undulator length + 2 periods
            return -0.5 * float(undulator_length) - 2 * float(undulator_period)
        return 0
    return ebeam_position['drift']


def compute_crl_focus(model):
    d = bnlcrl.pkcli.simulate.calc_ideal_focus(
        radius=float(model['tipRadius']) * 1e-6,  # um -> m
        n=model['numberOfLenses'],
        delta=model['refractiveIndex'],
        p0=model['position']
    )
    model['focalDistance'] = d['ideal_focus']
    model['absoluteFocusPosition'] = d['p1_ideal_from_source']
    return model


def compute_undulator_length(model):
    if model['undulatorType'] == 'u_i':
        return PKDict()
    zip_file = simulation_db.simulation_lib_dir(SIM_TYPE).join(model['magneticFile'])
    if zip_file.check():
        return PKDict(
            length=_SIM_DATA.srw_format_float(
                MagnMeasZip(str(zip_file)).find_closest_gap(model['gap']),
            ),
        )
    return PKDict()


def copy_related_files(data, source_path, target_path):
    # copy results and log for the long-running simulations
    for d in ('fluxAnimation', 'multiElectronAnimation'):
        source_dir = py.path.local(source_path).join(d)
        if source_dir.exists():
            target_dir = py.path.local(target_path).join(d)
            pkio.mkdir_parent(str(target_dir))
            for f in glob.glob(str(source_dir.join('*'))):
                name = os.path.basename(f)
                if re.search(r'^res.*\.dat$', name) or re.search(r'\.json$', name):
                    py.path.local(f).copy(target_dir)
            source_log_dir = source_dir.join(_LOG_DIR)
            if source_log_dir.exists():
                target_log_dir = target_dir.join(_LOG_DIR)
                pkio.mkdir_parent(str(target_log_dir))
                for f in glob.glob(str(source_log_dir.join('*.json'))):
                    py.path.local(f).copy(target_log_dir)


def clean_run_dir(run_dir):
    zip_dir = run_dir.join(_TABULATED_UNDULATOR_DATA_DIR)
    if zip_dir.exists():
        zip_dir.remove()


def extract_report_data(filename, model_data):
    #TODO(pjm): remove fixup after dcx/dcy files can be read by uti_plot_com
    if re.search(r'/res_int_pr_me_dc.\.dat', filename):
        _fix_file_header(filename)
    data, _, allrange, _, _ = uti_plot_com.file_load(filename, multicolumn_data=model_data['report'] in ('brillianceReport', 'trajectoryReport'))
    pkdc('anhe allrange in extract:{}'.format(allrange))
    if model_data['report'] == 'brillianceReport':
        return _extract_brilliance_report(model_data['models']['brillianceReport'], data)
    if model_data['report'] == 'trajectoryReport':
        return _extract_trajectory_report(model_data['models']['trajectoryReport'], data)
    flux_type = 1
    if 'report' in model_data and model_data['report'] in ['fluxReport', 'fluxAnimation']:
        flux_type = int(model_data['models'][model_data['report']]['fluxType'])
    sValShort = 'Flux'; sValType = 'Flux through Finite Aperture'; sValUnit = 'ph/s/.1%bw'
    if flux_type == 2:
        sValShort = 'Intensity'
        sValUnit = 'ph/s/.1%bw/mm^2'
    is_gaussian = False
    if 'models' in model_data and _SIM_DATA.srw_is_gaussian_source(model_data['models']['simulation']):
        is_gaussian = True
    #TODO(pjm): move filename and metadata to a constant, using _DATA_FILE_FOR_MODEL
    if model_data['report'] == 'initialIntensityReport':
        before_propagation_name = 'Before Propagation (E={photonEnergy} eV)'
    elif model_data['report'] == 'sourceIntensityReport':
        before_propagation_name = 'E={sourcePhotonEnergy} eV'
    else:
        before_propagation_name = 'E={photonEnergy} eV'
    file_info = pkcollections.Dict({
        'res_spec_se.dat': [['Photon Energy', 'Intensity', 'On-Axis Spectrum from Filament Electron Beam'], ['eV', _intensity_units(is_gaussian, model_data)]],
        'res_spec_me.dat': [['Photon Energy', sValShort, sValType], ['eV', sValUnit]],
        'res_pow.dat': [['Horizontal Position', 'Vertical Position', 'Power Density', 'Power Density'], ['m', 'm', 'W/mm^2']],
        'res_int_se.dat': [['Horizontal Position', 'Vertical Position', before_propagation_name, 'Intensity'], ['m', 'm', _intensity_units(is_gaussian, model_data)]],
        #TODO(pjm): improve multi-electron label
        'res_int_pr_me.dat': [['Horizontal Position', 'Vertical Position', before_propagation_name, 'Intensity'], ['m', 'm', _intensity_units(is_gaussian, model_data)]],
        'res_int_pr_me_dcx.dat': [['Horizontal Position (conj.)', 'Horizontal Position', '', 'Degree of Coherence'], ['m', 'm', '']],
        'res_int_pr_me_dcy.dat': [['Vertical Position (conj.)', 'Vertical Position', '', 'Degree of Coherence'], ['m', 'm', '']],
        'res_int_pr_se.dat': [['Horizontal Position', 'Vertical Position', 'After Propagation (E={photonEnergy} eV)', 'Intensity'], ['m', 'm', _intensity_units(is_gaussian, model_data)]],
        _MIRROR_OUTPUT_FILE: [['Horizontal Position', 'Vertical Position', 'Optical Path Difference', 'Optical Path Difference'], ['m', 'm', 'm']],
    })
    filename = os.path.basename(filename)
    title = file_info[filename][0][2]
    if '{photonEnergy}' in title:
        title = title.format(photonEnergy=model_data['models']['simulation']['photonEnergy'])
    elif '{sourcePhotonEnergy}' in title:
        title = title.format(sourcePhotonEnergy=model_data['models']['sourceIntensityReport']['photonEnergy'])
    y_units = file_info[filename][1][1]
    if y_units == 'm':
        y_units = '[m]'
    else:
        y_units = '({})'.format(y_units)

    subtitle = ''
    schema_enum = []
    model_report = model_data['report']
    this_report = model_data['models'][model_report]
    subtitle_datum = ''
    subtitle_format = '{}'
    if model_report in ['intensityReport']:
        schema_enum = _SCHEMA['enum']['Polarization']
        subtitle_datum = this_report['polarization']
        subtitle_format = '{} Polarization'
    elif model_report in ['initialIntensityReport', 'sourceIntensityReport'] or _SIM_DATA.is_watchpoint(model_report):
        schema_enum = _SCHEMA['enum']['Characteristic']
        subtitle_datum = this_report['characteristic']
    # Schema enums are indexed by strings, but model data may be numeric
    schema_values = [e for e in schema_enum if e[0] == str(subtitle_datum)]
    if len(schema_values) > 0:
        subtitle = subtitle_format.format(schema_values[0][1])
    info = pkcollections.Dict({
        'title': title,
        'subtitle': subtitle,
        'x_range': [allrange[0], allrange[1]],
        'y_label': _superscript(file_info[filename][0][1] + ' ' + y_units),
        'x_label': file_info[filename][0][0] + ' [' + file_info[filename][1][0] + ']',
        'x_units': file_info[filename][1][0],
        'y_units': file_info[filename][1][1],
        'points': data,
    })
    rep_name = _SIM_DATA.WATCHPOINT_REPORT if _SIM_DATA.is_watchpoint(model_report) else model_report
    if _DATA_FILE_FOR_MODEL[rep_name]['dimension'] == 3:
<<<<<<< HEAD
        width_pixels = int(model_data['models'][orig_rep_name]['intensityPlotsWidth'])
        scale = model_data['models'][orig_rep_name]['intensityPlotsScale']
        rotate_angle = model_data['models'][orig_rep_name].get('rotateAngle', 0)
        rotate_reshape = model_data['models'][orig_rep_name].get('rotateReshape', '0')
        pkdc('anhe before remap_3d allrange:{}'.format(allrange))
        info = _remap_3d(info, allrange, file_info[filename][0][3], file_info[filename][1][2], width_pixels, rotate_angle, rotate_reshape, scale)
=======
        width_pixels = int(this_report['intensityPlotsWidth'])
        rotate_angle = this_report.get('rotateAngle', 0)
        rotate_reshape = this_report.get('rotateReshape', '0')
        info = _remap_3d(info, allrange, file_info[filename][0][3], file_info[filename][1][2], width_pixels, rotate_angle, rotate_reshape)
>>>>>>> 445e2f66
    return info


def get_application_data(data):
    if data['method'] == 'model_list':
        res = []
        model_name = data['model_name']
        if model_name == 'electronBeam':
            res.extend(get_predefined_beams())
        res.extend(_load_user_model_list(model_name))
        if model_name == 'electronBeam':
            for beam in res:
                srw_common.process_beam_parameters(beam)
        return pkcollections.Dict({
            'modelList': res
        })
    if data['method'] == 'delete_user_models':
        return _delete_user_models(data['electron_beam'], data['tabulated_undulator'])
    if data['method'] == 'compute_grazing_angle':
        return _compute_grazing_angle(data['optical_element'])
    elif data['method'] == 'compute_crl_characteristics':
        return compute_crl_focus(_compute_material_characteristics(data['optical_element'], data['photon_energy']))
    elif data['method'] == 'compute_dual_characteristics':
        return _compute_material_characteristics(
            _compute_material_characteristics(
                data['optical_element'],
                data['photon_energy'],
                prefix=data['prefix1'],
            ),
            data['photon_energy'],
            prefix=data['prefix2'],
        )
    elif data['method'] == 'compute_delta_atten_characteristics':
        return _compute_material_characteristics(data['optical_element'], data['photon_energy'])
    elif data['method'] == 'compute_crystal_init':
        return _compute_crystal_init(data['optical_element'])
    elif data['method'] == 'compute_crystal_orientation':
        return _compute_crystal_orientation(data['optical_element'])
    elif data['method'] == 'process_intensity_reports':
        return _process_intensity_reports(data['source_type'], data['undulator_type'])
    elif data['method'] == 'process_beam_parameters':
        data.ebeam = srw_common.process_beam_parameters(data.ebeam)
        data['ebeam']['drift'] = calculate_beam_drift(
            data['ebeam_position'],
            data['source_type'],
            data['undulator_type'],
            data['undulator_length'],
            data['undulator_period'],
        )
        return data['ebeam']
    elif data['method'] == 'compute_undulator_length':
        return compute_undulator_length(data['tabulated_undulator'])
    elif data['method'] == 'process_undulator_definition':
        return process_undulator_definition(data)
    elif data['method'] == 'processedImage':
        return _process_image(data)
    raise RuntimeError('unknown application data method: {}'.format(data['method']))


def get_data_file(run_dir, model, frame, **kwargs):
    filename = get_filename_for_model(model)
    with open(str(run_dir.join(filename))) as f:
        return filename, f.read(), 'application/octet-stream'
    raise RuntimeError('output file unknown for model: {}'.format(model))


def get_filename_for_model(model):
    if _SIM_DATA.is_watchpoint(model):
        model = _SIM_DATA.WATCHPOINT_REPORT
    return _DATA_FILE_FOR_MODEL[model]['filename']


def get_predefined_beams():
    return _SIM_DATA.srw_predefined().beams


def get_simulation_frame(run_dir, data, model_data):
    if data['report'] == 'multiElectronAnimation':
        args = template_common.parse_animation_args(
            data,
            {
                '2': ['intensityPlotsWidth'],
                '': ['intensityPlotsWidth', 'rotateAngle', 'rotateReshape'],
            })
        m = model_data.models[data['report']]
        m.intensityPlotsWidth = args.intensityPlotsWidth
        if args.get('rotateAngle', 0):
            m.rotateAngle = float(args.rotateAngle)
            m.rotateReshape = args.rotateReshape
        else:
            m.rotateAngle = 0
    for i in (1, 2, 3):
        try:
            return extract_report_data(str(run_dir.join(get_filename_for_model(data['modelName']))), model_data)
        except Exception:
            # sleep and retry to work-around concurrent file read/write
            pkdlog('sleep and retry simulation frame read: {} {}', i, data['modelName'])
            time.sleep(2)
    return extract_report_data(str(run_dir.join(get_filename_for_model(data['modelName']))), model_data)


def import_file(request, lib_dir, tmp_dir):
    f = request.files['file']
    input_path = str(tmp_dir.join('import.py'))
    f.save(input_path)
    arguments = str(request.form.get('arguments', ''))
    pkdlog('{}: arguments={}', f.filename, arguments)
    data = simulation_db.default_data(SIM_TYPE)
    data['models']['backgroundImport'] = {
        'inputPath': input_path,
        'arguments': arguments,
        'userFilename': f.filename,
        'libDir': str(simulation_db.simulation_lib_dir(SIM_TYPE)),
    }
    return data


def new_simulation(data, new_simulation_data):
    sim = data['models']['simulation']
    sim['sourceType'] = new_simulation_data['sourceType']
    if _SIM_DATA.srw_is_gaussian_source(sim):
        data['models']['initialIntensityReport']['sampleFactor'] = 0
    elif _SIM_DATA.srw_is_dipole_source(sim):
        data['models']['intensityReport']['method'] = "2"
    elif _SIM_DATA.srw_is_arbitrary_source(sim):
        data['models']['sourceIntensityReport']['method'] = "2"
    elif _SIM_DATA.srw_is_tabulated_undulator_source(sim):
        data['models']['undulator']['length'] = compute_undulator_length(data['models']['tabulatedUndulator'])['length']
        data['models']['electronBeamPosition']['driftCalculationMethod'] = 'manual'


def prepare_for_client(data):
    save = False
    if _SIM_DATA.template_fixup_get(data):
        import sirepo.template.srw_fixup
        pkdlog('template fixup: {}', data.models.simulation.simulationId)
        data = sirepo.template.srw_fixup.do(pkinspect.this_module(), data)
        save = True
    for model_name in _USER_MODEL_LIST_FILENAME.keys():
        if model_name == 'tabulatedUndulator' and not _SIM_DATA.srw_is_tabulated_undulator_source(data['models']['simulation']):
            # don't add a named undulator if tabulated is not the current source type
            continue
        model = data['models'][model_name]
        if _SIM_DATA.srw_is_user_defined_model(model):
            user_model_list = _load_user_model_list(model_name)
            search_model = None
            models_by_id = _user_model_map(user_model_list, 'id')
            if 'id' in model and model['id'] in models_by_id:
                search_model = models_by_id[model['id']]
            if search_model:
                data['models'][model_name] = search_model
                if model_name == 'tabulatedUndulator':
                    del data['models'][model_name]['undulator']
            else:
                pkdc('adding model: {}', model['name'])
                if model['name'] in _user_model_map(user_model_list, 'name'):
                    model['name'] = _unique_name(user_model_list, 'name', model['name'] + ' {}')
                    selectorName = 'beamSelector' if model_name == 'electronBeam' else 'undulatorSelector'
                    model[selectorName] = model['name']
                model['id'] = _unique_name(user_model_list, 'id', data['models']['simulation']['simulationId'] + ' {}')
                user_model_list.append(_create_user_model(data, model_name))
                _save_user_model_list(model_name, user_model_list)
                save = True
    if save:
        simulation_db.save_simulation_json(data)
    return data


def prepare_for_save(data):
    for model_name in _USER_MODEL_LIST_FILENAME.keys():
        if model_name == 'tabulatedUndulator' and not _SIM_DATA.srw_is_tabulated_undulator_source(data['models']['simulation']):
            # don't add a named undulator if tabulated is not the current source type
            continue
        model = data['models'][model_name]
        if _SIM_DATA.srw_is_user_defined_model(model):
            user_model_list = _load_user_model_list(model_name)
            models_by_id = _user_model_map(user_model_list, 'id')

            if model['id'] not in models_by_id:
                pkdc('adding new model: {}', model['name'])
                user_model_list.append(_create_user_model(data, model_name))
                _save_user_model_list(model_name, user_model_list)
            elif models_by_id[model['id']] != model:
                pkdc('replacing beam: {}: {}', model['id'], model['name'])
                for i,m in enumerate(user_model_list):
                    if m['id'] == model['id']:
                        pkdc('found replace beam, id: {}, i: {}', m['id'], i)
                        user_model_list[i] = _create_user_model(data, model_name)
                        _save_user_model_list(model_name, user_model_list)
                        break
    return data


def prepare_output_file(run_dir, data):
    if data['report'] in ('brillianceReport', 'mirrorReport'):
        return
    #TODO(pjm): only need to rerun extract_report_data() if report style fields have changed
    fn = simulation_db.json_filename(template_common.OUTPUT_BASE_NAME, run_dir)
    if fn.exists():
        fn.remove()
        output_file = run_dir.join(get_filename_for_model(data['report']))
        if output_file.exists():
            res = extract_report_data(str(output_file), data)
            simulation_db.write_result(res, run_dir=run_dir)


def process_undulator_definition(model):
    """Convert K -> B and B -> K."""
    try:
        if model['undulator_definition'] == 'B':
            # Convert B -> K:
            und = srwlib.SRWLMagFldU([srwlib.SRWLMagFldH(1, 'v', float(model['amplitude']), 0, 1)], float(model['undulator_period']))
            model['undulator_parameter'] = _SIM_DATA.srw_format_float(und.get_K())
        elif model['undulator_definition'] == 'K':
            # Convert K to B:
            und = srwlib.SRWLMagFldU([], float(model['undulator_period']))
            model['amplitude'] = _SIM_DATA.srw_format_float(
                und.K_2_B(float(model['undulator_parameter'])),
            )
        return model
    except Exception:
        return model


def python_source_for_model(data, model):
    data['report'] = model or _SIM_DATA.SRW_RUN_ALL_MODEL
    return _trim(
        """{}

if __name__ == '__main__':
    main()
""".format(_generate_parameters_file(data, plot_reports=True)),
    )



def remove_last_frame(run_dir):
    pass


def validate_file(file_type, path):
    """Ensure the data file contains parseable rows data"""
    if not _SIM_DATA.srw_is_valid_file_type(file_type, path):
        return 'invalid file type: {}'.format(path.ext)
    if file_type == 'mirror':
        # mirror file
        try:
            count = 0
            with open(str(path)) as f:
                for line in f.readlines():
                    parts = line.split("\t")
                    if len(parts) > 0:
                        float(parts[0])
                    if len(parts) > 1:
                        float(parts[1])
                        count += 1
            if count == 0:
                return 'no data rows found in file'
        except ValueError as e:
            return 'invalid file format: {}'.format(e)
    elif file_type == 'undulatorTable':
        # undulator magnetic data file
        try:
            _validate_safe_zip(str(path), '.', validate_magnet_data_file)
        except AssertionError as err:
            return err.message
    elif file_type == 'sample':
        filename = os.path.splitext(os.path.basename(str(path)))[0]
        # Save the processed file:
        srwl_uti_smp.SRWLUtiSmp(file_path=str(path), is_save_images=True, prefix=filename)
    if not _SIM_DATA.srw_is_valid_file(file_type, path):
        return 'Column count is incorrect for file type: {}'.format(file_type)
    return None


def validate_magnet_data_file(zf):
    """Validate a zip file containing tabulated magentic data

    Performs the following checks:

        - Only .txt and .dat files are allowed
        - Zip file must contain one and only one .txt file to use as an index
        - The index file must list the data files with the name in the 4th column
        - Zip file must contain only the index file and the data files it lists

    Args:
        zf (zipfile.ZipFile): the zip file to examine
    Returns:
        True if all conditions are met, False otherwise
        A string for debugging purposes
    """
    import collections

    def index_file_name(zf):
        # Apparently pkio.has_file_extension will return true for any extension if fed a directory path ('some_dir/')
        text_files = [f for f in zf.namelist() if not f.endswith('/') and pkio.has_file_extension(f, 'txt')]
        if len(text_files) != 1:
            return None
        return text_files[0]

    # Check against whitelist
    for f in zf.namelist():
        # allow directories
        if f.endswith('/'):
            continue
        if not template_common.file_extension_ok(f, white_list=['txt', 'dat']):
            return False, 'File {} has forbidden type'.format(f)

    file_name_column = 3

    # Assure unique index exists
    if index_file_name(zf) is None:
        return False, 'Zip file has no unique index'

    # Validate correct number of columns (plus other format validations if needed)
    index_file = zf.open(index_file_name(zf))
    lines = index_file.readlines()
    file_names_in_index = []
    for line in lines:
        cols = line.split()
        if len(cols) <= file_name_column:
            return False, 'Index file {} has bad format'.format(index_file_name())
        file_names_in_index.append(cols[file_name_column].decode())

    # Compare index and zip contents
    # Does not include the index itself, nor any directories
    # also extract the filename since the index does not include path info
    file_names_in_zip = map(lambda path: os.path.basename(path),  [f for f in zf.namelist() if not f.endswith('/') and f != index_file_name(zf)])
    files_match = collections.Counter(file_names_in_index) == collections.Counter(file_names_in_zip)
    return files_match, '' if files_match else 'Files in index {} do not match files in zip {}'.format(file_names_in_index, file_names_in_zip)


def write_parameters(data, run_dir, is_parallel):
    """Write the parameters file

    Args:
        data (dict): input
        run_dir (py.path): where to write
        is_parallel (bool): run in background?
    """
    pkdc('write_parameters file to {}'.format(run_dir))
    pkio.write_text(
        run_dir.join(template_common.PARAMETERS_PYTHON_FILE),
        _trim(_generate_parameters_file(data, run_dir=run_dir))
    )


def _add_report_filenames(v):
    for k in _DATA_FILE_FOR_MODEL:
        v['{}Filename'.format(k)] = _DATA_FILE_FOR_MODEL[k]['filename']


def _compute_material_characteristics(model, photon_energy, prefix=''):
    fields_with_prefix = pkcollections.Dict({
        'material': 'material',
        'refractiveIndex': 'refractiveIndex',
        'attenuationLength': 'attenuationLength',
    })
    if prefix:
        for k in fields_with_prefix.keys():
            fields_with_prefix[k] = '{}{}{}'.format(
                prefix,
                fields_with_prefix[k][0].upper(),
                fields_with_prefix[k][1:],
            )

    if model[fields_with_prefix['material']] == 'User-defined':
        return model

    # Index of refraction:
    kwargs = pkcollections.Dict({
        'energy': photon_energy,
    })
    if model['method'] == 'server':
        kwargs['precise'] = True
        kwargs['formula'] = model[fields_with_prefix['material']]
    elif model['method'] == 'file':
        kwargs['precise'] = True
        kwargs['data_file'] = '{}_delta.dat'.format(model[fields_with_prefix['material']])
    else:
        kwargs['calc_delta'] = True
        kwargs['formula'] = model[fields_with_prefix['material']]
    delta = bnlcrl.pkcli.simulate.find_delta(**kwargs)
    model[fields_with_prefix['refractiveIndex']] = delta['characteristic_value']

    # Attenuation length:
    kwargs['characteristic'] = 'atten'
    if model['method'] == 'file':
        kwargs['precise'] = True
        kwargs['data_file'] = '{}_atten.dat'.format(model[fields_with_prefix['material']])
    if model['method'] == 'calculation':
        # The method 'calculation' in bnlcrl library is not supported yet for attenuation length calculation.
        pass
    else:
        atten = bnlcrl.pkcli.simulate.find_delta(**kwargs)
        model[fields_with_prefix['attenuationLength']] = atten['characteristic_value']

    return model


def _compute_crystal_init(model):
    parms_list = ['dSpacing', 'psi0r', 'psi0i', 'psiHr', 'psiHi', 'psiHBr', 'psiHBi']
    try:
        material_raw = model['material']  # name contains either "(SRW)" or "(X0h)"
        material = material_raw.split()[0]  # short name for SRW (e.g., Si), long name for X0h (e.g., Silicon)
        h = int(model['h'])
        k = int(model['k'])
        l = int(model['l'])
        millerIndices = [h, k, l]
        energy = model['energy']
        if re.search('(X0h)', material_raw):
            crystal_parameters = crystal.get_crystal_parameters(material, energy, h, k, l)
            dc = crystal_parameters['d']
            xr0 = crystal_parameters['xr0']
            xi0 = crystal_parameters['xi0']
            xrh = crystal_parameters['xrh']
            xih = crystal_parameters['xih']
        elif re.search('(SRW)', material_raw):
            dc = srwl_uti_cryst.srwl_uti_cryst_pl_sp(millerIndices, material)
            xr0, xi0, xrh, xih = srwl_uti_cryst.srwl_uti_cryst_pol_f(energy, millerIndices, material)
        else:
            dc = xr0 = xi0 = xrh = xih = None

        model['dSpacing'] = dc
        model['psi0r'] = xr0
        model['psi0i'] = xi0
        model['psiHr'] = xrh
        model['psiHi'] = xih
        model['psiHBr'] = xrh
        model['psiHBi'] = xih
    except Exception:
        pkdlog('{https://github.com/ochubar/SRW/blob/master/env/work/srw_python/srwlib.py}: error: {}', material_raw, pkdexc())
        for key in parms_list:
            model[key] = None

    return model


def _compute_crystal_orientation(model):
    if not model['dSpacing']:
        return model
    parms_list = ['nvx', 'nvy', 'nvz', 'tvx', 'tvy', 'grazingAngle']
    try:
        opCr = srwlib.SRWLOptCryst(
            _d_sp=model['dSpacing'],
            _psi0r=model['psi0r'],
            _psi0i=model['psi0i'],
            _psi_hr=model['psiHr'],
            _psi_hi=model['psiHi'],
            _psi_hbr=model['psiHBr'],
            _psi_hbi=model['psiHBi'],
            _tc=model['crystalThickness'],
            _uc=model['geometryType'],
            _ang_as=model['asymmetryAngle'],
        )
        orientDataCr = opCr.find_orient(_en=model['energy'], _ang_dif_pl=float(model['diffractionAngle']))[0]
        tCr = orientDataCr[0]  # Tangential Vector to Crystal surface
        nCr = orientDataCr[2]  # Normal Vector to Crystal surface

        if model['rotationAngle'] != 0:
            rot = uti_math.trf_rotation([0, 1, 0], model['rotationAngle'], [0, 0, 0])[0]
            nCr = uti_math.matr_prod(rot, nCr)
            tCr = uti_math.matr_prod(rot, tCr)

        model['nvx'] = nCr[0]
        model['nvy'] = nCr[1]
        model['nvz'] = nCr[2]
        model['tvx'] = tCr[0]
        model['tvy'] = tCr[1]
        _SIM_DATA.srw_compute_crystal_grazing_angle(model)
    except Exception:
        pkdlog('\n{}', traceback.format_exc())
        for key in parms_list:
            model[key] = None

    return model


def _compute_grazing_angle(model):
    def preserve_sign(item, field, new_value):
        old_value = item[field] if field in item else 0
        was_negative = float(old_value) < 0
        item[field] = float(new_value)
        if (was_negative and item[field] > 0) or item[field] < 0:
            item[field] = - item[field]

    grazing_angle = float(model.grazingAngle) / 1000.0
    # z is always negative
    model.normalVectorZ = - abs(math.sin(grazing_angle))
    if model.autocomputeVectors == 'horizontal':
        preserve_sign(model, 'normalVectorX', math.cos(grazing_angle))
        preserve_sign(model, 'tangentialVectorX', math.sin(grazing_angle))
        model.normalVectorY = 0
        model.tangentialVectorY = 0
    elif model.autocomputeVectors == 'vertical':
        preserve_sign(model, 'normalVectorY', math.cos(grazing_angle))
        preserve_sign(model, 'tangentialVectorY', math.sin(grazing_angle))
        model.normalVectorX = 0
        model.tangentialVectorX = 0
    return model


def _create_user_model(data, model_name):
    model = data['models'][model_name]
    if model_name == 'tabulatedUndulator':
        model = model.copy()
        model['undulator'] = data['models']['undulator']
    return model


def _delete_user_models(electron_beam, tabulated_undulator):
    """Remove the beam and undulator user model list files"""
    for model_name in _USER_MODEL_LIST_FILENAME.keys():
        model = electron_beam if model_name == 'electronBeam' else tabulated_undulator
        if not model or 'id' not in model:
            continue
        user_model_list = _load_user_model_list(model_name)
        for i,m in enumerate(user_model_list):
            if m['id'] == model.id:
                del user_model_list[i]
                _save_user_model_list(model_name, user_model_list)
                break
    return pkcollections.Dict()


def _extract_brilliance_report(model, data):
    label = template_common.enum_text(_SCHEMA, 'BrillianceReportType', model['reportType'])
    if model['reportType'] in ('3', '4'):
        label += ' [rad]'
    elif model['reportType'] in ('5', '6'):
        label += ' [m]'
    x_points = []
    points = []
    scale_adjustment = 1000.0
    if 'brightnessComponent' in model and model['brightnessComponent'] == 'spectral-detuning':
        scale_adjustment = 1.0
    for f in data:
        m = re.search('^f(\d+)', f)
        if m:
            x_points.append((np.array(data[f]['data']) * scale_adjustment).tolist())
            points.append(data['e{}'.format(m.group(1))]['data'])
    title = template_common.enum_text(_SCHEMA, 'BrightnessComponent', model['brightnessComponent'])
    if model['brightnessComponent'] == 'k-tuning':
        if model['initialHarmonic'] == model['finalHarmonic']:
            title += ', Harmonic {}'.format(model['initialHarmonic'])
        else:
            title += ', Harmonic {} - {}'.format(model['initialHarmonic'], model['finalHarmonic'])
    else:
        title += ', Harmonic {}'.format(model['harmonic'])

    return {
        'title': title,
        'y_label': label,
        'x_label': 'Photon Energy [eV]',
        'x_range': [np.amin(x_points), np.amax(x_points)],
        'y_range': [np.amin(points), np.amax(points)],
        'x_points': x_points,
        'points': points,
    }


def _extract_trajectory_report(model, data):
    available_axes = PKDict()
    for s in _SCHEMA['enum']['TrajectoryPlotAxis']:
        available_axes[s[0]] = s[1]
    x_points = data[model['plotAxisX']]['data']
    plots = []
    y_range = []

    for f in ('plotAxisY', 'plotAxisY2'):
        if model[f] != 'None':
            points = data[model[f]]['data']
            if y_range:
                y_range = [min(y_range[0], min(points)), max(y_range[1], max(points))]
            else:
                y_range = [min(points), max(points)]
            plots.append(PKDict(
                points=points,
                label=available_axes[model[f]],
                #TODO(pjm): refactor with template_common.compute_plot_color_and_range()
                color='#ff7f0e' if len(plots) else '#1f77b4',
            ))
    return PKDict(
        title='Electron Trajectory',
        x_range=[min(x_points), max(x_points)],
        x_points=x_points,
        y_label='[{}]'.format(data[model['plotAxisY']]['units']),
        x_label=available_axes[model['plotAxisX']] + ' [' + data[model['plotAxisX']]['units'] + ']',
        y_range=y_range,
        plots=plots,
    )

def _fix_file_header(filename):
    # fixes file header for coherenceXAnimation and coherenceYAnimation reports
    rows = []
    with pkio.open_text(filename) as f:
        for line in f:
            rows.append(line)
            if len(rows) == 10:
                if rows[4] == rows[7]:
                    # already fixed up
                    return
                if re.search(r'^\#0 ', rows[4]):
                    rows[4] = rows[7]
                    rows[5] = rows[8]
                    rows[6] = rows[9]
                else:
                    rows[7] = rows[4]
                    rows[8] = rows[5]
                    rows[9] = rows[6]
    pkio.write_text(filename, ''.join(rows))


def _generate_beamline_optics(report, models, last_id):
    if not _SIM_DATA.srw_is_beamline_report(report):
        return '    pass', ''
    has_beamline_elements = len(models.beamline) > 0
    if has_beamline_elements and not last_id:
        last_id = models.beamline[-1].id
    names = []
    items = []
    prev = None
    propagation = models.propagation
    max_name_size = 0

    for item in models.beamline:
        is_disabled = 'isDisabled' in item and item.isDisabled
        name = _safe_beamline_item_name(item.title, names)
        max_name_size = max(max_name_size, len(name))

        if prev:
            size = item.position - prev.position
            if size != 0:
                # add a drift
                drift_name = _safe_beamline_item_name('{}_{}'.format(prev.name, name), names)
                max_name_size = max(max_name_size, len(drift_name))
                names.append(drift_name)
                items.append(PKDict(
                    name=drift_name,
                    type='drift',
                    position=prev.position,
                    propagation=prev.drift_propagation,
                    length=size,
                ))
        pp = propagation[str(item.id)]
        item.propagation = pp[0]
        item.drift_propagation = pp[1]
        item.name = name
        if not is_disabled:
            if item.type == 'watch' and not len(items):
                # first item is a watch, insert a 0 length drift in front
                items.append(PKDict(
                    name='zero_drift',
                    type='drift',
                    position=item.position,
                    propagation=item.propagation,
                    length=0,
                ))
                names.append(items[-1].name)
            if 'heightProfileFile' in item:
                item.heightProfileDimension = _height_profile_dimension(item)
            items.append(item)
            names.append(name)
        if int(last_id) == int(item.id):
            break
        prev = item
<<<<<<< HEAD
    args = {
        'items': items,
        'names': names,
        'postPropagation': models.postPropagation,
        'wantPostPropagation': has_beamline_elements and (int(last_id) == int(models.beamline[-1].id)),
        'maxNameSize': max_name_size,
        'nameMap': {
            'apertureShape': 'ap_shape',
            'asymmetryAngle': 'ang_as',
            'attenuationLength': 'atten_len',
            'complementaryAttenuationLength': 'atLen2',
            'complementaryRefractiveIndex': 'delta2',
            'coreAttenuationLength': 'atten_len_core',
            'coreDiameter': 'diam_core',
            'coreRefractiveIndex': 'delta_core',
            'crystalThickness': 'tc',
            'dSpacing': 'd_sp',
            'diffractionOrder': 'm',
            'externalAttenuationLength': 'atten_len_ext',
            'externalRefractiveIndex': 'delta_ext',
            'firstFocusLength': 'p',
            'focalLength': 'q',
            'focalPlane': 'foc_plane',
            'geometryType': 'uc',
            'grazingAngle': 'ang',
            'gridShape': 'grid_sh',
            'grooveDensity0': 'grDen',
            'grooveDensity1': 'grDen1',
            'grooveDensity2': 'grDen2',
            'grooveDensity3': 'grDen3',
            'grooveDensity4': 'grDen4',
            'heightAmplification': 'amp_coef',
            'heightProfileFile': 'hfn',
            'horizontalApertureSize': 'apert_h',
            'horizontalCenterPosition': 'xc',
            'horizontalFocalLength': 'Fx',
            'horizontalGridDimension': 'grid_dx',
            'horizontalGridPitch': 'pitch_x',
            'horizontalGridsNumber': 'grid_nx',
            'horizontalMaskCoordinate': 'mask_x0',
            'horizontalOffset': 'x',
            'horizontalPixelsNumber': 'mask_Nx',
            'horizontalSamplingInterval': 'hx',
            'horizontalSize': 'Dx',
            'horizontalTransverseSize': 'size_x',
            'imageFile': 'file_path',
            'length': 'L',
            'mainAttenuationLength': 'atLen1',
            'mainRefractiveIndex': 'delta1',
            'maskThickness': 'thick',
            'normalVectorX': 'nvx',
            'normalVectorY': 'nvy',
            'normalVectorZ': 'nvz',
            'numberOfLenses': 'n',
            'numberOfZones': 'nZones',
            'orientation': 'dim',
            'outerRadius': 'rn',
            'radius': 'r',
            'refractiveIndex': 'delta',
            'sagittalRadius': 'rs',
            'sagittalSize': 'size_sag',
            'tangentialRadius': 'rt',
            'tangentialSize': 'size_tang',
            'tangentialVectorX': 'tvx',
            'tangentialVectorY': 'tvy',
            'thickness': 'thick',
            'tipRadius': 'r_min',
            'tipWallThickness': 'wall_thick',
            'transmissionImage': 'extTransm',
            'verticalApertureSize': 'apert_v',
            'verticalCenterPosition': 'yc',
            'verticalFocalLength': 'Fy',
            'verticalGridDimension': 'grid_dy',
            'verticalGridPitch': 'pitch_y',
            'verticalGridsNumber': 'grid_ny',
            'verticalMaskCoordinate': 'mask_y0',
            'verticalOffset': 'y',
            'verticalPixelsNumber': 'mask_Ny',
            'verticalSamplingInterval': 'hy',
            'verticalSize': 'Dy',
            'verticalTransverseSize': 'size_y',
        },
    }
=======
    args = PKDict(
        items=items,
        names=names,
        postPropagation=models.postPropagation,
        wantPostPropagation=has_beamline_elements and (int(last_id) == int(models.beamline[-1].id)),
        maxNameSize=max_name_size,
        nameMap=PKDict(
            apertureShape='ap_shape',
            asymmetryAngle='ang_as',
            attenuationLength='atten_len',
            complementaryAttenuationLength='atLen2',
            complementaryRefractiveIndex='delta2',
            coreAttenuationLength='atten_len_core',
            coreDiameter='diam_core',
            coreRefractiveIndex='delta_core',
            crystalThickness='tc',
            dSpacing='d_sp',
            diffractionOrder='m',
            externalAttenuationLength='atten_len_ext',
            externalRefractiveIndex='delta_ext',
            firstFocusLength='p',
            focalLength='q',
            focalPlane='foc_plane',
            grazingAngle='ang',
            gridShape='grid_sh',
            grooveDensity0='grDen',
            grooveDensity1='grDen1',
            grooveDensity2='grDen2',
            grooveDensity3='grDen3',
            grooveDensity4='grDen4',
            heightAmplification='amp_coef',
            heightProfileFile='hfn',
            horizontalApertureSize='apert_h',
            horizontalCenterPosition='xc',
            horizontalFocalLength='Fx',
            horizontalGridDimension='grid_dx',
            horizontalGridPitch='pitch_x',
            horizontalGridsNumber='grid_nx',
            horizontalMaskCoordinate='mask_x0',
            horizontalOffset='x',
            horizontalPixelsNumber='mask_Nx',
            horizontalSamplingInterval='hx',
            horizontalSize='Dx',
            horizontalTransverseSize='size_x',
            imageFile='file_path',
            length='L',
            mainAttenuationLength='atLen1',
            mainRefractiveIndex='delta1',
            maskThickness='thick',
            normalVectorX='nvx',
            normalVectorY='nvy',
            normalVectorZ='nvz',
            numberOfLenses='n',
            numberOfZones='nZones',
            orientation='dim',
            outerRadius='rn',
            radius='r',
            refractiveIndex='delta',
            sagittalRadius='rs',
            sagittalSize='size_sag',
            tangentialRadius='rt',
            tangentialSize='size_tang',
            tangentialVectorX='tvx',
            tangentialVectorY='tvy',
            thickness='thick',
            tipRadius='r_min',
            tipWallThickness='wall_thick',
            transmissionImage='extTransm',
            verticalApertureSize='apert_v',
            verticalCenterPosition='yc',
            verticalFocalLength='Fy',
            verticalGridDimension='grid_dy',
            verticalGridPitch='pitch_y',
            verticalGridsNumber='grid_ny',
            verticalMaskCoordinate='mask_y0',
            verticalOffset='y',
            verticalPixelsNumber='mask_Ny',
            verticalSamplingInterval='hy',
            verticalSize='Dy',
            verticalTransverseSize='size_y',
        ),
    )
>>>>>>> 445e2f66
    optics = template_common.render_jinja(SIM_TYPE, args, 'beamline_optics.py')
    prop = template_common.render_jinja(SIM_TYPE, args, 'beamline_parameters.py')
    return optics, prop


def _generate_parameters_file(data, plot_reports=False, run_dir=None):
    # Process method and magnetic field values for intensity, flux and intensity distribution reports:
    # Intensity report:
    source_type = data['models']['simulation']['sourceType']
    undulator_type = data['models']['tabulatedUndulator']['undulatorType']
    magnetic_field = _process_intensity_reports(source_type, undulator_type)['magneticField']
    data['models']['intensityReport']['magneticField'] = magnetic_field
    data['models']['sourceIntensityReport']['magneticField'] = magnetic_field
    data['models']['trajectoryReport']['magneticField'] = magnetic_field
    data['models']['powerDensityReport']['magneticField'] = magnetic_field
    report = data['report']
    if report == 'fluxAnimation':
        data['models']['fluxReport'] = data['models'][report].copy()
        if _SIM_DATA.srw_is_idealized_undulator(source_type, undulator_type) and int(data['models']['fluxReport']['magneticField']) == 2:
            data['models']['fluxReport']['magneticField'] = 1
    elif _SIM_DATA.is_watchpoint(report) or report == 'sourceIntensityReport':
        # render the watchpoint report settings in the initialIntensityReport template slot
        data['models']['initialIntensityReport'] = data['models'][report].copy()
    if report == 'sourceIntensityReport':
        for k in ['photonEnergy', 'horizontalPointCount', 'horizontalPosition', 'horizontalRange',
                  'sampleFactor', 'samplingMethod', 'verticalPointCount', 'verticalPosition', 'verticalRange']:
            data['models']['simulation'][k] = data['models']['sourceIntensityReport'][k]

    if _SIM_DATA.srw_is_tabulated_undulator_source(data['models']['simulation']):
        if undulator_type == 'u_i':
            data['models']['tabulatedUndulator']['gap'] = 0.0

    if report != 'multiElectronAnimation' or data['models']['multiElectronAnimation']['photonEnergyBandWidth'] <= 0:
        data['models']['multiElectronAnimation']['photonEnergyIntegration'] = 0
        data['models']['simulation']['finalPhotonEnergy'] = -1.0
    else:
        data['models']['multiElectronAnimation']['photonEnergyIntegration'] = 1
        half_width = float(data['models']['multiElectronAnimation']['photonEnergyBandWidth']) / 2.0
        data['models']['simulation']['photonEnergy'] = float(data['models']['simulation']['photonEnergy'])
        data['models']['simulation']['finalPhotonEnergy'] = data['models']['simulation']['photonEnergy'] + half_width
        data['models']['simulation']['photonEnergy'] -= half_width

    _validate_data(data, _SCHEMA)
    last_id = None
    if _SIM_DATA.is_watchpoint(report):
        last_id = _SIM_DATA.watchpoint_id(report)
    if report == 'multiElectronAnimation':
        last_id = data['models']['multiElectronAnimation']['watchpointId']
    if int(data['models']['simulation']['samplingMethod']) == 2:
        data['models']['simulation']['sampleFactor'] = 0
    res, v = template_common.generate_parameters_file(data)

    v['rs_type'] = source_type
    if _SIM_DATA.srw_is_idealized_undulator(source_type, undulator_type):
        v['rs_type'] = 'u'

    if report == 'mirrorReport':
        v['mirrorOutputFilename'] = _MIRROR_OUTPUT_FILE
        return template_common.render_jinja(SIM_TYPE, v, 'mirror.py')
    if report == 'brillianceReport':
        v['brillianceOutputFilename'] = _BRILLIANCE_OUTPUT_FILE
        return template_common.render_jinja(SIM_TYPE, v, 'brilliance.py')
    if report == 'backgroundImport':
        return template_common.render_jinja(SIM_TYPE, v, 'import.py')
    v['beamlineOptics'], v['beamlineOpticsParameters'] = _generate_beamline_optics(report, data['models'], last_id)

    # und_g and und_ph API units are mm rather than m
    v['tabulatedUndulator_gap'] *= 1000
    v['tabulatedUndulator_phase'] *= 1000

    if report in data['models'] and 'distanceFromSource' in data['models'][report]:
        position = data['models'][report]['distanceFromSource']
    else:
        position = _get_first_element_position(data)
    v['beamlineFirstElementPosition'] = position

    # 1: auto-undulator 2: auto-wiggler
    v['energyCalculationMethod'] = 1 if _SIM_DATA.srw_is_undulator_source(data['models']['simulation']) else 2

    if data['models']['electronBeam']['beamDefinition'] == 'm':
        v['electronBeam_horizontalBeta'] = None
    v[report] = 1
    _add_report_filenames(v)
    v['setupMagneticMeasurementFiles'] = plot_reports and _SIM_DATA.srw_uses_tabulated_zipfile(data)
    v['srwMain'] = _generate_srw_main(data, plot_reports)

    if run_dir and _SIM_DATA.srw_uses_tabulated_zipfile(data):
        src_zip = str(run_dir.join(v['tabulatedUndulator_magneticFile']))
        target_dir = str(run_dir.join(_TABULATED_UNDULATOR_DATA_DIR))
        # The MagnMeasZip class defined above has convenient properties we can use here
        mmz = MagnMeasZip(src_zip)
        zindex = _zip_path_for_file(mmz.z, mmz.index_file)
        zdata = map(lambda fn: _zip_path_for_file(mmz.z, fn), mmz.dat_files)
        # extract only the index file and the data files it lists
        mmz.z.extract(zindex, target_dir)
        for df in zdata:
            mmz.z.extract(df, target_dir)
        v.magneticMeasurementsDir = _TABULATED_UNDULATOR_DATA_DIR + '/' + mmz.index_dir
        v.magneticMeasurementsIndexFile = mmz.index_file
    return _trim(res + template_common.render_jinja(SIM_TYPE, v))


def _generate_srw_main(data, plot_reports):
    report = data['report']
    source_type = data['models']['simulation']['sourceType']
    run_all = report == _SIM_DATA.SRW_RUN_ALL_MODEL
    content = [
        'v = srwl_bl.srwl_uti_parse_options(varParam, use_sys_argv={})'.format(plot_reports),
    ]
    if plot_reports and _SIM_DATA.srw_uses_tabulated_zipfile(data):
        content.append('setup_magnetic_measurement_files("{}", v)'.format(data['models']['tabulatedUndulator']['magneticFile']))
    if run_all or _SIM_DATA.is_watchpoint(report) or report == 'multiElectronAnimation':
        content.append('op = set_optics(v)')
    else:
        # set_optics() can be an expensive call for mirrors, only invoke if needed
        content.append('op = None')
    if (run_all and source_type != 'g') or report == 'intensityReport':
        content.append('v.ss = True')
        if plot_reports:
            content.append("v.ss_pl = 'e'")
    if (run_all and source_type not in ('g', 'm')) or report in 'fluxReport':
        content.append('v.sm = True')
        if plot_reports:
            content.append("v.sm_pl = 'e'")
    if (run_all and source_type != 'g') or report == 'powerDensityReport':
        content.append('v.pw = True')
        if plot_reports:
            content.append("v.pw_pl = 'xy'")
    if run_all or report in ['initialIntensityReport', 'sourceIntensityReport']:
        content.append('v.si = True')
        if plot_reports:
            content.append("v.si_pl = 'xy'")
    if (run_all and source_type != 'g') or report == 'trajectoryReport':
        content.append('v.tr = True')
        if plot_reports:
            content.append("v.tr_pl = 'xz'")
    if run_all or _SIM_DATA.is_watchpoint(report):
        content.append('v.ws = True')
        if plot_reports:
            content.append("v.ws_pl = 'xy'")
    #TODO(pjm): work-around for #1593
    content.append('mag = None')
    content.append("if v.rs_type == 'm':")
    for line in (
            'mag = srwlib.SRWLMagFldC()',
            'mag.arXc.append(0)',
            'mag.arYc.append(0)',
            'mag.arMagFld.append(srwlib.SRWLMagFldM(v.mp_field, v.mp_order, v.mp_distribution, v.mp_len))',
            'mag.arZc.append(v.mp_zc)',
    ):
        content.append('    {}'.format(line))
    if plot_reports or not _SIM_DATA.srw_is_background_report(report):
        content.append('srwl_bl.SRWLBeamline(_name=v.name, _mag_approx=mag).calc_all(v, op)')
    return '\n'.join(['    {}'.format(x) for x in content])


def _get_first_element_position(data):
    beamline = data['models']['beamline']
    if len(beamline):
        return beamline[0]['position']
    if 'distanceFromSource' in data['models']['simulation']:
        return data['models']['simulation']['distanceFromSource']
    return template_common.DEFAULT_INTENSITY_DISTANCE


def _height_profile_dimension(item):
    """Find the dimension of the provided height profile .dat file.
    1D files have 2 columns, 2D - 8 columns.
    """
    dimension = 0
    if item['heightProfileFile'] and item['heightProfileFile'] != 'None':
        dat_file = str(simulation_db.simulation_lib_dir(SIM_TYPE).join(item['heightProfileFile']))
        with open(dat_file, 'r') as f:
            header = f.readline().strip().split()
            dimension = 1 if len(header) == 2 else 2
    return dimension


def _intensity_units(is_gaussian, model_data):
    if is_gaussian:
        if 'report' in model_data and 'fieldUnits' in model_data['models'][model_data['report']]:
            i = model_data['models'][model_data['report']]['fieldUnits']
        else:
            i = model_data['models']['initialIntensityReport']['fieldUnits']
        return _SCHEMA['enum']['FieldUnits'][int(i)][1]
    return 'ph/s/.1%bw/mm^2'


def _load_user_model_list(model_name):
    filepath = simulation_db.simulation_lib_dir(SIM_TYPE).join(_USER_MODEL_LIST_FILENAME[model_name])
    try:
        if filepath.exists():
            return simulation_db.read_json(filepath)
    except Exception:
        pkdlog('user list read failed, resetting contents: {}', filepath)
    _save_user_model_list(model_name, [])
    return _load_user_model_list(model_name)


def _process_image(data):
    """Process image and return

    Args:
        data (dict): description of simulation

    Returns:
        py.path.local: file to return
    """
    # This should just be a basename, but this ensures it.
    path = str(simulation_db.simulation_lib_dir(data.simulationType).join(werkzeug.secure_filename(data.baseImage)))
    m = data['model']
    with pkio.save_chdir(simulation_db.tmp_dir()):
        s = srwl_uti_smp.SRWLUtiSmp(
            file_path=path,
            area=None if not int(m['cropArea']) else (m['areaXStart'], m['areaXEnd'], m['areaYStart'], m['areaYEnd']),
            rotate_angle=float(m['rotateAngle']),
            rotate_reshape=int(m['rotateReshape']),
            cutoff_background_noise=float(m['cutoffBackgroundNoise']),
            background_color=int(m['backgroundColor']),
            invert=int(m['invert']),
            tile=None if not int(m['tileImage']) else (m['tileRows'], m['tileColumns']),
            shift_x=m['shiftX'],
            shift_y=m['shiftY'],
            is_save_images=True,
            prefix=str(py.path.local()),
            output_image_format=m['outputImageFormat'],
        )
        return py.path.local(s.processed_image_name)


def _process_intensity_reports(source_type, undulator_type):
    # Magnetic field processing:
    return pkcollections.Dict({
        'magneticField': 2 if source_type == 'a' or _SIM_DATA.srw_is_tabulated_undulator_with_magnetic_file(source_type, undulator_type) else 1,
    })


def _remap_3d(info, allrange, z_label, z_units, width_pixels, rotate_angle, rotate_reshape):
    x_range = [allrange[3], allrange[4], allrange[5]]
    y_range = [allrange[6], allrange[7], allrange[8]]
    ar2d = info['points']
    totLen = int(x_range[2] * y_range[2])
    n = len(ar2d) if totLen > len(ar2d) else totLen
    ar2d = np.reshape(ar2d[0:n], (y_range[2], x_range[2]))

    # rescale width and height to maximum of width_pixels
    if width_pixels and (width_pixels < x_range[2] or width_pixels < y_range[2]):
        x_resize = 1.0
        y_resize = 1.0
        if width_pixels < x_range[2]:
            x_resize = float(width_pixels) / float(x_range[2])
        if width_pixels < y_range[2]:
            y_resize = float(width_pixels) / float(y_range[2])
        pkdc('Size before: {}  Dimensions: {}, Resize: [{}, {}]', ar2d.size, ar2d.shape, y_resize, x_resize)
        try:
            from scipy import ndimage
            ar2d = ndimage.zoom(ar2d, [y_resize, x_resize], order=1)
            pkdc('Size after : {}  Dimensions: {}', ar2d.size, ar2d.shape)
            x_range[2] = ar2d.shape[1]
            y_range[2] = ar2d.shape[0]
        except Exception:
            pkdlog('Cannot resize the image - scipy.ndimage.zoom() cannot be imported.')
    # rotate 3D image
    if rotate_angle:
        rotate_reshape = (rotate_reshape == "1")
        try:
            from scipy import ndimage
            pkdc('Size before: {}  Dimensions: {}', ar2d.size, ar2d.shape)
            shape_before = list(ar2d.shape)
            ar2d = ndimage.rotate(ar2d, rotate_angle, reshape = rotate_reshape, mode='constant', order = 3)
            pkdc('Size after rotate: {}  Dimensions: {}', ar2d.size, ar2d.shape)
            shape_rotate = list(ar2d.shape)

            pkdc('x_range and y_range before rotate is [{},{}] and [{},{}]', x_range[0], x_range[1], y_range[0], y_range[1])
            x_range[0] = shape_rotate[0]/shape_before[0]*x_range[0]
            x_range[1] = shape_rotate[0]/shape_before[0]*x_range[1]
            y_range[0] = shape_rotate[1]/shape_before[1]*y_range[0]
            y_range[1] = shape_rotate[1]/shape_before[1]*y_range[1]
            pkdc('x_range and y_range after rotate is [{},{}] and [{},{}]', x_range[0], x_range[1], y_range[0], y_range[1])

            x_range[2] = ar2d.shape[1]
            y_range[2] = ar2d.shape[0]
            if info['title'] != 'Power Density': info['subtitle'] = info['subtitle'] + ' Image Rotate {}^0'.format(rotate_angle)
        except Exception:
            pkdlog('Cannot rotate the image - scipy.ndimage.rotate() cannot be imported.')

    if z_units:
        z_label = u'{} [{}]'.format(z_label, z_units)
    return pkcollections.Dict({
        'x_range': x_range,
        'y_range': y_range,
        'x_label': info['x_label'],
        'y_label': info['y_label'],
        'z_label': _superscript(z_label),
        'title': info['title'],
        'subtitle': _superscript_2(info['subtitle']),
        'z_matrix': ar2d.tolist(),
    })


def _rotated_axis_range(x, y, theta):
    x_new = x*np.cos(theta) + y*np.sin(theta)
    return x_new


def _safe_beamline_item_name(name, names):
    name = re.sub(r'\W+', '_', name)
    name = re.sub(r'_+', '_', name)
    name = re.sub(r'^_|_$', '', name)
    name = re.sub(r'^_+', '', name)
    name = re.sub(r'_+$', '', name)
    name = re.sub(r'^op_', '', name)
    if not name or name == 'fin':
        name = 'element'
    idx = 2
    current = name
    while current in names:
        current = '{}{}'.format(name, idx)
        idx += 1
    return current


def _save_user_model_list(model_name, beam_list):
    pkdc('saving {} list', model_name)
    filepath = simulation_db.simulation_lib_dir(SIM_TYPE).join(_USER_MODEL_LIST_FILENAME[model_name])
    #TODO(pjm): want atomic replace?
    simulation_db.write_json(filepath, beam_list)


def _superscript(val):
    return re.sub(r'\^2', u'\u00B2', val)

def _superscript_2(val):
    return re.sub(r'\^0', u'\u00B0', val)

def _trim(v):
    res = ''
    for l in v.split('\n'):
        res += l.rstrip() + '\n'
    x = res.rstrip('\n') + '\n'
    return x

def _unique_name(items, field, template):
    #TODO(pjm): this is the same logic as sirepo.js uniqueName()
    values = pkcollections.Dict()
    for item in items:
        values[item[field]] = True
    index = 1
    while True:
        found_it = False
        id = template.replace('{}', str(index))
        if id in values:
            index += 1
        else:
            return id


def _user_model_map(model_list, field):
    res = pkcollections.Dict()
    for model in model_list:
        res[model[field]] = model
    return res


def _validate_data(data, schema):
    # ensure enums match, convert ints/floats, apply scaling
    template_common.validate_models(data, schema)
    for item_id in data['models']['propagation']:
        _validate_propagation(data['models']['propagation'][item_id][0])
        _validate_propagation(data['models']['propagation'][item_id][1])
    _validate_propagation(data['models']['postPropagation'])


def _validate_propagation(prop):
    for i in range(len(prop)):
        prop[i] = int(prop[i]) if i in (0, 1, 3, 4) else float(prop[i])

def _validate_safe_zip(zip_file_name, target_dir='.', *args):
    """Determine whether a zip file is safe to extract from

    Performs the following checks:

        - Each file must end up at or below the target directory
        - Files must be 100MB or smaller
        - If possible to determine, disallow "non-regular" and executable files
        - Existing files cannot be overwritten

    Args:
        zip_file_name (str): name of the zip file to examine
        target_dir (str): name of the directory to extract into (default to current directory)
        *args: list of validator functions taking a zip file as argument and returning True or False and a string
    Throws:
        AssertionError if any test fails, otherwise completes silently
    """
    import zipfile
    import os

    def path_is_sub_path(path, dir_name):
        real_dir = os.path.realpath(dir_name)
        end_path = os.path.realpath(real_dir + '/' + path)
        return end_path.startswith(real_dir)

    def file_exists_in_dir(file_name, dir_name):
        return os.path.exists(os.path.realpath(dir_name + '/' + file_name))

    def file_attrs_ok(attrs):

        # ms-dos attributes only use two bytes and don't contain much useful info, so pass them
        if attrs < 2 << 16:
            return True

        # UNIX file attributes live in the top two bytes
        mask = attrs >> 16
        is_file_or_dir = mask & (0o0100000 | 0o0040000) != 0
        no_exec = mask & (0o0000100 | 0o0000010 | 0o0000001) == 0

        return is_file_or_dir and no_exec

    # 100MB
    max_file_size = 100000000

    zip_file = zipfile.ZipFile(zip_file_name)

    for f in zip_file.namelist():

        i = zip_file.getinfo(f)
        s = i.file_size
        attrs = i.external_attr

        assert path_is_sub_path(f, target_dir), 'Cannot extract {} above target directory'.format(f)
        assert s <= max_file_size, '{} too large ({} > {})'.format(f, str(s), str(max_file_size))
        assert file_attrs_ok(attrs), '{} not a normal file or is executable'.format(f)
        assert not file_exists_in_dir(f, target_dir), 'Cannot overwrite file {} in target directory {}'.format(f, target_dir)

    for validator in args:
        res, err_string = validator(zip_file)
        assert res, '{} failed validator: {}'.format(os.path.basename(zip_file_name), err_string)


def _zip_path_for_file(zf, file_to_find):
    """Find the full path of the specified file within the zip.

    For a zip zf containing:
        foo1
        foo2
        bar/
        bar/foo3

    _zip_path_for_file(zf, 'foo3') will return 'bar/foo3'

    Args:
        zf(zipfile.ZipFile): the zip file to examine
        file_to_find (str): name of the file to find

    Returns:
        The first path in the zip that matches the file name, or None if no match is found
    """
    import os

    # Get the base file names from the zip (directories have a basename of '')
    file_names_in_zip = map(lambda path: os.path.basename(path),  zf.namelist())
    return zf.namelist()[file_names_in_zip.index(file_to_find)]<|MERGE_RESOLUTION|>--- conflicted
+++ resolved
@@ -308,19 +308,10 @@
     })
     rep_name = _SIM_DATA.WATCHPOINT_REPORT if _SIM_DATA.is_watchpoint(model_report) else model_report
     if _DATA_FILE_FOR_MODEL[rep_name]['dimension'] == 3:
-<<<<<<< HEAD
-        width_pixels = int(model_data['models'][orig_rep_name]['intensityPlotsWidth'])
-        scale = model_data['models'][orig_rep_name]['intensityPlotsScale']
-        rotate_angle = model_data['models'][orig_rep_name].get('rotateAngle', 0)
-        rotate_reshape = model_data['models'][orig_rep_name].get('rotateReshape', '0')
-        pkdc('anhe before remap_3d allrange:{}'.format(allrange))
-        info = _remap_3d(info, allrange, file_info[filename][0][3], file_info[filename][1][2], width_pixels, rotate_angle, rotate_reshape, scale)
-=======
         width_pixels = int(this_report['intensityPlotsWidth'])
         rotate_angle = this_report.get('rotateAngle', 0)
         rotate_reshape = this_report.get('rotateReshape', '0')
         info = _remap_3d(info, allrange, file_info[filename][0][3], file_info[filename][1][2], width_pixels, rotate_angle, rotate_reshape)
->>>>>>> 445e2f66
     return info
 
 
@@ -987,91 +978,6 @@
         if int(last_id) == int(item.id):
             break
         prev = item
-<<<<<<< HEAD
-    args = {
-        'items': items,
-        'names': names,
-        'postPropagation': models.postPropagation,
-        'wantPostPropagation': has_beamline_elements and (int(last_id) == int(models.beamline[-1].id)),
-        'maxNameSize': max_name_size,
-        'nameMap': {
-            'apertureShape': 'ap_shape',
-            'asymmetryAngle': 'ang_as',
-            'attenuationLength': 'atten_len',
-            'complementaryAttenuationLength': 'atLen2',
-            'complementaryRefractiveIndex': 'delta2',
-            'coreAttenuationLength': 'atten_len_core',
-            'coreDiameter': 'diam_core',
-            'coreRefractiveIndex': 'delta_core',
-            'crystalThickness': 'tc',
-            'dSpacing': 'd_sp',
-            'diffractionOrder': 'm',
-            'externalAttenuationLength': 'atten_len_ext',
-            'externalRefractiveIndex': 'delta_ext',
-            'firstFocusLength': 'p',
-            'focalLength': 'q',
-            'focalPlane': 'foc_plane',
-            'geometryType': 'uc',
-            'grazingAngle': 'ang',
-            'gridShape': 'grid_sh',
-            'grooveDensity0': 'grDen',
-            'grooveDensity1': 'grDen1',
-            'grooveDensity2': 'grDen2',
-            'grooveDensity3': 'grDen3',
-            'grooveDensity4': 'grDen4',
-            'heightAmplification': 'amp_coef',
-            'heightProfileFile': 'hfn',
-            'horizontalApertureSize': 'apert_h',
-            'horizontalCenterPosition': 'xc',
-            'horizontalFocalLength': 'Fx',
-            'horizontalGridDimension': 'grid_dx',
-            'horizontalGridPitch': 'pitch_x',
-            'horizontalGridsNumber': 'grid_nx',
-            'horizontalMaskCoordinate': 'mask_x0',
-            'horizontalOffset': 'x',
-            'horizontalPixelsNumber': 'mask_Nx',
-            'horizontalSamplingInterval': 'hx',
-            'horizontalSize': 'Dx',
-            'horizontalTransverseSize': 'size_x',
-            'imageFile': 'file_path',
-            'length': 'L',
-            'mainAttenuationLength': 'atLen1',
-            'mainRefractiveIndex': 'delta1',
-            'maskThickness': 'thick',
-            'normalVectorX': 'nvx',
-            'normalVectorY': 'nvy',
-            'normalVectorZ': 'nvz',
-            'numberOfLenses': 'n',
-            'numberOfZones': 'nZones',
-            'orientation': 'dim',
-            'outerRadius': 'rn',
-            'radius': 'r',
-            'refractiveIndex': 'delta',
-            'sagittalRadius': 'rs',
-            'sagittalSize': 'size_sag',
-            'tangentialRadius': 'rt',
-            'tangentialSize': 'size_tang',
-            'tangentialVectorX': 'tvx',
-            'tangentialVectorY': 'tvy',
-            'thickness': 'thick',
-            'tipRadius': 'r_min',
-            'tipWallThickness': 'wall_thick',
-            'transmissionImage': 'extTransm',
-            'verticalApertureSize': 'apert_v',
-            'verticalCenterPosition': 'yc',
-            'verticalFocalLength': 'Fy',
-            'verticalGridDimension': 'grid_dy',
-            'verticalGridPitch': 'pitch_y',
-            'verticalGridsNumber': 'grid_ny',
-            'verticalMaskCoordinate': 'mask_y0',
-            'verticalOffset': 'y',
-            'verticalPixelsNumber': 'mask_Ny',
-            'verticalSamplingInterval': 'hy',
-            'verticalSize': 'Dy',
-            'verticalTransverseSize': 'size_y',
-        },
-    }
-=======
     args = PKDict(
         items=items,
         names=names,
@@ -1154,7 +1060,6 @@
             verticalTransverseSize='size_y',
         ),
     )
->>>>>>> 445e2f66
     optics = template_common.render_jinja(SIM_TYPE, args, 'beamline_optics.py')
     prop = template_common.render_jinja(SIM_TYPE, args, 'beamline_parameters.py')
     return optics, prop
