--- conflicted
+++ resolved
@@ -1993,10 +1993,6 @@
     return "ph/s/.1%bw/mm^2"
 
 
-<<<<<<< HEAD
-def _load_user_model_list(model_name):
-    f = _SIM_DATA.lib_file_write_path(_USER_MODEL_LIST_FILENAME[model_name])
-=======
 def _is_for_rsopt(report):
     return report == _SIM_DATA.EXPORT_RSOPT
 
@@ -2005,7 +2001,6 @@
     f = _SIM_DATA.lib_file_write_path(
         _USER_MODEL_LIST_FILENAME[model_name], qcall=qcall
     )
->>>>>>> eaa24a5a
     try:
         if f.exists():
             return simulation_db.read_json(f)
@@ -2609,11 +2604,7 @@
     def _write(zip_file, path):
         zip_file.writestr(
             path,
-<<<<<<< HEAD
-            python_source_for_model(data, data.report, plot_reports=False)
-=======
-            python_source_for_model(data, model=ctx.fileBase, plot_reports=False)
->>>>>>> eaa24a5a
+            python_source_for_model(data, data.report, None, plot_reports=False)
             if path == f"{_SIM_DATA.EXPORT_RSOPT}.py"
             else template_common.render_jinja(SIM_TYPE, ctx, path),
         )
