# -*- coding: utf-8 -*-
u"""Synergia execution template.

:copyright: Copyright (c) 2018 RadiaSoft LLC.  All Rights Reserved.
:license: http://www.apache.org/licenses/LICENSE-2.0.html
"""
from __future__ import absolute_import, division, print_function
from pykern import pkio
from pykern.pkcollections import PKDict
from pykern.pkdebug import pkdc, pkdp, pkdlog
from sirepo import simulation_db
from sirepo.srschema import get_enums
from sirepo.template import lattice
from sirepo.template import template_common
from sirepo.template.lattice import LatticeUtil
from synergia import foundation
import glob
import h5py
import math
import py.path
import re
import sirepo.sim_data
import werkzeug


_SIM_DATA, SIM_TYPE, _SCHEMA = sirepo.sim_data.template_globals()

OUTPUT_FILE = PKDict(
    bunchReport='particles.h5',
    twissReport='twiss.h5',
    twissReport2='twiss.h5',
    beamEvolutionAnimation='diagnostics.h5',
    turnComparisonAnimation='diagnostics.h5',
)

WANT_BROWSER_FRAME_CACHE = True

_COORD6 = ['x', 'xp', 'y', 'yp', 'z', 'zp']

_FILE_ID_SEP = '-'

_IGNORE_ATTRIBUTES = ['lrad']

_QUOTED_MADX_FIELD = ['ExtractorType', 'Propagator']

_UNITS = PKDict(
    x='m',
    y='m',
    z='m',
    xp='rad',
    yp='rad',
    zp='rad',
    cdt='m',
    xstd='m',
    ystd='m',
    zstd='m',
    xmean='m',
    ymean='m',
    zmean='m',
    beta_x='m',
    beta_y='m',
    psi_x='rad',
    psi_y='rad',
    D_x='m',
    D_y='m',
    Dprime_x='rad',
    Dprime_y='rad',
)

class SynergiaLatticeIterator(lattice.LatticeIterator):
    def __init__(self, formatter):
        lattice.LatticeIterator.__init__(self, None, formatter)

    def end(self, model):
        if model.type == 'NLINSERT':
            # show the NLINSERT as a comment and explode the actual elements
            self.result.append([
                PKDict(
                    name='! {}'.format(model.name),
                    type='NLINSERT',
                ),
                self.fields,
            ])
            self.result += _nlinsert_field_values(model, self.id_map)
        else:
            super(SynergiaLatticeIterator, self).end(model)


def background_percent_complete(report, run_dir, is_running):
    diag_file = run_dir.join(OUTPUT_FILE.beamEvolutionAnimation)
    if diag_file.exists():
        particle_file_count = len(_particle_file_list(run_dir))
        # if is_running:
        #     particle_file_count -= 1
        try:
            data = simulation_db.read_json(run_dir.join(template_common.INPUT_BASE_NAME))
            with h5py.File(str(diag_file), 'r') as f:
                size = f['emitx'].shape[0]
                turn = int(f['repetition'][-1]) + 1
                complete = 100 * (turn - 0.5) / data.models.simulationSettings.turn_count
                res = PKDict(
                    percentComplete=complete if is_running else 100,
                    frameCount=size,
                    turnCount=turn,
                );
                res['bunchAnimation.frameCount'] = particle_file_count
                return res

        except Exception as e:
            # file present but not hdf formatted
            pass
    return PKDict(
        percentComplete=0,
        frameCount=0,
    )


def format_float(v):
    return float(format(v, '.10f'))


def get_application_data(data):
    if data.method == 'calculate_bunch_parameters':
        return _calc_bunch_parameters(data.bunch)
    if data.method == 'compute_particle_ranges':
        return template_common.compute_field_range(data, _compute_range_across_files)
    assert False, 'unknown application data method: {}'.format(data.method)


def import_file(request, lib_dir=None, tmp_dir=None):
    f = request.files['file']
    filename = werkzeug.secure_filename(f.filename)
    if re.search(r'.madx$', filename, re.IGNORECASE):
        data = _import_madx_file(f.read())
    elif re.search(r'.mad8$', filename, re.IGNORECASE):
        import pyparsing
        try:
            data = _import_mad8_file(f.read())
        except pyparsing.ParseException as e:
            # ParseException has no message attribute
            raise IOError(str(e))
    elif re.search(r'.lte$', filename, re.IGNORECASE):
        data = _import_elegant_file(f.read())
    else:
        raise IOError('invalid file extension, expecting .madx or .mad8')
    LatticeUtil.sort_elements_and_beamlines(data)
    data.models.simulation.name = re.sub(r'\.(mad.|lte)$', '', filename, flags=re.IGNORECASE)
    return data


def get_data_file(run_dir, model, frame, options=None):
    if model in OUTPUT_FILE:
        path = run_dir.join(OUTPUT_FILE[model])
    elif model == 'bunchAnimation':
        path = py.path.local(_particle_file_list(run_dir)[frame])
    elif 'bunchReport' in model:
        path = run_dir.join(OUTPUT_FILE.bunchReport)
    elif model == 'beamlineReport':
        data = simulation_db.read_json(str(run_dir.join('..', simulation_db.SIMULATION_DATA_FILE)))
        source = _generate_parameters_file(data)
        return 'python-source.py', source, 'text/plain'
    else:
        assert False, 'model data file not yet supported: {}'.format(model)
    with open(str(path)) as f:
        return path.basename, f.read(), 'application/octet-stream'


def label(field, enum_labels=None):
    res = field
    if enum_labels:
        for values in enum_labels:
            if field == values[0]:
                res = values[1]
    if field not in _UNITS:
        return res
    return '{} [{}]'.format(res, _UNITS[field])


def prepare_output_file(run_dir, data):
    report = data.report
    if 'bunchReport' in report or 'twissReport' in report:
        fn = simulation_db.json_filename(template_common.OUTPUT_BASE_NAME, run_dir)
        if fn.exists():
            fn.remove()
            save_report_data(data, run_dir)


def python_source_for_model(data, model):
    return _generate_parameters_file(data)


def parse_synergia_log(run_dir):
    text = pkio.read_text(run_dir.join(template_common.RUN_LOG))
    errors = []
    current = ''
    for line in text.split("\n"):
        if not line:
            if current:
                errors.append(current)
                current = ''
            continue
        m = re.match('\*\*\* (WARR?NING|ERROR) \*\*\*(.*)', line)
        if m:
            if not current:
                error_type = m.group(1)
                if error_type == 'WARRNING':
                    error_type = 'WARNING'
                current = '{}: '.format(error_type)
            extra = m.group(2)
            if re.search(r'\S', extra) and not re.search(r'File:|Line:|line \d+', extra):
                current += '\n' + extra
        elif current:
            current += '\n' + line
        else:
            m = re.match('Propagator:*(.*?)Exiting', line)
            if m:
                errors.append(m.group(1))
    if len(errors):
        return {'state': 'error', 'error': '\n\n'.join(errors)}
    return None


def save_report_data(data, run_dir):
    if 'bunchReport' in data.report:
        import synergia.bunch
        with h5py.File(str(run_dir.join(OUTPUT_FILE.twissReport)), 'r') as f:
            twiss0 = dict(map(
                lambda k: (k, format_float(f[k][0])),
                ('alpha_x', 'alpha_y', 'beta_x', 'beta_y'),
            ))
        report = data.models[data.report]
        bunch = data.models.bunch
        if bunch.distribution == 'file':
            bunch_file = _SIM_DATA.lib_file_name('bunch', 'particleFile', bunch.particleFile)
        else:
            bunch_file = OUTPUT_FILE.bunchReport
        if not run_dir.join(bunch_file).exists():
            return
        with h5py.File(str(run_dir.join(bunch_file)), 'r') as f:
            x = f['particles'][:, getattr(synergia.bunch.Bunch, report['x'])]
            y = f['particles'][:, getattr(synergia.bunch.Bunch, report['y'])]
        res = template_common.heatmap([x, y], report, {
            'title': '',
            'x_label': label(report.x, _SCHEMA.enum.PhaseSpaceCoordinate8),
            'y_label': label(report.y, _SCHEMA.enum.PhaseSpaceCoordinate8),
            'summaryData': {
                'bunchTwiss': twiss0,
            },
        })
    else:
        report_name = data.report
        x = None
        plots = []
        report = data.models[report_name]
        with h5py.File(str(run_dir.join(OUTPUT_FILE[report_name])), 'r') as f:
            x = f['s'][:].tolist()
            for yfield in ('y1', 'y2', 'y3'):
                if report[yfield] == 'none':
                    continue
                name = report[yfield]
                plots.append({
                    'name': name,
                    'label': label(report[yfield], _SCHEMA.enum.TwissParameter),
                    'points': f[name][:].tolist(),
                })
        res = {
            'title': '',
            'x_range': [min(x), max(x)],
            'y_range': template_common.compute_plot_color_and_range(plots),
            'x_label': 's [m]',
            'y_label': '',
            'x_points': x,
            'plots': plots,
        }
    simulation_db.write_result(res, run_dir=run_dir)


def sim_frame_beamEvolutionAnimation(frame_args):
    plots = []
    n = str(frame_args.run_dir.join(OUTPUT_FILE.beamEvolutionAnimation))
    with h5py.File(n, 'r') as f:
        x = f['s'][:].tolist()
        for yfield in ('y1', 'y2', 'y3'):
            if frame_args[yfield] == 'none':
                continue
            points = _plot_values(f, frame_args[yfield])
            for v in points:
                if isinstance(v, float) and (math.isinf(v) or math.isnan(v)):
                    return parse_error_log(run_dir) or PKDict(
                        error='Invalid data computed',
                    )
            plots.append(PKDict(
                points=points,
                label=label(frame_args[yfield], _SCHEMA.enum.BeamColumn),
            ))
        return PKDict(
            title='',
            x_range=[min(x), max(x)],
            y_label='',
            x_label='s [m]',
            x_points=x,
            plots=plots,
            y_range=template_common.compute_plot_color_and_range(plots),
        )


def sim_frame_bunchAnimation(frame_args):
    n = _particle_file_list(frame_args.run_dir)[frame_args.frameIndex]
    with h5py.File(str(n), 'r') as f:
        x = f['particles'][:, _COORD6.index(frame_args.x)].tolist()
        y = f['particles'][:, _COORD6.index(frame_args.y)].tolist()
        if 'bunchAnimation' not in frame_args.sim_in.models:
            # In case the simulation was run before the bunchAnimation was added
            return PKDict(error='report not generated')
        tlen = f['tlen'][()]
        s_n = f['s_n'][()]
        rep = 0 if s_n == 0 else int(round(tlen / s_n))
        model = frame_args.sim_in.models.bunchAnimation
        model.update(frame_args)
        return template_common.heatmap(
            [x, y],
            model,
            PKDict(
                x_label=label(frame_args.x),
                y_label=label(frame_args.y),
                title='{}-{} at {:.1f}m, turn {}'.format(frame_args.x, frame_args.y, tlen, rep),
            ),
        )


def sim_frame_turnComparisonAnimation(frame_args):
    turn_count = frame_args.sim_in.models.simulationSettings.turn_count
    plots = []
    with h5py.File(str(frame_args.run_dir.join(OUTPUT_FILE.beamEvolutionAnimation)), 'r') as f:
        x = f['s'][:].tolist()
        points = _plot_values(f, frame_args.y)
        for v in points:
            if isinstance(v, float) and (math.isinf(v) or math.isnan(v)):
                return parse_error_log(frame_args.run_dir) or {
                    'error': 'Invalid data computed',
                }
        steps = (len(points) - 1) / turn_count
        x = x[0:int(steps + 1)]
        if not frame_args.turn1 or int(frame_args.turn1) > turn_count:
            frame_args.turn1 = 1
        if not frame_args.turn2 or int(frame_args.turn2) > turn_count or int(frame_args.turn1) == int(frame_args.turn2):
            frame_args.turn2 = turn_count
        for yfield in ('turn1', 'turn2'):
            turn = int(frame_args[yfield])
            p = points[int((turn - 1) * steps):int((turn - 1) * steps + steps + 1)]
            if not len(p):
                return {
                    'error': 'Simulation data is not yet available',
                }
            plots.append({
                'points': p,
                'label': '{} turn {}'.format(label(frame_args.y, _SCHEMA.enum.BeamColumn), turn),
            })
        return {
            'title': '',
            'x_range': [min(x), max(x)],
            'y_label': '',
            'x_label': 's [m]',
            'x_points': x,
            'plots': plots,
            'y_range': template_common.compute_plot_color_and_range(plots),
        }


def simulation_dir_name(report_name):
    if 'bunchReport' in report_name:
        return 'bunchReport'
    return report_name


def validate_file(file_type, path):
    assert file_type == 'bunch-particleFile'
    try:
        with h5py.File(path, 'r') as f:
            if 'particles' in f:
                shape = f['particles'].shape
                if shape[1] < 7:
                    return 'expecting 7 columns in hdf5 file'
                elif shape[0] == 0:
                    return 'no data rows in hdf5 file'
            else:
                return 'hdf5 file missing particles dataset'
    except IOError as e:
        return 'invalid hdf5 file'
    return None


def write_parameters(data, run_dir, is_parallel):
    pkio.write_text(
        run_dir.join(template_common.PARAMETERS_PYTHON_FILE),
        _generate_parameters_file(data),
    )


def _calc_bunch_parameters(bunch):
    bunch_def = bunch.beam_definition
    bunch_enums = get_enums(_SCHEMA, 'BeamDefinition')
    mom = foundation.Four_momentum(bunch.mass)
    _calc_particle_info(bunch)
    try:
        if bunch_def == bunch_enums.energy:
            mom.set_total_energy(bunch.energy)
        elif bunch_def == bunch_enums.momentum:
            mom.set_momentum(bunch.momentum)
        elif bunch_def == bunch_enums.gamma:
            mom.set_gamma(bunch.gamma)
        else:
            assert False, 'invalid bunch def: {}'.format(bunch_def)
        bunch.gamma = format_float(mom.get_gamma())
        bunch.energy = format_float(mom.get_total_energy())
        bunch.momentum = format_float(mom.get_momentum())
        bunch.beta = format_float(mom.get_beta())
    except Exception as e:
        bunch[bunch_def] = ''
    return {
        'bunch': bunch,
    }


def _calc_particle_info(bunch):
    from synergia.foundation import pconstants
    particle = bunch.particle
    particle_enums = get_enums(_SCHEMA, 'Particle')
    if particle == particle_enums.other:
        return
    mass = 0
    charge = 0
    if particle == particle_enums.proton:
        mass = pconstants.mp
        charge = pconstants.proton_charge
    # No antiprotons yet - commented out to avoid assertion error
    #elif particle == particle_enums.antiproton:
    #    mass = pconstants.mp
    #    charge = pconstants.antiproton_charge
    elif particle == particle_enums.electron:
        mass = pconstants.me
        charge = pconstants.electron_charge
    elif particle == particle_enums.positron:
        mass = pconstants.me
        charge = pconstants.positron_charge
    elif particle == particle_enums.negmuon:
        mass = pconstants.mmu
        charge = pconstants.muon_charge
    elif particle == particle_enums.posmuon:
        mass = pconstants.mmu
        charge = pconstants.antimuon_charge
    else:
        assert False, 'unknown particle: {}'.format(particle)
    bunch.mass = mass
    bunch.charge = charge


def _compute_range_across_files(run_dir, data):
    res = PKDict()
    for v in _SCHEMA.enum.PhaseSpaceCoordinate6:
        res[v[0]] = []
    for filename in _particle_file_list(run_dir):
        with h5py.File(str(filename), 'r') as f:
            for field in res:
                values = f['particles'][:, _COORD6.index(field)].tolist()
                if len(res[field]):
                    res[field][0] = min(min(values), res[field][0])
                    res[field][1] = max(max(values), res[field][1])
                else:
                    res[field] = [min(values), max(values)]
    return res


def _drift_name(length):
    return 'D{}'.format(length).replace('.', '_')


<<<<<<< HEAD
def _extract_bunch_plot(report, frame_index, run_dir):
    filename = _particle_file_list(run_dir)[frame_index]
    with h5py.File(str(filename), 'r') as f:
        x = f['particles'][:, _COORD6.index(report.x)].tolist()
        y = f['particles'][:, _COORD6.index(report.y)].tolist()
        data = simulation_db.read_json(run_dir.join(template_common.INPUT_BASE_NAME))
        if 'bunchAnimation' not in data.models:
            # In case the simulation was run before the bunchAnimation was added
            return {
                'error': 'Report not generated',
            }
        tlen = f['tlen'][()]
        s_n = f['s_n'][()]
        rep = 0 if s_n == 0 else int(round(tlen / s_n))
        model = data.models.bunchAnimation
        model.update(report)
        return template_common.heatmap([x, y], model, {
            'x_label': label(report.x),
            'y_label': label(report.y),
            'title': '{}-{} at {:.1f}m, turn {}'.format(report.x, report.y, tlen, rep),
        })


def _extract_evolution_plot(report, run_dir):
    plots = []
    with h5py.File(str(run_dir.join(OUTPUT_FILE.beamEvolutionAnimation)), 'r') as f:
        x = f['s'][:].tolist()
        for yfield in ('y1', 'y2', 'y3'):
            if report[yfield] == 'none':
                continue
            points = _plot_values(f, report[yfield])
            for v in points:
                if isinstance(v, float) and (math.isinf(v) or math.isnan(v)):
                    return parse_synergia_log(run_dir) or {
                        'state': 'error',
                        'error': 'Invalid data computed',
                    }
            plots.append({
                'points': points,
                'label': label(report[yfield], _SCHEMA.enum.BeamColumn),
            })
        return {
            'title': '',
            'x_range': [min(x), max(x)],
            'y_label': '',
            'x_label': 's [m]',
            'x_points': x,
            'plots': plots,
            'y_range': template_common.compute_plot_color_and_range(plots),
        }


def _extract_turn_comparison_plot(report, run_dir, turn_count):
    plots = []
    with h5py.File(str(run_dir.join(OUTPUT_FILE.beamEvolutionAnimation)), 'r') as f:
        x = f['s'][:].tolist()
        points = _plot_values(f, report.y)
        for v in points:
            if isinstance(v, float) and (math.isinf(v) or math.isnan(v)):
                return parse_synergia_log(run_dir) or {
                    'state': 'error',
                    'error': 'Invalid data computed',
                }
        steps = (len(points) - 1) / turn_count
        x = x[0:int(steps + 1)]
        if not report.turn1 or int(report.turn1) > turn_count:
            report.turn1 = 1
        if not report.turn2 or int(report.turn2) > turn_count or int(report.turn1) == int(report.turn2):
            report.turn2 = turn_count
        for yfield in ('turn1', 'turn2'):
            turn = int(report[yfield])
            p = points[int((turn - 1) * steps):int((turn - 1) * steps + steps + 1)]
            if not len(p):
                return {
                    'state': 'error',
                    'error': 'Simulation data is not yet available',
                }
            plots.append({
                'points': p,
                'label': '{} turn {}'.format(label(report.y, _SCHEMA.enum.BeamColumn), turn),
            })
        return {
            'title': '',
            'x_range': [min(x), max(x)],
            'y_label': '',
            'x_label': 's [m]',
            'x_points': x,
            'plots': plots,
            'y_range': template_common.compute_plot_color_and_range(plots),
        }


=======
>>>>>>> a7ca0607
def _format_field_value(state, model, field, el_type):
    value = model[field];
    if el_type in _QUOTED_MADX_FIELD:
        value = '"{}"'.format(value)
    return [field, value]


def _generate_lattice(data, util):
    return util.render_lattice_and_beamline(SynergiaLatticeIterator(_format_field_value), want_semicolon=True)


def _generate_parameters_file(data):
    _validate_data(data, _SCHEMA)
    res, v = template_common.generate_parameters_file(data)
    util = LatticeUtil(data, _SCHEMA)
    v.update({
        'lattice': _generate_lattice(data, util),
        'use_beamline': util.select_beamline().name.lower(),
        'bunchFileName': OUTPUT_FILE.bunchReport,
        'diagnosticFilename': OUTPUT_FILE.beamEvolutionAnimation,
        'twissFileName': OUTPUT_FILE.twissReport,
    })
    if data.models.bunch.distribution == 'file':
        v.bunchFile = _SIM_DATA.lib_file_name('bunch', 'particleFile', data.models.bunch.particleFile)
    v.bunch = template_common.render_jinja(SIM_TYPE, v, 'bunch.py')
    res += template_common.render_jinja(SIM_TYPE, v, 'base.py')
    report = data.report if 'report' in data else ''
    if 'bunchReport' in report or 'twissReport' in report:
        res += template_common.render_jinja(SIM_TYPE, v, 'twiss.py')
        if 'bunchReport' in report:
            res += template_common.render_jinja(SIM_TYPE, v, 'bunch-report.py')
    else:
        res += template_common.render_jinja(SIM_TYPE, v, 'parameters.py')
    return res


def _import_bunch(lattice, data):
    from synergia.foundation import pconstants
    if not lattice.has_reference_particle():
        # create a default reference particle, proton,energy=1.5
        lattice.set_reference_particle(
            foundation.Reference_particle(
                pconstants.proton_charge,
                foundation.Four_momentum(pconstants.mp, 1.5)
            )
        )
    ref = lattice.get_reference_particle()
    four_momentum = ref.get_four_momentum()
    bunch = data.models.bunch
    bunch.update({
        'beam_definition': 'gamma',
        'charge': ref.get_charge(),
        'gamma': format_float(four_momentum.get_gamma()),
        'energy': format_float(four_momentum.get_total_energy()),
        'momentum': format_float(four_momentum.get_momentum()),
        'beta': format_float(four_momentum.get_beta()),
        'mass': format_float(four_momentum.get_mass()),
        'particle': 'other',
    })
    if bunch.mass == pconstants.mp:
        if bunch.charge == pconstants.proton_charge:
            bunch.particle = 'proton'
        #TODO(pjm): antiproton (anti-proton) not working with synergia
    elif bunch.mass == pconstants.me:
        bunch.particle = 'positron' if bunch.charge == pconstants.positron_charge else 'electron'
    elif bunch.mass == pconstants.mmu:
        bunch.particle = 'posmuon' if bunch.charge == pconstants.antimuon_charge else 'negmuon'

_ELEGANT_NAME_MAP = PKDict(
    DRIF='DRIFT',
    CSRDRIFT='DRIFT',
    SBEN='SBEND',
    KSBEND='SBEND',
    CSBEND='SBEND',
    CSRCSBEND='SBEND',
    QUAD='QUADRUPOLE',
    KQUAD='QUADRUPOLE',
    SEXT='SEXTUPOLE',
    KSEXT='SEXTUPOLE',
    MARK='MARKER',
    HCOR='HKICKER',
    HVCOR='HKICKER',
    EHCOR='HKICKER',
    VCOR='VKICKER',
    EVCOR='VKICKER',
    EHVCOR='KICKER',
    RFCA='RFCAVITY',
    HKICK='HKICKER',
    VKICK='VKICKER',
    KICK='KICKER',
    SOLE='SOLENOID',
    HMON='HMONITOR',
    VMON='VMONITOR',
    MONI='MONITOR',
    ECOL='ECOLLIMATOR',
    RCOL='RCOLLIMATOR',
    ROTATE='SROTATION',
)

_ELEGANT_FIELD_MAP = PKDict(
    ECOL=PKDict(
        x_max='xsize',
        y_max='ysize',
    ),
    RCOL=PKDict(
        x_max='xsize',
        y_max='ysize',
    ),
    ROTATE=PKDict(
        tilt='angle',
    )
)

def _import_elegant_file(text):
    try:
        from sirepo.template import elegant_lattice_importer
    except AssertionError:
        assert False, 'The elegant sirepo application is not configured.'
    elegant_data = elegant_lattice_importer.import_file(text)
    rpn_cache = elegant_data.models.rpnCache
    data = simulation_db.default_data(SIM_TYPE)
    element_ids = {}
    for el in elegant_data.models.elements:
        if el.type not in _ELEGANT_NAME_MAP:
            if 'l' in el:
                el.name += '_{}'.format(el.type)
                el.type = 'DRIF'
            else:
                continue
        el.name = re.sub(r':', '_', el.name)
        name = _ELEGANT_NAME_MAP[el.type]
        schema = _SCHEMA.model[name]
        m = PKDict(
            _id=el._id,
            type=name,
        )
        for f in el:
            v = el[f]
            if el.type in _ELEGANT_FIELD_MAP and f in _ELEGANT_FIELD_MAP[el.type]:
                f = _ELEGANT_FIELD_MAP[el.type][f]
            if f in schema:
                if v in rpn_cache:
                    v = rpn_cache[v]
                m[f] = v
        _SIM_DATA.update_model_defaults(m, name)
        data.models.elements.append(m)
        element_ids[m._id] = True
    beamline_ids = {}
    for bl in elegant_data.models.beamlines:
        bl.name = re.sub(r':', '_', bl.name)
        element_ids[bl.id] = True
        element_ids[-bl.id] = True
    for bl in elegant_data.models.beamlines:
        items = []
        for element_id in bl['items']:
            if element_id in element_ids:
                items.append(element_id)
        data.models.beamlines.append(PKDict(
            id=bl.id,
            items=items,
            name=bl.name,
        ))
    elegant_sim = elegant_data.models.simulation
    if 'activeBeamlineId' in elegant_sim:
        data.models.simulation.activeBeamlineId = elegant_sim.activeBeamlineId
        data.models.simulation.visualizationBeamlineId = elegant_sim.activeBeamlineId
    return data


def _import_elements(lattice, data):
    name_to_id = {}
    beamline = data.models.beamlines[0]
    current_id = beamline.id

    for el in lattice.get_elements():
        attrs = {}
        for attr in el.get_double_attributes():
            attrs[attr] = el.get_double_attribute(attr)
        for attr in el.get_string_attributes():
            attrs[attr] = el.get_string_attribute(attr)
        for attr in el.get_vector_attributes():
            attrs[attr] = '{' + ','.join(map(str, el.get_vector_attribute(attr))) + '}'
        model_name = el.get_type().upper()
        if model_name not in _SCHEMA.model:
            raise IOError('Unsupported element type: {}'.format(model_name))
        m = _SIM_DATA.model_defaults(model_name)
        if 'l' in attrs:
            attrs['l'] = float(str(attrs['l']))
        if model_name == 'DRIFT' and re.search(r'^auto_drift', el.get_name()):
            drift_name = _drift_name(attrs['l'])
            m.name = drift_name
        else:
            m.name = el.get_name().upper()
        if m.name in name_to_id:
            beamline['items'].append(name_to_id[m.name])
            continue
        m.type = model_name
        current_id += 1
        beamline['items'].append(current_id)
        m._id = current_id
        name_to_id[m.name] = m._id
        info = _SCHEMA.model[model_name]
        for f in info.keys():
            if f in attrs:
                m[f] = attrs[f]
        for attr in attrs:
            if attr not in m:
                if attr not in _IGNORE_ATTRIBUTES:
                    pkdlog('unknown attr: {}: {}'.format(model_name, attr))
        data.models.elements.append(m)


def _import_mad_file(reader, beamline_names):
    data = simulation_db.default_data(SIM_TYPE)
    lattice = _import_main_beamline(reader, data, beamline_names)
    _import_elements(lattice, data)
    _import_bunch(lattice, data)
    return data


def _import_mad8_file(text):
    import synergia
    reader = synergia.lattice.Mad8_reader()
    reader.parse_string(text)
    return _import_mad_file(reader, reader.get_lines())


def _import_madx_file(text):
    import synergia
    reader = synergia.lattice.MadX_reader()
    reader.parse(text)
    return _import_mad_file(reader, reader.get_line_names() + reader.get_sequence_names())


def _import_main_beamline(reader, data, beamline_names):
    lines = {}
    for name in beamline_names:
        names = []
        for el in reader.get_lattice(name).get_elements():
            names.append(el.get_name())
        lines[name] = names
    #TODO(pjm): assumes longest sequence is it target beamline
    beamline_name = _sort_beamlines_by_length(lines)[0][0]
    res = reader.get_lattice(beamline_name)
    current_id = 1
    data.models.beamlines.append(PKDict(
        id=current_id,
        items=[],
        name=beamline_name,
    ))
    data.models.simulation.activeBeamlineId = current_id
    data.models.simulation.visualizationBeamlineId = current_id
    return res


def _nlinsert_drift(model, size):
    return PKDict(
        name=_nlinsert_name(model, _drift_name(size)),
        type='DRIFT',
        l=size,
        _id=0,
    )


def _nlinsert_field_values(model, id_map):
    # explode and iterate the NLINSERT element
    import rsbeams.rslattice.nonlinear
    nli = rsbeams.rslattice.nonlinear.NonlinearInsert(
        float(model.l),
        float(model.phase),
        float(model.t),
        float(model.c),
        int(model.num_slices)
    )
    nli.generate_sequence()
    d1 = _nlinsert_drift(model, nli.s_vals[0])
    d2 = _nlinsert_drift(model, nli.s_vals[0] * 2)
    elements = [d1, d2]
    names = [d1.name]
    for idx in range(len(nli.knll)):
        name = _nlinsert_name(model, str(idx + 1))
        elements.append(PKDict(
            name=name,
            type='NLLENS',
            extractor_type=model.extractor_type,
            knll=nli.knll[idx],
            cnll=nli.cnll[idx],
            _id=0,
        ))
        names.append(name)
        names.append(d2.name)
    names = names[:-1]
    names.append(d1.name)
    id_map[model._id].name = ','.join(names)
    return LatticeUtil(
        PKDict(
            models=PKDict(
                elements=elements,
                beamlines=[],
            ),
        ),
        _SCHEMA,
    ).iterate_models(
        SynergiaLatticeIterator(_format_field_value),
        'elements',
    ).result


def _nlinsert_name(model, el_name):
    return '{}.NLINSERT.{}'.format(model.name, el_name).upper()


def _particle_file_list(run_dir):
    return sorted(glob.glob(str(run_dir.join('particles_*.h5'))))


def _plot_field(field):
    if field == 'numparticles':
        return 'num_particles', None, None
    m = re.match('(\w+)emit', field)
    if m:
        return 'emit{}'.format(m.group(1)), m.group(1), None
    m = re.match('(\w+)(mean|std)', field)
    if m:
        return m.group(2), m.group(1), None
    m = re.match('^(\wp?)(\wp?)(corr|mom2)', field)
    if m:
        return m.group(3), m.group(1), m.group(2)
    assert False, 'unknown field: {}'.format(field)


def _plot_values(h5file, field):
    name, coord1, coord2 = _plot_field(field)
    dimension = len(h5file[name].shape)
    if dimension == 1:
        return h5file[name][:].tolist()
    if dimension == 2:
        return h5file[name][_COORD6.index(coord1), :].tolist()
    if dimension == 3:
        return h5file[name][_COORD6.index(coord1), _COORD6.index(coord2), :].tolist()
    assert False, dimension


def _sort_beamlines_by_length(lines):
    res = []
    for name in lines:
        res.append([name, len(lines[name])])
    return list(reversed(sorted(res, key=lambda v: v[1])))


def _validate_data(data, schema):
    # ensure enums match, convert ints/floats, apply scaling
    enum_info = template_common.validate_models(data, schema)
    for m in data.models.elements:
        template_common.validate_model(
            m,
            schema.model[LatticeUtil.model_name_for_data(m)],
            enum_info)<|MERGE_RESOLUTION|>--- conflicted
+++ resolved
@@ -475,101 +475,6 @@
     return 'D{}'.format(length).replace('.', '_')
 
 
-<<<<<<< HEAD
-def _extract_bunch_plot(report, frame_index, run_dir):
-    filename = _particle_file_list(run_dir)[frame_index]
-    with h5py.File(str(filename), 'r') as f:
-        x = f['particles'][:, _COORD6.index(report.x)].tolist()
-        y = f['particles'][:, _COORD6.index(report.y)].tolist()
-        data = simulation_db.read_json(run_dir.join(template_common.INPUT_BASE_NAME))
-        if 'bunchAnimation' not in data.models:
-            # In case the simulation was run before the bunchAnimation was added
-            return {
-                'error': 'Report not generated',
-            }
-        tlen = f['tlen'][()]
-        s_n = f['s_n'][()]
-        rep = 0 if s_n == 0 else int(round(tlen / s_n))
-        model = data.models.bunchAnimation
-        model.update(report)
-        return template_common.heatmap([x, y], model, {
-            'x_label': label(report.x),
-            'y_label': label(report.y),
-            'title': '{}-{} at {:.1f}m, turn {}'.format(report.x, report.y, tlen, rep),
-        })
-
-
-def _extract_evolution_plot(report, run_dir):
-    plots = []
-    with h5py.File(str(run_dir.join(OUTPUT_FILE.beamEvolutionAnimation)), 'r') as f:
-        x = f['s'][:].tolist()
-        for yfield in ('y1', 'y2', 'y3'):
-            if report[yfield] == 'none':
-                continue
-            points = _plot_values(f, report[yfield])
-            for v in points:
-                if isinstance(v, float) and (math.isinf(v) or math.isnan(v)):
-                    return parse_synergia_log(run_dir) or {
-                        'state': 'error',
-                        'error': 'Invalid data computed',
-                    }
-            plots.append({
-                'points': points,
-                'label': label(report[yfield], _SCHEMA.enum.BeamColumn),
-            })
-        return {
-            'title': '',
-            'x_range': [min(x), max(x)],
-            'y_label': '',
-            'x_label': 's [m]',
-            'x_points': x,
-            'plots': plots,
-            'y_range': template_common.compute_plot_color_and_range(plots),
-        }
-
-
-def _extract_turn_comparison_plot(report, run_dir, turn_count):
-    plots = []
-    with h5py.File(str(run_dir.join(OUTPUT_FILE.beamEvolutionAnimation)), 'r') as f:
-        x = f['s'][:].tolist()
-        points = _plot_values(f, report.y)
-        for v in points:
-            if isinstance(v, float) and (math.isinf(v) or math.isnan(v)):
-                return parse_synergia_log(run_dir) or {
-                    'state': 'error',
-                    'error': 'Invalid data computed',
-                }
-        steps = (len(points) - 1) / turn_count
-        x = x[0:int(steps + 1)]
-        if not report.turn1 or int(report.turn1) > turn_count:
-            report.turn1 = 1
-        if not report.turn2 or int(report.turn2) > turn_count or int(report.turn1) == int(report.turn2):
-            report.turn2 = turn_count
-        for yfield in ('turn1', 'turn2'):
-            turn = int(report[yfield])
-            p = points[int((turn - 1) * steps):int((turn - 1) * steps + steps + 1)]
-            if not len(p):
-                return {
-                    'state': 'error',
-                    'error': 'Simulation data is not yet available',
-                }
-            plots.append({
-                'points': p,
-                'label': '{} turn {}'.format(label(report.y, _SCHEMA.enum.BeamColumn), turn),
-            })
-        return {
-            'title': '',
-            'x_range': [min(x), max(x)],
-            'y_label': '',
-            'x_label': 's [m]',
-            'x_points': x,
-            'plots': plots,
-            'y_range': template_common.compute_plot_color_and_range(plots),
-        }
-
-
-=======
->>>>>>> a7ca0607
 def _format_field_value(state, model, field, el_type):
     value = model[field];
     if el_type in _QUOTED_MADX_FIELD:
