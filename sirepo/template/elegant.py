--- conflicted
+++ resolved
@@ -27,14 +27,7 @@
 
 WANT_BROWSER_FRAME_CACHE = True
 
-<<<<<<< HEAD
-_ELEGANT_ME_EV = 0.51099906e6
-
-#TODO(pjm): find filename in commands
-_ELEGANT_FINAL_OUTPUT_FILE = 'run_setup.output.sdds'
-=======
 _ELEGANT_SEMAPHORE_FILE = 'run_setup.semaphore'
->>>>>>> a6abc2e6
 
 _RPN_DEFN_FILE = str(py.path.local(pkresource.filename('defns.rpn')))
 
@@ -119,14 +112,12 @@
 
 
 def extract_report_data(filename, data, p_central_mev, page_index):
-    print('report filename: {}'.format(filename))
     xfield = data['x']
     yfield = data['y']
     bins = data['histogramBins']
     if sdds.sddsdata.InitializeInput(_SDDS_INDEX, filename) != 1:
         return _sdds_error()
     column_names = sdds.sddsdata.GetColumnNames(_SDDS_INDEX)
-    print('column_names: {}'.format(column_names))
     count = page_index
     while count >= 0:
         if sdds.sddsdata.ReadPage(_SDDS_INDEX) <= 0:
@@ -182,43 +173,6 @@
     if 'rpnVariables' not in data['models']:
         data['models']['rpnVariables'] = []
     if 'commands' not in data['models']:
-<<<<<<< HEAD
-        data['models']['commands'] = [
-            {
-                '_type': 'run_setup',
-                'lattice': 'elegant.lte',
-                #TODO(pjm): get beamline from visualizationBeamlineId
-                'use_beamline': 'BL1',
-                'p_central_mev': 1001.0,
-                #TODO(pjm): not correct file names
-                'output': 'elegant-final-output.sdds',
-                'centroid': 'centroid-output.sdds',
-                'sigma': 'sigma-matrix.sdds',
-                'parameters': 'elegant-parameters.sdds',
-                'concat_order': 2,
-                'tracking_updates': 1,
-                'print_statistics': 1,
-            },
-            {
-                '_type': 'run_control',
-            },
-            {
-                '_type': 'twiss_output',
-                'matched': 0,
-                #TODO(pjm): derive from bunched beam info
-                'beta_x': 10,
-                'beta_y': 10,
-                'alpha_x': 1,
-                'alpha_y': 1,
-                'statistics': 1,
-                'output_at_each_step': 1,
-                'filename': 'twiss-parameters.sdds',
-            },
-            {
-                '_type': 'track',
-            },
-        ]
-=======
         data['models']['commands'] = _create_default_commands(data)
         for m in data['models']['elements']:
             model_schema = _SCHEMA['model'][m['type']]
@@ -266,7 +220,6 @@
             res += ")\n"
 
     return res
->>>>>>> a6abc2e6
 
 
 def generate_parameters_file(data, schema, run_dir=None, is_parallel=False):
@@ -294,17 +247,6 @@
         v['bunch_beta_y'] = 5
         v['bunch_alpha_x'] = 0
         v['bunch_alpha_x'] = 0
-<<<<<<< HEAD
-
-    v['commands'] = _generate_commands(data, v)
-    v['rpn_variables'] = _generate_variables(data)
-
-    if is_parallel:
-        v['lattice'] = _generate_lattice(data, v)
-        return pkjinja.render_resource('elegant.py', v)
-
-    v['rpn_variables'] = _generate_variables(data)
-=======
     v['rpn_variables'] = _generate_variables(data)
 
     if is_parallel:
@@ -314,7 +256,6 @@
         v['lattice'] = generate_lattice(data, filename_map, beamline_map, v)
         return pkjinja.render_resource('elegant.py', v)
 
->>>>>>> a6abc2e6
     return pkjinja.render_resource('elegant_bunch.py', v)
 
 
@@ -720,86 +661,6 @@
     }
 
 
-<<<<<<< HEAD
-def _generate_commands(data, v):
-    res = ''
-
-    for cmd in data['models']['commands']:
-        res += "\n" + '&{}'.format(cmd['_type']) + "\n"
-        for k in sorted(cmd):
-            if k in ['_type', '_id']:
-                continue
-            value = cmd[k]
-            command_schema = _SCHEMA['model']['command_{}'.format(cmd['_type'])][k]
-            default_value = command_schema[2]
-            if value is not None and default_value is not None:
-                if str(value) != str(default_value):
-                    if command_schema[1] == 'RPNValue' and is_rpn_value(value):
-                        res += '  {} = "({})",'.format(k, value) + "\n"
-                    elif command_schema[1] == 'StringArray':
-                        res += '  {}[0] = {},'.format(k, value) + "\n"
-                    elif command_schema[1] == 'OutputFile':
-                        value = '{}.{}.sdds'.format(cmd['_type'], k)
-                        res += '  {} = {},'.format(k, value) + "\n"
-                    else:
-                        res += '  {} = {},'.format(k, value) + "\n"
-        res += '&end' + "\n"
-    return res
-
-
-def _generate_lattice(data, v):
-    res = ''
-    names = {}
-    beamlines = {}
-
-    for bl in data['models']['beamlines']:
-        if 'visualizationBeamlineId' in data['models']['simulation']:
-            if int(data['models']['simulation']['visualizationBeamlineId']) == int(bl['id']):
-                v['use_beamline'] = bl['name']
-        names[bl['id']] = bl['name']
-        beamlines[bl['id']] = bl
-
-    ordered_beamlines = []
-
-    for id in beamlines:
-        _add_beamlines(beamlines[id], beamlines, ordered_beamlines)
-
-    for el in data['models']['elements']:
-        res += '"{}": {},'.format(el['name'].upper(), el['type'])
-        names[el['_id']] = el['name']
-
-        for k in el:
-            if k in ['name', 'type', '_id'] or re.search('(X|Y)$', k):
-                continue
-            value = el[k]
-            element_schema = _SCHEMA['model'][el['type']][k]
-            default_value = element_schema[2]
-            if value is not None and default_value is not None:
-                if str(value) != str(default_value):
-                    if element_schema[1].startswith('InputFile'):
-                        value = '{}-{}.{}'.format(el['type'], k, value)
-                        if element_schema[1] == 'InputFileXY':
-                            value += '={}+{}'.format(el[k + 'X'], el[k + 'Y'])
-                    elif element_schema[1] == 'OutputFile':
-                        value = '{}.{}.sdds'.format(el['name'], k)
-                    res += '{}="{}",'.format(k, value)
-        res = res[:-1]
-        res += "\n"
-
-    for bl in ordered_beamlines:
-        if len(bl['items']):
-            res += '"{}": LINE=('.format(bl['name'].upper())
-            for id in bl['items']:
-                sign = ''
-                if id < 0:
-                    sign = '-'
-                    id = abs(id)
-                res += '{},'.format(sign + names[id].upper())
-            res = res[:-1]
-            res += ")\n"
-
-    return res
-=======
 def _generate_commands(data, filename_map, beamline_map, v):
     state = {
         'commands': '',
@@ -809,7 +670,6 @@
     _iterate_model_fields(data, state, _iterator_commands)
     state['commands'] += '&end' + "\n"
     return state['commands']
->>>>>>> a6abc2e6
 
 
 def _generate_variable(name, variables, visited):
@@ -833,54 +693,7 @@
 
 
 def _get_filename_for_element_id(id, data):
-<<<<<<< HEAD
-    print('id: {}'.format(id))
-
-    filename = None
-    model_type = 'elements' if id[0] == 'e' else 'commands'
-
-    for el in data['models'][model_type]:
-        if str(el['_id']) != id[1]:
-            continue
-        field_index = 0
-        for k in sorted(el.iterkeys()):
-            field_index += 1
-            if str(field_index) == id[2]:
-                #filename = el[k]
-                if model_type == 'elements':
-                    filename = '{}.{}.sdds'.format(el['name'], k)
-                else:
-                    filename = '{}.{}.sdds'.format(el['_type'], k)
-                break
-    print('filename: {}'.format(filename))
-    if not filename:
-        raise RuntimeError('unknown filename for id: {}'.format(id))
-    return filename
-
-
-def _has_elegant_output(run_dir):
-    path = run_dir.join(_ELEGANT_FINAL_OUTPUT_FILE)
-    return path.exists()
-
-
-def _has_valid_elegant_output(run_dir):
-    #TODO(pjm): consider using run_setup.semaphore_file to determine run result
-    path = run_dir.join(_ELEGANT_FINAL_OUTPUT_FILE)
-    if not path.exists():
-        return False
-    file_ok = False
-    if sdds.sddsdata.InitializeInput(_SDDS_INDEX, str(path)) == 1:
-        sdds.sddsdata.ReadPage(_SDDS_INDEX)
-        try:
-            sdds.sddsdata.GetColumn(_SDDS_INDEX, 0)
-            file_ok = True
-        except SystemError as e:
-            pass
-    sdds.sddsdata.Terminate(_SDDS_INDEX)
-    return file_ok
-=======
     return _build_filename_map(data)['{}-{}'.format(id[0], id[1])]
->>>>>>> a6abc2e6
 
 
 #TODO(pjm): keep in sync with elegant.js reportTypeForColumns()
@@ -893,9 +706,6 @@
 
 
 def _is_error_text(text):
-<<<<<<< HEAD
-    return re.search(r'^warn|^error|wrong units|^fatal error|no expansion for entity|unable to find|warning\:|^0 particles left|^unknown token|^terminated by sig|no such file or directory|Unable to compute dispersion', text, re.IGNORECASE)
-=======
     return re.search(r'^warn|^error|wrong units|^fatal error|no expansion for entity|unable to find|warning\:|^0 particles left|^unknown token|^terminated by sig|no such file or directory|Unable to compute dispersion|no parameter name found', text, re.IGNORECASE)
 
 
@@ -995,40 +805,10 @@
 
 def _model_name_for_data(model):
     return 'command_{}'.format(model['_type']) if '_type' in model else model['type']
->>>>>>> a6abc2e6
 
 
 def _output_info(run_dir, data, schema):
     res = []
-<<<<<<< HEAD
-    #TODO(pjm): combine with loop below
-    for cmd in data['models']['commands']:
-        model_schema = schema['model']['command_' + cmd['_type']]
-        field_index = 0
-        for k in sorted(cmd):
-            field_index += 1
-            value = cmd[k]
-            if not value or k not in model_schema:
-                continue
-            element_schema = model_schema[k]
-            value = '{}.{}.sdds'.format(cmd['_type'], k)
-            if element_schema[1] == 'OutputFile' and run_dir.join(value).exists():
-                res.append(_file_info(value, run_dir, 'c-{}'.format(cmd['_id']), field_index))
-
-    for el in data['models']['elements']:
-        model_schema = schema['model'][el['type']]
-        field_index = 0
-        for k in sorted(el.iterkeys()):
-            field_index += 1
-            value = el[k]
-            if not value or k not in model_schema:
-                continue
-            element_schema = model_schema[k]
-            value = '{}.{}.sdds'.format(el['name'], k)
-            #TODO(pjm): iterate active beamline elements and remove exists() check
-            if element_schema[1] == 'OutputFile' and run_dir.join(value).exists():
-                res.append(_file_info(value, run_dir, 'e-{}'.format(el['_id']), field_index))
-=======
     filename_map = _build_filename_map(data)
     for k in filename_map['keys_in_order']:
         filename = filename_map[k]
@@ -1036,7 +816,6 @@
         info = _file_info(filename, run_dir, id[0], id[1])
         if info:
             res.append(info)
->>>>>>> a6abc2e6
     return res
 
 
@@ -1083,10 +862,6 @@
 
 
 def _sdds_error(error_text='invalid data file'):
-<<<<<<< HEAD
-    print('sdds error: ', error_text)
-=======
->>>>>>> a6abc2e6
     sdds.sddsdata.Terminate(_SDDS_INDEX)
     return {
         'error': error_text,
