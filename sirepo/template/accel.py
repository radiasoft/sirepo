--- conflicted
+++ resolved
@@ -85,13 +85,8 @@
         d = simulation_db.json_load(s)
         for f in d:
             v = d[f][0]
-<<<<<<< HEAD
             if re.search(r"[A-Za-z]{2}", v):
-                pass
-=======
-            if re.search(r"[A-Za-z]", v):
                 v = re.sub(r"\(\d+\)", "", v)
->>>>>>> 95905dbd
             elif v[0] == "[":
                 v = re.sub(r"\[|\]", "", v)
                 v = [float(x) for x in v.split(",")]
