# -*- coding: utf-8 -*-
"""HDF5 utilities.

:copyright: Copyright (c) 2023 RadiaSoft LLC.  All Rights Reserved.
:license: http://www.apache.org/licenses/LICENSE-2.0.html
"""
from pykern.pkcollections import PKDict
from pykern.pkdebug import pkdp, pkdlog
from sirepo.template import template_common
import contextlib
import h5py
import numpy as np
import time


class HDF5Util:
    def __init__(self, filename):
        self.filename = filename

    def heatmap(self, plot_attrs):
        """Returns heatmap from HDF5 file

        Args:
            plot_attrs (PKDict):
                format_plot (func): Formats plot for field (add labels, units, etc)
                frame_index (int): Frame index for points
                model (PKDict): Contains info about entire plot
                points (func): Returns points for field at frame index
                title (func): Returns title for plot
        """
        with h5py.File(self.filename, "r") as p:
            x_field = "x"
            y_field = "y"
            plots = PKDict()
            for f in (x_field, y_field):
                n = plot_attrs.model[f]
                plots[f] = PKDict(
                    name=n,
                    points=plot_attrs.points(p, plot_attrs.frame_index, n),
                    label=n,
                )
                plot_attrs.format_plot(p, plots[f])
            t = plot_attrs.title(p, plot_attrs.frame_index)

        return template_common.heatmap(
            values=[plots[x_field].points, plots[y_field].points],
            model=plot_attrs.model,
            plot_fields=PKDict(
                x_label=plots[x_field].label,
                y_label=plots[y_field].label,
                title=t,
            ),
        )

    def lineplot(self, plot_attrs):
        """Returns lineplot from HDF5 file

        Args:
            plot_attrs (PKDict):
                format_plots (func): Formats plots for field (add labels, units, etc)
                index (func): Returns dimension index for field
                model (PKDict): Contains info about entire plot
        """
        x_field = "x"
        y_fields = ("y1", "y2", "y3")

        plots = PKDict()
        for f in (x_field,) + y_fields:
            name_and_field = plot_attrs.model[f].split(" ")
            if name_and_field[0] == "none":
                continue
            plots[f] = PKDict(
                label=plot_attrs.model[f],
                dim=f,
                points=[],
                name=name_and_field[0],
                index=plot_attrs.index(name_and_field),
            )
        with h5py.File(self.filename, "r") as p:
            plot_attrs.format_plots(p, plots)
        x = plots.get(x_field)
        return template_common.parameter_plot(
            x=x.points,
            plots=[p for p in plots.values() if p.dim != x_field],
            model=plot_attrs.model,
            plot_fields=PKDict(
                dynamicYLabel=True,
                title="",
                y_label="",
                x_label=x.label,
            ),
        )

<<<<<<< HEAD
    @contextlib.contextmanager
    def read_while_writing(self, retries=10, timeout=3):
        for _ in range(retries):
            try:
                with h5py.File(self.filename, "r") as p:
                    yield p
                    return
            except (BlockingIOError, IOError, KeyError) as e:
                time.sleep(timeout)
        raise AssertionError(f"{self.filename} is unavailable")
=======
    def read_while_writing(self, callback, retries=10, timeout=3):
        e = None
        for _ in range(retries):
            try:
                with h5py.File(self.filename, "r") as p:
                    return callback(p)
            except (BlockingIOError, IOError, KeyError) as err:
                e = err
                pkdlog(
                    "{} when reading file {}, will retry",
                    type(e).__name__,
                    self.filename,
                )
                time.sleep(timeout)
        raise AssertionError(
            f"{self.filename} read failed with {type(e).__name__}: {e}"
        )
>>>>>>> c70d4401
<|MERGE_RESOLUTION|>--- conflicted
+++ resolved
@@ -91,18 +91,6 @@
             ),
         )
 
-<<<<<<< HEAD
-    @contextlib.contextmanager
-    def read_while_writing(self, retries=10, timeout=3):
-        for _ in range(retries):
-            try:
-                with h5py.File(self.filename, "r") as p:
-                    yield p
-                    return
-            except (BlockingIOError, IOError, KeyError) as e:
-                time.sleep(timeout)
-        raise AssertionError(f"{self.filename} is unavailable")
-=======
     def read_while_writing(self, callback, retries=10, timeout=3):
         e = None
         for _ in range(retries):
@@ -119,5 +107,4 @@
                 time.sleep(timeout)
         raise AssertionError(
             f"{self.filename} read failed with {type(e).__name__}: {e}"
-        )
->>>>>>> c70d4401
+        )