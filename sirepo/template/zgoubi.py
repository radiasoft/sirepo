--- conflicted
+++ resolved
@@ -407,18 +407,9 @@
     elif model == 'elementStepAnimation':
         return _ZGOUBI_PLT_DATA_FILE
     elif model == 'opticsReport' or 'twissReport' in model:
-<<<<<<< HEAD
         return _ZGOUBI_TWISS_FILE
-    elif model == 'beamlineReport':
-        return PKDict(python_generator=python_source_for_model)
     else:
         return _ZGOUBI_FAI_DATA_FILE
-=======
-        filename = _ZGOUBI_TWISS_FILE
-    path = run_dir.join(filename)
-    with open(str(path)) as f:
-        return path.basename, f.read(), 'application/octet-stream'
->>>>>>> 80cd41f4
 
 
 def sim_frame(frame_args):
