# -*- coding: utf-8 -*-
u"""zgoubi execution template.

:copyright: Copyright (c) 2018 RadiaSoft LLC.  All Rights Reserved.
:license: http://www.apache.org/licenses/LICENSE-2.0.html
"""
from __future__ import absolute_import, division, print_function
from pykern import pkcollections
from pykern import pkio
from pykern import pkjinja
from pykern.pkdebug import pkdc, pkdp
from sirepo import simulation_db
from sirepo.template import template_common
import io
import locale
import math
import numpy as np
import py.path
import re

SIM_TYPE = 'zgoubi'

BUNCH_SUMMARY_FILE = 'bunch.json'

WANT_BROWSER_FRAME_CACHE = True

ZGOUBI_LOG_FILE = 'sr_zgoubi.log'

_SCHEMA = simulation_db.get_schema(SIM_TYPE)

_ZGOUBI_DATA_FILE = 'zgoubi.fai'

_ZGOUBI_LOG_FILE = 'zgoubi.res'

_ZGOUBI_TWISS_FILE = 'zgoubi.TWISS.out'

_INITIAL_PHASE_MAP = {
    'D1': 'Do1',
    'time': 'to',
}

_MODEL_UNITS = None

_ANIMATION_FIELD_INFO = {
    'Do1': [u'dp/p₀', 1],
    'Yo': [u'Y₀ [m]', 0.01],
    'To': [u'Y\'₀ [rad]', 0.001],
    'Zo': [u'Z₀ [m]', 0.01],
    'Po': [u'Z\'₀ [rad]', 0.001],
    'So': [u's₀ [m]', 0.01],
    'to': [u't₀', 1],
    'D1': ['dp/p', 1],
    'Y': ['Y [m]', 0.01],
    'T': ['Y\' [rad]', 0.001],
    'Z': ['Z [m]', 0.01],
    'P': ['Z\' [rad]', 0.001],
    'S': ['s [m]', 0.01],
    'time': ['t [s]', 1],
    'RET': ['RF Phase [rad]', 1],
    'DPR': ['dp/p', 1e6],
    'ENEKI': ['Kenetic Energy [eV]', 1e6],
    'ENERG': ['Energy [eV]', 1e6],
    'IPASS': ['Turn Number', 1],
    'SX': ['Spin X', 1],
    'SY': ['Spin Y', 1],
    'SZ': ['Spin Z', 1],
}

_PYZGOUBI_FIELD_MAP = {
    'l': 'XL',
    'plt': 'label2',
}

_REPORT_ENUM_INFO = {
    'twissReport': 'TwissParameter',
    'twissReport2': 'TwissParameter',
    'opticsReport': 'OpticsParameter',
}

_TWISS_SUMMARY_LABELS = {
    'LENGTH': 'Beamline length [m]',
    'ORBIT5': 'Orbit5 [m]',
    'ALFA': 'Momentum compaction factor',
    'GAMMATR': 'Transition energy gamma',
    'DELTAP': 'Energy difference',
    'ENERGY': 'Particle energy [GeV]',
    'GAMMA': 'Particle gamma',

    'Q1': 'Horizontal tune (fractional)',
    'DQ1': 'Horizontal chromaticity',
    'BETXMIN': 'Horizontal minimum beta [m]',
    'BETXMAX': 'Horizontal maximum beta [m]',
    'DXMIN': 'Horizontal minimum dispersion [m]',
    'DXMAX': 'Horizontal maximum dispersion [m]',
    'DXRMS': 'Horizontal RMS dispersion [m]',
    'XCOMIN': 'Horizontal closed orbit minimum deviation [m]',
    'XCOMAX': 'Horizontal closed orbit maximum deviation [m]',
    'XCORMS': 'Horizontal closed orbit RMS deviation [m]',

    'Q2': 'Vertical tune (fractional)',
    'DQ2': 'Vertical chromaticity',
    'BETYMIN': 'Vertical minimum beta [m]',
    'BETYMAX': 'Vertical maximum beta [m]',
    'DYMIN': 'Vertical minimum dispersion [m]',
    'DYMAX': 'Vertical maximum dispersion [m]',
    'DYRMS': 'Vertical RMS dispersion [m]',
    'YCOMIN': 'Vertical closed orbit minimum deviation [m]',
    'YCOMAX': 'Vertical closed orbit maximum deviation [m]',
    'YCORMS': 'Vertical closed orbit RMS deviation [m]',
}


def background_percent_complete(report, run_dir, is_running):
    errors = ''
    if not is_running:
        data_file = run_dir.join(_ZGOUBI_DATA_FILE)
        if data_file.exists():
            col_names, rows = _read_data_file(data_file)
            ipasses = _ipasses_for_data(col_names, rows)
            return {
                'percentComplete': 100,
                'frameCount': len(ipasses) + 1,
            }
        else:
            errors = _parse_zgoubi_log(run_dir)
    res = {
        'percentComplete': 0,
        'frameCount': 0,
    }
    if errors:
        res['errors'] = errors
    return res


def column_data(col, col_names, rows):
    idx = col_names.index(col)
    assert idx >= 0, 'invalid col: {}'.format(col)
    res = []
    for row in rows:
        res.append(float(row[idx]))
    return res


def extract_first_twiss_row(run_dir):
    col_names, rows = _read_data_file(py.path.local(run_dir).join(_ZGOUBI_TWISS_FILE))
    return col_names, rows[0]


def fixup_old_data(data):
    for m in [
            'bunch',
            'bunchAnimation',
            'bunchAnimation2',
            'energyAnimation',
            'particle',
            'particleCoordinate',
            'simulationSettings',
            'opticsReport',
            'twissReport',
            'twissReport2',
            'twissSummaryReport',
    ]:
        if m not in data.models:
            data.models[m] = pkcollections.Dict({})
        template_common.update_model_defaults(data.models[m], m, _SCHEMA)
<<<<<<< HEAD
    template_common.organize_example(data)
=======
    if 'coordinates' not in data.models.bunch:
        data.models.bunch.coordinates = []
>>>>>>> 2061ed42


def get_animation_name(data):
    return 'animation'


def get_application_data(data):
    if data['method'] == 'compute_particle_ranges':
        return template_common.compute_field_range(data, _compute_range_across_frames)


def get_simulation_frame(run_dir, data, model_data):
    if re.search(r'bunchAnimation', data['modelName']) or data['modelName'] == 'energyAnimation':
        return _extract_animation(run_dir, data, model_data)
    assert False, 'invalid animation frame model: {}'.format(data['modelName'])


def lib_files(data, source_lib):
    return []


def models_related_to_report(data):
    r = data['report']
    if r == get_animation_name(data):
        return []
    res = ['particle', 'bunch']
    if 'bunchReport' in r:
        if data.models.bunch.match_twiss_parameters == '1':
            res.append('simulation.visualizationBeamlineId')
    res += [
        'beamlines',
        'elements',
    ]
    if r == 'twissReport':
        res.append('simulation.activeBeamlineId')
    if r == 'twissReport2' or 'opticsReport' in r or r == 'twissSummaryReport':
        res.append('simulation.visualizationBeamlineId')
    return res


def parse_error_log(run_dir):
    return None


def python_source_for_model(data, model):
    return _generate_parameters_file(data)


def prepare_output_file(run_dir, data):
    report = data['report']
    if 'bunchReport' in report or 'twissReport' in report or 'opticsReport' in report:
        fn = simulation_db.json_filename(template_common.OUTPUT_BASE_NAME, run_dir)
        if fn.exists():
            fn.remove()
            save_report_data(data, run_dir)


def remove_last_frame(run_dir):
    pass


def save_report_data(data, run_dir):
    report_name = data['report']
    if 'twissReport' in report_name or 'opticsReport' in report_name:
        enum_name = _REPORT_ENUM_INFO[report_name]
        report = data['models'][report_name]
        plots = []
        col_names, rows = _read_data_file(py.path.local(run_dir).join(_ZGOUBI_TWISS_FILE))
        for f in ('y1', 'y2', 'y3'):
            if report[f] == 'none':
                continue
            plots.append({
                'points': column_data(report[f], col_names, rows),
                'label': template_common.enum_text(_SCHEMA, enum_name, report[f]),
            })
        #TODO(pjm): use template_common
        x = column_data('sums', col_names, rows)
        res = {
            'title': '',
            'x_range': [min(x), max(x)],
            'y_label': '',
            'x_label': 's [m]',
            'x_points': x,
            'plots': plots,
            'y_range': template_common.compute_plot_color_and_range(plots),
            'summaryData': _read_twiss_header(run_dir),
        }
    elif report_name == 'twissSummaryReport':
        res = {
            #TODO(pjm): x_range requied by sirepo-plotting.js
            'x_range': [],
            'summaryData': _read_twiss_header(run_dir),
        }
    elif 'bunchReport' in report_name:
        report = data['models'][report_name]
        col_names, rows = _read_data_file(py.path.local(run_dir).join(_ZGOUBI_DATA_FILE))
        res = _extract_bunch_data(report, col_names, rows, '')
        summary_file = py.path.local(run_dir).join(BUNCH_SUMMARY_FILE)
        if summary_file.exists():
            res['summaryData'] = {
                'bunch': simulation_db.read_json(summary_file)
            }
    else:
        raise RuntimeError('unknown report: {}'.format(report_name))
    simulation_db.write_result(
        res,
        run_dir=run_dir,
    )


def simulation_dir_name(report_name):
    if 'bunchReport' in report_name:
        return 'bunchReport'
    if 'opticsReport' in report_name or report_name == 'twissSummaryReport':
        return 'twissReport2'
    return report_name


def write_parameters(data, run_dir, is_parallel, python_file=template_common.PARAMETERS_PYTHON_FILE):
    pkio.write_text(
        run_dir.join(python_file),
        _generate_parameters_file(data),
    )


def _compute_range_across_frames(run_dir, data):
    res = {}
    for v in _SCHEMA.enum.PhaseSpaceCoordinate:
        res[v[0]] = []
    for v in _SCHEMA.enum.EnergyPlotVariable:
        res[v[0]] = []
    col_names, rows = _read_data_file(py.path.local(run_dir).join(_ZGOUBI_DATA_FILE))
    for field in res:
        values = column_data(field, col_names, rows)
        initial_field = _initial_phase_field(field)
        if initial_field in col_names:
            values += column_data(initial_field, col_names, rows)
        if len(res[field]):
            res[field][0] = min(min(values), res[field][0])
            res[field][1] = max(max(values), res[field][1])
        else:
            res[field] = [min(values), max(values)]
    for field in res.keys():
        factor = _ANIMATION_FIELD_INFO[field][1]
        res[field][0] *= factor
        res[field][1] *= factor
        res[_initial_phase_field(field)] = res[field]
    return res


def _element_value(el, field):
    converter = _MODEL_UNITS.get(el['type'], {}).get(field, None)
    return converter(el[field]) if converter else el[field]


def _extract_animation(run_dir, data, model_data):
    frame_index = int(data['frameIndex'])
    report = template_common.parse_animation_args(
        data,
        {
            '1': ['x', 'y', 'histogramBins', 'startTime'],
            '2': ['x', 'y', 'histogramBins', 'plotRangeType', 'horizontalSize', 'horizontalOffset', 'verticalSize', 'verticalOffset', 'isRunning', 'startTime'],
            '': ['x', 'y', 'histogramBins', 'plotRangeType', 'horizontalSize', 'horizontalOffset', 'verticalSize', 'verticalOffset', 'isRunning', 'showAllFrames', 'particleNumber', 'startTime'],
        },
    )
    is_frame_0 = False
    # fieldRange is store on the bunchAnimation
    model = model_data.models.bunchAnimation
    if data['modelName'] == 'energyAnimation':
        model.update(model_data.models.energyAnimation)
        frame_index += 1
    else:
        # bunchAnimations
        # remap frame 0 to use initial "o" values from frame 1
        if frame_index == 0:
            is_frame_0 = True
            for f in ('x', 'y'):
                report[f] = _initial_phase_field(report[f])
            frame_index = 1
    model.update(report)
    col_names, all_rows = _read_data_file(run_dir.join(_ZGOUBI_DATA_FILE))
    ipasses = _ipasses_for_data(col_names, all_rows)
    ipass = int(ipasses[frame_index - 1])
    rows = []
    ipass_index = int(col_names.index('IPASS'))
    let_index = int(col_names.index('LET'))
    let_search = "'{}'".format(report['particleNumber'])

    count = 0
    for row in all_rows:
        if report['showAllFrames'] == '1':
            if model_data.models.bunch.method == 'OBJET2.1' and report['particleNumber'] != 'all':
                if row[let_index] != let_search:
                    continue
            rows.append(row)
        elif int(row[ipass_index]) == ipass:
            rows.append(row)
    if report['showAllFrames'] == '1':
        title = 'All Frames'
        if model_data.models.bunch.method == 'OBJET2.1' and report['particleNumber'] != 'all':
            title += ', Particle {}'.format(report['particleNumber'])
    else:
        title = 'Initial Distribution' if is_frame_0 else 'Pass {}'.format(ipass)
    return _extract_bunch_data(model, col_names, rows, title)


def _extract_bunch_data(report, col_names, rows, title):
    x_info = _ANIMATION_FIELD_INFO[report['x']]
    y_info = _ANIMATION_FIELD_INFO[report['y']]
    x = np.array(column_data(report['x'], col_names, rows)) * x_info[1]
    y = np.array(column_data(report['y'], col_names, rows)) * y_info[1]
    return template_common.heatmap([x, y], report, {
        'x_label': x_info[0],
        'y_label': y_info[0],
        'title': title,
        'z_label': 'Number of Particles',
    });


def _generate_beamline(data, beamline_map, element_map, beamline_id):
    res = ''
    for item_id in beamline_map[beamline_id]['items']:
        if item_id in beamline_map:
            res += _generate_beamline(data, beamline_map, element_map, item_id)
            continue
        el = element_map[item_id]
        if el['type'] == 'AUTOREF':
            res += 'line.add(core.FAKE_ELEM(""" \'AUTOREF\'\n{}\n{} {} {}\n"""))\n'.format(
                el.I, _element_value(el, 'XCE'), _element_value(el, 'YCE'), _element_value(el, 'ALE'))
        elif el['type'] == 'CAVITE':
            form = 'line.add(core.FAKE_ELEM(""" \'CAVITE\'\n{}\n{} {} {}\n{} {} {}\n"""))\n'
            values = ['IOPT']
            if el.IOPT in ('0', '1', '2', '3'):
                values += ('L', 'h', '', 'V', 'sig_s', '')
            elif el.IOPT == '7':
                values += ('L', 'f_RF', '', 'V', 'sig_s', '')
            elif el.IOPT == '10':
                values += ('l', 'f_RF', 'ID', 'V', 'sig_s', 'IOP')
            res += form.format(*(map(lambda x: _element_value(el, x) if len(x) else '', values)))
        elif el['type'] == 'YMY':
            #TODO(pjm): looks like YMY is supported in pyzoubi?
            res += 'line.add(core.FAKE_ELEM(""" \'YMY\'\n"""))\n'
        elif el['type'] == 'SEXTUPOL':
            res += _generate_element(el, 'QUADRUPO')
        elif el['type'] == 'SCALING':
            form = 'line.add(core.FAKE_ELEM(""" \'SCALING\'\n{} {}\n{}"""))\n'
            _MAX_SCALING_FAMILY = 5
            count = 0
            scale_values = ''
            for idx in range(1, _MAX_SCALING_FAMILY + 1):
                # NAMEF1, SCL1
                if el['NAMEF{}'.format(idx)] != 'none':
                    count += 1
                    scale_values += '{}\n-1\n{}\n1\n'.format(el['NAMEF{}'.format(idx)], el['SCL{}'.format(idx)])
            if el.IOPT == '1' and count > 0:
                res += form.format(el.IOPT, count, scale_values)
        else:
            assert el['type'] in _MODEL_UNITS, 'Unsupported element: {}'.format(el['type'])
            res += _generate_element(el)
    return res


def _generate_beamline_elements(report, data):
    res = ''
    sim = data['models']['simulation']
    beamline_map = {}
    for bl in data.models.beamlines:
        beamline_map[bl.id] = bl
    element_map = {}
    for el in data.models.elements:
        element_map[el._id] = el
    if report == 'twissReport':
        beamline_id = sim['activeBeamlineId']
    else:
        if 'visualizationBeamlineId' not in sim or not sim['visualizationBeamlineId']:
            sim['visualizationBeamlineId'] = data.models.beamlines[0].id
        beamline_id = sim['visualizationBeamlineId']
    return _generate_beamline(data, beamline_map, element_map, beamline_id)


def _generate_element(el, schema_type=None):
    res = 'line.add(core.{}("{}"'.format(el.type, el.name)
    for f in _SCHEMA.model[schema_type or el.type]:
        #TODO(pjm): need ignore list
        if f == 'name' or f == 'order' or f == 'format':
            continue
        res += ', {}={}'.format(_PYZGOUBI_FIELD_MAP.get(f, f), _element_value(el, f))
    res += '))\n'
    return res


def _generate_parameters_file(data):
    v = template_common.flatten_data(data.models, {})
    report = data.report if 'report' in data else ''
    v['particleDef'] = _generate_particle(data.models.particle)
    v['beamlineElements'] = _generate_beamline_elements(report, data)
    v['bunchCoordinates'] = data.models.bunch.coordinates
    res = template_common.render_jinja(SIM_TYPE, v, 'base.py')
    if 'twissReport' in report or 'opticsReport' in report or report == 'twissSummaryReport':
        return res + template_common.render_jinja(SIM_TYPE, v, 'twiss.py')
    v['outputFile'] = _ZGOUBI_DATA_FILE
    res += template_common.render_jinja(SIM_TYPE, v, 'bunch.py')
    if 'bunchReport' in report:
        return res + template_common.render_jinja(SIM_TYPE, v, 'bunch-report.py')
    return res + template_common.render_jinja(SIM_TYPE, v)


def _generate_particle(particle):
    if particle.particleType == 'Other':
        return '{} {} {} {} 0'.format(particle.M, particle.Q, particle.G, particle.Tau)
    return particle.particleType


def _init_model_units():
    # Convert element units (m, rad) to the required zgoubi units (cm, mrad, degrees)

    def _cm(meters):
        return float(meters) * 100

    def _degrees(radians):
        return float(radians) * 180 / math.pi

    def _marker_plot(v):
        return '"{}"'.format('.plt' if int(v) else '')

    def _mrad(mrad):
        return float(mrad) * 1000

    def _xpas(v):
        if re.search(r'^#', v):
            v = re.sub(r'^#', '', v)
            return '[{}]'.format(','.join(v.split('|')))
        return str(_cm(float(v)))

    return {
        'AUTOREF': {
            'XCE': _cm,
            'YCE': _cm,
            'ALE': _mrad,
        },
        'BEND': {
            'l': _cm,
            'X_E': _cm,
            'LAM_E': _cm,
            'X_S': _cm,
            'LAM_S': _cm,
            'XPAS': _xpas,
            'XCE': _cm,
            'YCE': _cm,
        },
        'CAVITE': {
        },
        'CHANGREF': {
            'ALE': _degrees,
            'XCE': _cm,
            'YCE': _cm,
        },
        'DRIFT': {
            'l': _cm,
        },
        'MARKER': {
            'plt': _marker_plot,
        },
        'MULTIPOL': {
            'l': _cm,
            'R_0': _cm,
            'X_E': _cm,
            'LAM_E': _cm,
            'X_S': _cm,
            'LAM_S': _cm,
            'XPAS': _xpas,
            'XCE': _cm,
            'YCE': _cm,
        },
        'QUADRUPO': {
            'l': _cm,
            'R_0': _cm,
            'X_E': _cm,
            'LAM_E': _cm,
            'X_S': _cm,
            'XPAS': _xpas,
            'LAM_S': _cm,
            'XCE': _cm,
            'YCE': _cm,
        },
        'SEXTUPOL': {
            'l': _cm,
            'R_0': _cm,
            'X_E': _cm,
            'LAM_E': _cm,
            'X_S': _cm,
            'XPAS': _xpas,
            'LAM_S': _cm,
            'XCE': _cm,
            'YCE': _cm,
        },
    }


def _initial_phase_field(field):
    return _INITIAL_PHASE_MAP.get(field, '{}o'.format(field))


def _ipasses_for_data(col_names, rows):
    res = []
    ipass_index = col_names.index('IPASS')
    for row in rows:
        ipass = row[ipass_index]
        if ipass not in res:
            res.append(ipass)
    return res


def _parse_zgoubi_log(run_dir):
    path = run_dir.join(_ZGOUBI_LOG_FILE)
    if not path.exists():
        return ''
    res = ''
    element_by_num = {}
    text = pkio.read_text(str(path))

    for line in text.split("\n"):
        match = re.search(r'^ (\'\w+\'.*?)\s+(\d+)$', line)
        if match:
            element_by_num[match.group(2)] = match.group(1)
            continue
        if re.search('all particles lost', line):
            res += '{}\n'.format(line)
            continue
        match = re.search(r'Enjob occured at element # (\d+)', line)
        if match:
            res += '{}\n'.format(line)
            num = match.group(1)
            if num in element_by_num:
                res += '  element # {}: {}\n'.format(num, element_by_num[num])
    return res


def _read_data_file(path):
    # mode: title -> header -> data
    mode = 'title'
    col_names = []
    rows = []
    with pkio.open_text(str(path)) as f:
        for line in f:
            if mode == 'title':
                if not re.search(r'^\@', line):
                    mode = 'header'
                continue
            # work-around odd header/value "! optimp.f" int twiss output
            line = re.sub(r'\!\s', '', line)
            # remove space from quoted values
            line = re.sub(r"'(\S*)\s*'", r"'\1'", line)
            if mode == 'header':
                # header row starts with '# <letter>'
                if re.search(r'^#\s+[a-zA-Z]', line):
                    col_names = re.split('\s+', line)
                    col_names = map(lambda x: re.sub(r'\W|_', '', x), col_names[1:])
                    mode = 'data'
            elif mode == 'data':
                if re.search('^#', line):
                    continue
                row = re.split('\s+', re.sub(r'^\s+', '', line))
                rows.append(row)
    rows.pop()
    return col_names, rows


def _read_twiss_header(run_dir):
    path = py.path.local(run_dir).join(_ZGOUBI_TWISS_FILE)
    res = []
    for line in pkio.read_text(path).split('\n'):
        for var in line.split('@ '):
            values = var.split()
            if len(values) and values[0] in _TWISS_SUMMARY_LABELS:
                v = values[2]
                if re.search(r'[a-z]{2}', v, re.IGNORECASE):
                    pass
                else:
                    v = float(v)
                res.append([values[0], _TWISS_SUMMARY_LABELS[values[0]], v])
    return res


_MODEL_UNITS = _init_model_units()<|MERGE_RESOLUTION|>--- conflicted
+++ resolved
@@ -163,12 +163,8 @@
         if m not in data.models:
             data.models[m] = pkcollections.Dict({})
         template_common.update_model_defaults(data.models[m], m, _SCHEMA)
-<<<<<<< HEAD
-    template_common.organize_example(data)
-=======
     if 'coordinates' not in data.models.bunch:
         data.models.bunch.coordinates = []
->>>>>>> 2061ed42
 
 
 def get_animation_name(data):
