# -*- coding: utf-8 -*-
"""Shadow execution template.

:copyright: Copyright (c) 2017 RadiaSoft LLC.  All Rights Reserved.
:license: http://www.apache.org/licenses/LICENSE-2.0.html
"""

from __future__ import absolute_import, division, print_function
from pykern import pkio
from pykern.pkcollections import PKDict
from pykern.pkdebug import pkdc, pkdp
from sirepo.template import template_common
from sirepo import simulation_db
from sirepo.template.template_common import ModelUnits
import sirepo.template.srw_shadow
import re
import sirepo.sim_data

_SIM_DATA, SIM_TYPE, SCHEMA = sirepo.sim_data.template_globals()

BEAM_STATS_FILE = "beam_stats.json"
_SHADOW_OUTPUT_FILE = "shadow-output.dat"

_CENTIMETER_FIELDS = {
    "aperture": [
        "position",
        "horizontalSize",
        "verticalSize",
        "horizontalOffset",
        "verticalOffset",
    ],
    "crl": [
        "position",
        "pilingThickness",
        "rmirr",
        "focalDistance",
        "lensThickness",
        "lensDiameter",
    ],
    "crystal": [
        "position",
        "halfWidthX1",
        "halfWidthX2",
        "halfLengthY1",
        "halfLengthY2",
        "externalOutlineMajorAxis",
        "externalOutlineMinorAxis",
        "internalOutlineMajorAxis",
        "internalOutlineMinorAxis",
        "ssour",
        "simag",
        "rmirr",
        "r_maj",
        "r_min",
        "param",
        "axmaj",
        "axmin",
        "ell_the",
        "thickness",
        "r_johansson",
        "offx",
        "offy",
        "offz",
    ],
    "electronBeam": ["sigmax", "sigmaz", "epsi_x", "epsi_z", "epsi_dx", "epsi_dz"],
    "emptyElement": ["position"],
    "geometricSource": ["wxsou", "wzsou", "sigmax", "sigmaz", "wysou", "sigmay"],
    "grating": [
        "position",
        "halfWidthX1",
        "halfWidthX2",
        "halfLengthY1",
        "halfLengthY2",
        "externalOutlineMajorAxis",
        "externalOutlineMinorAxis",
        "internalOutlineMajorAxis",
        "internalOutlineMinorAxis",
        "ssour",
        "simag",
        "rmirr",
        "r_maj",
        "r_min",
        "param",
        "axmaj",
        "axmin",
        "ell_the",
        "rulingDensityCenter",
        "holo_r1",
        "holo_r2",
        "dist_fan",
        "hunt_h",
        "hunt_l",
        "offx",
        "offy",
        "offz",
    ],
    "histogramReport": ["distanceFromSource"],
    "lens": ["position", "focal_x", "focal_z"],
    "mirror": [
        "position",
        "halfWidthX1",
        "halfWidthX2",
        "halfLengthY1",
        "halfLengthY2",
        "externalOutlineMajorAxis",
        "externalOutlineMinorAxis",
        "internalOutlineMajorAxis",
        "internalOutlineMinorAxis",
        "ssour",
        "simag",
        "rmirr",
        "r_maj",
        "r_min",
        "param",
        "axmaj",
        "axmin",
        "ell_the",
        "prereflDensity",
        "mlayerSubstrateDensity",
        "mlayerEvenSublayerDensity",
        "mlayerOddSublayerDensity",
        "offx",
        "offy",
        "offz",
    ],
    "obstacle": [
        "position",
        "horizontalSize",
        "verticalSize",
        "horizontalOffset",
        "verticalOffset",
    ],
    "plotXYReport": ["distanceFromSource"],
    "rayFilter": ["distance", "x1", "x2", "z1", "z2"],
    "watch": ["position"],
    "zonePlate": ["position", "diameter"],
}

_FIELD_ALIAS = PKDict(
    externalOutlineMajorAxis="rwidx2",
    externalOutlineMinorAxis="rlen2",
    halfLengthY1="rlen1",
    halfLengthY2="rlen2",
    halfWidthX1="rwidx1",
    halfWidthX2="rwidx2",
    horizontalOffset="cx_slit[0]",
    horizontalSize="rx_slit[0]",
    internalOutlineMajorAxis="rwidx1",
    internalOutlineMinorAxis="rlen1",
    rulingDensity="ruling",
    rulingDensityCenter="ruling",
    rulingDensityPolynomial="ruling",
    singleEnergyValue="ph1",
    verticalOffset="cz_slit[0]",
    verticalSize="rz_slit[0]",
)

_LOWERCASE_FIELDS = set(["focal_x", "focal_z"])

_WIGGLER_TRAJECTORY_FILENAME = "xshwig.sha"


def stateless_compute_compute_harmonic_photon_energy(data):
    return _compute_harmonic_photon_energy(data)


def stateful_compute_convert_to_srw(data):
    return sirepo.template.srw_shadow.Convert().to_srw(data)


def get_data_file(run_dir, model, frame, options):
    if model == "beamStatisticsReport":
        return BEAM_STATS_FILE
    return _SHADOW_OUTPUT_FILE


def post_execution_processing(
    success_exit=True, is_parallel=False, run_dir=None, **kwargs
):
    if success_exit or is_parallel:
        return None
    return _parse_shadow_log(run_dir)


def python_source_for_model(data, model):
    data.report = model
    if not model:
        beamline = data.models.beamline
        watch_id = None
        for b in beamline:
            if b.type == "watch":
                watch_id = b.id
        if watch_id:
            data.report = "{}{}".format(_SIM_DATA.WATCHPOINT_REPORT, watch_id)
        else:
            data.report = "plotXYReport"
    return """
{}

import Shadow.ShadowTools
Shadow.ShadowTools.plotxy(beam, 1, 3, nbins=100, nolost=1)
    """.format(
        _generate_parameters_file(data, is_parallel=True)
    )


def remove_last_frame(run_dir):
    pass


def write_parameters(data, run_dir, is_parallel):
    """Write the parameters file

    Args:
        data (dict): input
        run_dir (py.path): where to write
        is_parallel (bool): run in background?
    """
    pkio.write_text(
        run_dir.join(template_common.PARAMETERS_PYTHON_FILE),
        _generate_parameters_file(
            data,
            run_dir,
            is_parallel,
        ),
    )


def _compute_harmonic_photon_energy(data):
    from orangecontrib.shadow.util.undulator.source_undulator import SourceUndulator
    from syned.storage_ring.electron_beam import ElectronBeam
    from syned.storage_ring.magnetic_structures.undulator import Undulator

    undulator = data.undulator
    ebeam = data.undulatorBeam
    su = SourceUndulator(
        syned_electron_beam=ElectronBeam(energy_in_GeV=ebeam.energy),
        syned_undulator=Undulator(
            K_horizontal=undulator.k_horizontal,
            K_vertical=undulator.k_vertical,
            period_length=undulator.period / 1000,
            number_of_periods=int(undulator.length / (undulator.period / 1000)),
        ),
    )
    su.set_energy_monochromatic_at_resonance(int(undulator.energy_harmonic))
    return PKDict(
        photon_energy=su._EMIN,
        maxangle=su._MAXANGLE * 1e6,
    )


<<<<<<< HEAD
=======
def _divide_drifts(beamline, count):
    pos = 0
    res = []
    current_id = 1e5
    for item in beamline:
        if _is_disabled(item):
            continue
        if item.position - pos > 1e-3:
            delta = (item.position - pos) / count
            while (pos + delta) < item.position:
                pos += delta
                res.append(
                    PKDict(
                        alpha=0,
                        id=current_id,
                        position=pos,
                        title="D",
                        type="emptyElement",
                    )
                )
                current_id += 1
        res.append(item)
        pos = item.position
    return res


>>>>>>> 396dbc17
def _eq(item, field, *values):
    t = SCHEMA.model[item.type][field][1]
    for v, n in SCHEMA.enum[t]:
        if item[field] == v:
            return n in values
    raise AssertionError(
        "{}: value not found for model={} field={} type={}".format(
            item[field], item.type, field, t
        )
    )


def _field_value(name, field, value):
    return "\n{}.{} = {}".format(
        name,
        field if field in _LOWERCASE_FIELDS else field.upper(),
        value,
    )


def _fields(name, item, fields):
    res = ""
    for f in fields:
        field_name = _FIELD_ALIAS.get(f, f)
        res += _field_value(name, field_name, item[f])
    return res


def _generate_autotune_element(item):
    res = _item_field(item, ["f_central"])
    if item.type == "grating" or item.f_central == "0":
        res += _item_field(item, ["t_incidence", "t_reflection"])
    if item.f_central == "1":
        res += _item_field(item, ["f_phot_cent"])
        if item.f_phot_cent == "0":
            res += _item_field(item, ["phot_cent"])
        elif item.f_phot_cent == "1":
            res += _item_field(item, ["r_lambda"])
    return res


def _generate_beamline_optics(models, last_id=None, calc_beam_stats=False):
    beamline = models.beamline
<<<<<<< HEAD
    res = ''
=======
    if calc_beam_stats:
        beamline = _divide_drifts(beamline, models.beamStatisticsReport.driftDivisions)
    res = ""
>>>>>>> 396dbc17
    prev_position = source_position = 0
    last_element = False
    count = 0
    for i in range(len(beamline)):
        item = beamline[i]
        trace_method = "traceOE"
        if _is_disabled(item):
            continue
        count += 1
        source_distance = item.position - prev_position
        if calc_beam_stats and source_distance >= 1e-3:
            res += f'\n\npos = divide_drift(pos, {count}, {source_distance})'
            source_distance = source_distance / models.beamStatisticsReport.driftDivisions
            count += models.beamStatisticsReport.driftDivisions - 1
        from_source = item.position - source_position
        image_distance = 0
        for j in range(i + 1, len(beamline)):
            next_item = beamline[j]
            if _is_disabled(next_item) or next_item.type == "emptyElement":
                continue
            image_distance = next_item.position - item.position
            break
        theta_recalc_required = (
            item.type in ("crystal", "grating")
            and item.f_default == "1"
            and item.f_central == "1"
            and item.fmirr != "5"
        )
        if item.type == "crl":
            count, res = _generate_crl(
                item, source_distance, count, res, calc_beam_stats
            )
        elif item.type == "zonePlate":
            count, res = _generate_zone_plate(
                item,
                source_distance,
                count,
                res,
                _photon_energy(models),
                calc_beam_stats,
            )
        else:
            res += "\n\noe = Shadow.OE()" + _field_value("oe", "dummy", "1.0")
            if item.type == "aperture" or item.type == "obstacle":
                res += _generate_screen(item)
            elif item.type == "crystal":
                res += _generate_element(item, from_source, image_distance)
                res += _generate_crystal(item)
            elif item.type == "emptyElement":
                res += "\n" + "oe.set_empty(ALPHA={})".format(item.alpha)
            elif item.type == "grating":
                res += _generate_element(item, from_source, image_distance)
                res += _generate_grating(item)
            elif item.type == "lens":
                trace_method = "traceIdealLensOE"
                res += _item_field(item, ["focal_x", "focal_z"])
            elif item.type == "mirror":
                res += _generate_element(item, from_source, image_distance)
                res += _generate_mirror(item)
            elif item.type == "watch":
                res += "\n" + "oe.set_empty()"
                if last_id and last_id == int(item.id):
                    last_element = True
            else:
                raise RuntimeError("unknown item type: {}".format(item))
            if theta_recalc_required:
                res += """
# use shadow to calculate THETA from the default position
# but do not advance the original beam to the image depth
calc_beam = beam.duplicate()
calc_oe = oe.duplicate()
calc_oe.F_DEFAULT = 1
calc_oe.T_SOURCE = calc_oe.SSOUR
calc_oe.T_IMAGE = calc_oe.SIMAG
calc_beam.traceOE(calc_oe, 1)
oe.THETA = calc_oe.T_INCIDENCE * 180.0 / math.pi
"""
            res += _generate_trace(source_distance, trace_method, count)
            if calc_beam_stats:
<<<<<<< HEAD
                res += '\npos = calculate_stats(pos, oe)'
=======
                res += "\n" + "pos = calculate_stats(pos, oe)"
>>>>>>> 396dbc17
        if last_element:
            break
        prev_position = item.position
        if item.type != "emptyElement":
            source_position = item.position
    return res


def _generate_bending_magnet(data):
    return (
        _source_field(
            data.models.electronBeam,
            [
                "sigmax",
                "sigmaz",
                "epsi_x",
                "epsi_z",
                "bener",
                "epsi_dx",
                "epsi_dz",
                "f_pol",
            ],
        )
        + _source_field(
            data.models.sourceDivergence, ["hdiv1", "hdiv2", "vdiv1", "vdiv2"]
        )
        + _field_value("source", "f_phot", 0)
        + _field_value("source", "fsource_depth", 4)
        + _field_value("source", "f_color", 3)
        + _source_field(data.models.bendingMagnet, ["r_magnet", "ph1", "ph2", "fdistr"])
        + _field_value("source", "r_aladdin", "source.R_MAGNET * 100")
    )


def _generate_crl(item, source_distance, count, res, calc_beam_stats):
    for n in range(item.numberOfLenses):
        res += _generate_crl_lens(
            item,
            n == 0,
            n == (item.numberOfLenses - 1),
            count,
            source_distance,
            calc_beam_stats,
        )
        count += 2
    return count - 1, res


def _generate_crl_lens(item, is_first, is_last, count, source, calc_beam_stats):

    half_lens = item.lensThickness / 2.0
    source_width = item.pilingThickness / 2.0 - half_lens
    diameter = item.rmirr * 2.0

    def _half(is_obj, **values):
        is_ima = not is_obj
        values = PKDict(values)
        # "10" is "conic", but it's only valid if useCCC, which
        # are the external coefficients. The "shape" values are still
        # valid
        which = "obj" if is_obj else "ima"
        values.update(
            {
                "r_attenuation_" + which: item.attenuationCoefficient,
                "r_ind_" + which: item.refractionIndex,
            }
        )
        if _eq(item, "fmirr", "Spherical", "Paraboloid"):
            ccc = [1.0, 1.0, 1.0, 0.0, 0.0, 0.0, 0.0, 0.0, diameter, 0.0]
            if bool(_eq(item, "initialCurvature", "Convex")) == is_ima:
                values.f_convex = 1
            else:
                # Inverse diameter for concave surface
                ccc[8] = -ccc[8]
            if _eq(item, "useCCC", "Yes"):
                if "f_convex" in values:
                    del values["f_convex"]
            if _eq(item, "fmirr", "Paraboloid"):
                ccc[2] = 0.0
            values.ccc = "numpy.array([{}])".format(", ".join(map(str, ccc)))
        if is_ima:
            values.update(
                t_image=half_lens,
                t_source=(source if is_first else 0.0) + source_width,
            )
        else:
            values.update(
                t_image=source_width,
                t_source=half_lens,
            )
        fields = sorted(values.keys())
        res = """

oe = Shadow.OE(){}
beam.traceOE(oe, {})""".format(
            _fields("oe", values, fields), count + is_obj
        )
        if calc_beam_stats:
            res += "\n" + "pos = calculate_stats(pos, oe)"
        return res

    common = PKDict(
        dummy=1.0,
        fwrite=3,
    )
    # Same for all lenses (afaict)
    common.update(
        f_ext=1,
        f_refrac=1,
        t_incidence=0.0,
        t_reflection=180.0,
    )
    common.fmirr = item.fmirr
    if not _eq(item, "fmirr", "Plane"):
        if _eq(item, "useCCC", "Yes"):
            common.fmirr = 10
        if _eq(item, "fcyl", "Yes"):
            common.update(
                fcyl=item.fcyl,
                cil_ang=item.cil_ang,
            )
        if _eq(item, "fmirr", "Paraboloid"):
            common.param = item.rmirr
        else:
            common.rmirr = item.rmirr
    common.fhit_c = item.fhit_c
    if _eq(item, "fhit_c", "Finite"):
        lens_radius = item.lensDiameter / 2.0
        common.update(
            fshape=2,
            rlen2=lens_radius,
            rwidx2=lens_radius,
        )
    return _half(0, **common) + _half(1, **common)


def _generate_crystal(item):
    res = _field_value("oe", "f_crystal", "1")
    res += _generate_autotune_element(item)
    res += _item_field(item, ["f_refrac", "f_mosaic"])
    if item.f_mosaic == "0":
        res += _item_field(item, ["f_bragg_a", "f_johansson"])
        if item.f_bragg_a == "1":
            res += _item_field(item, ["a_bragg", "thickness"])
            if item.f_refrac == "1":
                res += _item_field(item, ["order"])
        if item.f_johansson == "1":
            res += _field_value("oe", "f_ext", "1")
            res += _item_field(item, ["r_johansson"])
    elif item.f_mosaic == "1":
        res += _item_field(item, ["spread_mos", "thickness", "mosaic_seed"])
    bragg_filename = "crystal-bragg-{}.txt".format(item.id)
    res += (
        "\n"
        + "bragg(interactive=False, DESCRIPTOR='{}', H_MILLER_INDEX={}, K_MILLER_INDEX={}, L_MILLER_INDEX={}, TEMPERATURE_FACTOR={}, E_MIN={}, E_MAX={}, E_STEP={}, SHADOW_FILE='{}')".format(
            item.braggMaterial,
            item.braggMillerH,
            item.braggMillerK,
            item.braggMillerL,
            item.braggTemperaturFactor,
            item.braggMinEnergy,
            item.braggMaxEnergy,
            item.braggEnergyStep,
            bragg_filename,
        )
    )
    res += _field_value("oe", "file_refl", "b'{}'".format(bragg_filename))
    return res


def _generate_element(item, from_source, to_focus):
    if item.f_ext == "0":
        # always override f_default - generated t_image is always 0.0
        if item.f_default == "1":
            item.ssour = from_source
            item.simag = to_focus
            item.theta = item.t_incidence
            item.f_default = "0"
    res = _item_field(item, ["fmirr", "alpha", "fhit_c"])
    if item.fmirr in ("1", "2", "3", "4", "7"):
        res += _item_field(item, ["f_ext"])
        if item.f_ext == "0":
            res += _item_field(item, ["f_default", "ssour", "simag", "theta"])
    if item.fmirr in ("1", "2", "4", "7"):
        res += _item_field(item, ["f_convex", "fcyl"])
        if item.fcyl == "1":
            res += _item_field(item, ["cil_ang"])
    if item.fmirr == "1":
        if item.f_ext == "1":
            res += _item_field(item, ["rmirr"])
    elif item.fmirr in ("2", "7"):
        if item.f_ext == "1":
            res += _item_field(item, ["axmaj", "axmin", "ell_the"])
    elif item.fmirr == "3":
        res += _item_field(item, ["f_torus"])
        if item.f_ext == "1":
            res += _item_field(item, ["r_maj", "r_min"])
    elif item.fmirr == "4":
        if item.f_ext == "0":
            res += _item_field(item, ["f_side"])
        else:
            res += _item_field(item, ["param"])
    if item.fhit_c == "1":
        res += _item_field(item, ["fshape"])
        if item.fshape == "1":
            res += _item_field(
                item, ["halfWidthX1", "halfWidthX2", "halfLengthY1", "halfLengthY2"]
            )
        else:
            res += _item_field(
                item, ["externalOutlineMajorAxis", "externalOutlineMinorAxis"]
            )
            if item.fshape == "3":
                res += _item_field(
                    item, ["internalOutlineMajorAxis", "internalOutlineMinorAxis"]
                )
    if "offx" in item:
        misalignment = ""
        for f in ("offx", "offy", "offz", "x_rot", "y_rot", "z_rot"):
            if item[f] != 0:
                misalignment += _item_field(item, [f])
        if misalignment:
            res += _field_value("oe", "f_move", "1")
            res += misalignment
    return res


def _generate_geometric_source(data):
    geo = data.models.geometricSource
    res = (
        _source_field(
            geo,
            [
                "fsour",
                "wxsou",
                "wzsou",
                "sigmax",
                "sigmaz",
                "fdistr",
                "sigdix",
                "sigdiz",
                "cone_max",
                "cone_min",
                "fsource_depth",
                "wysou",
                "sigmay",
                "f_color",
                "f_polar",
                "f_coher",
                "pol_angle",
                "pol_deg",
            ],
        )
        + _source_field(
            data.models.sourceDivergence, ["hdiv1", "hdiv2", "vdiv1", "vdiv2"]
        )
        + _field_value("source", "f_phot", 0)
    )
    if geo.f_color == "1":
        res += _source_field(geo, ["singleEnergyValue"])
    else:
        res += _source_field(geo, ["ph1", "ph2"])
    return res


def _generate_grating(item):
    res = _field_value("oe", "f_grating", "1")
    res += _generate_autotune_element(item)
    res += _item_field(item, ["f_ruling", "order"])
    if item.f_ruling in ("0", "1"):
        res += _item_field(item, ["rulingDensity"])
    elif item.f_ruling == "2":
        res += _item_field(
            item,
            [
                "holo_r1",
                "holo_r2",
                "holo_del",
                "holo_gam",
                "holo_w",
                "holo_rt1",
                "holo_rt2",
                "f_pw",
                "f_pw_c",
                "f_virtual",
            ],
        )
    elif item.f_ruling == "3":
        res += _item_field(item, ["rulingDensityCenter"])
    elif item.f_ruling == "5":
        res += _item_field(
            item,
            [
                "rulingDensityPolynomial",
                "f_rul_abs",
                "rul_a1",
                "rul_a2",
                "rul_a3",
                "rul_a4",
            ],
        )
    if item.f_central == "1":
        res += _item_field(item, ["f_mono"])
        if item.f_mono == "4":
            res += _item_field(item, ["f_hunt", "hunt_h", "hunt_l", "blaze"])
    return res


def _generate_mirror(item):
    item.t_reflection = item.t_incidence
    res = _item_field(item, ["t_incidence", "t_reflection"])

    if item.f_reflec in ("1", "2"):
        res += _item_field(item, ["f_reflec"])
        if item.f_refl == "0":
            prerefl_filename = "mirror-prerefl-{}.txt".format(item.id)
            res += (
                "\n"
                + "prerefl(interactive=False, SYMBOL='{}', DENSITY={}, FILE='{}', E_MIN={}, E_MAX={}, E_STEP={})".format(
                    item.prereflElement,
                    item.prereflDensity,
                    prerefl_filename,
                    item.reflectivityMinEnergy,
                    item.reflectivityMaxEnergy,
                    item.prereflStep,
                )
            )
            res += _field_value("oe", "file_refl", "b'{}'".format(prerefl_filename))
        elif item.f_refl == "2":
            mlayer_filename = "mirror-pre_mlayer-{}.txt".format(item.id)
            res += (
                "\n"
                + "pre_mlayer(interactive=False, FILE='{}',E_MIN={},E_MAX={},S_DENSITY={},S_MATERIAL='{}',E_DENSITY={},E_MATERIAL='{}',O_DENSITY={},O_MATERIAL='{}',N_PAIRS={},THICKNESS={},GAMMA={},ROUGHNESS_EVEN={},ROUGHNESS_ODD={})".format(
                    mlayer_filename,
                    item.reflectivityMinEnergy,
                    item.reflectivityMaxEnergy,
                    item.mlayerSubstrateDensity,
                    item.mlayerSubstrateMaterial,
                    item.mlayerEvenSublayerDensity,
                    item.mlayerEvenSublayerMaterial,
                    item.mlayerOddSublayerDensity,
                    item.mlayerOddSublayerMaterial,
                    item.mlayerBilayerNumber,
                    item.mlayerBilayerThickness,
                    item.mlayerGammaRatio,
                    item.mlayerEvenRoughness,
                    item.mlayerOddRoughness,
                )
            )
            res += _field_value("oe", "file_refl", "b'{}'".format(mlayer_filename))
            res += _item_field(item, ["f_refl", "f_thick"])
    return res


def _generate_parameters_file(data, run_dir=None, is_parallel=False):
    _validate_data(data, SCHEMA)
    _scale_units(data)
    v = template_common.flatten_data(data.models, PKDict())
    r = data.report
    report_model = data.models[r]
    beamline = data.models.beamline
    v.shadowOutputFile = _SHADOW_OUTPUT_FILE
    if _has_zone_plate(beamline):
        v.zonePlateMethods = template_common.render_jinja(SIM_TYPE, v, "zone_plate.py")

    if v.simulation_sourceType == "bendingMagnet":
        v.bendingMagnetSettings = _generate_bending_magnet(data)
    elif v.simulation_sourceType == "geometricSource":
        v.geometricSourceSettings = _generate_geometric_source(data)
    elif v.simulation_sourceType == "wiggler":
        v.wigglerSettings = _generate_wiggler(data)
        v.wigglerTrajectoryFilename = _WIGGLER_TRAJECTORY_FILENAME
        v.wigglerTrajectoryInput = ""
        if data.models.wiggler.b_from in ("1", "2"):
            v.wigglerTrajectoryInput = _SIM_DATA.shadow_wiggler_file(
                data.models.wiggler.trajFile
            )
    elif v.simulation_sourceType == "undulator":
        v.undulatorSettings = template_common.render_jinja(SIM_TYPE, v, "undulator.py")

    if r == "initialIntensityReport":
        v.distanceFromSource = (
            beamline[0].position
            if beamline
            else template_common.DEFAULT_INTENSITY_DISTANCE
        )
    elif r == "beamStatisticsReport":
        v.simulation_npoint = 10000
        v.beamlineOptics = _generate_beamline_optics(data.models, calc_beam_stats=True)
        v.beamStatsFile = BEAM_STATS_FILE
        assert v.simulation_sourceType in (
            "bendingMagnet",
            "geometricSource",
            "undulator",
        )
        if v.simulation_sourceType == "geometricSource":
            if v.geometricSource_f_color == "1":
                v.photonEnergy = v.geometricSource_singleEnergyValue
            else:
                v.photonEnergy = (v.geometricSource_ph1 + v.geometricSource_ph2) / 2
        elif v.simulation_sourceType == "undulator":
            if v.undulator_select_energy == "range":
                v.photonEnergy = (v.undulator_emin + v.undulator_emax) / 2
            else:
                v.photonEnergy = v.undulator_photon_energy
        elif v.simulation_sourceType == "bendingMagnet":
            v.photonEnergy = v.bendingMagnet_ph1
        return template_common.render_jinja(SIM_TYPE, v, "beam_statistics.py")
    elif _SIM_DATA.is_watchpoint(r):
        v.beamlineOptics = _generate_beamline_optics(
            data.models, last_id=_SIM_DATA.watchpoint_id(r)
        )
    else:
        v.distanceFromSource = report_model.distanceFromSource
    return template_common.render_jinja(SIM_TYPE, v)


def _generate_screen(item):
    return (
        "\n"
        + "oe.set_empty().set_screens()"
        + _field_value("oe", "i_slit[0]", "1")
        + _field_value("oe", "k_slit[0]", 0 if item.shape == "0" else 1)
        + _field_value("oe", "i_stop[0]", 0 if item.type == "aperture" else 1)
        + _item_field(
            item,
            ["horizontalSize", "verticalSize", "horizontalOffset", "verticalOffset"],
        )
    )


def _generate_trace(source_distance, trace_method, count):
    return (
        _field_value("oe", "fwrite", "3")
        + _field_value("oe", "t_image", 0.0)
        + _field_value("oe", "t_source", source_distance)
        + "\n"
        + "beam.{}(oe, {})".format(trace_method, count)
    )


def _generate_wiggler(data):
    return (
        _source_field(
            data.models.electronBeam,
            ["sigmax", "sigmaz", "epsi_x", "epsi_z", "bener", "epsi_dx", "epsi_dz"],
        )
        + _source_field(data.models.wiggler, ["ph1", "ph2"])
        + _field_value("source", "fdistr", 0)
        + _field_value("source", "fsource_depth", 0)
        + _field_value("source", "f_wiggler", 1)
        + _field_value("source", "conv_fact", 100.0)
        + _field_value("source", "hdiv1", 1.0)
        + _field_value("source", "hdiv2", 1.0)
        + _field_value("source", "vdiv1", 1.0)
        + _field_value("source", "vdiv2", 1.0)
        + _field_value("source", "f_color", 0)
        + _field_value("source", "f_phot", 0)
        + _field_value(
            "source", "file_traj", "b'{}'".format(_WIGGLER_TRAJECTORY_FILENAME)
        )
    )


def _generate_zone_plate(item, source_distance, count, res, energy, calc_beam_stats):
    # all conversions to meters should be handled by ModelUnits
    res += f"""
zp = zone_plate_simulator(
    {item.zone_plate_type},
    {item.width_coating},
    {item.height},
    {item.diameter * 1e-2},
    {item.b_min},
    '{item.zone_plate_material}',
    '{item.template_material}',
    {energy} * 1e-3,
    {item.n_points},
)
"""

    # circular aperture
    res += "\noe = Shadow.OE()" + _field_value("oe", "dummy", "1.0")
    res += _generate_screen(
        PKDict(
            type="aperture",
            shape="1",
            horizontalSize=item.diameter,
            horizontalOffset=0,
            verticalSize=item.diameter,
            verticalOffset=0,
        )
    ) + _generate_trace(source_distance, "traceOE", count)
    if calc_beam_stats:
        res += "\n" + "pos = calculate_stats(pos, oe)"

    # lens
    count += 1
    res += "\n\noe = Shadow.OE()" + _field_value("oe", "dummy", "1.0")
    res += _item_field(
        PKDict(
            focal_x="zp.focal_distance * 1e2",
            focal_z="zp.focal_distance * 1e2",
        ),
        ["focal_x", "focal_z"],
    ) + _generate_trace(0, "traceIdealLensOE", count)
    if calc_beam_stats:
        res += "\n" + "pos = calculate_stats(pos, oe)"

    if not calc_beam_stats:
        # do not trace through zone plate for stats - not enough particles
        count += 1
        res += f"\n\ntrace_through_zone_plate(beam, zp, {item.last_index})\n"

    return count, res


def _init_model_units():
    def _scale(v, factor, is_native):
        scale = 0.1**factor
        return v * scale if is_native else v / scale

    def _mm2_to_cm2(v, is_native):
        return _scale(v, 2, is_native)

    def _mm3_to_cm3(v, is_native):
        return _scale(v, 3, is_native)

    def _mm4_to_cm4(v, is_native):
        return _scale(v, 4, is_native)

    def _mm5_to_cm5(v, is_native):
        return _scale(v, 5, is_native)

    res = ModelUnits(
        PKDict(
            {
                x: PKDict({y: "cm_to_m" for y in _CENTIMETER_FIELDS[x]})
                for x in _CENTIMETER_FIELDS.keys()
            }
        )
    )
    res.unit_def.grating.pkupdate(
        PKDict(
            {
                "rul_a1": _mm2_to_cm2,
                "rul_a2": _mm3_to_cm3,
                "rul_a3": _mm4_to_cm4,
                "rul_a4": _mm5_to_cm5,
                "rulingDensity": "mm_to_cm",
                "rulingDensityCenter": "mm_to_cm",
                "rulingDensityPolynomial": "mm_to_cm",
            }
        )
    )
    return res


def _has_zone_plate(beamline):
    for item in beamline:
        if item.type == "zonePlate":
            return True
    return False


def _is_disabled(item):
    return "isDisabled" in item and item.isDisabled


def _item_field(item, fields):
    return _fields("oe", item, fields)


def _parse_shadow_log(run_dir):
    if run_dir.join(template_common.RUN_LOG).exists():
        text = pkio.read_text(run_dir.join(template_common.RUN_LOG))
        for line in text.split("\n"):
            if re.search(r"invalid chemical formula", line):
                return "A mirror contains an invalid reflectivity material"
            m = re.search("ValueError: (.*)?", line)
            if m:
                return m.group(1)
    return "an unknown error occurred"


def _photon_energy(models):
    source_type = models.simulation.sourceType
    if source_type == "undulator":
        if models.undulator.select_energy == "range":
            return (models.undulator.emin + models.undulator.emax) / 2
        return models.undulator.photon_energy
    if source_type == "geometricSource":
        if models.geometricSource.f_color == "1":
            return models.geometricSource.singleEnergyValue
    return (models[source_type].ph1 + models[source_type].ph2) / 2


def _scale_units(data):
    for name in _MODEL_UNITS.unit_def:
        if name in data.models:
            _MODEL_UNITS.scale_to_native(name, data.models[name])
    for item in data.models.beamline:
        if item.type in _MODEL_UNITS.unit_def:
            _MODEL_UNITS.scale_to_native(item.type, item)


def _source_field(model, fields):
    return _fields("source", model, fields)


def _validate_data(data, schema):
    template_common.validate_models(data, schema)
    if data.models.simulation.sourceType == "undulator":
        und = data.models.undulator
        if und.select_energy == "single":
            und.emin = und.photon_energy
            und.emax = und.photon_energy
        if und.emin == und.emax:
            und.ng_e = 1


_MODEL_UNITS = _init_model_units()<|MERGE_RESOLUTION|>--- conflicted
+++ resolved
@@ -249,35 +249,6 @@
     )
 
 
-<<<<<<< HEAD
-=======
-def _divide_drifts(beamline, count):
-    pos = 0
-    res = []
-    current_id = 1e5
-    for item in beamline:
-        if _is_disabled(item):
-            continue
-        if item.position - pos > 1e-3:
-            delta = (item.position - pos) / count
-            while (pos + delta) < item.position:
-                pos += delta
-                res.append(
-                    PKDict(
-                        alpha=0,
-                        id=current_id,
-                        position=pos,
-                        title="D",
-                        type="emptyElement",
-                    )
-                )
-                current_id += 1
-        res.append(item)
-        pos = item.position
-    return res
-
-
->>>>>>> 396dbc17
 def _eq(item, field, *values):
     t = SCHEMA.model[item.type][field][1]
     for v, n in SCHEMA.enum[t]:
@@ -321,13 +292,9 @@
 
 def _generate_beamline_optics(models, last_id=None, calc_beam_stats=False):
     beamline = models.beamline
-<<<<<<< HEAD
-    res = ''
-=======
     if calc_beam_stats:
         beamline = _divide_drifts(beamline, models.beamStatisticsReport.driftDivisions)
     res = ""
->>>>>>> 396dbc17
     prev_position = source_position = 0
     last_element = False
     count = 0
@@ -407,11 +374,7 @@
 """
             res += _generate_trace(source_distance, trace_method, count)
             if calc_beam_stats:
-<<<<<<< HEAD
                 res += '\npos = calculate_stats(pos, oe)'
-=======
-                res += "\n" + "pos = calculate_stats(pos, oe)"
->>>>>>> 396dbc17
         if last_element:
             break
         prev_position = item.position
