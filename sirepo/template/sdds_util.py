--- conflicted
+++ resolved
@@ -110,16 +110,10 @@
     return v
 
 
-<<<<<<< HEAD
 def _sdds_column(field, sdds_index=0):
     column_names = sdds.sddsdata.GetColumnNames(sdds_index)
+    assert field in column_names, 'field not in sdds columns: {}: {}'.format(field, column_names)
     column_def = sdds.sddsdata.GetColumnDefinition(sdds_index, field)
-=======
-def _sdds_column(field):
-    column_names = sdds.sddsdata.GetColumnNames(_SDDS_INDEX)
-    assert field in column_names, 'field not in sdds columns: {}: {}'.format(field, column_names)
-    column_def = sdds.sddsdata.GetColumnDefinition(_SDDS_INDEX, field)
->>>>>>> c92199e9
     values = sdds.sddsdata.GetColumn(
         sdds_index,
         column_names.index(field),
