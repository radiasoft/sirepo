--- conflicted
+++ resolved
@@ -381,6 +381,11 @@
             return _CRYSTAL_FILE
         return _RESULTS_FILE
 
+    def _index(index, plot_type):
+        if plot_type == "longitudinal_photons":
+            return index
+        return index + 1
+
     def _is_crystal(element):
         return element and element.type == "crystal"
 
@@ -406,6 +411,13 @@
             return plot_type.replace("_", " ").title()
         return plot_type.replace("_", " ").title() + " Slice #" + str(slice_index + 1)
 
+    def _x_label(plot_type):
+        return PKDict(
+            excited_states_longitudinal="Crystal Slice",
+            longitudinal_photons="Crystal width [cm]",
+            longitudinal_intensity="Pulse Slice",
+        )[plot_type]
+
     def _y_value(element, index, file, cell_volume):
         if _is_crystal(element):
             return numpy.sum(numpy.array(file[f"{index}/excited_states"]) * cell_volume)
@@ -414,7 +426,16 @@
             return y
         return numpy.sum(y)
 
-<<<<<<< HEAD
+    def _z_label(plot_type):
+        return PKDict(
+            total_phase="Phase [rad]",
+            total_intensity="",
+            intensity="",
+            phase="Phase [rad]",
+            photons="Photons [1/m³]",
+            excited_states="Number [1/m³]",
+        )[plot_type]
+
     tries = 3
     for _ in range(tries):
         try:
@@ -428,7 +449,7 @@
                     if element:
                         element.nslice = nslice
                     for idx in range(nslice):
-                        x.append(idx)
+                        x.append(_index(idx, plot_type))
                         y.append(_y_value(element, idx, f, _cell_volume(element)))
                     return template_common.parameter_plot(
                         x,
@@ -439,6 +460,9 @@
                             ),
                         ],
                         PKDict(),
+                        PKDict(
+                            x_label=_x_label(plot_type),
+                        ),
                     )
                 d = template_common.h5_to_dict(f, str(slice_index))
                 r = d.ranges
@@ -449,70 +473,12 @@
                     y_range=[r.y[0], r.y[1], len(z[0])],
                     x_label="Horizontal Position [m]",
                     y_label="Vertical Position [m]",
+                    z_label=_z_label(plot_type),
                     z_matrix=z,
                 )
         except BlockingIOError as e:
             time.sleep(3)
     raise AssertionError("Report is unavailable")
-=======
-    def _z_label(plot_type):
-        return PKDict(
-            total_phase="Phase [rad]",
-            total_intensity="",
-            intensity="",
-            phase="Phase [rad]",
-            photons="Photons [1/m³]",
-            excited_states="Number [1/m³]",
-        )[plot_type]
-
-    def _x_label(plot_type):
-        return PKDict(
-            excited_states_longitudinal="Crystal Slice",
-            longitudinal_photons="Crystal width [cm]",
-            longitudinal_intensity="Pulse Slice",
-        )[plot_type]
-
-    def _index(index, plot_type):
-        if plot_type == "longitudinal_photons":
-            return index
-        return index + 1
-
-    with h5py.File(run_dir.join(_fname(element).format(element_index)), "r") as f:
-        if _is_longitudinal_plot(plot_type):
-            x = []
-            y = []
-            nslice = _nslice(element, f)
-            if element:
-                element.nslice = nslice
-            for idx in range(nslice):
-                x.append(_index(idx, plot_type))
-                y.append(_y_value(element, idx, f, _cell_volume(element)))
-            return template_common.parameter_plot(
-                x,
-                [
-                    PKDict(
-                        points=y,
-                        label=_label(plot_type, slice_index),
-                    ),
-                ],
-                PKDict(),
-                PKDict(
-                    x_label=_x_label(plot_type),
-                ),
-            )
-        d = template_common.h5_to_dict(f, str(slice_index))
-        r = d.ranges
-        z = d[plot_type]
-        return PKDict(
-            title=_title(plot_type, slice_index),
-            x_range=[r.x[0], r.x[1], len(z)],
-            y_range=[r.y[0], r.y[1], len(z[0])],
-            x_label="Horizontal Position [m]",
-            y_label="Vertical Position [m]",
-            z_label=_z_label(plot_type),
-            z_matrix=z,
-        )
->>>>>>> 1d573838
 
 
 def _laser_pulse_report(value_index, filename, title, label):
