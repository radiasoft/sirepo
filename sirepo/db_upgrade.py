--- conflicted
+++ resolved
@@ -157,7 +157,17 @@
     _20210211_add_flash_proprietary_lib_files(force=True)
 
 
-<<<<<<< HEAD
+def _20210301_migrate_role_jupyterhub():
+    import sirepo.template
+
+    r = sirepo.auth_role.for_sim_type('jupyterhublogin')
+    if not sirepo.template.is_sim_type('jupyterhublogin') or \
+       r in sirepo.auth_db.UserRole.all_roles():
+        return
+    for u in sirepo.auth_db.all_uids():
+        sirepo.auth_db.UserRole.add_roles(u, [r])
+
+
 @contextlib.contextmanager
 def _backup_db_and_prevent_server_restart_on_error():
     import sirepo.auth_db
@@ -171,15 +181,4 @@
     except Exception:
         pkdlog('original db={}', b)
         sirepo.srdb.prevent_server_start_file().ensure()
-        raise
-=======
-def _20210301_migrate_role_jupyterhub():
-    import sirepo.template
-
-    r = sirepo.auth_role.for_sim_type('jupyterhublogin')
-    if not sirepo.template.is_sim_type('jupyterhublogin') or \
-       r in sirepo.auth_db.UserRole.all_roles():
-        return
-    for u in sirepo.auth_db.all_uids():
-        sirepo.auth_db.UserRole.add_roles(u, [r])
->>>>>>> 02250cb1
+        raise