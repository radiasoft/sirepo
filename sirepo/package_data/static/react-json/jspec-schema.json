{
    "type": {
        "TwissFile": {
            "base": "File",
            "config": {
                "inspectModal": {
                    "title": "Twiss Parameters",
                    "items": [
                        {
                            "layout": "autoRunReport",
                            "config": {
                                "report": "twissReport",
                                "dependencies": [
                                    "ionBeam.*",
                                    "intrabeamScatteringRate.*",
                                    "electronCoolingRate.*",
                                    "ring.*",
                                    "simulationSettings.*",
                                    "electronBeam.*",
                                    "cooler.*"
                                ],
                                "reportLayout": {
                                    "layout": "graph2d"
                                }
                            }
                        }
                    ]
                }
            }
        },
        "ElegantSimList": {
            "base": "ComputeEnum",
            "config": {
                "computeMethod": "get_elegant_sim_list",
                "resultName": "simList",
                "keyName": "simulationId",
                "displayName": "name"
            }
        },
        "ElectronBeamShape": {
            "base": "Enum",
            "config": {
                "allowedValues": [
                    ["dc_uniform", "Cylindrical"],
                    ["bunched_gaussian", "Gaussian"],
                    ["bunched_uniform", "Cylindrical"],
                    ["bunched_uniform_elliptic", "Cylindrical (elliptical cross-section)"]
                ]
            }
        },
        "ElectronBeamShapeDescription": {
            "base": "Enum",
            "config": {
                "allowedValues": [
                    ["dc_uniform", "The unbunched electron beam is a continuous cylinder with circular cross-section."],
                    ["bunched_gaussian", "The electron beam is a 3D Gaussian distribution in space."],
                    ["bunched_uniform", "The electron beam is a uniformly-filled 3D cylinder with circular cross-section."],
                    ["bunched_uniform_elliptic", "The electron beam is a uniformly-filled 3D cylinder with elliptical cross-section."]
                ]
            }
        },
        "BeamColumn": {
            "base": "Enum",
            "config": {
                "allowedValues": [
                    ["emitx", "emit_x"],
                    ["emity", "emit_y"],
                    ["dpp", "dp/p"],
                    ["sigmas", "sigma_s"]
                ]
            }
        },
        "BeamOptionalColumn": {
            "base": "Enum",
            "config": {
                "allowedValues": [
                    ["emitx", "emit_x"],
                    ["emity", "emit_y"],
                    ["dpp", "dp/p"],
                    ["sigmas", "sigma_s"],
                    ["none", "None"]
                ]
            }
        },
        "BeamParticle": {
            "base": "Enum",
            "config": {
                "allowedValues": [
                    ["ALUMINUM", "Aluminum"],
                    ["COPPER", "Copper"],
                    ["DEUTERON", "Deuteron"],
                    ["GOLD", "Gold"],
                    ["HELIUM", "Helium"],
                    ["LEAD", "Lead"],
                    ["PROTON", "Proton"],
                    ["RUTHENIUM", "Ruthenium"],
                    ["URANIUM", "Uranium"],
                    ["ZIRCONIUM", "Zirconium"],
                    ["OTHER", "Other"]
                ]
            }
        },
        "BeamType": {
            "base": "Enum",
            "config": {
                "allowedValues": [
                    ["bunched", "Bunched Beam"],
                    ["continuous", "Continuous Beam"]
                ]
            }
        },
        "CoolingRatesColumn": {
            "base": "Enum",
            "config": {
                "allowedValues": [
                    ["rx", "rx"],
                    ["ry", "ry"],
                    ["rs", "rs"],
                    ["rxibs", "rx_ibs"],
                    ["ryibs", "ry_ibs"],
                    ["rsibs", "rs_ibs"],
                    ["rxecool", "rx_ecool"],
                    ["ryecool", "ry_ecool"],
                    ["rsecool", "rs_ecool"]
                ]
            }
        },
        "ColorRangeType": {
            "base": "Enum",
            "config": {
                "allowedValues": [
                    ["none", "None"],
                    ["fixed", "Fixed"]
                ]
            }
        },
        "CoolingRatesOptionalColumn": {
            "base": "Enum",
            "config": {
                "allowedValues": [
                    ["rx", "rx"],
                    ["ry", "ry"],
                    ["rs", "rs"],
                    ["rxibs", "rx_ibs"],
                    ["ryibs", "ry_ibs"],
                    ["rsibs", "rs_ibs"],
                    ["rxecool", "rx_ecool"],
                    ["ryecool", "ry_ecool"],
                    ["rsecool", "rs_ecool"],
                    ["none", "None"]
                ]
            }
        },
        "ForceFormula": {
            "base": "Enum",
            "config": {
                "allowedValues": [
                    ["parkhomchuk", "Parkhomchuk"],
                    ["derbenevskrinsky", "Derbenev-Skrinsky"],
                    ["meshkov", "Meshkov"],
                    ["unmagnetized", "Unmagnetized"],
                    ["budker", "Budker (un-magnetized)"],
                    ["pogorelov", "Pogorelov-Bruhwiler"],
                    ["pogorelov_warm", "Pogorelov-Bruhwiler warm electrons"]
                ]
            }
        },
        "ForceScaleFactor": {
            "base": "Enum",
            "config": {
                "allowedValues": [
                    ["negative", "-1"],
                    ["positive", "1"]
                ]
            }
        },
        "ForceTableColumn": {
            "base": "Enum",
            "config": {
                "allowedValues": [
                    ["fx", "Transverse Force"],
                    ["flong", "Longitudinal Force"],
                    ["Vtrans", "Transverse Velocity"],
                    ["Vlong", "Longitudinal Velocity"],
                    ["edensity", "Electron Density"]
                ]
            }
        },
        "ForceTablePlot": {
            "base": "Enum",
            "config": {
                "allowedValues": [
                    ["longitudinal", "Longitudinal"],
                    ["transverse", "Transverse"]
                ]
            }
        },
        "FramesPerSecond": {
            "base": "Enum",
            "config": {
                "allowedValues": [
                    ["1", "1"],
                    ["2", "2"],
                    ["5", "5"],
                    ["10", "10"],
                    ["15", "15"],
                    ["20", "20"]
                ]
            }
        },
        "IBSLongitudinalMethod": {
            "base": "Enum",
            "config": {
                "allowedValues": [
                    ["nz", "Longitudinal Grid Size"],
                    ["log_c", "Coulomb Logarithm"]
                ]
            }
        },
        "IBSModel": {
            "base": "Enum",
            "config": {
                "allowedValues": [
                    ["bm", "Bjorken-Mtingwa"],
                    ["martini", "Martini"]
                ]
            }
        },
        "LatticeSource": {
            "base": "Enum",
            "config": {
                "allowedValues": [
                    ["madx", "Mad-X TFS File"],
                    ["elegant", "elegant twiss_output SDDS File"],
                    ["elegant-sirepo", "Sirepo elegant Simulation"]
                ]
            }
        },
        "ParticleColumn": {
            "base": "Enum",
            "config": {
                "allowedValues": [
                    ["x", "x"],
                    ["xp", "xp"],
                    ["y", "y"],
                    ["yp", "yp"],
                    ["ds", "ds"],
                    ["dpp", "dp/p"]
                ]
            }
        },
        "PlotRangeType": {
            "base": "Enum",
            "config": {
                "allowedValues": [
                    ["none", "None"],
                    ["fit", "Fit Data"],
                    ["fixed", "Fixed"]
                ]
            }
        },
        "SimulationModel": {
            "base": "Enum",
            "config": {
                "allowedValues": [
                    ["rms", "RMS"],
                    ["particle", "Particle"]
                ]
            }
        },
        "TwissParameter": {
            "base": "Enum",
            "config": {
                "allowedValues": [
                    ["betx", "betax"],
                    ["alfx", "alphax"],
                    ["mux", "mux"],
                    ["dx", "dx"],
                    ["dpx", "dpx"],
                    ["bety", "betay"],
                    ["alfy", "alphay"],
                    ["muy", "muy"],
                    ["dy", "dy"],
                    ["dpy", "dpy"],
                    ["none", "None"]
                ]
            }
        }
    },
    "model": {
        "beamEvolutionAnimation": {
            "y1": {
                "displayName": "Y1 Value",
                "type": "BeamColumn",
                "defaultValue": "emitx"
            },
            "y2": {
                "displayName": "Y2 Value",
                "type": "BeamOptionalColumn",
                "defaultValue": "emity"
            },
            "y3": {
                "displayName": "Y3 Value",
                "type": "BeamOptionalColumn",
                "defaultValue": "none"
            },
            "plotRangeType": {
                "displayName": "Range",
                "type": "PlotRangeType",
                "defaultValue": "none"
            },
            "horizontalSize": {
                "displayName": "Horizontal Size",
                "type": "Float",
                "defaultValue": 0
            },
            "verticalSize": {
                "displayName": "Vertical Size",
                "type": "Float",
                "defaultValue": 0
            },
            "horizontalOffset": {
                "displayName": "Horizontal Offset",
                "type": "Float",
                "defaultValue": 0
            },
            "verticalOffset": {
                "displayName": "Vertical Offset",
                "type": "Float",
                "defaultValue": 0
            },
            "notes": {
                "displayName": "Notes",
                "type": "Text",
                "defaultValue": ""
            }
        },
        "cooler": {
            "length": {
                "displayName": "Length (lab frame) [m]",
                "type": "Float",
                "defaultValue": 3.4,
                "description": "",
                "min": 1e-99
            },
            "section_number": {
                "displayName": "Number of Coolers",
                "type": "Integer",
                "defaultValue": 1
            },
            "magnetic_field": {
                "displayName": "Magnetic Field [T]",
                "type": "Float",
                "defaultValue": 0.039
            },
            "bet_x": {
                "displayName": "Horizontal Beta [m]",
                "type": "Float",
                "defaultValue": 10,
                "description": "Beta function",
                "min": 1e-99
            },
            "bet_y": {
                "displayName": "Vertical Beta [m]",
                "type": "Float",
                "defaultValue": 10,
                "description": "Beta function",
                "min": 1e-99
            },
            "disp_x": {
                "displayName": "Horizontal Dispersion [m]",
                "type": "Float",
                "defaultValue": 0
            },
            "disp_y": {
                "displayName": "Vertical Dispersion [m]",
                "type": "Float",
                "defaultValue": 0
            },
            "alpha_x": {
                "displayName": "Horizontal Alpha",
                "type": "Float",
                "defaultValue": 0
            },
            "alpha_y": {
                "displayName": "Vertical Alpha",
                "type": "Float",
                "defaultValue": 0
            },
            "disp_dx": {
                "displayName": "Horizontal Dispersion Derivative",
                "type": "Float",
                "defaultValue": 0,
                "description": "Derivative of the dispersion"
            },
            "disp_dy": {
                "displayName": "Vertical Dispersion Derivative",
                "type": "Float",
                "defaultValue": 0,
                "description": "Derivative of the dispersion"
            }
        },
        "coolingRatesAnimation": {
            "y1": {
                "displayName": "Y1 Value",
                "type": "CoolingRatesColumn",
                "defaultValue": "rx"
            },
            "y2": {
                "displayName": "Y2 Value",
                "type": "CoolingRatesOptionalColumn",
                "defaultValue": "ry"
            },
            "y3": {
                "displayName": "Y3 Value",
                "type": "CoolingRatesOptionalColumn",
                "defaultValue": "rs"
            },
            "plotRangeType": {
                "displayName": "Range",
                "type": "PlotRangeType",
                "defaultValue": "none"
            },
            "horizontalSize": {
                "displayName": "Horizontal Size",
                "type": "Float",
                "defaultValue": 0
            },
            "verticalSize": {
                "displayName": "Vertical Size",
                "type": "Float",
                "defaultValue": 0
            },
            "horizontalOffset": {
                "displayName": "Horizontal Offset",
                "type": "Float",
                "defaultValue": 0
            },
            "verticalOffset": {
                "displayName": "Vertical Offset",
                "type": "Float",
                "defaultValue": 0
            },
            "notes": {
                "displayName": "Notes",
                "type": "Text",
                "defaultValue": ""
            }
        },
        "electronBeam": {
            "gamma": {
                "displayName": "Gamma",
                "type": "Float",
                "defaultValue": null,
                "description": "Lorentz factor gamma for the cooling electron beam."
            },
            "tmp_tr": {
                "displayName": "Transverse Temperature [eV]",
                "type": "Float",
                "defaultValue": 0.1,
                "description": "",
                "min": 0
            },
            "tmp_l": {
                "displayName": "Longitudinal Temperature [eV]",
                "type": "Float",
                "defaultValue": 0.01,
                "description": "",
                "min": 0
            },
            "shape": {
                "displayName": "Shape",
                "type": "ElectronBeamShape",
                "defaultValue": "dc_uniform",
                "description": "Shape of the electron beam."
            },
            "radius": {
                "displayName": "Radius [m]",
                "type": "Float",
                "defaultValue": 0.004,
                "description": "",
                "min": 1e-99,
                "shown": "$(electronBeam.shape) == 'dc_uniform' || $(electronBeam.shape) == 'bunched_uniform'"
            },
            "current": {
                "displayName": "Current [A]",
                "type": "Float",
                "defaultValue": 2,
                "description": "",
                "min": 0,
                "shown": "$(electronBeam.shape) == 'dc_uniform' || $(electronBeam.shape) == 'bunched_uniform' || $(electronBeam.shape) == 'bunched_uniform_elliptic'"
            },
            "sigma_x": {
                "displayName": "Horizontal RMS Size",
                "type": "Float",
                "defaultValue": 0.015,
                "description": "",
                "min": 1e-99,
                "shown": "$(electronBeam.shape) == 'bunched_gaussian'"
            },
            "sigma_y": {
                "displayName": "Vertical RMS Size",
                "type": "Float",
                "defaultValue": 0.015,
                "description": "",
                "min": 1e-99,
                "shown": "$(electronBeam.shape) == 'bunched_gaussian'"
            },
            "sigma_z": {
                "displayName": "RMS Bunch Length",
                "type": "Float",
                "defaultValue": 0.02,
                "description": "",
                "min": 1e-99,
                "shown": "$(electronBeam.shape) == 'bunched_gaussian'"
            },
            "length": {
                "displayName": "Length [m]",
                "type": "Float",
                "defaultValue": 0.2,
                "description": "",
                "min": 1e-99,
                "shown": "$(electronBeam.shape) == 'bunched_uniform' || $(electronBeam.shape) == 'bunched_uniform_elliptic'"
            },
            "e_number": {
                "displayName": "Number of Electrons",
                "type": "Float",
                "defaultValue": 100000000,
                "description": "",
                "min": 1,
                "shown": "$(electronBeam.shape) == 'bunched_gaussian'"
            },
            "beam_type": {
                "displayName": "Beam Type",
                "type": "BeamType",
                "defaultValue": "bunched"
            },
            "rh": {
                "displayName": "Horizontal Semi-Axis Length [m]",
                "type": "Float",
                "defaultValue": 0.004,
                "description": "",
                "min": 1e-99,
                "shown": "$(electronBeam.shape) == 'bunched_uniform_elliptic'"
            },
            "rv": {
                "displayName": "Vertical Semi-Axis Length [m]",
                "type": "Float",
                "defaultValue": 0.004,
                "description": "",
                "min": 1e-99,
                "shown": "$(electronBeam.shape) == 'bunched_uniform_elliptic'"
            }
        },
        "electronCoolingRate": {
            "sample_number": {
                "displayName": "Number of Sample Ions",
                "type": "Float",
                "defaultValue": 100000,
                "description": "",
                "min": 1,
                "shown": "$(simulationSettings.model) == 'particle'"
            },
            "force_formula": {
                "displayName": "Force Formula",
                "type": "ForceFormula",
                "defaultValue": "parkhomchuk"
            }
        },
        "forceTableAnimation": {
            "plot": {
                "displayName": "Plot Type",
                "type": "ForceTablePlot",
                "defaultValue": "transverse"
            },
            "x": {
                "displayName": "X Value",
                "type": "ForceTableColumn",
                "defaultValue": "Vtrans"
            },
            "y1": {
                "displayName": "Y1 Value",
                "type": "ForceTableColumn",
                "defaultValue": "fx"
            },
            "forceScale": {
                "displayName": "Force Scale",
                "type": "ForceScaleFactor",
                "defaultValue": "negative"
            },
            "plotRangeType": {
                "displayName": "Range",
                "type": "PlotRangeType",
                "defaultValue": "none"
            },
            "horizontalSize": {
                "displayName": "Horizontal Size",
                "type": "Float",
                "defaultValue": 0
            },
            "verticalSize": {
                "displayName": "Vertical Size",
                "type": "Float",
                "defaultValue": 0
            },
            "horizontalOffset": {
                "displayName": "Horizontal Offset",
                "type": "Float",
                "defaultValue": 0
            },
            "verticalOffset": {
                "displayName": "Vertical Offset",
                "type": "Float",
                "defaultValue": 0
            },
            "notes": {
                "displayName": "Notes",
                "type": "Text",
                "defaultValue": ""
            }
        },
        "intrabeamScatteringRate": {
            "ibs_model": {
                "displayName": "Model",
                "type": "IBSModel",
                "defaultValue": "martini"
            },
            "nu": {
                "displayName": "Horizontal Grid Size",
                "type": "Integer",
                "defaultValue": 100,
                "description": "Set the grid number in horizontal direction for the 3D integration.",
                "min": 1
            },
            "nv": {
                "displayName": "Vertical Grid Size",
                "type": "Integer",
                "defaultValue": 100,
                "description": "Set the grid number in vertical direction for the 3D integration.",
                "min": 1
            },
            "longitudinalMethod": {
                "displayName": "Longitudinal Method",
                "type": "IBSLongitudinalMethod",
                "defaultValue": "nz"
            },
            "nz": {
                "displayName": "Longitudinal Grid Size",
                "type": "Integer",
                "defaultValue": 40,
                "description": "Set the grid number in longitudinal direction for the 3D integration.",
                "min": 1,
                "shown": "$(intrabeamScatteringRate.longitudinalMethod) == 'nz'"
            },
            "log_c": {
                "displayName": "Coulomb Logarithm",
                "type": "Float",
                "defaultValue": 20.6,
                "description": "",
                "min": 1e-99,
                "shown": "$(intrabeamScatteringRate.longitudinalMethod) == 'log_c'"
            },
            "coupling": {
                "displayName": "Transverse Coupling Rate",
                "type": "Float",
                "defaultValue": null,
                "description": "Transverse coupling rate, ranging from 0 to 1.",
                "min": 0,
                "max": 1
            }
        },
        "ionBeam": {
            "particle": {
                "displayName": "Particle",
                "type": "BeamParticle",
                "defaultValue": "PROTON",
                "description": "Name of particle to be used"
            },
            "charge_number": {
                "displayName": "Ion Charges",
                "type": "Integer",
                "defaultValue": 1,
                "description": "Number of the charges of the ion.",
                "min": 1e-99,
                "shown": "$(ionBeam.particle) == 'OTHER'"
            },
            "mass": {
                "displayName": "Mass [MeV/c²]",
                "type": "Float",
                "defaultValue": 938.272,
                "description": "Mass of the ion.",
                "min": 1e-99,
                "shown": "$(ionBeam.particle) == 'OTHER'"
            },
            "kinetic_energy": {
                "displayName": "Kinetic Energy [MeV]",
                "type": "Float",
                "defaultValue": 8000,
                "description": "Kinetic energy of the ion.",
                "min": 1e-99
            },
            "norm_emit_x": {
                "displayName": "RMS Normalized Horizontal Emittance [m*rad]",
                "type": "Float",
                "defaultValue": 0.0000022,
                "description": "",
                "min": 1e-99
            },
            "norm_emit_y": {
                "displayName": "RMS Normalized Vertical Emittance [m*rad]",
                "type": "Float",
                "defaultValue": 0.0000022,
                "description": "",
                "min": 1e-99
            },
            "momentum_spread": {
                "displayName": "RMS Momentum Spread",
                "type": "Float",
                "defaultValue": 0.0006,
                "description": "Momentum spread of the ion beam.",
                "min": 0
            },
            "particle_number": {
                "displayName": "Number of Ions",
                "type": "Float",
                "defaultValue": 658000000000,
                "description": "Total particle number for coasting ion beam or the particle number of one bunch for bunched ion beam.",
                "min": 1
            },
            "rms_bunch_length": {
                "displayName": "RMS Bunch Length [m]",
                "type": "Float",
                "defaultValue": 7,
                "description": "RMS bunch length for the bunched ion beam.",
                "min": 1e-99,
                "shown": "$(ionBeam.beam_type) == 'bunched'"
            },
            "beam_type": {
                "displayName": "Beam Type",
                "type": "BeamType",
                "defaultValue": "bunched"
            }
        },
        "particleAnimation": {
            "x": {
                "displayName": "X Value",
                "type": "ParticleColumn"
            },
            "y": {
                "displayName": "Y Value",
                "type": "ParticleColumn"
            },
            "histogramBins": {
                "displayName": "Histogram Bins",
                "type": "Integer"
            },
            "framesPerSecond": {
                "displayName": "Frames per Second",
                "type": "FramesPerSecond",
                "defaultValue": "5"
            },
            "plotRangeType": {
                "displayName": "Range",
                "type": "PlotRangeType",
                "defaultValue": "fit"
            },
            "horizontalSize": {
                "displayName": "Horizontal Size",
                "type": "Float",
                "defaultValue": 0
            },
            "verticalSize": {
                "displayName": "Vertical Size",
                "type": "Float",
                "defaultValue": 0
            },
            "horizontalOffset": {
                "displayName": "Horizontal Offset",
                "type": "Float",
                "defaultValue": 0
            },
            "verticalOffset": {
                "displayName": "Vertical Offset",
                "type": "Float",
                "defaultValue": 0
            },
            "colorRangeType": {
                "displayName": "Range",
                "type": "ColorRangeType",
                "defaultValue": "none"
            },
            "colorMin": {
                "displayName": "Minimum Histogram Value",
                "type": "Float",
                "defaultValue": 0,
                "shown": "$(particleAnimation.colorRangeType) == 'fixed'"
            },
            "colorMax": {
                "displayName": "Maximum Histogram Value",
                "type": "Float",
                "defaultValue": 10,
                "shown": "$(particleAnimation.colorRangeType) == 'fixed'"
            }
        },
        "rateCalculationReport": {},
        "ring": {
            "latticeSource": {
                "displayName": "Lattice Source",
                "type": "LatticeSource",
                "defaultValue": "madx",
                "description": ""
            },
            "lattice": {
                "displayName": "Ring Lattice File",
                "type": "TwissFile",
                "defaultValue": "",
                "description": "This file should be in the MAD-X output format (*.tfs).",
                "shown": "$(ring.latticeSource) == 'madx'"
            },
            "elegantTwiss": {
                "displayName": "Elegant twiss_output",
                "type": "TwissFile",
                "defaultValue": "",
                "description": "This file should be the SDDS output from the twiss_output command.",
                "shown": "$(ring.latticeSource) == 'elegant'"
            },
            "elegantSirepo": {
                "displayName": "Elegant Simulation",
                "type": "ElegantSimList",
                "defaultValue": "",
                "shown": "$(ring.latticeSource) == 'elegant-sirepo'"
            }
        },
        "simulationSettings": {
            "time": {
                "displayName": "Total Simulation Time [s]",
                "type": "Float",
                "defaultValue": 60,
                "description": "",
                "min": 1e-99
            },
            "step_number": {
                "displayName": "Total Number of Steps",
                "type": "Integer",
                "defaultValue": 60,
                "description": "The time interval of each step is time/step_number.",
                "min": 1
            },
            "time_step": {
                "displayName": "Time Step [s]",
                "type": "Float",
                "defaultValue": 1,
                "description": "Number of steps per second",
                "min": 1e-99
            },
            "ibs": {
                "displayName": "Simulate the IBS Effect",
                "type": "Boolean",
                "defaultValue": "1"
            },
            "e_cool": {
                "displayName": "Simulate Electron Cooling Effect",
                "type": "Boolean",
                "defaultValue": "1"
            },
            "model": {
                "displayName": "Model",
                "type": "SimulationModel",
                "defaultValue": "particle"
            },
            "save_particle_interval": {
                "displayName": "Save Particle Interval",
                "type": "Integer",
                "defaultValue": -1,
                "description": "The interval of steps to save the 6D coordinates of the ions. No saving if the value is less than zero.",
                "min": -1,
                "shown": "$(simulationSettings.model) == 'particle'"
            },
            "ref_bet_x": {
                "displayName": "Horizontal Beta Reference Point",
                "type": "Float",
                "defaultValue": 10,
                "description": "TWISS parameters for the reference point. Only needed when the Particle model is selected and the electron cooling effect is not included in the simulation.",
                "min": 1e-99
            },
            "ref_bet_y": {
                "displayName": "Vertical Beta Reference Point",
                "type": "Float",
                "defaultValue": 10,
                "description": "",
                "min": 1e-99
            },
            "ref_alf_x": {
                "displayName": "Horizontal Alpha Reference Point",
                "type": "Float"
            },
            "ref_alf_y": {
                "displayName": "Vertical Alpha Reference Point",
                "type": "Float"
            },
            "ref_disp_x": {
                "displayName": "Horizontal Dispersion Reference Point",
                "type": "Float"
            },
            "ref_disp_y": {
                "displayName": "Vertical Dispersion Reference Point",
                "type": "Float"
            },
            "ref_disp_dx": {
                "displayName": "Horizontal Dispersion Derivative Reference Point",
                "type": "Float"
            },
            "ref_disp_dy": {
                "displayName": "Vertical Dispersion Derivative Reference Point",
                "type": "Float"
            }
        },
        "simulationStatus": {},
        "twissReport": {
            "y1": {
                "displayName": "Y1 Value",
                "type": "TwissParameter",
                "defaultValue": "betx"
            },
            "y2": {
                "displayName": "Y2 Value",
                "type": "TwissParameter",
                "defaultValue": "bety"
            },
            "y3": {
                "displayName": "Y3 Value",
                "type": "TwissParameter",
                "defaultValue": "dx"
            }
        }
    },
    "view": [
        {
          "layout": "navbarModalButton",
          "config": {
            "name": "simulationRenameNavButton",
            "title": "$(simulation.name)",
            "icon": "faPencil",
            "modal": {
              "title": "Simulation",
              "items": [
                {
                  "layout": "fieldList",
                  "config": { "name": "simulation", "fields": ["simulation.name"] }
                }
              ]
            }
          }
        },
        {
          "layout": "navTabs",
          "config": {
            "name": "navtabs",
            "tabs": [
              {
                "name": "source",
                "title": "Source",
                "icon": "",
                "items": [
                  {
                    "layout": "waterfall",
                    "config": {
                        "breakpoints": {
                            "xs": 1,
                            "sm": 2,
                            "lg": 3
                        },
                        "gutters": {
                            "horizontal": ".5em",
                            "vertical": ".5em"
                        },
                        "items": [
                            {
                                "layout": "panel",
                                "config": {
                                  "name": "ionBeam",
                                  "title": "Ion Beam",
                                  "basic": [
                                    {
                                      "layout": "fieldList",
                                      "config": {
                                        "fields": [
                                          "ionBeam.particle",
                                          "ionBeam.charge_number",
                                          "ionBeam.mass",
                                          "ionBeam.kinetic_energy",
                                          "ionBeam.momentum_spread",
                                          "ionBeam.particle_number",
                                          "ionBeam.beam_type",
                                          "ionBeam.rms_bunch_length"
                                        ]
                                      }
                                    },
                                    {
                                      "layout": "fieldTable",
                                      "config": {
                                        "columns": ["Horizontal", "Vertical"],
                                        "rows": [
                                          {
                                            "label": "RMS Normalized Emittance [m*rad]",
                                            "fields": [
                                              "ionBeam.norm_emit_x",
                                              "ionBeam.norm_emit_y"
                                            ]
                                          }
                                        ]
                                      }
                                    }
                                  ]
                                }
                              },
                              {
                                "layout": "panel",
                                "config": {
                                  "name": "coolingAndIBS",
                                  "title": "Cooling and Intrabeam Scattering",
                                  "basic": [
                                    {
                                      "layout": "tabs",
                                      "config": {
                                        "tabs": [
                                          {
                                            "name": "Electron Cooling",
                                            "items": [
                                              {
                                                "layout": "fieldList",
                                                "config": {
                                                  "fields": [
                                                    "electronCoolingRate.sample_number",
                                                    "electronCoolingRate.force_formula"
                                                  ]
                                                }
                                              }
                                            ]
                                          },
                                          {
                                            "name": "Intrabeam Scattering",
                                            "items": [
                                              {
                                                "layout": "fieldList",
                                                "config": {
                                                  "fields": [
                                                    "intrabeamScatteringRate.ibs_model",
                                                    "intrabeamScatteringRate.nu",
                                                    "intrabeamScatteringRate.nv",
                                                    "intrabeamScatteringRate.longitudinalMethod",
                                                    "intrabeamScatteringRate.nz",
                                                    "intrabeamScatteringRate.log_c",
                                                    "intrabeamScatteringRate.coupling"
                                                  ]
                                                }
                                              }
                                            ]
                                          }
                                        ]
                                      }
                                    }
                                  ]
                                }
                              },
                              {
                                "layout": "panel",
                                "config": {
                                  "title": "Rate Calculation Report",
                                  "basic": [
                                    {
                                      "layout": "autoRunReport",
                                      "config": {
                                        "report": "rateCalculationReport",
                                        "dependencies": [
                                          "ionBeam.*",
                                          "intrabeamScatteringRate.*",
                                          "electronCoolingRate.*",
                                          "ring.*",
                                          "simulationSettings.*",
                                          "electronBeam.*",
                                          "cooler.*"
                                        ],
                                        "reportLayout": {
                                          "layout": "table",
                                          "config": { "dataAttributeName": "rate" }
                                        }
                                      }
                                    }
                                  ]
                                }
                              },
                              {
                                "layout": "panel",
                                "config": {
                                  "name": "ring",
                                  "title": "Ring",
                                  "basic": [
                                    {
                                      "layout": "fieldList",
                                      "config": {
                                        "fields": [
                                          "ring.latticeSource",
                                          "ring.lattice",
                                          "ring.elegantTwiss",
                                          "ring.elegantSirepo"
                                        ]
                                      }
                                    }
                                  ]
                                }
                              },
                              {
                                "layout": "panel",
                                "config": {
                                  "name": "electronBeam",
                                  "title": "Cooling Electron Beam",
                                  "basic": [
                                    {
                                      "layout": "fieldList",
                                      "config": {
                                        "fields": [
                                          "electronBeam.gamma",
                                          "electronBeam.tmp_tr",
                                          "electronBeam.tmp_l",
                                          "electronBeam.beam_type",
                                          "electronBeam.shape",
                                          "electronBeam.radius",
                                          "electronBeam.rh",
                                          "electronBeam.rv",
                                          "electronBeam.current",
                                          "electronBeam.sigma_x",
                                          "electronBeam.sigma_y",
                                          "electronBeam.sigma_z",
                                          "electronBeam.length",
                                          "electronBeam.e_number"
                                        ]
                                      }
                                    }
                                  ]
                                }
                              },
                              {
                                "layout": "panel",
                                "config": {
                                  "name": "cooler",
                                  "title": "Cooler",
                                  "basic": [
                                    {
                                        "layout": "vStack",
                                        "config": {
                                            "items": [
                                                {
                                                    "layout": "fieldList",
                                                    "config": {
                                                      "fields": [
                                                        "cooler.length",
                                                        "cooler.section_number",
                                                        "cooler.magnetic_field"
                                                      ]
                                                    }
                                                  },
                                                  {
                                                    "layout": "fieldTable",
                                                    "config": {
                                                      "columns": ["Horizontal", "Vertical"],
                                                      "rows": [
                                                        {
                                                          "label": "Beta [m]",
                                                          "description": "Beta function",
                                                          "fields": ["cooler.bet_x", "cooler.bet_y"]
                                                        },
                                                        {
                                                          "label": "Dispersion [m]",
                                                          "fields": ["cooler.disp_x", "cooler.disp_y"]
                                                        },
                                                        {
                                                          "label": "Alpha",
                                                          "fields": ["cooler.alpha_x", "cooler.alpha_y"]
                                                        },
                                                        {
                                                          "label": "Dispersion Derivative",
                                                          "description": "Derivative of dispersion",
                                                          "fields": ["cooler.disp_dx", "cooler.disp_dy"]
                                                        }
                                                      ]
                                                    }
                                                  }
                                            ]
                                        }
                                    }
                                  ]
                                }
                              }
                        ]
                    }
                  }
                ]
              },
              {
                "name": "visualization",
                "title": "Visualization",
                "icon": "",
                "items": [
                    {
                        "layout": "waterfall",
                        "config": {
                            "breakpoints": {
                                "xs": 1,
                                "sm": 2,
                                "lg": 3
                            },
                            "gutters": {
                                "horizontal": ".5em",
                                "vertical": ".5em"
                            },
                            "items": [
                                {
                                    "layout": "panel",
                                    "config": {
                                      "name": "simulationSettings",
                                      "title": "Simulation Settings",
                                      "basic": [
                                        {
                                          "layout": "fieldList",
                                          "config": {
                                            "fields": [
                                              "simulationSettings.time",
                                              "simulationSettings.step_number",
                                              "simulationSettings.time_step",
                                              "simulationSettings.model",
                                              "simulationSettings.save_particle_interval",
                                              "electronCoolingRate.sample_number",
                                              "simulationSettings.ibs",
                                              "simulationSettings.e_cool"
                                            ]
                                          }
                                        },
                                        {
                                          "layout": "fieldTable",
                                          "config": {
                                            "shown": "$(simulationSettings.model) == 'particle' && $(simulationSettings.e_cool) == '0'",
                                            "columns": ["Horizontal", "Vertical"],
                                            "rows": [
                                              {
                                                "label": "Beta Reference Point",
                                                "fields": [
                                                  "simulationSettings.ref_bet_x",
                                                  "simulationSettings.ref_bet_y"
                                                ]
                                              },
                                              {
                                                "label": "Alpha Reference Point",
                                                "fields": [
                                                  "simulationSettings.ref_alf_x",
                                                  "simulationSettings.ref_alf_y"
                                                ]
                                              },
                                              {
                                                "label": "Dispersion Reference Point",
                                                "fields": [
                                                  "simulationSettings.ref_disp_x",
                                                  "simulationSettings.ref_disp_y"
                                                ]
                                              },
                                              {
                                                "label": "Dispersion Derivative Reference Point",
                                                "fields": [
                                                  "simulationSettings.ref_disp_dx",
                                                  "simulationSettings.ref_disp_dy"
                                                ]
                                              }
                                            ]
                                          }
                                        }
                                      ]
                                    }
                                  },
                                  {
                                    "layout": "panel",
                                    "config": {
                                      "name": "simulationStatus",
                                      "title": "Simulation Status",
                                      "basic": [
                                        {
                                          "layout": "startSimulation",
                                          "config": { "reportGroupName": "animation" }
                                        }
                                      ]
                                    }
                                  },
                                  {
                                    "layout": "panel",
                                    "config": {
                                      "name": "beamEvolutionAnimation",
                                      "title": "RMS Ion Beam Evolution",
                                      "basic": [
                                        {
                                          "layout": "manualRunReport",
                                          "config": {
                                            "reportGroupName": "animation",
                                            "reportName": "beamEvolutionAnimation",
                                            "frameIdFields": [
                                              "beamEvolutionAnimation.y1",
                                              "beamEvolutionAnimation.y2",
                                              "beamEvolutionAnimation.y3",
                                              "beamEvolutionAnimation.plotRangeType",
                                              "beamEvolutionAnimation.horizontalSize",
                                              "beamEvolutionAnimation.horizontalOffset",
                                              "beamEvolutionAnimation.verticalSize",
                                              "beamEvolutionAnimation.verticalOffset"
                                            ],
                                            "reportLayout": { "layout": "graph2d", "config": {} }
                                          }
                                        }
                                      ],
                                      "advanced": [
                                        {
                                          "layout": "tabs",
                                          "config": {
                                            "tabs": [
                                              {
                                                "name": "Main",
                                                "items": [
                                                  {
                                                    "layout": "fieldList",
                                                    "config": {
                                                      "fields": [
                                                        "beamEvolutionAnimation.y1",
                                                        "beamEvolutionAnimation.y2",
                                                        "beamEvolutionAnimation.y3",
                                                        "beamEvolutionAnimation.notes"
                                                      ]
                                                    }
                                                  }
                                                ]
                                              },
                                              {
                                                "name": "Plot Range",
                                                "items": [
                                                  {
                                                    "layout": "fieldList",
                                                    "config": {
                                                      "fields": [
                                                        "beamEvolutionAnimation.plotRangeType"
                                                      ]
                                                    }
                                                  },
                                                  {
                                                    "layout": "fieldTable",
                                                    "config": {
                                                      "columns": ["Horizontal", "Vertical"],
                                                      "rows": [
                                                        {
                                                          "label": "Size",
                                                          "fields": [
                                                            "beamEvolutionAnimation.horizontalSize",
                                                            "beamEvolutionAnimation.verticalSize"
                                                          ]
                                                        },
                                                        {
                                                          "label": "Offset",
                                                          "fields": [
                                                            "beamEvolutionAnimation.horizontalOffset",
                                                            "beamEvolutionAnimation.verticalOffset"
                                                          ]
                                                        }
                                                      ]
                                                    }
                                                  }
                                                ]
                                              }
                                            ]
                                          }
                                        }
                                      ]
                                    }
                                  },
                                  {
                                    "layout": "panel",
                                    "config": {
                                      "name": "coolingRatesAnimation",
                                      "title": "IBS & Cooling Rates",
                                      "basic": [
                                        {
                                          "layout": "manualRunReport",
                                          "config": {
                                            "reportGroupName": "animation",
                                            "reportName": "coolingRatesAnimation",
                                            "frameIdFields": [
                                              "coolingRatesAnimation.y1",
                                              "coolingRatesAnimation.y2",
                                              "coolingRatesAnimation.y3",
                                              "coolingRatesAnimation.plotRangeType",
                                              "coolingRatesAnimation.horizontalSize",
                                              "coolingRatesAnimation.horizontalOffset",
                                              "coolingRatesAnimation.verticalSize",
                                              "coolingRatesAnimation.verticalOffset"
                                            ],
                                            "reportLayout": { "layout": "graph2d", "config": {} }
                                          }
                                        }
                                      ],
                                      "advanced": [
                                        {
                                          "layout": "tabs",
                                          "config": {
                                            "tabs": [
                                              {
                                                "name": "Main",
                                                "items": [
                                                  {
                                                    "layout": "fieldList",
                                                    "config": {
                                                      "fields": [
                                                        "coolingRatesAnimation.y1",
                                                        "coolingRatesAnimation.y2",
                                                        "coolingRatesAnimation.y3",
                                                        "coolingRatesAnimation.notes"
                                                      ]
                                                    }
                                                  }
                                                ]
                                              },
                                              {
                                                "name": "Plot Range",
                                                "items": [
                                                  {
                                                    "layout": "fieldList",
                                                    "config": {
                                                      "fields": [
                                                        "coolingRatesAnimation.plotRangeType"
                                                      ]
                                                    }
                                                  },
                                                  {
                                                    "layout": "fieldTable",
                                                    "config": {
                                                      "columns": ["Horizontal", "Vertical"],
                                                      "rows": [
                                                        {
                                                          "label": "Size",
                                                          "fields": [
                                                            "coolingRatesAnimation.horizontalSize",
                                                            "coolingRatesAnimation.verticalSize"
                                                          ]
                                                        },
                                                        {
                                                          "label": "Offset",
                                                          "fields": [
                                                            "coolingRatesAnimation.horizontalOffset",
                                                            "coolingRatesAnimation.verticalOffset"
                                                          ]
                                                        }
                                                      ]
                                                    }
                                                  }
                                                ]
                                              }
                                            ]
                                          }
                                        }
                                      ]
                                    }
<<<<<<< HEAD
=======
                                  }
                                ]
                              }
                            ]
                          }
                        }
                      ]
                    }
                  },
                  {
                    "layout": "panel",
                    "config": {
                      "name": "particleAnimation",
                      "title": "Ion Particle Animation",
                      "basic": [
                        {
                          "layout": "manualRunReport",
                          "config": {
                            "reportGroupName": "animation",
                            "reportName": "particleAnimation",
                            "frameIdFields": [
                              "particleAnimation.x",
                              "particleAnimation.y",
                              "particleAnimation.histogramBins",
                              "particleAnimation.plotRangeType",
                              "particleAnimation.horizontalSize",
                              "particleAnimation.horizontalOffset",
                              "particleAnimation.verticalSize",
                              "particleAnimation.verticalOffset"
                            ],
                            "reportLayout": { "layout": "heatplot", "config": {} }
                          }
                        }
                      ],
                      "advanced": [
                        {
                          "layout": "tabs",
                          "config": {
                            "tabs": [
                              {
                                "name": "Main",
                                "items": [
                                  {
                                    "layout": "fieldList",
                                    "config": {
                                      "fields": [
                                        "particleAnimation.x",
                                        "particleAnimation.y",
                                        "particleAnimation.histogramBins",
                                        "particleAnimation.framesPerSecond"
                                      ]
                                    }
                                  }
                                ]
                              },
                              {
                                "name": "Plot Range",
                                "items": [
                                  {
                                    "layout": "fieldList",
                                    "config": {
                                      "fields": ["particleAnimation.plotRangeType"]
                                    }
>>>>>>> ae820c89
                                  },
                                  {
                                    "layout": "panel",
                                    "config": {
                                      "name": "forceTableAnimation",
                                      "title": "Friction Force",
                                      "basic": [
                                        {
                                          "layout": "manualRunReport",
                                          "config": {
                                            "reportGroupName": "animation",
                                            "reportName": "forceTableAnimation",
                                            "frameIdFields": [
                                              "forceTableAnimation.x",
                                              "forceTableAnimation.y1",
                                              "forceTableAnimation.forceScale",
                                              "forceTableAnimation.plotRangeType",
                                              "forceTableAnimation.horizontalSize",
                                              "forceTableAnimation.horizontalOffset",
                                              "forceTableAnimation.verticalSize",
                                              "forceTableAnimation.verticalOffset"
                                            ],
                                            "reportLayout": { "layout": "graph2d", "config": {} }
                                          }
                                        }
                                      ],
                                      "advanced": [
                                        {
                                          "layout": "tabs",
                                          "config": {
                                            "tabs": [
                                              {
                                                "name": "Main",
                                                "items": [
                                                  {
                                                    "layout": "fieldList",
                                                    "config": {
                                                      "fields": [
                                                        "forceTableAnimation.plot",
                                                        "forceTableAnimation.forceScale",
                                                        "forceTableAnimation.notes"
                                                      ]
                                                    }
                                                  }
                                                ]
                                              },
                                              {
                                                "name": "Plot Range",
                                                "items": [
                                                  {
                                                    "layout": "fieldList",
                                                    "config": {
                                                      "fields": [
                                                        "forceTableAnimation.plotRangeType"
                                                      ]
                                                    }
                                                  },
                                                  {
                                                    "layout": "fieldTable",
                                                    "config": {
                                                      "columns": ["Horizontal", "Vertical"],
                                                      "rows": [
                                                        {
                                                          "label": "Size",
                                                          "fields": [
                                                            "forceTableAnimation.horizontalSize",
                                                            "forceTableAnimation.verticalSize"
                                                          ]
                                                        },
                                                        {
                                                          "label": "Offset",
                                                          "fields": [
                                                            "forceTableAnimation.horizontalOffset",
                                                            "forceTableAnimation.verticalOffset"
                                                          ]
                                                        }
                                                      ]
                                                    }
                                                  }
                                                ]
                                              }
                                            ]
                                          }
                                        }
                                      ]
                                    }
                                  },
                                  {
                                    "layout": "panel",
                                    "config": {
                                      "name": "particleAnimation",
                                      "title": "Ion Particle Animation",
                                      "basic": [
                                        {
                                          "layout": "manualRunReport",
                                          "config": {
                                            "reportGroupName": "animation",
                                            "reportName": "particleAnimation",
                                            "shown": "$(simulationSettings.model) == 'particle'",
                                            "frameIdFields": [
                                              "particleAnimation.x",
                                              "particleAnimation.y",
                                              "particleAnimation.histogramBins",
                                              "particleAnimation.plotRangeType",
                                              "particleAnimation.horizontalSize",
                                              "particleAnimation.horizontalOffset",
                                              "particleAnimation.verticalSize",
                                              "particleAnimation.verticalOffset"
                                            ],
                                            "reportLayout": { "layout": "heatplot", "config": {} }
                                          }
                                        }
                                      ],
                                      "advanced": [
                                        {
                                          "layout": "tabs",
                                          "config": {
                                            "tabs": [
                                              {
                                                "name": "Main",
                                                "items": [
                                                  {
                                                    "layout": "fieldList",
                                                    "config": {
                                                      "fields": [
                                                        "particleAnimation.x",
                                                        "particleAnimation.y",
                                                        "particleAnimation.histogramBins",
                                                        "particleAnimation.framesPerSecond"
                                                      ]
                                                    }
                                                  }
                                                ]
                                              },
                                              {
                                                "name": "Plot Range",
                                                "items": [
                                                  {
                                                    "layout": "fieldList",
                                                    "config": {
                                                      "fields": ["particleAnimation.plotRangeType"]
                                                    }
                                                  },
                                                  {
                                                    "layout": "fieldTable",
                                                    "config": {
                                                      "columns": ["Horizontal", "Vertical"],
                                                      "rows": [
                                                        {
                                                          "label": "Size",
                                                          "fields": [
                                                            "particleAnimation.horizontalSize",
                                                            "particleAnimation.verticalSize"
                                                          ]
                                                        },
                                                        {
                                                          "label": "Offset",
                                                          "fields": [
                                                            "particleAnimation.horizontalOffset",
                                                            "particleAnimation.verticalOffset"
                                                          ]
                                                        }
                                                      ]
                                                    }
                                                  }
                                                ]
                                              },
                                              {
                                                "name": "Color",
                                                "items": [
                                                  {
                                                    "layout": "fieldList",
                                                    "config": {
                                                      "fields": [
                                                        "particleAnimation.colorRangeType",
                                                        "particleAnimation.colorMin",
                                                        "particleAnimation.colorMax"
                                                      ]
                                                    }
                                                  }
                                                ]
                                              }
                                            ]
                                          }
                                        }
                                      ]
                                    }
                                  }
                            ]
                        }
                    }
                  
                ]
              }
            ]
          }
        }
    ]
}<|MERGE_RESOLUTION|>--- conflicted
+++ resolved
@@ -41,10 +41,22 @@
             "base": "Enum",
             "config": {
                 "allowedValues": [
-                    ["dc_uniform", "Cylindrical"],
-                    ["bunched_gaussian", "Gaussian"],
-                    ["bunched_uniform", "Cylindrical"],
-                    ["bunched_uniform_elliptic", "Cylindrical (elliptical cross-section)"]
+                    [
+                        "dc_uniform",
+                        "Cylindrical"
+                    ],
+                    [
+                        "bunched_gaussian",
+                        "Gaussian"
+                    ],
+                    [
+                        "bunched_uniform",
+                        "Cylindrical"
+                    ],
+                    [
+                        "bunched_uniform_elliptic",
+                        "Cylindrical (elliptical cross-section)"
+                    ]
                 ]
             }
         },
@@ -52,10 +64,22 @@
             "base": "Enum",
             "config": {
                 "allowedValues": [
-                    ["dc_uniform", "The unbunched electron beam is a continuous cylinder with circular cross-section."],
-                    ["bunched_gaussian", "The electron beam is a 3D Gaussian distribution in space."],
-                    ["bunched_uniform", "The electron beam is a uniformly-filled 3D cylinder with circular cross-section."],
-                    ["bunched_uniform_elliptic", "The electron beam is a uniformly-filled 3D cylinder with elliptical cross-section."]
+                    [
+                        "dc_uniform",
+                        "The unbunched electron beam is a continuous cylinder with circular cross-section."
+                    ],
+                    [
+                        "bunched_gaussian",
+                        "The electron beam is a 3D Gaussian distribution in space."
+                    ],
+                    [
+                        "bunched_uniform",
+                        "The electron beam is a uniformly-filled 3D cylinder with circular cross-section."
+                    ],
+                    [
+                        "bunched_uniform_elliptic",
+                        "The electron beam is a uniformly-filled 3D cylinder with elliptical cross-section."
+                    ]
                 ]
             }
         },
@@ -63,10 +87,22 @@
             "base": "Enum",
             "config": {
                 "allowedValues": [
-                    ["emitx", "emit_x"],
-                    ["emity", "emit_y"],
-                    ["dpp", "dp/p"],
-                    ["sigmas", "sigma_s"]
+                    [
+                        "emitx",
+                        "emit_x"
+                    ],
+                    [
+                        "emity",
+                        "emit_y"
+                    ],
+                    [
+                        "dpp",
+                        "dp/p"
+                    ],
+                    [
+                        "sigmas",
+                        "sigma_s"
+                    ]
                 ]
             }
         },
@@ -74,11 +110,26 @@
             "base": "Enum",
             "config": {
                 "allowedValues": [
-                    ["emitx", "emit_x"],
-                    ["emity", "emit_y"],
-                    ["dpp", "dp/p"],
-                    ["sigmas", "sigma_s"],
-                    ["none", "None"]
+                    [
+                        "emitx",
+                        "emit_x"
+                    ],
+                    [
+                        "emity",
+                        "emit_y"
+                    ],
+                    [
+                        "dpp",
+                        "dp/p"
+                    ],
+                    [
+                        "sigmas",
+                        "sigma_s"
+                    ],
+                    [
+                        "none",
+                        "None"
+                    ]
                 ]
             }
         },
@@ -86,17 +137,50 @@
             "base": "Enum",
             "config": {
                 "allowedValues": [
-                    ["ALUMINUM", "Aluminum"],
-                    ["COPPER", "Copper"],
-                    ["DEUTERON", "Deuteron"],
-                    ["GOLD", "Gold"],
-                    ["HELIUM", "Helium"],
-                    ["LEAD", "Lead"],
-                    ["PROTON", "Proton"],
-                    ["RUTHENIUM", "Ruthenium"],
-                    ["URANIUM", "Uranium"],
-                    ["ZIRCONIUM", "Zirconium"],
-                    ["OTHER", "Other"]
+                    [
+                        "ALUMINUM",
+                        "Aluminum"
+                    ],
+                    [
+                        "COPPER",
+                        "Copper"
+                    ],
+                    [
+                        "DEUTERON",
+                        "Deuteron"
+                    ],
+                    [
+                        "GOLD",
+                        "Gold"
+                    ],
+                    [
+                        "HELIUM",
+                        "Helium"
+                    ],
+                    [
+                        "LEAD",
+                        "Lead"
+                    ],
+                    [
+                        "PROTON",
+                        "Proton"
+                    ],
+                    [
+                        "RUTHENIUM",
+                        "Ruthenium"
+                    ],
+                    [
+                        "URANIUM",
+                        "Uranium"
+                    ],
+                    [
+                        "ZIRCONIUM",
+                        "Zirconium"
+                    ],
+                    [
+                        "OTHER",
+                        "Other"
+                    ]
                 ]
             }
         },
@@ -104,8 +188,14 @@
             "base": "Enum",
             "config": {
                 "allowedValues": [
-                    ["bunched", "Bunched Beam"],
-                    ["continuous", "Continuous Beam"]
+                    [
+                        "bunched",
+                        "Bunched Beam"
+                    ],
+                    [
+                        "continuous",
+                        "Continuous Beam"
+                    ]
                 ]
             }
         },
@@ -113,15 +203,42 @@
             "base": "Enum",
             "config": {
                 "allowedValues": [
-                    ["rx", "rx"],
-                    ["ry", "ry"],
-                    ["rs", "rs"],
-                    ["rxibs", "rx_ibs"],
-                    ["ryibs", "ry_ibs"],
-                    ["rsibs", "rs_ibs"],
-                    ["rxecool", "rx_ecool"],
-                    ["ryecool", "ry_ecool"],
-                    ["rsecool", "rs_ecool"]
+                    [
+                        "rx",
+                        "rx"
+                    ],
+                    [
+                        "ry",
+                        "ry"
+                    ],
+                    [
+                        "rs",
+                        "rs"
+                    ],
+                    [
+                        "rxibs",
+                        "rx_ibs"
+                    ],
+                    [
+                        "ryibs",
+                        "ry_ibs"
+                    ],
+                    [
+                        "rsibs",
+                        "rs_ibs"
+                    ],
+                    [
+                        "rxecool",
+                        "rx_ecool"
+                    ],
+                    [
+                        "ryecool",
+                        "ry_ecool"
+                    ],
+                    [
+                        "rsecool",
+                        "rs_ecool"
+                    ]
                 ]
             }
         },
@@ -129,8 +246,14 @@
             "base": "Enum",
             "config": {
                 "allowedValues": [
-                    ["none", "None"],
-                    ["fixed", "Fixed"]
+                    [
+                        "none",
+                        "None"
+                    ],
+                    [
+                        "fixed",
+                        "Fixed"
+                    ]
                 ]
             }
         },
@@ -138,16 +261,46 @@
             "base": "Enum",
             "config": {
                 "allowedValues": [
-                    ["rx", "rx"],
-                    ["ry", "ry"],
-                    ["rs", "rs"],
-                    ["rxibs", "rx_ibs"],
-                    ["ryibs", "ry_ibs"],
-                    ["rsibs", "rs_ibs"],
-                    ["rxecool", "rx_ecool"],
-                    ["ryecool", "ry_ecool"],
-                    ["rsecool", "rs_ecool"],
-                    ["none", "None"]
+                    [
+                        "rx",
+                        "rx"
+                    ],
+                    [
+                        "ry",
+                        "ry"
+                    ],
+                    [
+                        "rs",
+                        "rs"
+                    ],
+                    [
+                        "rxibs",
+                        "rx_ibs"
+                    ],
+                    [
+                        "ryibs",
+                        "ry_ibs"
+                    ],
+                    [
+                        "rsibs",
+                        "rs_ibs"
+                    ],
+                    [
+                        "rxecool",
+                        "rx_ecool"
+                    ],
+                    [
+                        "ryecool",
+                        "ry_ecool"
+                    ],
+                    [
+                        "rsecool",
+                        "rs_ecool"
+                    ],
+                    [
+                        "none",
+                        "None"
+                    ]
                 ]
             }
         },
@@ -155,13 +308,34 @@
             "base": "Enum",
             "config": {
                 "allowedValues": [
-                    ["parkhomchuk", "Parkhomchuk"],
-                    ["derbenevskrinsky", "Derbenev-Skrinsky"],
-                    ["meshkov", "Meshkov"],
-                    ["unmagnetized", "Unmagnetized"],
-                    ["budker", "Budker (un-magnetized)"],
-                    ["pogorelov", "Pogorelov-Bruhwiler"],
-                    ["pogorelov_warm", "Pogorelov-Bruhwiler warm electrons"]
+                    [
+                        "parkhomchuk",
+                        "Parkhomchuk"
+                    ],
+                    [
+                        "derbenevskrinsky",
+                        "Derbenev-Skrinsky"
+                    ],
+                    [
+                        "meshkov",
+                        "Meshkov"
+                    ],
+                    [
+                        "unmagnetized",
+                        "Unmagnetized"
+                    ],
+                    [
+                        "budker",
+                        "Budker (un-magnetized)"
+                    ],
+                    [
+                        "pogorelov",
+                        "Pogorelov-Bruhwiler"
+                    ],
+                    [
+                        "pogorelov_warm",
+                        "Pogorelov-Bruhwiler warm electrons"
+                    ]
                 ]
             }
         },
@@ -169,8 +343,14 @@
             "base": "Enum",
             "config": {
                 "allowedValues": [
-                    ["negative", "-1"],
-                    ["positive", "1"]
+                    [
+                        "negative",
+                        "-1"
+                    ],
+                    [
+                        "positive",
+                        "1"
+                    ]
                 ]
             }
         },
@@ -178,11 +358,26 @@
             "base": "Enum",
             "config": {
                 "allowedValues": [
-                    ["fx", "Transverse Force"],
-                    ["flong", "Longitudinal Force"],
-                    ["Vtrans", "Transverse Velocity"],
-                    ["Vlong", "Longitudinal Velocity"],
-                    ["edensity", "Electron Density"]
+                    [
+                        "fx",
+                        "Transverse Force"
+                    ],
+                    [
+                        "flong",
+                        "Longitudinal Force"
+                    ],
+                    [
+                        "Vtrans",
+                        "Transverse Velocity"
+                    ],
+                    [
+                        "Vlong",
+                        "Longitudinal Velocity"
+                    ],
+                    [
+                        "edensity",
+                        "Electron Density"
+                    ]
                 ]
             }
         },
@@ -190,8 +385,14 @@
             "base": "Enum",
             "config": {
                 "allowedValues": [
-                    ["longitudinal", "Longitudinal"],
-                    ["transverse", "Transverse"]
+                    [
+                        "longitudinal",
+                        "Longitudinal"
+                    ],
+                    [
+                        "transverse",
+                        "Transverse"
+                    ]
                 ]
             }
         },
@@ -199,12 +400,30 @@
             "base": "Enum",
             "config": {
                 "allowedValues": [
-                    ["1", "1"],
-                    ["2", "2"],
-                    ["5", "5"],
-                    ["10", "10"],
-                    ["15", "15"],
-                    ["20", "20"]
+                    [
+                        "1",
+                        "1"
+                    ],
+                    [
+                        "2",
+                        "2"
+                    ],
+                    [
+                        "5",
+                        "5"
+                    ],
+                    [
+                        "10",
+                        "10"
+                    ],
+                    [
+                        "15",
+                        "15"
+                    ],
+                    [
+                        "20",
+                        "20"
+                    ]
                 ]
             }
         },
@@ -212,8 +431,14 @@
             "base": "Enum",
             "config": {
                 "allowedValues": [
-                    ["nz", "Longitudinal Grid Size"],
-                    ["log_c", "Coulomb Logarithm"]
+                    [
+                        "nz",
+                        "Longitudinal Grid Size"
+                    ],
+                    [
+                        "log_c",
+                        "Coulomb Logarithm"
+                    ]
                 ]
             }
         },
@@ -221,8 +446,14 @@
             "base": "Enum",
             "config": {
                 "allowedValues": [
-                    ["bm", "Bjorken-Mtingwa"],
-                    ["martini", "Martini"]
+                    [
+                        "bm",
+                        "Bjorken-Mtingwa"
+                    ],
+                    [
+                        "martini",
+                        "Martini"
+                    ]
                 ]
             }
         },
@@ -230,9 +461,18 @@
             "base": "Enum",
             "config": {
                 "allowedValues": [
-                    ["madx", "Mad-X TFS File"],
-                    ["elegant", "elegant twiss_output SDDS File"],
-                    ["elegant-sirepo", "Sirepo elegant Simulation"]
+                    [
+                        "madx",
+                        "Mad-X TFS File"
+                    ],
+                    [
+                        "elegant",
+                        "elegant twiss_output SDDS File"
+                    ],
+                    [
+                        "elegant-sirepo",
+                        "Sirepo elegant Simulation"
+                    ]
                 ]
             }
         },
@@ -240,12 +480,30 @@
             "base": "Enum",
             "config": {
                 "allowedValues": [
-                    ["x", "x"],
-                    ["xp", "xp"],
-                    ["y", "y"],
-                    ["yp", "yp"],
-                    ["ds", "ds"],
-                    ["dpp", "dp/p"]
+                    [
+                        "x",
+                        "x"
+                    ],
+                    [
+                        "xp",
+                        "xp"
+                    ],
+                    [
+                        "y",
+                        "y"
+                    ],
+                    [
+                        "yp",
+                        "yp"
+                    ],
+                    [
+                        "ds",
+                        "ds"
+                    ],
+                    [
+                        "dpp",
+                        "dp/p"
+                    ]
                 ]
             }
         },
@@ -253,9 +511,18 @@
             "base": "Enum",
             "config": {
                 "allowedValues": [
-                    ["none", "None"],
-                    ["fit", "Fit Data"],
-                    ["fixed", "Fixed"]
+                    [
+                        "none",
+                        "None"
+                    ],
+                    [
+                        "fit",
+                        "Fit Data"
+                    ],
+                    [
+                        "fixed",
+                        "Fixed"
+                    ]
                 ]
             }
         },
@@ -263,8 +530,14 @@
             "base": "Enum",
             "config": {
                 "allowedValues": [
-                    ["rms", "RMS"],
-                    ["particle", "Particle"]
+                    [
+                        "rms",
+                        "RMS"
+                    ],
+                    [
+                        "particle",
+                        "Particle"
+                    ]
                 ]
             }
         },
@@ -272,17 +545,50 @@
             "base": "Enum",
             "config": {
                 "allowedValues": [
-                    ["betx", "betax"],
-                    ["alfx", "alphax"],
-                    ["mux", "mux"],
-                    ["dx", "dx"],
-                    ["dpx", "dpx"],
-                    ["bety", "betay"],
-                    ["alfy", "alphay"],
-                    ["muy", "muy"],
-                    ["dy", "dy"],
-                    ["dpy", "dpy"],
-                    ["none", "None"]
+                    [
+                        "betx",
+                        "betax"
+                    ],
+                    [
+                        "alfx",
+                        "alphax"
+                    ],
+                    [
+                        "mux",
+                        "mux"
+                    ],
+                    [
+                        "dx",
+                        "dx"
+                    ],
+                    [
+                        "dpx",
+                        "dpx"
+                    ],
+                    [
+                        "bety",
+                        "betay"
+                    ],
+                    [
+                        "alfy",
+                        "alphay"
+                    ],
+                    [
+                        "muy",
+                        "muy"
+                    ],
+                    [
+                        "dy",
+                        "dy"
+                    ],
+                    [
+                        "dpy",
+                        "dpy"
+                    ],
+                    [
+                        "none",
+                        "None"
+                    ]
                 ]
             }
         }
@@ -936,794 +1242,851 @@
     },
     "view": [
         {
-          "layout": "navbarModalButton",
-          "config": {
-            "name": "simulationRenameNavButton",
-            "title": "$(simulation.name)",
-            "icon": "faPencil",
-            "modal": {
-              "title": "Simulation",
-              "items": [
-                {
-                  "layout": "fieldList",
-                  "config": { "name": "simulation", "fields": ["simulation.name"] }
+            "layout": "navbarModalButton",
+            "config": {
+                "name": "simulationRenameNavButton",
+                "title": "$(simulation.name)",
+                "icon": "faPencil",
+                "modal": {
+                    "title": "Simulation",
+                    "items": [
+                        {
+                            "layout": "fieldList",
+                            "config": {
+                                "name": "simulation",
+                                "fields": [
+                                    "simulation.name"
+                                ]
+                            }
+                        }
+                    ]
                 }
-              ]
-            }
-          }
+            }
         },
         {
-          "layout": "navTabs",
-          "config": {
-            "name": "navtabs",
-            "tabs": [
-              {
-                "name": "source",
-                "title": "Source",
-                "icon": "",
-                "items": [
-                  {
-                    "layout": "waterfall",
-                    "config": {
-                        "breakpoints": {
-                            "xs": 1,
-                            "sm": 2,
-                            "lg": 3
-                        },
-                        "gutters": {
-                            "horizontal": ".5em",
-                            "vertical": ".5em"
-                        },
+            "layout": "navTabs",
+            "config": {
+                "name": "navtabs",
+                "tabs": [
+                    {
+                        "name": "source",
+                        "title": "Source",
+                        "icon": "",
                         "items": [
                             {
-                                "layout": "panel",
+                                "layout": "waterfall",
                                 "config": {
-                                  "name": "ionBeam",
-                                  "title": "Ion Beam",
-                                  "basic": [
-                                    {
-                                      "layout": "fieldList",
-                                      "config": {
-                                        "fields": [
-                                          "ionBeam.particle",
-                                          "ionBeam.charge_number",
-                                          "ionBeam.mass",
-                                          "ionBeam.kinetic_energy",
-                                          "ionBeam.momentum_spread",
-                                          "ionBeam.particle_number",
-                                          "ionBeam.beam_type",
-                                          "ionBeam.rms_bunch_length"
-                                        ]
-                                      }
+                                    "breakpoints": {
+                                        "xs": 1,
+                                        "sm": 2,
+                                        "lg": 3
                                     },
-                                    {
-                                      "layout": "fieldTable",
-                                      "config": {
-                                        "columns": ["Horizontal", "Vertical"],
-                                        "rows": [
-                                          {
-                                            "label": "RMS Normalized Emittance [m*rad]",
-                                            "fields": [
-                                              "ionBeam.norm_emit_x",
-                                              "ionBeam.norm_emit_y"
-                                            ]
-                                          }
-                                        ]
-                                      }
-                                    }
-                                  ]
+                                    "gutters": {
+                                        "horizontal": ".5em",
+                                        "vertical": ".5em"
+                                    },
+                                    "items": [
+                                        {
+                                            "layout": "panel",
+                                            "config": {
+                                                "name": "ionBeam",
+                                                "title": "Ion Beam",
+                                                "basic": [
+                                                    {
+                                                        "layout": "fieldList",
+                                                        "config": {
+                                                            "fields": [
+                                                                "ionBeam.particle",
+                                                                "ionBeam.charge_number",
+                                                                "ionBeam.mass",
+                                                                "ionBeam.kinetic_energy",
+                                                                "ionBeam.momentum_spread",
+                                                                "ionBeam.particle_number",
+                                                                "ionBeam.beam_type",
+                                                                "ionBeam.rms_bunch_length"
+                                                            ]
+                                                        }
+                                                    },
+                                                    {
+                                                        "layout": "fieldTable",
+                                                        "config": {
+                                                            "columns": [
+                                                                "Horizontal",
+                                                                "Vertical"
+                                                            ],
+                                                            "rows": [
+                                                                {
+                                                                    "label": "RMS Normalized Emittance [m*rad]",
+                                                                    "fields": [
+                                                                        "ionBeam.norm_emit_x",
+                                                                        "ionBeam.norm_emit_y"
+                                                                    ]
+                                                                }
+                                                            ]
+                                                        }
+                                                    }
+                                                ]
+                                            }
+                                        },
+                                        {
+                                            "layout": "panel",
+                                            "config": {
+                                                "name": "coolingAndIBS",
+                                                "title": "Cooling and Intrabeam Scattering",
+                                                "basic": [
+                                                    {
+                                                        "layout": "tabs",
+                                                        "config": {
+                                                            "tabs": [
+                                                                {
+                                                                    "name": "Electron Cooling",
+                                                                    "items": [
+                                                                        {
+                                                                            "layout": "fieldList",
+                                                                            "config": {
+                                                                                "fields": [
+                                                                                    "electronCoolingRate.sample_number",
+                                                                                    "electronCoolingRate.force_formula"
+                                                                                ]
+                                                                            }
+                                                                        }
+                                                                    ]
+                                                                },
+                                                                {
+                                                                    "name": "Intrabeam Scattering",
+                                                                    "items": [
+                                                                        {
+                                                                            "layout": "fieldList",
+                                                                            "config": {
+                                                                                "fields": [
+                                                                                    "intrabeamScatteringRate.ibs_model",
+                                                                                    "intrabeamScatteringRate.nu",
+                                                                                    "intrabeamScatteringRate.nv",
+                                                                                    "intrabeamScatteringRate.longitudinalMethod",
+                                                                                    "intrabeamScatteringRate.nz",
+                                                                                    "intrabeamScatteringRate.log_c",
+                                                                                    "intrabeamScatteringRate.coupling"
+                                                                                ]
+                                                                            }
+                                                                        }
+                                                                    ]
+                                                                }
+                                                            ]
+                                                        }
+                                                    }
+                                                ]
+                                            }
+                                        },
+                                        {
+                                            "layout": "panel",
+                                            "config": {
+                                                "title": "Rate Calculation Report",
+                                                "basic": [
+                                                    {
+                                                        "layout": "autoRunReport",
+                                                        "config": {
+                                                            "report": "rateCalculationReport",
+                                                            "dependencies": [
+                                                                "ionBeam.*",
+                                                                "intrabeamScatteringRate.*",
+                                                                "electronCoolingRate.*",
+                                                                "ring.*",
+                                                                "simulationSettings.*",
+                                                                "electronBeam.*",
+                                                                "cooler.*"
+                                                            ],
+                                                            "reportLayout": {
+                                                                "layout": "table",
+                                                                "config": {
+                                                                    "dataAttributeName": "rate"
+                                                                }
+                                                            }
+                                                        }
+                                                    }
+                                                ]
+                                            }
+                                        },
+                                        {
+                                            "layout": "panel",
+                                            "config": {
+                                                "name": "ring",
+                                                "title": "Ring",
+                                                "basic": [
+                                                    {
+                                                        "layout": "fieldList",
+                                                        "config": {
+                                                            "fields": [
+                                                                "ring.latticeSource",
+                                                                "ring.lattice",
+                                                                "ring.elegantTwiss",
+                                                                "ring.elegantSirepo"
+                                                            ]
+                                                        }
+                                                    }
+                                                ]
+                                            }
+                                        },
+                                        {
+                                            "layout": "panel",
+                                            "config": {
+                                                "name": "electronBeam",
+                                                "title": "Cooling Electron Beam",
+                                                "basic": [
+                                                    {
+                                                        "layout": "fieldList",
+                                                        "config": {
+                                                            "fields": [
+                                                                "electronBeam.gamma",
+                                                                "electronBeam.tmp_tr",
+                                                                "electronBeam.tmp_l",
+                                                                "electronBeam.beam_type",
+                                                                "electronBeam.shape",
+                                                                "electronBeam.radius",
+                                                                "electronBeam.rh",
+                                                                "electronBeam.rv",
+                                                                "electronBeam.current",
+                                                                "electronBeam.sigma_x",
+                                                                "electronBeam.sigma_y",
+                                                                "electronBeam.sigma_z",
+                                                                "electronBeam.length",
+                                                                "electronBeam.e_number"
+                                                            ]
+                                                        }
+                                                    }
+                                                ]
+                                            }
+                                        },
+                                        {
+                                            "layout": "panel",
+                                            "config": {
+                                                "name": "cooler",
+                                                "title": "Cooler",
+                                                "basic": [
+                                                    {
+                                                        "layout": "vStack",
+                                                        "config": {
+                                                            "items": [
+                                                                {
+                                                                    "layout": "fieldList",
+                                                                    "config": {
+                                                                        "fields": [
+                                                                            "cooler.length",
+                                                                            "cooler.section_number",
+                                                                            "cooler.magnetic_field"
+                                                                        ]
+                                                                    }
+                                                                },
+                                                                {
+                                                                    "layout": "fieldTable",
+                                                                    "config": {
+                                                                        "columns": [
+                                                                            "Horizontal",
+                                                                            "Vertical"
+                                                                        ],
+                                                                        "rows": [
+                                                                            {
+                                                                                "label": "Beta [m]",
+                                                                                "description": "Beta function",
+                                                                                "fields": [
+                                                                                    "cooler.bet_x",
+                                                                                    "cooler.bet_y"
+                                                                                ]
+                                                                            },
+                                                                            {
+                                                                                "label": "Dispersion [m]",
+                                                                                "fields": [
+                                                                                    "cooler.disp_x",
+                                                                                    "cooler.disp_y"
+                                                                                ]
+                                                                            },
+                                                                            {
+                                                                                "label": "Alpha",
+                                                                                "fields": [
+                                                                                    "cooler.alpha_x",
+                                                                                    "cooler.alpha_y"
+                                                                                ]
+                                                                            },
+                                                                            {
+                                                                                "label": "Dispersion Derivative",
+                                                                                "description": "Derivative of dispersion",
+                                                                                "fields": [
+                                                                                    "cooler.disp_dx",
+                                                                                    "cooler.disp_dy"
+                                                                                ]
+                                                                            }
+                                                                        ]
+                                                                    }
+                                                                }
+                                                            ]
+                                                        }
+                                                    }
+                                                ]
+                                            }
+                                        }
+                                    ]
                                 }
-                              },
-                              {
-                                "layout": "panel",
+                            }
+                        ]
+                    },
+                    {
+                        "name": "visualization",
+                        "title": "Visualization",
+                        "icon": "",
+                        "items": [
+                            {
+                                "layout": "waterfall",
                                 "config": {
-                                  "name": "coolingAndIBS",
-                                  "title": "Cooling and Intrabeam Scattering",
-                                  "basic": [
-                                    {
-                                      "layout": "tabs",
-                                      "config": {
-                                        "tabs": [
-                                          {
-                                            "name": "Electron Cooling",
-                                            "items": [
-                                              {
-                                                "layout": "fieldList",
-                                                "config": {
-                                                  "fields": [
-                                                    "electronCoolingRate.sample_number",
-                                                    "electronCoolingRate.force_formula"
-                                                  ]
-                                                }
-                                              }
-                                            ]
-                                          },
-                                          {
-                                            "name": "Intrabeam Scattering",
-                                            "items": [
-                                              {
-                                                "layout": "fieldList",
-                                                "config": {
-                                                  "fields": [
-                                                    "intrabeamScatteringRate.ibs_model",
-                                                    "intrabeamScatteringRate.nu",
-                                                    "intrabeamScatteringRate.nv",
-                                                    "intrabeamScatteringRate.longitudinalMethod",
-                                                    "intrabeamScatteringRate.nz",
-                                                    "intrabeamScatteringRate.log_c",
-                                                    "intrabeamScatteringRate.coupling"
-                                                  ]
-                                                }
-                                              }
-                                            ]
-                                          }
-                                        ]
-                                      }
-                                    }
-                                  ]
+                                    "breakpoints": {
+                                        "xs": 1,
+                                        "sm": 2,
+                                        "lg": 3
+                                    },
+                                    "gutters": {
+                                        "horizontal": ".5em",
+                                        "vertical": ".5em"
+                                    },
+                                    "items": [
+                                        {
+                                            "layout": "panel",
+                                            "config": {
+                                                "name": "simulationSettings",
+                                                "title": "Simulation Settings",
+                                                "basic": [
+                                                    {
+                                                        "layout": "fieldList",
+                                                        "config": {
+                                                            "fields": [
+                                                                "simulationSettings.time",
+                                                                "simulationSettings.step_number",
+                                                                "simulationSettings.time_step",
+                                                                "simulationSettings.model",
+                                                                "simulationSettings.save_particle_interval",
+                                                                "electronCoolingRate.sample_number",
+                                                                "simulationSettings.ibs",
+                                                                "simulationSettings.e_cool"
+                                                            ]
+                                                        }
+                                                    },
+                                                    {
+                                                        "layout": "fieldTable",
+                                                        "config": {
+                                                            "shown": "$(simulationSettings.model) == 'particle' && $(simulationSettings.e_cool) == '0'",
+                                                            "columns": [
+                                                                "Horizontal",
+                                                                "Vertical"
+                                                            ],
+                                                            "rows": [
+                                                                {
+                                                                    "label": "Beta Reference Point",
+                                                                    "fields": [
+                                                                        "simulationSettings.ref_bet_x",
+                                                                        "simulationSettings.ref_bet_y"
+                                                                    ]
+                                                                },
+                                                                {
+                                                                    "label": "Alpha Reference Point",
+                                                                    "fields": [
+                                                                        "simulationSettings.ref_alf_x",
+                                                                        "simulationSettings.ref_alf_y"
+                                                                    ]
+                                                                },
+                                                                {
+                                                                    "label": "Dispersion Reference Point",
+                                                                    "fields": [
+                                                                        "simulationSettings.ref_disp_x",
+                                                                        "simulationSettings.ref_disp_y"
+                                                                    ]
+                                                                },
+                                                                {
+                                                                    "label": "Dispersion Derivative Reference Point",
+                                                                    "fields": [
+                                                                        "simulationSettings.ref_disp_dx",
+                                                                        "simulationSettings.ref_disp_dy"
+                                                                    ]
+                                                                }
+                                                            ]
+                                                        }
+                                                    }
+                                                ]
+                                            }
+                                        },
+                                        {
+                                            "layout": "panel",
+                                            "config": {
+                                                "name": "simulationStatus",
+                                                "title": "Simulation Status",
+                                                "basic": [
+                                                    {
+                                                        "layout": "startSimulation",
+                                                        "config": {
+                                                            "reportGroupName": "animation"
+                                                        }
+                                                    }
+                                                ]
+                                            }
+                                        },
+                                        {
+                                            "layout": "panel",
+                                            "config": {
+                                                "name": "beamEvolutionAnimation",
+                                                "title": "RMS Ion Beam Evolution",
+                                                "basic": [
+                                                    {
+                                                        "layout": "manualRunReport",
+                                                        "config": {
+                                                            "reportGroupName": "animation",
+                                                            "reportName": "beamEvolutionAnimation",
+                                                            "frameIdFields": [
+                                                                "beamEvolutionAnimation.y1",
+                                                                "beamEvolutionAnimation.y2",
+                                                                "beamEvolutionAnimation.y3",
+                                                                "beamEvolutionAnimation.plotRangeType",
+                                                                "beamEvolutionAnimation.horizontalSize",
+                                                                "beamEvolutionAnimation.horizontalOffset",
+                                                                "beamEvolutionAnimation.verticalSize",
+                                                                "beamEvolutionAnimation.verticalOffset"
+                                                            ],
+                                                            "reportLayout": {
+                                                                "layout": "graph2d",
+                                                                "config": {}
+                                                            }
+                                                        }
+                                                    }
+                                                ],
+                                                "advanced": [
+                                                    {
+                                                        "layout": "tabs",
+                                                        "config": {
+                                                            "tabs": [
+                                                                {
+                                                                    "name": "Main",
+                                                                    "items": [
+                                                                        {
+                                                                            "layout": "fieldList",
+                                                                            "config": {
+                                                                                "fields": [
+                                                                                    "beamEvolutionAnimation.y1",
+                                                                                    "beamEvolutionAnimation.y2",
+                                                                                    "beamEvolutionAnimation.y3",
+                                                                                    "beamEvolutionAnimation.notes"
+                                                                                ]
+                                                                            }
+                                                                        }
+                                                                    ]
+                                                                },
+                                                                {
+                                                                    "name": "Plot Range",
+                                                                    "items": [
+                                                                        {
+                                                                            "layout": "fieldList",
+                                                                            "config": {
+                                                                                "fields": [
+                                                                                    "beamEvolutionAnimation.plotRangeType"
+                                                                                ]
+                                                                            }
+                                                                        },
+                                                                        {
+                                                                            "layout": "fieldTable",
+                                                                            "config": {
+                                                                                "columns": [
+                                                                                    "Horizontal",
+                                                                                    "Vertical"
+                                                                                ],
+                                                                                "rows": [
+                                                                                    {
+                                                                                        "label": "Size",
+                                                                                        "fields": [
+                                                                                            "beamEvolutionAnimation.horizontalSize",
+                                                                                            "beamEvolutionAnimation.verticalSize"
+                                                                                        ]
+                                                                                    },
+                                                                                    {
+                                                                                        "label": "Offset",
+                                                                                        "fields": [
+                                                                                            "beamEvolutionAnimation.horizontalOffset",
+                                                                                            "beamEvolutionAnimation.verticalOffset"
+                                                                                        ]
+                                                                                    }
+                                                                                ]
+                                                                            }
+                                                                        }
+                                                                    ]
+                                                                }
+                                                            ]
+                                                        }
+                                                    }
+                                                ]
+                                            }
+                                        },
+                                        {
+                                            "layout": "panel",
+                                            "config": {
+                                                "name": "coolingRatesAnimation",
+                                                "title": "IBS & Cooling Rates",
+                                                "basic": [
+                                                    {
+                                                        "layout": "manualRunReport",
+                                                        "config": {
+                                                            "reportGroupName": "animation",
+                                                            "reportName": "coolingRatesAnimation",
+                                                            "frameIdFields": [
+                                                                "coolingRatesAnimation.y1",
+                                                                "coolingRatesAnimation.y2",
+                                                                "coolingRatesAnimation.y3",
+                                                                "coolingRatesAnimation.plotRangeType",
+                                                                "coolingRatesAnimation.horizontalSize",
+                                                                "coolingRatesAnimation.horizontalOffset",
+                                                                "coolingRatesAnimation.verticalSize",
+                                                                "coolingRatesAnimation.verticalOffset"
+                                                            ],
+                                                            "reportLayout": {
+                                                                "layout": "graph2d",
+                                                                "config": {}
+                                                            }
+                                                        }
+                                                    }
+                                                ],
+                                                "advanced": [
+                                                    {
+                                                        "layout": "tabs",
+                                                        "config": {
+                                                            "tabs": [
+                                                                {
+                                                                    "name": "Main",
+                                                                    "items": [
+                                                                        {
+                                                                            "layout": "fieldList",
+                                                                            "config": {
+                                                                                "fields": [
+                                                                                    "coolingRatesAnimation.y1",
+                                                                                    "coolingRatesAnimation.y2",
+                                                                                    "coolingRatesAnimation.y3",
+                                                                                    "coolingRatesAnimation.notes"
+                                                                                ]
+                                                                            }
+                                                                        }
+                                                                    ]
+                                                                },
+                                                                {
+                                                                    "name": "Plot Range",
+                                                                    "items": [
+                                                                        {
+                                                                            "layout": "fieldList",
+                                                                            "config": {
+                                                                                "fields": [
+                                                                                    "coolingRatesAnimation.plotRangeType"
+                                                                                ]
+                                                                            }
+                                                                        },
+                                                                        {
+                                                                            "layout": "fieldTable",
+                                                                            "config": {
+                                                                                "columns": [
+                                                                                    "Horizontal",
+                                                                                    "Vertical"
+                                                                                ],
+                                                                                "rows": [
+                                                                                    {
+                                                                                        "label": "Size",
+                                                                                        "fields": [
+                                                                                            "coolingRatesAnimation.horizontalSize",
+                                                                                            "coolingRatesAnimation.verticalSize"
+                                                                                        ]
+                                                                                    },
+                                                                                    {
+                                                                                        "label": "Offset",
+                                                                                        "fields": [
+                                                                                            "coolingRatesAnimation.horizontalOffset",
+                                                                                            "coolingRatesAnimation.verticalOffset"
+                                                                                        ]
+                                                                                    }
+                                                                                ]
+                                                                            }
+                                                                        }
+                                                                    ]
+                                                                }
+                                                            ]
+                                                        }
+                                                    }
+                                                ]
+                                            }
+                                        },
+                                        {
+                                            "layout": "panel",
+                                            "config": {
+                                                "name": "particleAnimation",
+                                                "title": "Ion Particle Animation",
+                                                "basic": [
+                                                    {
+                                                        "layout": "manualRunReport",
+                                                        "config": {
+                                                            "reportGroupName": "animation",
+                                                            "reportName": "particleAnimation",
+                                                            "frameIdFields": [
+                                                                "particleAnimation.x",
+                                                                "particleAnimation.y",
+                                                                "particleAnimation.histogramBins",
+                                                                "particleAnimation.plotRangeType",
+                                                                "particleAnimation.horizontalSize",
+                                                                "particleAnimation.horizontalOffset",
+                                                                "particleAnimation.verticalSize",
+                                                                "particleAnimation.verticalOffset"
+                                                            ],
+                                                            "reportLayout": {
+                                                                "layout": "heatplot",
+                                                                "config": {}
+                                                            }
+                                                        }
+                                                    }
+                                                ],
+                                                "advanced": [
+                                                    {
+                                                        "layout": "tabs",
+                                                        "config": {
+                                                            "tabs": [
+                                                                {
+                                                                    "name": "Main",
+                                                                    "items": [
+                                                                        {
+                                                                            "layout": "fieldList",
+                                                                            "config": {
+                                                                                "fields": [
+                                                                                    "particleAnimation.x",
+                                                                                    "particleAnimation.y",
+                                                                                    "particleAnimation.histogramBins",
+                                                                                    "particleAnimation.framesPerSecond"
+                                                                                ]
+                                                                            }
+                                                                        }
+                                                                    ]
+                                                                },
+                                                                {
+                                                                    "name": "Plot Range",
+                                                                    "items": [
+                                                                        {
+                                                                            "layout": "fieldList",
+                                                                            "config": {
+                                                                                "fields": [
+                                                                                    "particleAnimation.plotRangeType"
+                                                                                ]
+                                                                            }
+                                                                        }
+                                                                    ]
+                                                                }
+                                                            ]
+                                                        }
+                                                    }
+                                                ]
+                                            }
+                                        },
+                                        {
+                                            "layout": "panel",
+                                            "config": {
+                                                "name": "forceTableAnimation",
+                                                "title": "Friction Force",
+                                                "basic": [
+                                                    {
+                                                        "layout": "manualRunReport",
+                                                        "config": {
+                                                            "reportGroupName": "animation",
+                                                            "reportName": "forceTableAnimation",
+                                                            "frameIdFields": [
+                                                                "forceTableAnimation.x",
+                                                                "forceTableAnimation.y1",
+                                                                "forceTableAnimation.forceScale",
+                                                                "forceTableAnimation.plotRangeType",
+                                                                "forceTableAnimation.horizontalSize",
+                                                                "forceTableAnimation.horizontalOffset",
+                                                                "forceTableAnimation.verticalSize",
+                                                                "forceTableAnimation.verticalOffset"
+                                                            ],
+                                                            "reportLayout": {
+                                                                "layout": "graph2d",
+                                                                "config": {}
+                                                            }
+                                                        }
+                                                    }
+                                                ],
+                                                "advanced": [
+                                                    {
+                                                        "layout": "tabs",
+                                                        "config": {
+                                                            "tabs": [
+                                                                {
+                                                                    "name": "Main",
+                                                                    "items": [
+                                                                        {
+                                                                            "layout": "fieldList",
+                                                                            "config": {
+                                                                                "fields": [
+                                                                                    "forceTableAnimation.plot",
+                                                                                    "forceTableAnimation.forceScale",
+                                                                                    "forceTableAnimation.notes"
+                                                                                ]
+                                                                            }
+                                                                        }
+                                                                    ]
+                                                                },
+                                                                {
+                                                                    "name": "Plot Range",
+                                                                    "items": [
+                                                                        {
+                                                                            "layout": "fieldList",
+                                                                            "config": {
+                                                                                "fields": [
+                                                                                    "forceTableAnimation.plotRangeType"
+                                                                                ]
+                                                                            }
+                                                                        },
+                                                                        {
+                                                                            "layout": "fieldTable",
+                                                                            "config": {
+                                                                                "columns": [
+                                                                                    "Horizontal",
+                                                                                    "Vertical"
+                                                                                ],
+                                                                                "rows": [
+                                                                                    {
+                                                                                        "label": "Size",
+                                                                                        "fields": [
+                                                                                            "forceTableAnimation.horizontalSize",
+                                                                                            "forceTableAnimation.verticalSize"
+                                                                                        ]
+                                                                                    },
+                                                                                    {
+                                                                                        "label": "Offset",
+                                                                                        "fields": [
+                                                                                            "forceTableAnimation.horizontalOffset",
+                                                                                            "forceTableAnimation.verticalOffset"
+                                                                                        ]
+                                                                                    }
+                                                                                ]
+                                                                            }
+                                                                        }
+                                                                    ]
+                                                                }
+                                                            ]
+                                                        }
+                                                    }
+                                                ]
+                                            }
+                                        },
+                                        {
+                                            "layout": "panel",
+                                            "config": {
+                                                "name": "particleAnimation",
+                                                "title": "Ion Particle Animation",
+                                                "basic": [
+                                                    {
+                                                        "layout": "manualRunReport",
+                                                        "config": {
+                                                            "reportGroupName": "animation",
+                                                            "reportName": "particleAnimation",
+                                                            "shown": "$(simulationSettings.model) == 'particle'",
+                                                            "frameIdFields": [
+                                                                "particleAnimation.x",
+                                                                "particleAnimation.y",
+                                                                "particleAnimation.histogramBins",
+                                                                "particleAnimation.plotRangeType",
+                                                                "particleAnimation.horizontalSize",
+                                                                "particleAnimation.horizontalOffset",
+                                                                "particleAnimation.verticalSize",
+                                                                "particleAnimation.verticalOffset"
+                                                            ],
+                                                            "reportLayout": {
+                                                                "layout": "heatplot",
+                                                                "config": {}
+                                                            }
+                                                        }
+                                                    }
+                                                ],
+                                                "advanced": [
+                                                    {
+                                                        "layout": "tabs",
+                                                        "config": {
+                                                            "tabs": [
+                                                                {
+                                                                    "name": "Main",
+                                                                    "items": [
+                                                                        {
+                                                                            "layout": "fieldList",
+                                                                            "config": {
+                                                                                "fields": [
+                                                                                    "particleAnimation.x",
+                                                                                    "particleAnimation.y",
+                                                                                    "particleAnimation.histogramBins",
+                                                                                    "particleAnimation.framesPerSecond"
+                                                                                ]
+                                                                            }
+                                                                        }
+                                                                    ]
+                                                                },
+                                                                {
+                                                                    "name": "Plot Range",
+                                                                    "items": [
+                                                                        {
+                                                                            "layout": "fieldList",
+                                                                            "config": {
+                                                                                "fields": [
+                                                                                    "particleAnimation.plotRangeType"
+                                                                                ]
+                                                                            }
+                                                                        },
+                                                                        {
+                                                                            "layout": "fieldTable",
+                                                                            "config": {
+                                                                                "columns": [
+                                                                                    "Horizontal",
+                                                                                    "Vertical"
+                                                                                ],
+                                                                                "rows": [
+                                                                                    {
+                                                                                        "label": "Size",
+                                                                                        "fields": [
+                                                                                            "particleAnimation.horizontalSize",
+                                                                                            "particleAnimation.verticalSize"
+                                                                                        ]
+                                                                                    },
+                                                                                    {
+                                                                                        "label": "Offset",
+                                                                                        "fields": [
+                                                                                            "particleAnimation.horizontalOffset",
+                                                                                            "particleAnimation.verticalOffset"
+                                                                                        ]
+                                                                                    }
+                                                                                ]
+                                                                            }
+                                                                        }
+                                                                    ]
+                                                                },
+                                                                {
+                                                                    "name": "Color",
+                                                                    "items": [
+                                                                        {
+                                                                            "layout": "fieldList",
+                                                                            "config": {
+                                                                                "fields": [
+                                                                                    "particleAnimation.colorRangeType",
+                                                                                    "particleAnimation.colorMin",
+                                                                                    "particleAnimation.colorMax"
+                                                                                ]
+                                                                            }
+                                                                        }
+                                                                    ]
+                                                                }
+                                                            ]
+                                                        }
+                                                    }
+                                                ]
+                                            }
+                                        }
+                                    ]
                                 }
-                              },
-                              {
-                                "layout": "panel",
-                                "config": {
-                                  "title": "Rate Calculation Report",
-                                  "basic": [
-                                    {
-                                      "layout": "autoRunReport",
-                                      "config": {
-                                        "report": "rateCalculationReport",
-                                        "dependencies": [
-                                          "ionBeam.*",
-                                          "intrabeamScatteringRate.*",
-                                          "electronCoolingRate.*",
-                                          "ring.*",
-                                          "simulationSettings.*",
-                                          "electronBeam.*",
-                                          "cooler.*"
-                                        ],
-                                        "reportLayout": {
-                                          "layout": "table",
-                                          "config": { "dataAttributeName": "rate" }
-                                        }
-                                      }
-                                    }
-                                  ]
-                                }
-                              },
-                              {
-                                "layout": "panel",
-                                "config": {
-                                  "name": "ring",
-                                  "title": "Ring",
-                                  "basic": [
-                                    {
-                                      "layout": "fieldList",
-                                      "config": {
-                                        "fields": [
-                                          "ring.latticeSource",
-                                          "ring.lattice",
-                                          "ring.elegantTwiss",
-                                          "ring.elegantSirepo"
-                                        ]
-                                      }
-                                    }
-                                  ]
-                                }
-                              },
-                              {
-                                "layout": "panel",
-                                "config": {
-                                  "name": "electronBeam",
-                                  "title": "Cooling Electron Beam",
-                                  "basic": [
-                                    {
-                                      "layout": "fieldList",
-                                      "config": {
-                                        "fields": [
-                                          "electronBeam.gamma",
-                                          "electronBeam.tmp_tr",
-                                          "electronBeam.tmp_l",
-                                          "electronBeam.beam_type",
-                                          "electronBeam.shape",
-                                          "electronBeam.radius",
-                                          "electronBeam.rh",
-                                          "electronBeam.rv",
-                                          "electronBeam.current",
-                                          "electronBeam.sigma_x",
-                                          "electronBeam.sigma_y",
-                                          "electronBeam.sigma_z",
-                                          "electronBeam.length",
-                                          "electronBeam.e_number"
-                                        ]
-                                      }
-                                    }
-                                  ]
-                                }
-                              },
-                              {
-                                "layout": "panel",
-                                "config": {
-                                  "name": "cooler",
-                                  "title": "Cooler",
-                                  "basic": [
-                                    {
-                                        "layout": "vStack",
-                                        "config": {
-                                            "items": [
-                                                {
-                                                    "layout": "fieldList",
-                                                    "config": {
-                                                      "fields": [
-                                                        "cooler.length",
-                                                        "cooler.section_number",
-                                                        "cooler.magnetic_field"
-                                                      ]
-                                                    }
-                                                  },
-                                                  {
-                                                    "layout": "fieldTable",
-                                                    "config": {
-                                                      "columns": ["Horizontal", "Vertical"],
-                                                      "rows": [
-                                                        {
-                                                          "label": "Beta [m]",
-                                                          "description": "Beta function",
-                                                          "fields": ["cooler.bet_x", "cooler.bet_y"]
-                                                        },
-                                                        {
-                                                          "label": "Dispersion [m]",
-                                                          "fields": ["cooler.disp_x", "cooler.disp_y"]
-                                                        },
-                                                        {
-                                                          "label": "Alpha",
-                                                          "fields": ["cooler.alpha_x", "cooler.alpha_y"]
-                                                        },
-                                                        {
-                                                          "label": "Dispersion Derivative",
-                                                          "description": "Derivative of dispersion",
-                                                          "fields": ["cooler.disp_dx", "cooler.disp_dy"]
-                                                        }
-                                                      ]
-                                                    }
-                                                  }
-                                            ]
-                                        }
-                                    }
-                                  ]
-                                }
-                              }
+                            }
                         ]
                     }
-                  }
-                ]
-              },
-              {
-                "name": "visualization",
-                "title": "Visualization",
-                "icon": "",
-                "items": [
-                    {
-                        "layout": "waterfall",
-                        "config": {
-                            "breakpoints": {
-                                "xs": 1,
-                                "sm": 2,
-                                "lg": 3
-                            },
-                            "gutters": {
-                                "horizontal": ".5em",
-                                "vertical": ".5em"
-                            },
-                            "items": [
-                                {
-                                    "layout": "panel",
-                                    "config": {
-                                      "name": "simulationSettings",
-                                      "title": "Simulation Settings",
-                                      "basic": [
-                                        {
-                                          "layout": "fieldList",
-                                          "config": {
-                                            "fields": [
-                                              "simulationSettings.time",
-                                              "simulationSettings.step_number",
-                                              "simulationSettings.time_step",
-                                              "simulationSettings.model",
-                                              "simulationSettings.save_particle_interval",
-                                              "electronCoolingRate.sample_number",
-                                              "simulationSettings.ibs",
-                                              "simulationSettings.e_cool"
-                                            ]
-                                          }
-                                        },
-                                        {
-                                          "layout": "fieldTable",
-                                          "config": {
-                                            "shown": "$(simulationSettings.model) == 'particle' && $(simulationSettings.e_cool) == '0'",
-                                            "columns": ["Horizontal", "Vertical"],
-                                            "rows": [
-                                              {
-                                                "label": "Beta Reference Point",
-                                                "fields": [
-                                                  "simulationSettings.ref_bet_x",
-                                                  "simulationSettings.ref_bet_y"
-                                                ]
-                                              },
-                                              {
-                                                "label": "Alpha Reference Point",
-                                                "fields": [
-                                                  "simulationSettings.ref_alf_x",
-                                                  "simulationSettings.ref_alf_y"
-                                                ]
-                                              },
-                                              {
-                                                "label": "Dispersion Reference Point",
-                                                "fields": [
-                                                  "simulationSettings.ref_disp_x",
-                                                  "simulationSettings.ref_disp_y"
-                                                ]
-                                              },
-                                              {
-                                                "label": "Dispersion Derivative Reference Point",
-                                                "fields": [
-                                                  "simulationSettings.ref_disp_dx",
-                                                  "simulationSettings.ref_disp_dy"
-                                                ]
-                                              }
-                                            ]
-                                          }
-                                        }
-                                      ]
-                                    }
-                                  },
-                                  {
-                                    "layout": "panel",
-                                    "config": {
-                                      "name": "simulationStatus",
-                                      "title": "Simulation Status",
-                                      "basic": [
-                                        {
-                                          "layout": "startSimulation",
-                                          "config": { "reportGroupName": "animation" }
-                                        }
-                                      ]
-                                    }
-                                  },
-                                  {
-                                    "layout": "panel",
-                                    "config": {
-                                      "name": "beamEvolutionAnimation",
-                                      "title": "RMS Ion Beam Evolution",
-                                      "basic": [
-                                        {
-                                          "layout": "manualRunReport",
-                                          "config": {
-                                            "reportGroupName": "animation",
-                                            "reportName": "beamEvolutionAnimation",
-                                            "frameIdFields": [
-                                              "beamEvolutionAnimation.y1",
-                                              "beamEvolutionAnimation.y2",
-                                              "beamEvolutionAnimation.y3",
-                                              "beamEvolutionAnimation.plotRangeType",
-                                              "beamEvolutionAnimation.horizontalSize",
-                                              "beamEvolutionAnimation.horizontalOffset",
-                                              "beamEvolutionAnimation.verticalSize",
-                                              "beamEvolutionAnimation.verticalOffset"
-                                            ],
-                                            "reportLayout": { "layout": "graph2d", "config": {} }
-                                          }
-                                        }
-                                      ],
-                                      "advanced": [
-                                        {
-                                          "layout": "tabs",
-                                          "config": {
-                                            "tabs": [
-                                              {
-                                                "name": "Main",
-                                                "items": [
-                                                  {
-                                                    "layout": "fieldList",
-                                                    "config": {
-                                                      "fields": [
-                                                        "beamEvolutionAnimation.y1",
-                                                        "beamEvolutionAnimation.y2",
-                                                        "beamEvolutionAnimation.y3",
-                                                        "beamEvolutionAnimation.notes"
-                                                      ]
-                                                    }
-                                                  }
-                                                ]
-                                              },
-                                              {
-                                                "name": "Plot Range",
-                                                "items": [
-                                                  {
-                                                    "layout": "fieldList",
-                                                    "config": {
-                                                      "fields": [
-                                                        "beamEvolutionAnimation.plotRangeType"
-                                                      ]
-                                                    }
-                                                  },
-                                                  {
-                                                    "layout": "fieldTable",
-                                                    "config": {
-                                                      "columns": ["Horizontal", "Vertical"],
-                                                      "rows": [
-                                                        {
-                                                          "label": "Size",
-                                                          "fields": [
-                                                            "beamEvolutionAnimation.horizontalSize",
-                                                            "beamEvolutionAnimation.verticalSize"
-                                                          ]
-                                                        },
-                                                        {
-                                                          "label": "Offset",
-                                                          "fields": [
-                                                            "beamEvolutionAnimation.horizontalOffset",
-                                                            "beamEvolutionAnimation.verticalOffset"
-                                                          ]
-                                                        }
-                                                      ]
-                                                    }
-                                                  }
-                                                ]
-                                              }
-                                            ]
-                                          }
-                                        }
-                                      ]
-                                    }
-                                  },
-                                  {
-                                    "layout": "panel",
-                                    "config": {
-                                      "name": "coolingRatesAnimation",
-                                      "title": "IBS & Cooling Rates",
-                                      "basic": [
-                                        {
-                                          "layout": "manualRunReport",
-                                          "config": {
-                                            "reportGroupName": "animation",
-                                            "reportName": "coolingRatesAnimation",
-                                            "frameIdFields": [
-                                              "coolingRatesAnimation.y1",
-                                              "coolingRatesAnimation.y2",
-                                              "coolingRatesAnimation.y3",
-                                              "coolingRatesAnimation.plotRangeType",
-                                              "coolingRatesAnimation.horizontalSize",
-                                              "coolingRatesAnimation.horizontalOffset",
-                                              "coolingRatesAnimation.verticalSize",
-                                              "coolingRatesAnimation.verticalOffset"
-                                            ],
-                                            "reportLayout": { "layout": "graph2d", "config": {} }
-                                          }
-                                        }
-                                      ],
-                                      "advanced": [
-                                        {
-                                          "layout": "tabs",
-                                          "config": {
-                                            "tabs": [
-                                              {
-                                                "name": "Main",
-                                                "items": [
-                                                  {
-                                                    "layout": "fieldList",
-                                                    "config": {
-                                                      "fields": [
-                                                        "coolingRatesAnimation.y1",
-                                                        "coolingRatesAnimation.y2",
-                                                        "coolingRatesAnimation.y3",
-                                                        "coolingRatesAnimation.notes"
-                                                      ]
-                                                    }
-                                                  }
-                                                ]
-                                              },
-                                              {
-                                                "name": "Plot Range",
-                                                "items": [
-                                                  {
-                                                    "layout": "fieldList",
-                                                    "config": {
-                                                      "fields": [
-                                                        "coolingRatesAnimation.plotRangeType"
-                                                      ]
-                                                    }
-                                                  },
-                                                  {
-                                                    "layout": "fieldTable",
-                                                    "config": {
-                                                      "columns": ["Horizontal", "Vertical"],
-                                                      "rows": [
-                                                        {
-                                                          "label": "Size",
-                                                          "fields": [
-                                                            "coolingRatesAnimation.horizontalSize",
-                                                            "coolingRatesAnimation.verticalSize"
-                                                          ]
-                                                        },
-                                                        {
-                                                          "label": "Offset",
-                                                          "fields": [
-                                                            "coolingRatesAnimation.horizontalOffset",
-                                                            "coolingRatesAnimation.verticalOffset"
-                                                          ]
-                                                        }
-                                                      ]
-                                                    }
-                                                  }
-                                                ]
-                                              }
-                                            ]
-                                          }
-                                        }
-                                      ]
-                                    }
-<<<<<<< HEAD
-=======
-                                  }
-                                ]
-                              }
-                            ]
-                          }
-                        }
-                      ]
-                    }
-                  },
-                  {
-                    "layout": "panel",
-                    "config": {
-                      "name": "particleAnimation",
-                      "title": "Ion Particle Animation",
-                      "basic": [
-                        {
-                          "layout": "manualRunReport",
-                          "config": {
-                            "reportGroupName": "animation",
-                            "reportName": "particleAnimation",
-                            "frameIdFields": [
-                              "particleAnimation.x",
-                              "particleAnimation.y",
-                              "particleAnimation.histogramBins",
-                              "particleAnimation.plotRangeType",
-                              "particleAnimation.horizontalSize",
-                              "particleAnimation.horizontalOffset",
-                              "particleAnimation.verticalSize",
-                              "particleAnimation.verticalOffset"
-                            ],
-                            "reportLayout": { "layout": "heatplot", "config": {} }
-                          }
-                        }
-                      ],
-                      "advanced": [
-                        {
-                          "layout": "tabs",
-                          "config": {
-                            "tabs": [
-                              {
-                                "name": "Main",
-                                "items": [
-                                  {
-                                    "layout": "fieldList",
-                                    "config": {
-                                      "fields": [
-                                        "particleAnimation.x",
-                                        "particleAnimation.y",
-                                        "particleAnimation.histogramBins",
-                                        "particleAnimation.framesPerSecond"
-                                      ]
-                                    }
-                                  }
-                                ]
-                              },
-                              {
-                                "name": "Plot Range",
-                                "items": [
-                                  {
-                                    "layout": "fieldList",
-                                    "config": {
-                                      "fields": ["particleAnimation.plotRangeType"]
-                                    }
->>>>>>> ae820c89
-                                  },
-                                  {
-                                    "layout": "panel",
-                                    "config": {
-                                      "name": "forceTableAnimation",
-                                      "title": "Friction Force",
-                                      "basic": [
-                                        {
-                                          "layout": "manualRunReport",
-                                          "config": {
-                                            "reportGroupName": "animation",
-                                            "reportName": "forceTableAnimation",
-                                            "frameIdFields": [
-                                              "forceTableAnimation.x",
-                                              "forceTableAnimation.y1",
-                                              "forceTableAnimation.forceScale",
-                                              "forceTableAnimation.plotRangeType",
-                                              "forceTableAnimation.horizontalSize",
-                                              "forceTableAnimation.horizontalOffset",
-                                              "forceTableAnimation.verticalSize",
-                                              "forceTableAnimation.verticalOffset"
-                                            ],
-                                            "reportLayout": { "layout": "graph2d", "config": {} }
-                                          }
-                                        }
-                                      ],
-                                      "advanced": [
-                                        {
-                                          "layout": "tabs",
-                                          "config": {
-                                            "tabs": [
-                                              {
-                                                "name": "Main",
-                                                "items": [
-                                                  {
-                                                    "layout": "fieldList",
-                                                    "config": {
-                                                      "fields": [
-                                                        "forceTableAnimation.plot",
-                                                        "forceTableAnimation.forceScale",
-                                                        "forceTableAnimation.notes"
-                                                      ]
-                                                    }
-                                                  }
-                                                ]
-                                              },
-                                              {
-                                                "name": "Plot Range",
-                                                "items": [
-                                                  {
-                                                    "layout": "fieldList",
-                                                    "config": {
-                                                      "fields": [
-                                                        "forceTableAnimation.plotRangeType"
-                                                      ]
-                                                    }
-                                                  },
-                                                  {
-                                                    "layout": "fieldTable",
-                                                    "config": {
-                                                      "columns": ["Horizontal", "Vertical"],
-                                                      "rows": [
-                                                        {
-                                                          "label": "Size",
-                                                          "fields": [
-                                                            "forceTableAnimation.horizontalSize",
-                                                            "forceTableAnimation.verticalSize"
-                                                          ]
-                                                        },
-                                                        {
-                                                          "label": "Offset",
-                                                          "fields": [
-                                                            "forceTableAnimation.horizontalOffset",
-                                                            "forceTableAnimation.verticalOffset"
-                                                          ]
-                                                        }
-                                                      ]
-                                                    }
-                                                  }
-                                                ]
-                                              }
-                                            ]
-                                          }
-                                        }
-                                      ]
-                                    }
-                                  },
-                                  {
-                                    "layout": "panel",
-                                    "config": {
-                                      "name": "particleAnimation",
-                                      "title": "Ion Particle Animation",
-                                      "basic": [
-                                        {
-                                          "layout": "manualRunReport",
-                                          "config": {
-                                            "reportGroupName": "animation",
-                                            "reportName": "particleAnimation",
-                                            "shown": "$(simulationSettings.model) == 'particle'",
-                                            "frameIdFields": [
-                                              "particleAnimation.x",
-                                              "particleAnimation.y",
-                                              "particleAnimation.histogramBins",
-                                              "particleAnimation.plotRangeType",
-                                              "particleAnimation.horizontalSize",
-                                              "particleAnimation.horizontalOffset",
-                                              "particleAnimation.verticalSize",
-                                              "particleAnimation.verticalOffset"
-                                            ],
-                                            "reportLayout": { "layout": "heatplot", "config": {} }
-                                          }
-                                        }
-                                      ],
-                                      "advanced": [
-                                        {
-                                          "layout": "tabs",
-                                          "config": {
-                                            "tabs": [
-                                              {
-                                                "name": "Main",
-                                                "items": [
-                                                  {
-                                                    "layout": "fieldList",
-                                                    "config": {
-                                                      "fields": [
-                                                        "particleAnimation.x",
-                                                        "particleAnimation.y",
-                                                        "particleAnimation.histogramBins",
-                                                        "particleAnimation.framesPerSecond"
-                                                      ]
-                                                    }
-                                                  }
-                                                ]
-                                              },
-                                              {
-                                                "name": "Plot Range",
-                                                "items": [
-                                                  {
-                                                    "layout": "fieldList",
-                                                    "config": {
-                                                      "fields": ["particleAnimation.plotRangeType"]
-                                                    }
-                                                  },
-                                                  {
-                                                    "layout": "fieldTable",
-                                                    "config": {
-                                                      "columns": ["Horizontal", "Vertical"],
-                                                      "rows": [
-                                                        {
-                                                          "label": "Size",
-                                                          "fields": [
-                                                            "particleAnimation.horizontalSize",
-                                                            "particleAnimation.verticalSize"
-                                                          ]
-                                                        },
-                                                        {
-                                                          "label": "Offset",
-                                                          "fields": [
-                                                            "particleAnimation.horizontalOffset",
-                                                            "particleAnimation.verticalOffset"
-                                                          ]
-                                                        }
-                                                      ]
-                                                    }
-                                                  }
-                                                ]
-                                              },
-                                              {
-                                                "name": "Color",
-                                                "items": [
-                                                  {
-                                                    "layout": "fieldList",
-                                                    "config": {
-                                                      "fields": [
-                                                        "particleAnimation.colorRangeType",
-                                                        "particleAnimation.colorMin",
-                                                        "particleAnimation.colorMax"
-                                                      ]
-                                                    }
-                                                  }
-                                                ]
-                                              }
-                                            ]
-                                          }
-                                        }
-                                      ]
-                                    }
-                                  }
-                            ]
-                        }
-                    }
-                  
-                ]
-              }
-            ]
-          }
+                ]
+            }
         }
     ]
 }