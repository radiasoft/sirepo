<!DOCTYPE html>
<html lang="en">
<head>
  <meta charset="UTF-8">
  <meta name="viewport" content="width=device-width, initial-scale=1.0">
  <meta http-equiv="X-UA-Compatible" content="ie=edge">
  <link rel="shortcut icon" href="/static/img/favicon.ico">
  <link rel="icon" type="image/png" href="/static/img/favicon.png">
  <link rel="apple-touch-icon" href="/static/img/favicon.png">
  <title>RadiaSoft</title>

  <link href="https://fonts.googleapis.com/css?family=Montserrat|Titillium+Web:300i,400,400i,700,700i" rel="stylesheet">

  <link href="https://stackpath.bootstrapcdn.com/bootstrap/3.3.7/css/bootstrap.min.css" rel="stylesheet">
  <link href="/en/css/landing.css" rel="stylesheet">

  <script
  src="https://code.jquery.com/jquery-2.2.4.min.js"
  integrity="sha256-BbhdlvQf/xTY9gja0Dq3HiwQF8LaCRTXxZKRutelT44="
  crossorigin="anonymous"></script>
  <script src="https://stackpath.bootstrapcdn.com/bootstrap/3.3.7/js/bootstrap.min.js"></script>
  <script src="https://cdnjs.cloudflare.com/ajax/libs/showdown/1.9.0/showdown.min.js"></script>
  <script src="/en/js/landing.js"></script>
</head>
<body class="landing">
  <div class="header-strip"></div>
  <div class="max-width-container">
    <header>
      <nav class="navbar navbar-static-top main-nav">
        <a class="home-link" href="/">
          <img src="/en/img/sirepo-by-radiasoft-logo.png" class="logo" alt="Sirepo" />
        </a>
        <ul class="nav-items text-bold">
          <li class="supported-codes">
            <button class="dropdown-toggle" type="button" id="sr-landing-supported-codes" data-toggle="dropdown" aria-haspopup="true" aria-expanded="true">
              <span>Supported Codes</span>
              <span class="caret"></span>
            </button>
            <ul class="dropdown-menu" aria-labelledby="sr-landing-supported-codes">
              <li><a href="/elegant">elegant</a></li>
              <li><a href="/warpvnd">Warp VND</a></li>
              <li><a href="/srw">SRW</a></li>
              <li><a href="/jspec">JSPEC</a></li>
<<<<<<< HEAD
              <li><a href="/rsradia">Radia</a></li>
=======
              <li><a href="/opal">OPAL</a></li>
              <li><a href="/shadow">Shadow</a></li>
>>>>>>> 55cba5af
              <li><a href="/synergia">Synergia</a></li>
              <li><a href="/warppba">Warp PBA</a></li>
              <li><a href="/zgoubi">Zgoubi</a></li>
            </ul>
          </li>
          <li><a href="mailto:support@sirepo.com?subject=Web+Contact">Contact Us</a></li>
          <li><a href="http://radiasoft.net/" target="_blank" rel="noopener">RadiaSoft Home</a></li>
        </ul>
      </nav>
    </header>

    <div class="header-media-wrapper">
      <video autoplay muted loop>
        <source src="/en/video/landing-header-video.m4v" type="video/mp4">
      </video>
    </div>

    <main>
      <section class="content-block intro">
        <div class="row">
          <div class="col-xs-11 col-lg-10 center-block intro-content">
            <h2>Welcome to your personal <span style="white-space: nowrap">cloud-based</span> workspace.</h2>
            <p>
              Looking for an easy-to-use scientific interactive development environment? Then you’ve hit the jackpot. Tap into the powerful simulation codes that run on our intuitive, browser-based interfaces so you can model, share, and archive your simulations.
            </p>
            <p class="text-green text-italic">
              With Sirepo, we’re <strong>Bringing Scientific Computing to the Cloud.&trade;</strong>
            </p>
          </div>
        </div>
      </section>

      <div class="header-decoration">
          <div class="curve-container"><img src="/en/img/curve-header-left-mask.svg" alt=""></div>
          <div class="fill-white"></div>
        </div>

      <section class="content-block simulations">
        <div class="row">
          <div class="col-xs-11 col-lg-10 center-block">
            <h3>
              Powerful, sharable simulations at your fingertips
            </h3>
            <hr class="gradient-rule" />

            <div class="row simulation-items">
              <article class="col-sm-6 simulation-item">
                <img src="/en/img/landing/particle-accelerators.jpg" alt="Particle Accelerators" />
                <h4>Particle Accelerators</h4>
                <p>
                  Simulate charged particle accelerators with a range of features, including support for nonlinear optimization and design.
                </p>

                <div class="simulation-links">
                  <a href="/en/particle-accelerators.html" class="btn-link"><span>Learn More</span></a>
                  <a href="/elegant" class="btn-link"><span>Simulate Now</span></a>
                </div>
              </article>
              <article class="col-sm-6 simulation-item">
                <img src="/en/img/landing/xray-beamlines.jpg" alt="X-ray Beamlines" />
                <h4>X-ray Beamlines</h4>
                <p>
                  Compute synchrotron radiation from relativistic electrons in arbitrary magnetic fields and the propagation of radiation wavefronts through optical beamlines.
                </p>

                <div class="simulation-links">
                  <a href="/en/xray-beamlines.html" class="btn-link"><span>Learn More</span></a>
                  <a href="/srw" class="btn-link"><span>Simulate Now</span></a>
                </div>
              </article>
            </div>
          </div>
        </div>
      </section>

      <section class="content-block explore">
        <div class="row">
          <div class="col-xs-11 col-lg-10 center-block">
            <h3>More applications mean more possibilities</h3>
            <h5>Explore our beta simulations</h5>
            <hr class="gradient-rule" />

            <div class="row explore-items">

              <article class="col-sm-5">
                <h4>Include Particle Spin</h4>
                <p>
                  Simulate electron and ion accelerators, including spin dynamics, in-flight decay, and many other physical effects.
                </p>
                <a href="/zgoubi">Launch</a>
              </article>

              <article class="col-sm-5 col-sm-offset-1">
                <h4>Plasma Accelerators</h4>
                <p>
                  Simulate beam-drive and laser-driven plasma-based accelerators in quasi-3D geometry.
                </p>
                <a href="/warppba">Launch</a>
              </article>

              <article class="col-sm-5">
                <h4>Include Electron Cooling</h4>
                <p>
                  Simulate ion rings with an electron cooling system, including intrabeam scattering (IBS) effects.
                </p>
                <a href="/jspec">Launch</a>
              </article>

              <article class="col-sm-5 col-sm-offset-1">
                <h4>Vacuum Nanoelectronic Devices</h4>
                <p>
                  Simulate electron dynamics in thermionic converters and other types of vacuum nanoelectronic devices (VND).
                </p>
                <a href="/warpvnd">Launch</a>
              </article>

              <article class="col-sm-5">
                <h4>Include Space Charge</h4>
                <p>
                  Simulate electron and ion rings, including 3D space charge and impedance effects.
                </p>
                <a href="/synergia">Launch</a>
              </article>

              <article style="display: none" class="col-sm-5 col-sm-offset-1">
                <h4>X-ray Beamlines – Ray Tracing</h4>
                <p>
                  Simulate state-of-the-art incoherent X-Ray beamlines, using ray-tracing techniques for fast solutions.
                </p>
                <a href="/synergia">Launch</a>
              </article>

            </div>
          </div>
        </div>
      </section>

      <section class="content-block news-announcements hidden">
        <div class="row">
          <div class="col-xs-11 col-lg-10 center-block">
            <h3>News and Announcements</h3>
            <hr class="gradient-rule" />
            <div class="news-announcements-items">
            </div>
          </div>
        </div>
      </section>

    </main>


    <footer>
      <div class="row">
        <div class="col-lg-12 center-block footer-content">
          <img class="footer-sirepo" src="/en/img/sirepo-logo-white.png" alt="Sirepo" />

          <nav class="footer-nav">
            <ul>
              <li><a href="mailto:support@sirepo.com?subject=Web+Contact">Contact Us</a></li>
              <li><a href="http://radiasoft.net">RadiaSoft Home</a></li>
              <li><a href="/en/privacy.html">Privacy Policy</a></li>
              <li><a href="/en/terms.html">Terms of Service</a></li>
            </ul>
          </nav>

          <div class="footer-radiasoft">
            <img src="/en/img/radiasoft-logo-white.png" alt="RadiaSoft" />
            <p>
              &copy;2019 RadiaSoft
            </p>
          </div>
        </div>
      </div>
    </footer>
  </div>
</body>
</html><|MERGE_RESOLUTION|>--- conflicted
+++ resolved
@@ -41,12 +41,8 @@
               <li><a href="/warpvnd">Warp VND</a></li>
               <li><a href="/srw">SRW</a></li>
               <li><a href="/jspec">JSPEC</a></li>
-<<<<<<< HEAD
-              <li><a href="/rsradia">Radia</a></li>
-=======
               <li><a href="/opal">OPAL</a></li>
               <li><a href="/shadow">Shadow</a></li>
->>>>>>> 55cba5af
               <li><a href="/synergia">Synergia</a></li>
               <li><a href="/warppba">Warp PBA</a></li>
               <li><a href="/zgoubi">Zgoubi</a></li>
