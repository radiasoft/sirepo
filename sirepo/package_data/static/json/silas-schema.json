--- conflicted
+++ resolved
@@ -206,11 +206,8 @@
         }
     },
     "strings": {
-<<<<<<< HEAD
+        "beamlineTabName": "Amplifier",
         "completionState": ": {frameCount} completed reports"
-=======
-        "beamlineTabName": "Amplifier"
->>>>>>> cf775d91
     },
     "view": {
         "crystal": {
