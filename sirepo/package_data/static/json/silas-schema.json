{
    "appModes": {
        "default": {
            "localRoute": "source"
        }
    },
    "enum": {
        "CrystalOrigin": [
            ["new", "New"],
            ["reuse", "Use Existing"]
        ],
        "CrystalPlot": [
            ["total_excited_states", "Total Excited States"],
            ["excited_states", "Excited States by Slice"],
            ["excited_states_longitudinal", "Excited States Longitudinal Distribution"]
        ],
        "WatchpointPlot": [
            ["intensity", "Intensity by Slice"],
            ["phase", "Phase by Slice"],
            ["photons", "Number of Photons by Slice"],
            ["longitudinal_photons", "Longitudinal Photons"],
            ["longitudinal_wavelength", "Longitudinal Wavelength"],
            ["longitudinal_frequency", "Longitudinal Frequency"],
            ["longitudinal_intensity", "Longitudinal Central Intensity"],
            ["total_intensity", "Total Intensity"],
            ["total_phase", "Total Phase"]
        ],
        "TempProfilePlot": [
            ["radialPlot", "Radial"],
            ["longitudinalPlot", "Longitudinal"]
        ],
        "DistributionType": [
            ["gaussian", "Gaussian"],
            ["file", "From Files"]
        ],
        "GaussianBeamPolarization": [
            ["1", "Linear Horizontal"]
        ],
        "PropCalcType": [
            ["fenics", "Calculated by Fenics"],
            ["analytical", "Analytical"]
        ],
        "PropagationType": [
            ["abcd_lct", "ABCD LCT"],
            ["n0n2_srw", "N0N2 SRW"]
        ],
        "PumpPulseProfile": [
            ["gaussian", "Gaussian"],
            ["hog", "Higher Order Gaussian"],
            ["tophat", "Top Hat"]
        ],
        "PumpType": [
            ["dual", "Dual"],
            ["left", "Left"],
            ["right", "Right"]
        ],
        "CrystalSimType": [
            ["analytical", "Analytical"],
            ["simulated", "Simulated/Fenics"]
        ]
    },
    "dynamicFiles": {
        "externalLibs": {
            "js": [
                "dom-to-image.min.js",
                "vtk.js"
            ]
        },
        "sirepoLibs": {
            "js": [
                "silas.js",
                "sirepo-beamline.js"
            ],
            "css": [
                "srw.css",
                "silas.css",
                "vtk.css"
            ]
        }
    },
    "localRoutes": {
        "source": {
            "route": "/source/:simulationId",
            "config": {
                "controller": "SourceController as source",
                "templateUrl": "/static/html/silas-source.html"
            }
        },
        "beamline": {
            "route": "/beamline/:simulationId",
            "config": {
                "controller": "BeamlineController as beamline",
                "templateUrl": "/static/html/silas-beamline.html"
            }
        },
        "thermal-transport": {
            "route": "/thermal-transport/:simulationId",
            "config": {
                "controller": "CrystalController as crystal",
                "templateUrl": "/static/html/silas-thermal-transport.html"
            }
        }
    },
    "frameIdFields": {
        "beamlineAnimation": ["watchpointPlot", "crystalPlot"],
        "laserPulseAnimation": ["watchpointPlot"],
        "laserPulse2Animation": ["watchpointPlot"],
        "crystalAnimation": [],
        "crystal3dAnimation": [],
        "tempHeatMapAnimation": [],
        "tempProfileAnimation": ["tempProfilePlot"]
    },
    "model": {
        "beamElement": {
            "position": ["Central Position [m]", "Float", 0.0]
        },
        "crystal": {
            "_super": ["_", "model", "beamElement"],
            "icon": ["", "String", "ti-sapphire-crystal.png"],
            "nslice": ["Number of Slices", "Integer", 10, "", 1],
            "propagationType": ["Propagation Type", "PropagationType", "n0n2_srw"],
            "initial_temp": ["Inital Temperature [°C]", "Float", 0.0],
            "mesh_density": ["Mesh Density", "Integer", 80],
            "title": ["Element Name", "String", "Crystal"],
            "A": ["A", "Float", 0.99765495],
            "B": ["B", "Float", 1.41975385],
            "C": ["C", "Float", -0.0023775],
            "D": ["D", "Float", 0.99896716],
            "length": ["Length [cm]", "Float", 2],
            "l_scale": ["Length Scale Factor for LCT Propagation", "Float", 0.001],
            "calc_type": ["Propagation Calculation Type", "PropCalcType", "analytical"],
            "inversion_n_cells": ["Mesh Cell Count", "Integer", 64],
            "inversion_mesh_extent": ["Radius [m]", "Float", 0.01],
            "crystal_alpha": ["Alpha [1/m]", "Float", 120.0],
            "pump_waist": ["Pump Waist [m]", "Float", 0.00164],
            "pump_wavelength": ["Pump Wavelength [m]", "Float", 532.0e-9],
            "pump_energy": ["Pump Energy [J]", "Float", 0.0211, "Pump laser energy onto the crystal"],
            "pump_gaussian_order": ["Pump Gaussian Order", "Float", 2.0],
            "pump_pulse_profile": ["Pump Pulse Profile", "PumpPulseProfile", "gaussian"],
            "pump_type": ["Pump Type", "PumpType", "dual"],
            "origin": ["Crystal", "CrystalOrigin", "new"],
            "n0n2Plot": ["", "N0n2Plot", "n0n2Plot"],
            "reuseCrystal": ["Select Crystal", "SelectCrystal", 0],
            "pump_offset_x": ["Pump Offset X [m]", "Float", 0.0],
            "pump_offset_y": ["Pump Offset Y [m]", "Float", 0.0],
<<<<<<< HEAD
            "pump_rep_rate": ["Pump Rep Rate [Hz]", "PumpRepRate", 1.0]
=======
            "pump_rep_rate": ["Pump Rep Rate [Hz]", "PumpRepRate", 1.0, "", 1, 100]
>>>>>>> d8fadce4
        },
        "crystalAnimation": {},
        "tempProfileAnimation": {
            "tempProfilePlot": ["Temperature Profile", "TempProfilePlot", "radialPlot"]
        },
        "tempHeatMapAnimation": {
            "aspectRatio": ["Aspect Ratio", "AspectRatio", "1"],
            "x": ["Horizontal Value to Plot", "ValueList", "x"],
            "y1": ["Vertical Value to Plot", "ValueList", "y"],
            "histogramBins": ["Histogram Bins", "Integer", 200],
            "colorMap": ["Color Map", "ColorMap", "afmhot"]
        },
        "crystal3dAnimation": {},
        "laserPulse": {
            "ccd": ["Intensity", "InputFile", ""],
            "meta": ["WFS Space Data", "InputFile", "", "A file describing the pixel dimensions of your wavefront sensor. Pixel dimensions are assumed to be in microns."],
            "wfs": ["Phase", "InputFile", ""],
            "num_sig_long": ["Longitudinal RMS (in terms of beam size)", "Integer", 6],
            "num_sig_trans": ["Transverse RMS (in terms of beam size)", "Integer", 12],
            "nx_slice": ["Horizontal Number of Mesh Points in Slice", "Integer", 64, "", 1],
            "ny_slice": ["Vertical Number of Mesh Points in Slice", "Integer", 64, "", 1],
            "nslice": ["Number of Slices", "Integer", 5, "", 1],
            "photon_e_ev": ["Photon energy [eV]", "Float", 1.5],
            "poltype": ["Polarization", "GaussianBeamPolarization", "1"],
            "tau_fwhm": ["FWHM Length [ps]", "Float", 23.5865],
            "tau_0": ["Fourier-limited pulse length of a given spectral bandwidth [ps]", "Float",  23.5865],
            "chirp": ["Chirp", "Float", 0.0012459],
            "pulseE": ["Total Laser Pulse Energy [J]", "Float", 0.001],
            "distribution": ["Distribution Type", "DistributionType", "gaussian"],
            "sigx_waist": ["Horizontal Beam Size [m]", "Float", 0.001, "Size is in terms of RMS"],
            "sigy_waist": ["Vertical Beam Size [m]", "Float", 0.001, "Size is in terms of RMS"],
            "phase_flatten_cutoff": ["Phase Flatten Cutoff", "Float", 0.85]
        },
        "laserPulseAnimation": {
            "_super": ["_", "model", "initialIntensityReport"]
        },
        "laserPulse2Animation": {
            "_super": ["_", "model", "initialIntensityReport"],
            "watchpointPlot": ["Value to Plot", "WatchpointPlot", "total_phase"]
        },
        "initialIntensityReport": {
            "colorMap": ["Color Map", "ColorMap", "viridis"],
            "watchpointPlot": ["Value to Plot", "WatchpointPlot", "total_intensity"]
        },
        "lens": {
            "_super": ["_", "model", "beamElement"],
            "focalLength": ["Focal Length [m]", "Float", 2.0],
            "title": ["Element Name", "String", "Lens"]
        },
        "mirror2": {
            "_super": ["_", "model", "beamElement"],
            "title": ["Element Name", "String", "Mirror"]
        },
        "plotAnimation": {},
        "plot2Animation": {},
        "simulation": {
            "distanceFromSource": ["", "Float", 0.0 , "", 0.0]
        },
        "splitter": {
            "_super": ["_", "model", "beamElement"],
            "title": ["Element Name", "String", "Splitter"],
            "transmitted_fraction": ["Transmitted Fraction", "Float", 0.4]
        },
        "telescope": {
            "_super": ["_", "model", "beamElement"],
            "focal_length_1": ["Focal Length 1 [m]", "Float", -0.1],
            "focal_length_2": ["Focal Length 2 [m]", "Float", 0.2],
            "drift_length_1": ["Drift Length 1 [m]", "Float", 1.9],
            "drift_length_2": ["Drift Length 2 [m]", "Float", 0.1],
            "drift_length_3": ["Drift Length 3 [m]", "Float", 0.54],
            "title": ["Element Name", "String", "Telescope"]
        },
        "thermalTransportCrystal": {
            "crystal_id": ["Crystal in Beamline", "SelectThermalTransportCrystal", 0],
            "crystal": ["", "model"]
        },
        "thermalTransportSettings": {
            "grid_points_r": ["Grid Points R", "Integer", 200],
            "grid_points_w": ["Grid Points W", "Integer", 0],
            "grid_points_z": ["Grid Points Z", "Integer", 200],
            "edge_fraction": ["Fraction of Radial Edge", "Float", 0.98],
            "crystalSimType": ["Simulation Method", "CrystalSimType", "analytical"]
        },
        "watch": {
            "_super": ["_", "model", "beamElement"],
            "title": ["Element Name", "SafePath", "Watchpoint"]
        },
        "watchpointReport": {
            "_super": ["_", "model", "initialIntensityReport"],
            "crystalPlot": ["Value to Plot", "CrystalPlot", "total_excited_states"]
        }
    },
    "strings": {
        "beamlineTabName": "Amplifier",
        "completionState": ": {frameCount} completed reports",
        "pumpPulseProfileEquation": {
            "gaussian": "$f = T_0 + \\delta_T \\exp\\bigl[ -\\tfrac{1}{2}\\bigl(\\tfrac{x^2 + y^2}{wp^2}\\bigr)^P \\bigr] [\\exp(-z/\\lambda) + \\exp((z-l)/\\lambda)]$",
            "hog": "$f = T_0 + \\delta_T  \\exp(-((x^2+y^2)/(2*wp^2))^P) * \\exp(-\\alpha * (z - z0))$",
            "tophat":"$if \\> \\> x^2+y^2 <= wp:$ $\\newline$ $f = T_0 + \\delta_T * \\alpha * \\exp(-\\alpha * (z - z0))/(1 - \\exp(2 * \\alpha * z0))$ $\\newline$ $otherwise:$ $\\newline$ $f = T_0$"
        }
    },
    "view": {
        "crystal": {
            "title": "Crystal",
            "basic": [],
            "advanced": [
                ["Geometry", [
                    "origin",
                    "reuseCrystal",
                    "title",
                    "position",
                    "length",
                    "inversion_mesh_extent",
                    "crystal_alpha",
                    "nslice"
                ]],
                ["Propagation", [
                    "propagationType",
                    "calc_type",
                    "initial_temp",
                    "mesh_density",
                    "l_scale"
                ]],
                ["Pump Pulse", [
                    "pump_type",
                    "pump_energy",
                    "pump_waist",
                    "pump_rep_rate",
                    "pump_gaussian_order",
                    "pump_pulse_profile",
                    "pump_wavelength",
                    "pump_offset_x",
                    "pump_offset_y",
                    "inversion_n_cells"
                ]],
                ["Summary", [
                    "n0n2Plot",
                    "A",
                    "B",
                    "C",
                    "D"
                ]]
            ]
        },
        "crystalAnimation": {
            "title": "Crystal Animation",
            "advanced": []
        },
        "tempProfileAnimation": {
            "title": "Temperature Profile",
            "advanced": [
                "tempProfilePlot"
            ]
        },
        "tempHeatMapAnimation": {
            "title": "Radial/Axial Temperature Profile",
            "advanced": ["colorMap"]
        },
        "crystal3dAnimation": {
            "title": "Crystal 3D Mesh",
            "advanced": []
        },
        "mirror2": {
            "title": "Two Mirrors",
            "description": "The pulse is reflected off of two mirrors, resulting in a flip of the electric fields. Since 1D amplifier geometry is assumed, the mirrors' small, off-axis angles are ignored.",
            "basic": [],
            "advanced": [
                "title",
                "position"
            ]
        },
        "laserPulse": {
            "title": "Laser Pulse",
            "advanced": [],
            "basic": [
                ["Energy", [
                    "photon_e_ev",
                    "pulseE",
                    "phase_flatten_cutoff"
                ]],
                ["Transverse", [
                    "num_sig_trans",
                    "ccd",
                    "wfs",
                    "meta",
                    [
                        ["Horizontal", [
                            "sigx_waist",
                            "nx_slice"
                        ]],
                        ["Vertical", [
                            "sigy_waist",
                            "ny_slice"
                        ]]
                    ]
                ]],
                ["Longitudinal", [
                    "num_sig_long",
                    "nslice",
                    "tau_fwhm",
                    "tau_0",
                    "chirp"
                ]]
            ]
        },
        "laserPulseAnimation": {
            "_super": ["_", "view", "initialIntensityReport"]
        },
        "laserPulse2Animation": {
            "_super": ["_", "view", "initialIntensityReport"]
        },
        "initialIntensityReport": {
            "title": "Laser Pulse",
            "advanced": [
                "watchpointPlot",
                "colorMap"
            ]
        },
        "lens": {
            "title": "Lens",
            "basic": [],
            "advanced": [
                "title",
                "position",
                "focalLength"
            ]
        },
        "plotAnimation": {
            "title": "Radial Temperature Profile",
            "advanced": []
        },
        "plot2Animation": {
            "title": "Longitudinal Temperature Profile",
            "advanced": []
        },
        "n0n2Plot": {
            "title": "",
            "advanced": []
        },
        "simulationStatus": {
            "title": "Simulation Status",
            "advanced": []
        },
        "splitter": {
            "title": "Beam Splitter",
            "basic": [],
            "advanced": [
                "title",
                "position",
                "transmitted_fraction"
            ]
        },
        "telescope": {
            "title": "Telescope LCT",
            "advanced": [
                "title",
                "position",
                "focal_length_1",
                "focal_length_2",
                "drift_length_1",
                "drift_length_2",
                "drift_length_3"
            ]
        },
        "thermalTransportCrystal": {
            "title": "Ti:Sapphire Crystal Cylinder",
            "basic": [
                ["Crystal", [
                    "crystal_id",
                    "crystal.length",
                    "crystal.inversion_mesh_extent",
                    "crystal.crystal_alpha",
                    "crystal.nslice",
                    "crystal.initial_temp",
                    "crystal.mesh_density"
                ]],
                ["Pump Pulse", [
                    "crystal.pump_type",
                    "crystal.pump_energy",
                    "crystal.pump_waist",
                    "crystal.pump_rep_rate",
                    "crystal.pump_gaussian_order",
                    "crystal.pump_pulse_profile",
                    "crystal.pump_wavelength",
                    "crystal.pump_offset_x",
                    "crystal.pump_offset_y",
                    "crystal.inversion_n_cells"
                ]]
            ],
            "advanced": []
        },
        "thermalTransportSettings": {
            "title": "Simulation Settings",
            "basic": [
                "crystalSimType",
                [
                    ["R", [
                        "grid_points_r"
                    ]],
                    ["Z", [
                        "grid_points_z"
                    ]]
                ]
            ],
            "advanced": []
        },
        "watch": {
            "title": "Watchpoint",
            "basic": [],
            "advanced": [
                "title",
                "position"
            ]
        },
        "watchpointReport": {
            "_super": ["_", "view", "initialIntensityReport"],
            "advanced": [
                "crystalPlot"
            ]
        }
    }
}<|MERGE_RESOLUTION|>--- conflicted
+++ resolved
@@ -143,11 +143,7 @@
             "reuseCrystal": ["Select Crystal", "SelectCrystal", 0],
             "pump_offset_x": ["Pump Offset X [m]", "Float", 0.0],
             "pump_offset_y": ["Pump Offset Y [m]", "Float", 0.0],
-<<<<<<< HEAD
-            "pump_rep_rate": ["Pump Rep Rate [Hz]", "PumpRepRate", 1.0]
-=======
             "pump_rep_rate": ["Pump Rep Rate [Hz]", "PumpRepRate", 1.0, "", 1, 100]
->>>>>>> d8fadce4
         },
         "crystalAnimation": {},
         "tempProfileAnimation": {
