--- conflicted
+++ resolved
@@ -238,17 +238,14 @@
                     "pump_waist",
                     "pump_wavelength",
                     "pump_energy",
-<<<<<<< HEAD
-                    "pump_gaussian_order"
-                ]],
-                ["Propagation Calculation", [
-                    "calc_type"
-=======
+                    "pump_gaussian_order",
                     "pump_gaussian_order",
                     "pump_rep_rate",
                     "pump_offset_x",
                     "pump_offset_y"
->>>>>>> c4f32f0f
+                ]],
+                ["Propagation Calculation", [
+                    "calc_type"
                 ]]
             ]
         },
