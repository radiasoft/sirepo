{
<<<<<<< HEAD
    "dynamicModules": [
        "/static/js/ext/vtk.min.js"
    ],
=======
    "dynamicFiles": {
        "sirepoLibs": {
            "js": ["rs4pi.js"]
        }
    },
>>>>>>> dbf454c9
    "localRoutes": {
        "source": {
            "config": {
                "controller": "Rs4piSourceController as source",
                "templateUrl": "/static/html/rs4pi-source.html"
            }
        },
        "dose": {
            "route": "/dose/:simulationId",
            "config": {
                "controller": "Rs4piDoseController as dose",
                "templateUrl": "/static/html/rs4pi-dose.html"
            }
        }
    },
    "enum": {
        "DicomPlane": [
            ["c", "Coronal"],
            ["t", "Transverse"],
            ["s", "Sagittal"]
        ],
        "DVHType": [
            ["cumulative", "Cumulative"],
            ["differential", "Differential"]
        ],
        "DVHVolume": [
            ["absolute", "Absolute (cm³)"],
            ["relative", "Relative (%)"]
        ]
    },
    "model": {
        "dicomAnimation": {
            "dicomPlane": ["Plane", "DicomPlane"],
            "frameIndex": ["Frame Index", "Integer"]
        },
        "dicomAnimation2": {
            "dicomPlane": ["Plane", "DicomPlane"],
            "frameIndex": ["Frame Index", "Integer"]
        },
        "dicomAnimation3": {
            "dicomPlane": ["Plane", "DicomPlane"],
            "frameIndex": ["Frame Index", "Integer"]
        },
        "dicomAnimation4": {
            "colorMap": ["Color Map", "ColorMap", "jet"],
            "doseTransparency": ["Dose Transparency (%)", "Integer"]
        },
        "dicomEditorState": {
            "editCounter": ["Edit Count", "Integer"]
        },
        "dicomROI": {
            "name": ["Name", "String"],
            "color": ["Color", "String", "#ff0000"]
        },
        "dicomSeries": {
            "description": ["Series Description", "String"]
        },
        "dicomWindow": {
            "center": ["Window Center", "Float"],
            "width": ["Window Width", "Float"]
        },
        "doseCalculation": {
            "selectedPTV": ["PTV", "ROI"],
            "selectedOARs": ["OAR", "ROIArray"]
        },
        "dvhReport": {
            "roiNumbers": ["ROIs to Plot", "ROIArray"],
            "dvhType": ["DVH Type", "DVHType"],
            "dvhVolume": ["DVH Volume", "DVHVolume"]
        },
        "instance": {
            "filePath": ["File Path", "String"]
        },
        "simulation": {
            "name": ["Name", "String"]
        },
        "simulationFolder": {
            "name": ["Folder Name", "String"]
        },
        "study": {
            "description": ["Study Description", "String"]
        }
    },
    "view": {
        "dicomAnimation": {
            "title": "DICOM Viewer",
            "advanced": [
                "dicomPlane",
                "dicomWindow.center",
                "dicomWindow.width"
            ]
        },
        "dicomAnimation4": {
            "title": "DICOM Dose",
            "advanced": [
                "colorMap",
                "doseTransparency"
            ]
        },
        "dicomEditorState": {
            "title": "DICOM Editor",
            "advanced": []
        },
        "dicomROI": {
            "title": "Region of Interest",
            "advanced": [
                "name",
                "color"
            ]
        },
        "dicomWindow": {
            "title": "Dicom Window Aperture",
            "basic": [
                "center",
                "width"
            ],
            "advanced": []
        },
        "doseCalculation": {
            "title": "Dose Calculation",
            "advanced": []
        },
        "dvhReport": {
            "title": "DVH",
            "advanced": [
                "roiNumbers",
                "dvhType",
                "dvhVolume"
            ]
        },
        "simulation": {
            "title": "DICOM Session",
            "advanced": [
                "name"
            ]
        },
        "simulationFolder": {
            "title": "New Folder",
            "advanced": [
                "name"
            ]
        }
    }
}<|MERGE_RESOLUTION|>--- conflicted
+++ resolved
@@ -1,15 +1,9 @@
 {
-<<<<<<< HEAD
-    "dynamicModules": [
-        "/static/js/ext/vtk.min.js"
-    ],
-=======
     "dynamicFiles": {
         "sirepoLibs": {
             "js": ["rs4pi.js"]
         }
     },
->>>>>>> dbf454c9
     "localRoutes": {
         "source": {
             "config": {
