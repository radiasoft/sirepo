--- conflicted
+++ resolved
@@ -15,13 +15,7 @@
         }
     },
     "frameIdFields": {
-<<<<<<< HEAD
 	"animation": []
-=======
-        "animation": [
-            "filename"
-        ]
->>>>>>> 8f5cb6d0
     },
     "localRoutes": {
         "analysis": {
@@ -40,7 +34,6 @@
         }
     },
     "model": {
-<<<<<<< HEAD
         "analysisStatus": {
             "notes": ["Notes", "Text", ""]
 	},
@@ -51,27 +44,6 @@
 	    "minutes": ["Poll duration [min]", "Integer", 1, "Number of minutes to poll for new scans", 1, 1440]
 	},
 	"scans": {},
-=======
-        "analysisMetadata": {
-            "notes": ["Notes", "Text", ""]
-        },
-        "analysisStatus": {
-            "notes": ["Notes", "Text", ""]
-        },
-        "generalMetadata": {
-            "notes": ["Notes", "Text", ""]
-        },
-        "inputFiles": {
-            "mask": ["Mask ZIP", "InputFile"]
-        },
-        "planMetadata": {
-            "notes": ["Notes", "Text", ""]
-        },
-        "pollBlueskyForScansAnimation": {
-            "minutes": ["Poll duration [min]", "Integer", 1, "Number of minutes to poll for new scans", 1, 1440]
-        },
-        "scans": {},
->>>>>>> 8f5cb6d0
         "simulationStatus": {
             "notes": ["Notes", "Text", ""]
         }
@@ -83,30 +55,12 @@
         "typeOfSimulation": "poll"
     },
     "view": {
-<<<<<<< HEAD
-=======
-        "analysisMetadata": {
-            "title": "Analysis",
-            "advanced": [
-                "notes"
-            ]
-        },
->>>>>>> 8f5cb6d0
         "analysisStatus": {
             "title": "Analysis Status",
             "advanced": [
                 "notes"
             ]
         },
-<<<<<<< HEAD
-=======
-        "generalMetadata": {
-            "title": "General",
-            "advanced": [
-                "notes"
-            ]
-        },
->>>>>>> 8f5cb6d0
         "inputFiles": {
             "title": "Input Files",
             "basic": [
@@ -114,15 +68,6 @@
             ],
             "advanced": []
         },
-<<<<<<< HEAD
-=======
-        "planMetadata": {
-            "title": "Plan",
-            "advanced": [
-                "notes"
-            ]
-        },
->>>>>>> 8f5cb6d0
         "scans": {
             "title": "Scans",
             "basic": [],
