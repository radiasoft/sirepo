{
    "appModes": {
        "calculator": {
            "localRoute": "source",
            "includeMode": true
        },
        "wavefront": {
            "localRoute": "beamline",
            "includeMode": true
        },
        "light-sources": {
            "localRoute": "beamline",
            "includeMode": true
        }
    },
    "constants": {
        "helpVideoURL": "https://vimeo.com/410318423/632634aa5d"
    },
    "enum": {
        "AnalyticalTreatment": [
            ["0", "0 - Standard"],
            ["1", "1 - Quadratic Term"],
            ["2", "2 - Quadratic Term - Special"],
            ["3", "3 - From Waist"],
            ["4", "4 - To Waist"]
        ],
        "ApertureShape": [
            ["r", "Rectangular"],
            ["c", "Circular"]
        ],
        "ApertureShapeToroidalMirror": [
            ["r", "Rectangular"],
            ["e", "Elliptical"]
        ],
        "ApplicationMode": [
            ["default", "Expert"],
            ["calculator", "SR Calculator"],
            ["light-sources", "Light Source Facilities"],
            ["wavefront", "Wavefront Propagation"]
        ],
        "AutocomputeVectors": [
            ["horizontal", "Horizontal"],
            ["vertical", "Vertical"],
            ["none", "None"]
        ],
        "BeamDefinition": [
            ["t", "Twiss"],
            ["m", "Moments"]
        ],
        "BrightnessComponent": [
            ["k-tuning", "K Tuning"],
            ["spectral-detuning", "Spectral Detuning"]
        ],
        "BrillianceReportType": [
            ["0", "Flux (Ph/s/.1%)"],
            ["1", "Angular Flux (Ph/s/.1%/mr²)"],
            ["2", "Brilliance (Ph/s/.1%/mr²/mm²)"],
            ["3", "Horizontal RMS Angular Divergence"],
            ["4", "Vertical RMS Angular Divergence"],
            ["5", "Horizontal RMS Source Size"],
            ["6", "Vertical RMS Source Size"]
        ],
        "Characteristic": [
            ["0", "Single-Electron Intensity"],
            ["1", "Multi-Electron Intensity (disregarding energy spread)"],
            ["4", "Single-Electron Radiation Phase"],
            ["5", "Re(E): Real part of Single-Electron Electric Field"],
            ["6", "Im(E): Imaginary part of Single-Electron Electric Field"]
        ],
        "CharacteristicSimple": [
            ["0", "Intensity"],
            ["4", "Radiation Phase"],
            ["5", "Re(E): Real part of Electric Field"],
            ["6", "Im(E): Imaginary part of Electric Field"]
        ],
        "ComputeParametersFrom": [
            ["1", "Cff"],
            ["2", "Grazing Angle"],
            ["3", "Manually"]
        ],
        "CRLMaterial": [
            ["User-defined", "User-defined"],
            ["Al", "Al"],
            ["Au", "Au"],
            ["B", "B"],
            ["Be", "Be"],
            ["C", "C"],
            ["Cu", "Cu"],
            ["Li", "Li"],
            ["Mo", "Mo"],
            ["Si", "Si"],
            ["SiO2", "SiO2"],
            ["W", "W"]
        ],
        "CRLMethod": [
            ["server", "Server http://henke.lbl.gov"],
            ["file", "Saved data file"]
        ],
        "CRLShape": [
            ["1", "Parabolic"],
            ["2", "Circular"]
        ],
        "CrystalMaterial": [
            ["Unknown", "User-defined"],
            ["Si (SRW)", "Silicon (SRW)"],
            ["Silicon (X0h)", "Silicon (X0h server)"],
            ["Germanium (X0h)", "Germanium (X0h server)"],
            ["Diamond (X0h)", "Diamond (X0h server)"]
        ],
        "DiffractionPlaneAngle": [
            ["-1.57079632", "-𝛑/2 (horizontal, right)"],
            ["0", "0 (vertical, up)"],
            ["1.57079632", "𝛑/2 (horizontal, left)"],
            ["3.14159265", "𝛑 (vertical, down)"]
        ],
        "DriftCalculationMethod": [
            ["auto", "Automatic"],
            ["manual", "Manual"]
        ],
        "EstimateTimeMomentParameters": [
            ["auto", "Automatic"],
            ["manual", "Manual"]
        ],
        "FieldUnits": [
            ["0", "Arbitrary Units"],
            ["1", "ph/s/.1%bw/mm²"],
            ["2", "J/eV/mm²"]
        ],
        "Flux": [
            ["1", "Flux"],
            ["2", "Flux per Unit Surface"]
        ],
        "FluxMethod": [
            ["1", "Auto-Undulator"],
            ["2", "Auto-Wiggler"],
            ["-1", "Use Approximate Method"]
        ],
        "FocalPlane": [
            ["1", "Horizontal"],
            ["2", "Vertical"],
            ["3", "Both"]
        ],
        "GaussianBeamPolarization": [
            ["1", "Linear Horizontal"],
            ["2", "Linear Vertical"],
            ["3", "Linear 45 degrees"],
            ["4", "Linear 135 degrees"],
            ["5", "Circular Right"],
            ["6", "Circular Left"]
        ],
        "GaussianBeamSizeDefinition": [
            ["1", "RMS Waist"],
            ["2", "RMS Divergence"]
        ],
        "GeometryType": [
            ["1", "Bragg Reflection"],
            ["2", "Bragg Transmission"]
        ],
        "GridShape" : [
            ["0", "Circular Grids"],
            ["1", "Rectangular Grids"],
            ["2", "2D Phase Grating"]
        ],
        "HarmonicList": [
            ["1", "1"],
            ["3", "3"],
            ["5", "5"],
            ["7", "7"],
            ["9", "9"],
            ["11", "11"],
            ["13", "13"],
            ["15", "15"]
        ],
        "IntensityMethod": [
            ["0", "Manual"],
            ["1", "Auto-Undulator"],
            ["2", "Auto-Wiggler"]
        ],
        "PlotScale": [
            ["linear", "Linear"],
            ["log10", "Base-10 Logarithm"],
            ["log", "Natural Logarithm"],
            ["log2", "Base-2 Logarithm"]
        ],
        "IntensityPlotsWidth": [
            ["100", "100"],
            ["200", "200"],
            ["400", "400"],
            ["800", "800"],
            ["1000", "1000"],
            ["0", "Original Size"]
        ],
        "MagneticField": [
            ["1", "Approximate"],
            ["2", "Accurate (tabulated)"]
        ],
        "MillerIndicesRange": [
            ["0", "0"],
            ["1", "1"],
            ["2", "2"],
            ["3", "3"],
            ["4", "4"],
            ["5", "5"],
            ["6", "6"],
            ["7", "7"],
            ["8", "8"],
            ["9", "9"],
            ["10", "10"],
            ["-1", "-1"],
            ["-2", "-2"],
            ["-3", "-3"],
            ["-4", "-4"],
            ["-5", "-5"],
            ["-6", "-6"],
            ["-7", "-7"],
            ["-8", "-8"],
            ["-9", "-9"],
            ["-10", "-10"]
        ],
        "MirrorApertureShape": [
            ["r", "Rectangular"],
            ["e", "Elliptical"]
        ],
        "MirrorOrientation": [
            ["x", "Horizontal"],
            ["y", "Vertical"]
        ],
        "MultiElectronIntegrationMethod": [
            ["0", "No approximation (use the standard 5D integration method)"],
            ["1", "Integrate numerically only over e-beam energy spread and use convolution to treat transverse emittance"]
        ],
        "MultipoleOrientation": [
            ["n", "Horizontal"],
            ["s", "Vertical"]
        ],
        "OutputImageFormat": [
            ["tif", "TIF"],
            ["tiff", "TIFF"],
            ["png", "PNG"],
            ["bmp", "BMP"],
            ["gif", "GIF"],
            ["jpg", "JPG"],
            ["jpeg", "JPEG"]
        ],
        "Polarization": [
            ["0", "Linear Horizontal"],
            ["1", "Linear Vertical"],
            ["2", "Linear 45 degrees"],
            ["3", "Linear 135 degrees"],
            ["4", "Circular Right"],
            ["5", "Circular Left"],
            ["6", "Total"]
        ],
        "PowerDensityMethod": [
            ["1", "Near Field"],
            ["2", "Far Field"]
        ],
        "Projection3D": [
            ["parallel", "Parallel"],
            ["perspective", "Perspective"]
        ],
        "RandomGenerationMethod": [
            ["1", "Standard Pseudo-Random Number Generator"],
            ["2", "Halton Sequences"],
            ["3", "LPtau sequences (to be implemented)"]
        ],
        "SamplingMethod": [
            ["1", "Automatic"],
            ["2", "Manual"]
        ],
        "SampleObjectType": [
            ["1", "Rectangle"],
            ["2", "Ellipse"],
            ["3", "Triangle"],
            ["4", "Polygon"],
            ["5", "Random Shapes"]
        ],
        "SampleRandomAlgorithm": [
            ["1", "Uniform Seeding"],
            ["2", "Random Walk"]
        ],
        "SampleRotationDistribution": [
            ["1", "Uniform"],
            ["2", "Normal (Gaussian)"],
            ["3", "Flory–Schulz"]
        ],
        "SampleSizeDistribution": [
            ["1", "Uniform"],
            ["2", "Normal (Gaussian)"],
            ["3", "Flory–Schulz"]
        ],
        "SampleSource": [
            ["file", "Image File"],
            ["randomDisk", "Random 2D Objects"]
        ],
        "SimulationState": [
            ["initial", "Initial State"],
            ["running", "Running"],
            ["completed", "Completed"],
            ["canceled", "Canceled"]
        ],
        "SourceType": [
            ["u", "Electron Beam with Idealized Undulator"],
            ["t", "Electron Beam with Tabulated Undulator"],
            ["m", "Electron Beam with Dipole"],
            ["a", "Electron Beam with Arbitrary Magnetic Field"],
            ["g", "Coherent Gaussian Beam"]
        ],
        "StokesParameter": [
            ["0", "Coordinate"],
            ["1", "Angular"]
        ],
        "Symmetry": [
            ["1", "Symmetrical"],
            ["-1", "Anti-symmetrical"]
        ],
        "TrajectoryPlotAxis": [
            ["ct", "c × t"],
            ["X", "Horizontal Position"],
            ["Y", "Vertical Position"],
            ["Z", "Longitudinal Position"],
            ["Bx", "Horizontal Magnetic Field"],
            ["By", "Vertical Magnetic Field"],
            ["Bz", "Longitudinal Magnetic Field"],
            ["BetaX", "Horizontal Beta"],
            ["BetaY", "Vertical Beta"],
            ["BetaZ", "Longitudinal Beta"]
        ],
        "TrajectoryPlotAxis2": [
            ["ct", "c × t"],
            ["X", "Horizontal Position"],
            ["Y", "Vertical Position"],
            ["Z", "Longitudinal Position"],
            ["Bx", "Horizontal Magnetic Field"],
            ["By", "Vertical Magnetic Field"],
            ["Bz", "Longitudinal Magnetic Field"],
            ["BetaX", "Horizontal Beta"],
            ["BetaY", "Vertical Beta"],
            ["BetaZ", "Longitudinal Beta"],
            ["None", "None"]
        ],
        "TransmissionImage": [
            ["0", "Zero"],
            ["1", "Same as on Image Boundary"]
        ],
        "UndulatorType": [
            ["u_i", "Idealized"],
            ["u_t", "Tabulated"]
        ],
        "WavefrontShiftTreatment": [
            ["0", "0 - No Shift"],
            ["1", "1 - Horizontal Position"],
            ["2", "2 - Vertical Position"],
            ["3", "3 - Horizontal and Vertical Position"]
        ]
    },
    "dynamicFiles": {
        "externalLibs": {
            "js": [
                "dom-to-image.min.js",
                "vtk.js"
            ]
        },
        "sirepoLibs": {
            "js": [
                "srw.js",
                "sirepo-beamline.js"
            ],
            "css": [
                "srw.css"
            ]
        }
    },
    "frameIdFields": {
        "coherenceXAnimation": ["intensityPlotsWidth", "rotateAngle", "rotateReshape"],
        "coherenceYAnimation": ["intensityPlotsWidth", "rotateAngle", "rotateReshape"],
        "fluxAnimation": [],
        "multiElectronAnimation": ["intensityPlotsWidth", "rotateAngle", "rotateReshape"]
    },
    "localRoutes": {
        "source": {
            "config": {
                "controller": "SourceController as source",
                "templateUrl": "/static/html/srw-source.html"
            }
        },
        "beamline": {
            "route": "/beamline/:simulationId",
            "config": {
                "controller": "BeamlineController as beamline",
                "templateUrl": "/static/html/srw-beamline.html",
                "reloadOnSearch": true
            }
        }
    },
    "model": {
        "_INTENSITY_REPORT": {
            "colorMap": ["Color Map", "ColorMap", "grayscale"],
            "aspectRatio": ["Aspect Ratio", "AspectRatio", "1"],
            "intensityPlotsWidth": ["Maximum Plot Dimension [pixels]", "IntensityPlotsWidth", "0"],
            "plotScale": ["Plot Scale", "PlotScale", "linear"],
            "rotateAngle": ["Rotation Angle [deg]", "Float", 0, "Positive values rotate the image clockwise, negative - counterclockwise"],
            "rotateReshape": ["Fit Whole Image after Rotation?", "Boolean", "1", "If set to Yes, the output image is adapted so that the input image is contained completely in the output one"],
            "useIntensityLimits": ["Use Intensity Limits", "Boolean", "0"],
            "minIntensityLimit": ["Lower Limit", "Float", 0],
            "maxIntensityLimit": ["Upper Limit", "Float", 1e30],
            "usePlotRange": ["Adjust Range", "Boolean", "0"],
            "horizontalSize": ["Horizontal Size [mm]", "Float", 1, "", 1e-99],
            "verticalSize": ["Vertical Size [mm]", "Float", 1, "", 1e-99],
            "horizontalOffset": ["Horizontal Center Position [mm]", "Float", 0],
            "verticalOffset": ["Vertical Center Position [mm]", "Float", 0],
            "notes": ["Notes", "Text", ""]
        },
        "aperture": {
            "title": ["Element Name", "String", "Aperture"],
            "position": ["Position along Optical Path [m]", "Float"],
            "shape": ["Shape", "ApertureShape", "r"],
            "horizontalSize": ["Horizontal Size [mm]", "Float", 1, "", 1e-99],
            "verticalSize": ["Vertical Size [mm]", "Float", 1, "", 1e-99],
            "horizontalOffset": ["Horizontal Center Position [mm]", "Float", 0],
            "verticalOffset": ["Vertical Center Position [mm]", "Float", 0]
        },
        "beamline3DReport": {
            "projection": ["3D Projection", "Projection3D", "parallel"],
            "showLabels": ["Show Labels", "Boolean", "1"],
            "showPosition": ["Show Position in Label", "Boolean", "1"],
            "condenseBeamline": ["Condense Beamline", "Boolean", "1", "Rescale the transverse distances to fit a smaller area"],
            "includeSource": ["Include Beam Source", "Boolean", "1"]
        },
        "brillianceReport": {
            "minDeflection": ["Minimum Deflecting Parameter (K)", "Float", 0.2],
            "initialHarmonic": ["Initial Harmonic", "Integer", 1],
            "finalHarmonic": ["Final Harmonic", "Integer", 5],
            "detuning": ["Detuning from Resonant Frequency (dE/En)", "Float", 0],
            "energyPointCount": ["Number of Energy Points", "Integer", 100],
            "reportType": ["Report Type", "BrillianceReportType", "0"],
            "brightnessComponent": ["Scan Type", "BrightnessComponent", "k-tuning"],
            "energyDelta": ["Energy Delta [eV]", "Float", 10, "", 1, 1000],
            "harmonic": ["Harmonic", "HarmonicList", "5"],
            "plotScale": ["Plot Scale", "PlotScale", "linear"],
            "notes": ["Notes", "Text", ""]
        },
        "coherenceXAnimation": {
            "intensityPlotsWidth": ["Maximum Plot Dimension [pixels]", "IntensityPlotsWidth", "0"],
            "plotScale": ["Plot Scale", "PlotScale", "linear"],
            "colorMap": ["Color Map", "ColorMap", "grayscale"],
            "aspectRatio": ["Aspect Ratio", "AspectRatio", "1"]
        },
        "coherenceYAnimation": {
            "intensityPlotsWidth": ["Maximum Plot Dimension [pixels]", "IntensityPlotsWidth", "0"],
            "plotScale": ["Plot Scale", "PlotScale", "linear"],
            "colorMap": ["Color Map", "ColorMap", "grayscale"],
            "aspectRatio": ["Aspect Ratio", "AspectRatio", "1"]
        },
        "crl": {
            "title": ["Element Name", "String", "CRL"],
            "position": ["Position along Optical Path [m]", "Float"],
            "focalPlane": ["Focal Plane", "FocalPlane", "2"],
            "material": ["Material of the CRL", "CRLMaterial", "Be"],
            "method": ["Method of Getting Delta/Attenuation Length", "CRLMethod", "server"],
            "refractiveIndex": ["Refractive Index Decrement", "Float", 4.20756805e-06, "The photon energy is: {{ appState.models.simulation.photonEnergy }} eV"],
            "attenuationLength": ["Attenuation Length [m]", "Float", 7.31294e-03, "The photon energy is: {{ appState.models.simulation.photonEnergy }} eV"],
            "focalDistance": ["CRL Focal Distance [m]", "Float", 0, "The value is for information purposes only and is valid for simple optical layout! For complicated beamlines (e.g., with SSA) the value may have some errors since it is calculated from the position of the source."],
            "absoluteFocusPosition": ["CRL Focus Position from Source [m]", "Float", 0, "The value is for information purposes only and is valid for simple optical layout! For complicated beamlines (e.g., with SSA) the value may have some errors since it is calculated from the position of the source."],
            "shape": ["Shape", "CRLShape", "1"],
            "horizontalApertureSize": ["Horizontal Aperture Size [mm]", "Float", 1, "", 1e-99],
            "verticalApertureSize": ["Vertical Aperture Size [mm]", "Float", 1, "", 1e-99],
            "radius": ["Radius on Tip of Parabola [m]", "Float", 1.5e-3],
            "tipRadius": ["Radius on Tip of Parabola [µm]", "Float", 1.5e3],
            "numberOfLenses": ["Number of Lenses", "Integer", 3],
            "wallThickness": ["Wall Thickness at Tip of Parabola [m]", "Float", 80e-6],
            "tipWallThickness": ["Wall Thickness at Tip of Parabola [µm]", "Float", 80],
            "horizontalOffset": ["Horizontal Center Position [mm]", "Float", 0],
            "verticalOffset": ["Vertical Center Position [mm]", "Float", 0]
        },
        "crystal": {
            "title": ["Element Name", "String", "Crystal"],
            "position": ["Position along Optical Path [m]", "Float"],
            "material": ["Material", "CrystalMaterial", "Si (SRW)"],
            "h": ["h", "MillerIndicesRange", "1"],
            "k": ["k", "MillerIndicesRange", "1"],
            "l": ["l", "MillerIndicesRange", "1"],
            "energy": ["Photon energy [eV] to orient crystal for", "Float", 9000],
            "useCase": ["Use case", "GeometryType", "1"],
            "diffractionAngle": ["Diffraction plane (roll) angle [rad]", "DiffractionPlaneAngle", "0"],
            "grazingAngle": ["Grazing Angle [mrad]", "Float", 0.0],
            "asymmetryAngle": ["Asymmetry angle [rad]", "Float", 0.0],
            "crystalThickness": ["Crystal thickness [m]", "Float", 0.01],
            "dSpacing": ["Crystal reflecting planes d-spacing [A]", "Float", 0],
            "psi0r": ["0-th Fourier component", "Float", 0],
            "psi0i": ["0-th Fourier component", "Float", 0],
            "psiHr": ["H-th Fourier component", "Float", 0],
            "psiHi": ["H-th Fourier component", "Float", 0],
            "psiHBr": ["-H-th Fourier component", "Float", 0],
            "psiHBi": ["-H-th Fourier component", "Float", 0],
            "nvx": ["Horizontal coordinate", "Float", 0],
            "nvy": ["Vertical coordinate", "Float", 0],
            "nvz": ["Longitudinal coordinate", "Float", 0],
            "tvx": ["Horizontal coordinate", "Float", 0],
            "tvy": ["Vertical coordinate", "Float", 0],
            "outoptvx": ["Horizontal", "Float", 0],
            "outoptvy": ["Vertical", "Float", 0],
            "outoptvz": ["Longitudinal", "Float", 0],
            "outframevx": ["Horizontal", "Float", 0],
            "outframevy": ["Vertical", "Float", 0],
            "heightProfileFile": ["Height Profile Data File", "MirrorFile", ""],
            "orientation": ["Orientation of Reflection Plane", "MirrorOrientation", "x"],
            "heightAmplification": ["Height Amplification Coefficient", "Float", 1]
        },
        "electronBeam": {
            "beamSelector": ["Existing Beam", "BeamList"],
            "name": ["Beam Name", "String"],
            "energy": ["Energy [GeV]", "Float"],
            "current": ["Current [A]", "Float"],
            "energyDeviation": ["Average Energy Deviation [GeV]", "Float"],
            "rmsSpread": ["RMS Energy Spread", "Float"],
            "beamDefinition": ["Beam Definition by", "BeamDefinition"],
            "horizontalEmittance": ["Horizontal Emittance [nm]", "Float"],
            "horizontalBeta": ["Horizontal Beta [m]", "Float"],
            "horizontalAlpha": ["Horizontal Alpha [rad]", "Float"],
            "horizontalDispersion": ["Horizontal Dispersion [m]", "Float"],
            "horizontalDispersionDerivative": ["Horizontal Dispersion Derivative [rad]", "Float"],
            "verticalEmittance": ["Vertical Emittance [nm]", "Float"],
            "verticalBeta": ["Vertical Beta [m]", "Float"],
            "verticalAlpha": ["Vertical Alpha [rad]", "Float"],
            "verticalDispersion": ["Vertical Dispersion [m]", "Float"],
            "verticalDispersionDerivative": ["Vertical Dispersion Derivative [rad]", "Float"],
            "rmsSizeX": ["RMS Size [µm]", "Float"],
            "rmsDivergX": ["RMS Divergence [µrad]", "Float"],
            "xxprX": ["$\\langle(x-\\langle x \\rangle)(x'-\\langle x' \\rangle)\\rangle$ [nm]", "Float"],
            "rmsSizeY": ["RMS Size [µm]", "Float"],
            "rmsDivergY": ["RMS Divergence [µrad]", "Float"],
            "xxprY": ["$\\langle(x-\\langle x \\rangle)(x'-\\langle x' \\rangle)\\rangle$ [nm]", "Float"]
        },
        "electronBeamPosition": {
            "horizontalPosition": ["Average Horizontal Position [mm]", "Float", 0],
            "verticalPosition": ["Average Vertical Position [mm]", "Float", 0],
            "horizontalAngle": ["Average Horizontal Angle [mrad]", "Float", 0],
            "verticalAngle": ["Average Vertical Angle [mrad]", "Float", 0],
            "driftCalculationMethod": ["Drift Calculation Method", "DriftCalculationMethod"],
            "drift": ["Drift [m]", "Float"]
        },
        "ellipsoidMirror": {
            "title": ["Element Name", "String", "Elliptical Cylinder Mirror"],
            "position": ["Position along Optical Path [m]", "Float"],
            "firstFocusLength": ["Distance from Source to Mirror Center (p) [m]", "Float", 20],
            "focalLength": ["Distance from Mirror Center to Second Focus (q) [m]", "Float", 1.7],
            "tangentialSize": ["Tangential Size [m]", "Float", 0.5],
            "sagittalSize": ["Sagittal Size [m]", "Float", 0.01],
            "grazingAngle": ["Grazing Angle [mrad]", "Float", 3.6],
            "autocomputeVectors": ["Auto-compute Vectors", "AutocomputeVectors", "horizontal"],
            "normalVectorX": ["Horizontal", "Float", 0.9999935200069984],
            "normalVectorY": ["Vertical", "Float", 0],
            "normalVectorZ": ["Longitudinal", "Float", -0.0035999922240050387],
            "tangentialVectorX": ["Horizontal", "Float", -0.0035999922240050387],
            "tangentialVectorY": ["Vertical", "Float", 0],
            "heightProfileFile": ["Height Profile Data File", "MirrorFile", ""],
            "orientation": ["Orientation of Reflection Plane", "MirrorOrientation", "x"],
            "heightAmplification": ["Height Amplification Coefficient", "Float", 1],
            "horizontalOffset": ["Horizontal Center Position [mm]", "Float", 0],
            "verticalOffset": ["Vertical Center Position [mm]", "Float", 0]
        },
        "fiber": {
            "title": ["Element Name", "String", "Fiber"],
            "position": ["Position along Optical Path [m]", "Float"],
            "focalPlane": ["Focal Plane", "FocalPlane", "1", "Horizontal (fiber is parallel to vertical axis), Vertical (fiber is parallel to horizontal axis)"],
            "method": ["Method of Getting Delta/Attenuation Length", "CRLMethod", "server"],
            "externalMaterial": ["External Material", "CRLMaterial", "User-defined"],
            "externalRefractiveIndex": ["Refractive Index Decrement", "Float", 4.20756805e-06, "The photon energy is: {{ appState.models.simulation.photonEnergy }} eV"],
            "externalAttenuationLength": ["Attenuation Length [m]", "Float", 7312.94e-06, "The photon energy is: {{ appState.models.simulation.photonEnergy }} eV"],
            "externalDiameter": ["External Diameter [m]", "Float", 100e-06],
            "coreMaterial": ["Core Material", "CRLMaterial", "User-defined"],
            "coreRefractiveIndex": ["Refractive Index Decrement", "Float", 4.20756805e-06],
            "coreAttenuationLength": ["Attenuation Length [m]", "Float", 7312.94e-06],
            "coreDiameter": ["Core Diameter [m]", "Float", 10e-06],
            "horizontalCenterPosition": ["Horizontal Center Position [m]", "Float", 0],
            "verticalCenterPosition": ["Vertical Center Position [m]", "Float", 0]
        },
        "fluxAnimation": {
            "distanceFromSource": ["Distance From Source [m]", "Float", 20],
            "initialEnergy": ["Initial Photon Energy [eV]", "Float", 10000],
            "finalEnergy": ["Final Photon Energy [eV]", "Float", 20000],
            "photonEnergyPointCount": ["Number of Points vs Photon Energy", "Integer", 10000],
            "numberOfMacroElectrons": ["Number of Macro-Electrons", "Integer", 1000, "Number of macro-electrons for calculation of spectrum in case of arbitrary input magnetic field"],
            "horizontalPosition": ["Horizontal Center Position [mm]", "Float", 0],
            "horizontalApertureSize": ["Horizontal Aperture Size [mm]", "Float", 1, "", 1e-99],
            "verticalPosition": ["Vertical Center Position [mm]", "Float", 0],
            "verticalApertureSize": ["Vertical Aperture Size [mm]", "Float", 1, "", 1e-99],
            "initialHarmonic": ["Initial UR Spectral Harmonic", "Integer", 1],
            "finalHarmonic": ["Final UR Spectral Harmonic", "Integer", 15],
            "longitudinalPrecision": ["Longitudinal Integration Precision", "Float", 1],
            "azimuthalPrecision": ["Azimuthal Integration Precision", "Float", 1],
            "magneticField": ["Magnetic Field Treatment", "MagneticField", 1],
            "method": ["Flux Computation Method", "FluxMethod", "1"],
            "precision": ["Relative Precision", "Float", 0.01],
            "fluxType": ["Entity to Calculate", "Flux", "1"],
            "polarization": ["Polarization Component to Extract", "Polarization", "6"],
            "plotScale": ["Plot Scale", "PlotScale", "linear"],
            "notes": ["Notes", "Text", ""]
        },
        "fluxReport": {
            "distanceFromSource": ["Distance From Source [m]", "Float", 20],
            "initialEnergy": ["Initial Photon Energy [eV]", "Float", 10000],
            "finalEnergy": ["Final Photon Energy [eV]", "Float", 20000],
            "photonEnergyPointCount": ["Number of Points vs Photon Energy", "Integer", 10000],
            "numberOfMacroElectrons": ["Number of Macro-Electrons", "Integer", 1, "Number of macro-electrons for calculation of spectrum in case of arbitrary input magnetic field"],
            "horizontalPosition": ["Horizontal Center Position [mm]", "Float", 0],
            "horizontalApertureSize": ["Horizontal Aperture Size [mm]", "Float", 1, "", 1e-99],
            "verticalPosition": ["Vertical Center Position [mm]", "Float", 0],
            "verticalApertureSize": ["Vertical Aperture Size [mm]", "Float", 1, "", 1e-99],
            "initialHarmonic": ["Initial UR Spectral Harmonic", "Integer", 1],
            "finalHarmonic": ["Final UR Spectral Harmonic", "Integer", 15],
            "longitudinalPrecision": ["Longitudinal Integration Precision", "Float", 1],
            "azimuthalPrecision": ["Azimuthal Integration Precision", "Float", 1],
            "magneticField": ["Magnetic Field Treatment", "MagneticField", 1],
            "method": ["Flux Computation Method", "FluxMethod", "-1"],
            "precision": ["Relative Precision", "Float", 0.01],
            "fluxType": ["Entity to Calculate", "Flux", "1"],
            "polarization": ["Polarization Component to Extract", "Polarization", "6"],
            "plotScale": ["Plot Scale", "PlotScale", "linear"],
            "notes": ["Notes", "Text", ""]
        },
        "gaussianBeam": {
            "waistX": ["Horizontal Waist Offset [µm]", "Float"],
            "waistY": ["Vertical Waist Offset [µm]", "Float"],
            "waistZ": ["Longitudinal Waist Position [µm]", "Float"],
            "waistAngleX": ["Horizontal Beam Angle [mrad]", "Float"],
            "waistAngleY": ["Vertical Beam Angle [mrad]", "Float"],
            "photonEnergy": ["Average Photon Energy [eV]", "Float"],
            "energyPerPulse": ["Energy per Pulse [J]", "Float"],
            "polarization": ["Polarization", "GaussianBeamPolarization"],
            "sizeDefinition": ["Definition of Beam Size", "GaussianBeamSizeDefinition", "1"],
            "rmsSizeX": ["Horizontal RMS Waist [µm]", "Float"],
            "rmsSizeY": ["Vertical RMS Waist [µm]", "Float"],
            "rmsDivergenceX": ["Horizontal RMS Divergence [µrad]", "Float", 0],
            "rmsDivergenceY": ["Vertical RMS Divergence [µrad]", "Float", 0],
            "rmsPulseDuration": ["RMS Pulse Duration [ps]", "Float"]
        },
        "grating": {
            "title": ["Element Name", "String", "Grating"],
            "position": ["Position along Optical Path [m]", "Float"],
            "tangentialSize": ["Tangential Size [m]", "Float", 0.2],
            "sagittalSize": ["Sagittal Size [m]", "Float", 0.02],
            "grazingAngle": ["Grazing Angle [mrad]", "Float", 20.5103398240],
            "nvx": ["Horizontal", "Float", 0],
            "nvy": ["Vertical", "Float", -0.99978967],
            "nvz": ["Longitudinal", "Float", -0.0205089],
            "tvx": ["Horizontal", "Float", 0],
            "tvy": ["Vertical", "Float", -0.0205089],
            "outoptvx": ["Horizontal", "Float", 0],
            "outoptvy": ["Vertical", "Float", -0.131326539724],
            "outoptvz": ["Longitudinal", "Float", 0.991339164950],
            "outframevx": ["Horizontal", "Float", 1.0],
            "outframevy": ["Vertical", "Float", 0],
            "energyAvg": ["Photon energy [eV] to orient grating for", "Float", 1000],
            "cff": ["Cff Parameter (cos(beta)/cos(alpha))", "Float", 1.75],
            "rollAngle": ["Roll Angle [rad]", "Float", 0],
            "diffractionOrder": ["Diffraction Order", "Float", 1],
            "grooveDensity0": ["a₀ [lines/mm]", "Float", 350.0],
            "grooveDensity1": ["a₁ [lines/mm²]", "Float", 0],
            "grooveDensity2": ["a₂ [lines/mm³]", "Float", 0],
            "grooveDensity3": ["a₃ [lines/mm⁴]", "Float", 0],
            "grooveDensity4": ["a₄ [lines/mm⁵]", "Float", 0],
            "horizontalOffset": ["Horizontal Center Position [mm]", "Float", 0],
            "verticalOffset": ["Vertical Center Position [mm]", "Float", 0],
            "heightProfileFile": ["Height Profile Data File", "MirrorFile", ""],
            "computeParametersFrom": ["Compute Parameters from", "ComputeParametersFrom", "2"],
            "orientation": ["Orientation of Reflection Plane", "MirrorOrientation", "x"],
            "heightAmplification": ["Height Amplification Coefficient", "Float", 0.001]
        },
        "initialIntensityReport": {
            "_super": ["_", "model", "_INTENSITY_REPORT"],
            "polarization": ["Polarization Component to Extract", "Polarization"],
            "characteristic": ["Characteristic to be Extracted", "Characteristic"],
            "copyCharacteristic": ["Use Characteristic Across Reports", "Boolean", "0"],
            "fieldUnits": ["Intensity Units", "FieldUnits", "1"]
        },
        "intensityReport": {
            "distanceFromSource": ["Distance From Source [m]", "Float"],
            "initialEnergy": ["Initial Photon Energy [eV]", "Float"],
            "finalEnergy": ["Final Photon Energy [eV]", "Float"],
            "photonEnergyPointCount": ["Number of Points vs Photon Energy", "Integer", 10000],
            "horizontalPosition": ["Horizontal Position [mm]", "Float"],
            "verticalPosition": ["Vertical Position [mm]", "Float"],
            "method": ["Single-Electron Spectrum Computation Method", "IntensityMethod"],
            "precision": ["Relative Precision", "Float", 0.01],
            "polarization": ["Polarization Component to Extract", "Polarization"],
            "fieldUnits": ["Intensity Units", "FieldUnits", "1"],
            "plotScale": ["Plot Scale", "PlotScale", "linear"],
            "notes": ["Notes", "Text", ""]
        },
        "lens": {
            "title": ["Element Name", "String", "Lens"],
            "position": ["Position along Optical Path [m]", "Float"],
            "horizontalFocalLength": ["Horizontal Focal Length [m]", "Float", 3],
            "verticalFocalLength": ["Vertical Focal Length [m]", "Float", 1.0e+23],
            "horizontalOffset": ["Horizontal Center Position [mm]", "Float", 0],
            "verticalOffset": ["Vertical Center Position [mm]", "Float", 0]
        },
        "mask": {
            "title": ["Element Name", "String", "Mask"],
            "position": ["Position along Optical Path [m]", "Float"],
            "material": ["Material of the mask", "CRLMaterial", "User-defined"],
            "method": ["Method of Getting Delta/Attenuation Length", "CRLMethod", "server"],
            "refractiveIndex": ["Refractive Index Decrement", "Float", 1.0, "The photon energy is: {{ appState.models.simulation.photonEnergy }} eV"],
            "attenuationLength": ["Attenuation Length [m]", "Float", 1.0, "The photon energy is: {{ appState.models.simulation.photonEnergy }} eV"],
            "maskThickness": ["Thickness of Mask [m]", "Float", 1.0],
            "gridShape": ["Grid Shape", "GridShape", "0"],
            "gridTiltAngle": ["Tilt Angle of Grid [rad]", "Float", 0.4363323129985824],
            "horizontalSamplingInterval": ["Horizontal Sampling Interval [µm]", "Float", 7.32e-01],
            "verticalSamplingInterval": ["Vertical Sampling Interval [µm]", "Float", 7.32e-01],
            "horizontalGridPitch": ["Horizontal Grid Pitch [µm]", "Float", 20],
            "verticalGridPitch": ["Vertical Grid Pitch [µm]", "Float", 20],
            "horizontalPixelsNumber": ["Horizontal Number of Pixels", "Integer", 1024],
            "verticalPixelsNumber": ["Vertical Number of Pixels", "Integer", 1024],
            "horizontalGridsNumber": ["Horizontal Number of Grids", "Integer", 21],
            "verticalGridsNumber": ["Vertical Number of Grids", "Integer", 21],
            "horizontalGridDimension": ["Horizontal Grid Dimension [µm]", "Float", 5, "Width and height for rectangular or elliptical grids"],
            "verticalGridDimension": ["Vertical Grid Dimension [µm]", "Float", 5],
            "horizontalMaskCoordinate": ["Horizontal Center Position", "Float", 0],
            "verticalMaskCoordinate": ["Vertical Center Position", "Float", 0]
        },
        "mirror": {
            "title": ["Element Name", "String", "Planar Mirror"],
            "position": ["Position along Optical Path [m]", "Float"],
            "heightProfileFile": ["Height Profile Data File", "MirrorFile", "mirror_1d.dat"],
            "orientation": ["Orientation of Reflection Plane", "MirrorOrientation", "x"],
            "grazingAngle": ["Grazing Angle [mrad]", "Float", 3.1415926],
            "heightAmplification": ["Height Amplification Coefficient", "Float", 1],
            "horizontalTransverseSize": ["Horizontal Transverse Size [mm]", "Float", 1],
            "verticalTransverseSize": ["Vertical Transverse Size [mm]", "Float", 1]
        },
        "mirrorReport": {
            "intensityPlotsWidth": ["Maximum Plot Dimension [pixels]", "IntensityPlotsWidth", "0"],
            "plotScale": ["Plot Scale", "PlotScale", "linear"],
            "notes": ["Notes", "Text", ""]
        },
        "multiElectronAnimation": {
            "_super": ["_", "model", "_INTENSITY_REPORT"],
            "jobRunMode": ["Execution Mode", "JobRunMode", "parallel"],
            "sbatchCores": ["Cores", "Integer", 128],
            "sbatchHours": ["Hours", "Float", 0.4],
            "sbatchQueue": ["Queue", "NERSCQueue", "debug"],
            "sbatchProject": ["Project", "OptionalString", ""],
            "stokesParameter": ["Representation of Stokes Parameters", "StokesParameter", "0"],
            "numberOfMacroElectrons": ["Number of Macro-Electrons", "Integer", 1000, "Number of macro-electrons (coherent wavefronts) for calculation of multi-electron wavefront propagation"],
            "integrationMethod": ["Multi-electron Integration Approximation Method", "MultiElectronIntegrationMethod", "0"],
            "photonEnergyBandWidth": ["Photon Energy Band Width [eV]", "Float", 0],
            "horizontalPosition": ["Horizontal Center Position for Degree of Coherence Cuts [mm]", "Float", 0],
            "verticalPosition": ["Vertical Center Position for Degree of Coherence Cuts [mm]", "Float", 0],
            "watchpointId": ["Evaluate at Watchpoint", "WatchPoint", 0],
            "calcCoherence": ["Calculate Degree of Coherence in Addition to Intensity", "Boolean", "0"]
        },
        "multipole": {
            "field": ["Magnetic Field [T]", "Float"],
            "distribution": ["Orientation", "MultipoleOrientation"],
            "length": ["Effective Length [m]", "Float"]
        },
        "obstacle": {
            "title": ["Element Name", "String", "Obstacle"],
            "position": ["Position along Optical Path [m]", "Float"],
            "shape": ["Shape", "ApertureShape", "r"],
            "horizontalSize": ["Horizontal Size [mm]", "Float", 0.5, "", 1e-99],
            "verticalSize": ["Vertical Size [mm]", "Float", 0.5, "", 1e-99],
            "horizontalOffset": ["Horizontal Center Position [mm]", "Float", 0],
            "verticalOffset": ["Vertical Center Position [mm]", "Float", 0]
        },
        "powerDensityReport": {
            "_super": ["_", "model", "_INTENSITY_REPORT"],
            "distanceFromSource": ["Distance From Source [m]", "Float"],
            "horizontalPosition": ["Horizontal Center Position [mm]", "Float"],
            "horizontalRange": ["Range of Horizontal Position [mm]", "Float"],
            "verticalPosition": ["Vertical Center Position [mm]", "Float"],
            "verticalRange": ["Range of Vertical Position [mm]", "Float"],
            "precision": ["Relative Precision", "Float"],
            "method": ["Power Density Computation Method", "PowerDensityMethod"],
            "horizontalPointCount": ["Number of Points vs Horizontal Position", "Integer", 100],
            "verticalPointCount": ["Number of Points vs Vertical Position", "Integer", 100]
        },
        "propagationParameters": {
            "0": ["Auto-resize before propagation", "Boolean", "0"],
            "1": ["Auto-resize after propagation", "Boolean", "0"],
            "2": ["Relative precision for propagation with auto-resizing", "Float", 1, "1. is nominal"],
            "3": ["Propagator", "AnalyticalTreatment", "0", "<div style='text-align: left'><strong>Standard</strong> - Fresnel (it uses two FFTs) <br/> <strong>Quadratic Term</strong> - with semi-analytical treatment of the quadratic (leading) phase terms (it uses two FFTs) <br/> <strong>From Waist</strong> - good for propagation from &quot;waist&quot over a large distance (it uses one FFT) <br/> <strong>To Waist</strong> - good for propagation to a &quot;waist&quot; (e.g. some 2D focus of an optical system) over some distance (it uses one FFT)</div>"],
            "4": ["Do any resizing on fourier side, using FFT", "Boolean", "0"],
            "5": ["Horizontal range modification factor at resizing", "Float", 1, "1. means no modification"],
            "6": ["Horizontal resolution modification factor at resizing", "Float", 1],
            "7": ["Vertical range modification factor at resizing", "Float", 1],
            "8": ["Vertical resolution modification factor at resizing", "Float", 1],
            "9": ["Type of Wavefront Shift\nbefore Resizing", "WavefrontShiftTreatment", "0", "<div style='text-align: left'>1. means Horizontal Position <br/> 2. means Vertical Position <br/> 3. means Horizontal and Vertical Position </div>"],
            "10": ["New Horizontal Wavefront\nCenter Position after Shift", "Float", 1],
            "11": ["New Vertical Wavefront\nCenter Position after Shift", "Float", 1],
            "12": ["Orientation of the Output Optical Axis vector in the Incident Beam Frame:\nHorizontal Coordinate", "Float", 0],
            "13": ["Orientation of the Output Optical Axis vector in the Incident Beam Frame:\nVertical Coordinate", "Float", 0],
            "14": ["Orientation of the Output Optical Axis vector in the Incident Beam Frame:\nLongitudinal Coordinate", "Float", 0],
            "15": ["Orientation of the Horizontal Base vector of the Output Frame in the Incident Beam Frame:\nHorizontal Coordinate", "Float", 0],
            "16": ["Orientation of the Horizontal Base vector of the Output Frame in the Incident Beam Frame:\nVertical Coordinate", "Float", 0],
            "17": ["Set Nominal Values", "Button", "1"]
        },
        "sample": {
            "title": ["Element Name", "String", "Sample"],
            "position": ["Position along Optical Path [m]", "Float"],
            "sampleSource": ["Method", "SampleSource", "file"],
            "imageFile": ["Image or NumPy File", "ImageFile", "sample.tif", ""],
            "resolution": ["Resolution [nm/pixel]", "Float", 2.480469],
            "thickness": ["Thickness [µm]", "Float", 10],
            "material": ["Material of the mask", "CRLMaterial", "Au"],
            "method": ["Method of Getting Delta/Attenuation Length", "CRLMethod", "server"],
            "refractiveIndex": ["Refractive Index Decrement", "Float", 3.23075074E-05, "The photon energy is: {{ appState.models.simulation.photonEnergy }} eV"],
            "attenuationLength": ["Attenuation Length [m]", "Float", 4.06544e-6, "The photon energy is: {{ appState.models.simulation.photonEnergy }} eV"],
            "horizontalCenterCoordinate": ["Horizontal Center Position [nm]", "Float", 0],
            "verticalCenterCoordinate": ["Vertical Center Position [nm]", "Float", 0],
            "cropArea": ["Crop Area?", "Boolean", "1", "Crop selected rectangle area"],
            "areaXStart": ["Horizontal Start Coordinate [pixels]", "Integer", 0],
            "areaXEnd": ["Horizontal End Coordinate [pixels]", "Integer", 1280],
            "areaYStart": ["Vertical Start Coordinate [pixels]", "Integer", 0],
            "areaYEnd": ["Vertical End Coordinate [pixels]", "Integer", 834],
            "rotateAngle": ["Rotate Angle [deg]", "Float", 0, "Positive values rotate the image counterclockwise, negative - clockwise"],
            "rotateReshape": ["Fit Whole Image after Rotation?", "Boolean", "0", "If set to Yes, the output image is adapted so that the input image is contained completely in the output one"],
            "cutoffBackgroundNoise": ["Cutoff Background Noise Ratio", "Float", 0.5, "The ratio for cutoff the background noise (between 0 and 1)", 0, 1],
            "backgroundColor": ["Background Color", "Integer", 0, "The background color code to use instead of the background noise (0=black, 255=white)", 0, 255],
            "tileImage": ["Tile Sample?", "Boolean", "0", "Tile the cut area of the image with the provided number of rows and columns"],
            "tileRows": ["Number of Rows", "Integer", 1],
            "tileColumns": ["Number of Columns", "Integer", 1],
            "transmissionImage": ["Transmission Outside Image", "TransmissionImage", "1"],
            "shiftX": ["Horizontal Shift [pixels]", "Integer", 0],
            "shiftY": ["Vertical Shift [pixels]", "Integer", 0],
            "invert": ["Invert Image Colors", "Boolean", "0"],
            "outputImageFormat": ["Output Image Format", "OutputImageFormat", "tif"],

            "rx": ["Horizontal Transmission Range [m]", "Float", 1e-5],
            "nx": ["Horizontal Transmission Points ", "Integer", 1001, "", 1],
            "ry": ["Vertical Transmission Range [m]", "Float", 1e-5],
            "ny": ["Vertical Transmission Points ", "Integer", 1001, "", 1],
            "dens": ["Density [particles per mm²]", "Float", 2e7, "", 1],
            "obj_type": ["Object Shape", "SampleObjectType", "1"],
            "r_min_bw_obj": ["Minimum Shape Distance [m]", "Float", 1e-9],
            "edge_frac": ["Edge Fraction", "Float", 0.02, "How close to the edge can an object be placed on the object plane"],
            "obj_size_min": ["Minimum Object Size [m]", "Float", 1e-7],
            "ang_min": ["Minimum Object Rotation [deg]", "Float", 0],
            "obj_size_max": ["Maximum Object Size [m]", "Float", 1.2e-7],
            "ang_max": ["Maximum Object Rotation [deg]", "Float", 45],
            "size_dist": ["Size Distribution", "SampleSizeDistribution", "1"],
            "ang_dist": ["Rotation Distribution", "SampleRotationDistribution", "1"],
            "rand_alg": ["Randomization Algorithm", "SampleRandomAlgorithm", "1", "Uniform Seeding: Algorithm will create a uniform set of objects based on: density, minimum and maximum object size, and the minimum distance between objects. It then applies random seeded noise to the point locations. <br> 2D Random Walk: Each object will be placed using a random 2D random walk."],
            "rand_obj_size": ["Random Height to Width Ratio", "Boolean", "0"],
            "obj_size_ratio": ["Height to Width Ratio", "Float", 0.5],
            "rand_poly_side": ["Random Polygon Side Count", "Boolean", "0"],
            "poly_sides": ["Polygon Side Count", "Integer", 6, "", 3, 12],
            "rand_shapes": ["Random Shapes", "SampleRandomShapeArray", [1,2,3,4]]
        },
        "simulation": {
            "distanceFromSource": ["Distance From Source [m]", "Float", 20],
            "horizontalPointCount": ["Number of Points vs Horizontal Position", "Integer", 100],
            "horizontalPosition": ["Horizontal Center Position [mm]", "Float"],
            "horizontalRange": ["Range of Horizontal Position [mm]", "Float"],
            "photonEnergy": ["Photon Energy [eV]", "Float"],
            "sampleFactor": ["Sampling Factor", "Float"],
            "samplingMethod": ["Sampling Method", "SamplingMethod"],
            "sourceType": ["Source Type", "SourceType"],
            "verticalPointCount": ["Number of Points vs Vertical Position", "Integer", 100],
            "verticalPosition": ["Vertical Center Position [mm]", "Float"],
            "verticalRange": ["Range of Vertical Position [mm]", "Float"]
        },
        "simulationStatus": {
        },
        "sourceIntensityReport": {
            "_super": ["_", "model", "_INTENSITY_REPORT"],
            "characteristic": ["Characteristic to be Extracted", "Characteristic"],
            "distanceFromSource": ["Distance From Source [m]", "Float"],
            "fieldUnits": ["Intensity Units", "FieldUnits", "1"],
            "horizontalPointCount": ["Number of Points vs Horizontal Position", "Integer"],
            "horizontalPosition": ["Horizontal Center Position [mm]", "Float"],
            "horizontalRange": ["Range of Horizontal Position [mm]", "Float"],
            "method": ["Single-Electron Spectrum Computation Method", "IntensityMethod"],
            "initialPosition": ["Initial Longitudinal Position for SR Calculation (effective if smaller than final position)", "Float", 0.0],
            "finalPosition": ["Final Longitudinal Position for SR Calculation (effective if larger than initial position)", "Float", 0.0],
            "photonEnergy": ["Photon Energy [eV]", "Float"],
            "polarization": ["Polarization Component to Extract", "Polarization"],
            "precision": ["Relative Precision", "Float", 0.01],
            "sampleFactor": ["Sampling Factor", "Float"],
            "samplingMethod": ["Sampling Method", "SamplingMethod"],
            "verticalPointCount": ["Number of Points vs Vertical Position", "Integer"],
            "verticalPosition": ["Vertical Center Position [mm]", "Float"],
            "verticalRange": ["Range of Vertical Position [mm]", "Float"]
        },
        "sphericalMirror": {
            "title": ["Element Name", "String", "Circular Cylinder Mirror"],
            "position": ["Position along Optical Path [m]", "Float"],
            "radius": ["Radius of Surface Curvature [m]", "Float", 1049],
            "tangentialSize": ["Tangential Size [m]", "Float", 0.3],
            "sagittalSize": ["Sagittal Size [m]", "Float", 0.11],
            "grazingAngle": ["Grazing Angle [mrad]", "Float", 3.1415926],
            "autocomputeVectors": ["Auto-compute Vectors", "AutocomputeVectors", "horizontal"],
            "normalVectorX": ["Horizontal", "Float", 0.9999025244842406],
            "normalVectorY": ["Vertical", "Float", 0],
            "normalVectorZ": ["Longitudinal", "Float", -0.013962146326506367],
            "tangentialVectorX": ["Horizontal", "Float", 0.013962146326506367],
            "tangentialVectorY": ["Vertical", "Float", 0],
            "heightProfileFile": ["Height Profile Data File", "MirrorFile", ""],
            "orientation": ["Orientation of Reflection Plane", "MirrorOrientation", "x"],
            "heightAmplification": ["Height Amplification Coefficient", "Float", 1],
            "horizontalOffset": ["Horizontal Center Position [mm]", "Float", 0],
            "verticalOffset": ["Vertical Center Position [mm]", "Float", 0]
        },
        "tabulatedUndulator": {
            "undulatorSelector": ["Existing Undulator", "UndulatorList"],
            "name": ["Undulator Name", "String"],
            "undulatorType": ["Type of Undulator", "UndulatorType", "u_t"],
            "gap": ["Magnetic Gap [mm]", "Float", 6.72],
            "phase": ["Magnet Arrays Shift [mm]", "Float", 0],
            "magneticFile": ["Magnetic Data File", "MagneticZipFile", "magnetic_measurements.zip"]
        },
        "toroidalMirror": {
            "title": ["Element Name", "String", "Toroid Mirror"],
            "position": ["Position along Optical Path [m]", "Float"],
            "tangentialRadius": ["Tangential Radius [m]", "Float", 7592.12],
            "sagittalRadius": ["Sagittal Radius [m]", "Float", 0.186],
            "tangentialSize": ["Tangential Size [m]", "Float", 0.96],
            "sagittalSize": ["Sagittal Size [m]", "Float", 0.08],
            "horizontalPosition": ["Horizontal Center Position [m]", "Float", 0],
            "verticalPosition": ["Vertical Center Position [m]", "Float", 0],
            "apertureShape": ["Shape of Aperture", "ApertureShapeToroidalMirror", "r"],
            "grazingAngle": ["Grazing Angle [mrad]", "Float", 7],
            "autocomputeVectors": ["Auto-compute Vectors", "AutocomputeVectors", "horizontal"],
            "normalVectorX": ["Horizontal", "Float", 0.9999755001000415],
            "normalVectorY": ["Vertical", "Float", 0],
            "normalVectorZ": ["Longitudinal", "Float", -0.006999942833473391],
            "tangentialVectorX": ["Horizontal", "Float", 0.006999942833473391],
            "tangentialVectorY": ["Vertical", "Float", 0],
            "heightProfileFile": ["Height Profile Data File", "MirrorFile", ""],
            "orientation": ["Orientation of Reflection Plane", "MirrorOrientation", "x"],
            "heightAmplification": ["Height Amplification Coefficient", "Float", 1]
        },
        "trajectoryReport": {
            "timeMomentEstimation": ["Estimate Time Moment Parameters", "EstimateTimeMomentParameters", "auto"],
            "initialTimeMoment": ["Initial Time Moment (c*t) for Electron Trajectory Calculation [m]", "Float", 0.0],
            "finalTimeMoment": ["Final Time Moment (c*t) for Electron Trajectory Calculation [m]", "Float", 0.0],
            "numberOfPoints": ["Number of Points for Trajectory Calculation", "Integer", 10000],
            "plotAxisX": ["Horizontal Value to Plot", "TrajectoryPlotAxis", "Z"],
            "plotAxisY": ["Vertical Value to Plot", "TrajectoryPlotAxis", "X"],
            "plotAxisY2": ["Vertical Value to Plot", "TrajectoryPlotAxis2", "None"],
            "notes": ["Notes", "Text", ""]
        },
        "undulator": {
            "undulatorParameter": ["Deflecting Parameter (K)", "Float", 0],
            "period": ["Period [mm]", "Float", 20, "", 1e-99],
            "length": ["Length [m]", "Float", 3, "", 1e-99],
            "longitudinalPosition": ["Longitudinal Central Position [m]", "Float"],
            "horizontalAmplitude": ["Horizontal Magnetic Field [T]", "Float"],
            "horizontalSymmetry": ["Horizontal Symmetry", "Symmetry"],
            "horizontalInitialPhase": ["Initial Horizontal Phase [rad]", "Float"],
            "verticalAmplitude": ["Vertical Magnetic Field [T]", "Float"],
            "verticalSymmetry": ["Vertical Symmetry", "Symmetry"],
            "verticalInitialPhase": ["Initial Vertical Phase [rad]", "Float"],
            "effectiveDeflectingParameter": ["Effective Deflecting Parameter", "Float"],
            "horizontalDeflectingParameter": ["Horizontal Deflecting Parameter (K)", "Float"],
            "verticalDeflectingParameter": ["Vertical Deflecting Parameter (K)", "Float"]
        },
        "arbitraryMagField": {
            "interpolationOrder": ["Interpolation Order", "Float", 1],
            "longitudinalPosition": ["Longitudinal Central Position [m]", "Float", 0],
            "magneticFile": ["Magnetic Data File", "ArbitraryFieldFile", "ivu21_srx_g6_2c.dat"]
        },
        "watch": {
            "title": ["Element Name", "SafePath", "Watchpoint"],
            "position": ["Position along Optical Path [m]", "Float"]
        },
        "watchpointReport": {
            "_super": ["_", "model", "_INTENSITY_REPORT"],
            "polarization": ["Polarization Component to Extract", "Polarization"],
            "characteristic": ["Characteristic to be Extracted", "Characteristic"],
            "fieldUnits": ["Intensity Units", "FieldUnits", "1"]
        },
        "zonePlate": {
            "title": ["Element Name", "String", "Zone Plate"],
            "position": ["Position along Optical Path [m]", "Float"],
            "numberOfZones": ["Number of Zones", "Integer", 100],
            "outerRadius": ["Outer Zone Radius [mm]", "Float", 0.1],
            "thickness": ["Thickness [µm]", "Float", 10],
            "method": ["Method of Getting Delta/Attenuation Length", "CRLMethod", "server"],
            "mainMaterial": ["Main Material", "CRLMaterial", "User-defined"],
            "mainRefractiveIndex": ["Main Refractive Index Decrement", "Float", 1e-6, "The photon energy is: {{ appState.models.simulation.photonEnergy }} eV"],
            "mainAttenuationLength": ["Main Attenuation Length [m]", "Float", 0.1, "The photon energy is: {{ appState.models.simulation.photonEnergy }} eV"],
            "complementaryMaterial": ["Complementary Material", "CRLMaterial", "User-defined"],
            "complementaryRefractiveIndex": ["Complementary Refractive Index Decrement", "Float", 0],
            "complementaryAttenuationLength": ["Complementary Attenuation Length [m]", "Float", 1e-6],
            "horizontalOffset": ["Horizontal Center Position [mm]", "Float", 0],
            "verticalOffset": ["Vertical Center Position [mm]", "Float", 0]
        }
    },
    "strings": {
        "completionState": ""
    },
    "view": {
        "_INTENSITY_REPORT": {
            "basic": [],
            "advanced": [
                ["View", [
                    "intensityPlotsWidth",
                    "plotScale",
                    "useIntensityLimits",
                    "minIntensityLimit",
                    "maxIntensityLimit",
                    "usePlotRange",
                    [
                    ["Horizontal", [
                        "horizontalSize",
                        "horizontalOffset"
                    ]],
                    ["Vertical", [
                        "verticalSize",
                        "verticalOffset"
                    ]]
                    ],
                    "rotateAngle",
                    "rotateReshape"
                ]],
<<<<<<< HEAD
                ["Rotation", [
                    "rotateAngle",
                    "rotateReshape"
                ]],
=======
>>>>>>> dc3750cb
                ["Other", [
                    "colorMap",
                    "aspectRatio"
                ]]
            ]
        },
        "arbitraryMagField": {
            "title": "Arbitrary Magnetic Field",
            "basic": [],
            "advanced": [
                "longitudinalPosition",
                "magneticFile",
                "interpolationOrder"
            ]
        },
        "aperture": {
            "title": "Aperture",
            "basic": [],
            "advanced": [
                "title",
                "position",
                "shape",
                [
                    ["Horizontal", [
                        "horizontalSize",
                        "horizontalOffset"
                    ]],
                    ["Vertical", [
                        "verticalSize",
                        "verticalOffset"
                    ]]
                ]
            ]
        },
        "beamline3DReport": {
            "title": "Beamline",
            "advanced": [
                "projection",
                "showLabels",
                "showPosition",
                "condenseBeamline",
                "includeSource"
            ]
        },
        "brillianceReport": {
            "title": "Brightness",
            "basic": [],
            "advanced": [
                "brightnessComponent",
                "minDeflection",
                "initialHarmonic",
                "finalHarmonic",
                "harmonic",
                "detuning",
                "energyDelta",
                "energyPointCount",
                "reportType",
                "plotScale",
                "notes"
            ]
        },
        "coherenceXAnimation": {
            "title": "Degree of Coherence vs. X",
            "basic": [],
            "advanced": [
                ["Scale", [
                    "intensityPlotsWidth",
                    "plotScale"
                ]],
                ["Other", [
                    "colorMap",
                    "aspectRatio"
                ]]
            ]
        },
        "coherenceYAnimation": {
            "title": "Degree of Coherence vs. Y",
            "basic": [],
            "advanced": [
                ["Scale", [
                    "intensityPlotsWidth",
                    "plotScale"
                ]],
                ["Other", [
                    "colorMap",
                    "aspectRatio"
                ]]
            ]
        },
        "crl": {
            "title": "CRL",
            "basic": [],
            "advanced": [
                ["Name & Position", [
                    "title",
                    "position",
                    [
                        ["Horizontal", [
                            "horizontalOffset"
                        ]],
                        ["Vertical", [
                            "verticalOffset"
                        ]]
                    ]
                ]],
                ["Geometry", [
                    "focalPlane",
                    "shape",
                    "tipRadius",
                    "numberOfLenses",
                    "tipWallThickness",
                    "focalDistance",
                    [
                        ["Horizontal", [
                            "horizontalApertureSize"
                        ]],
                        ["Vertical", [
                            "verticalApertureSize"
                        ]]
                    ]
                ]],
                ["Material", [
                    "material",
                    "method",
                    "refractiveIndex",
                    "attenuationLength",
                    "focalDistance"
                ]]
            ]
        },
        "crystal": {
            "title": "Crystal",
            "basic": [],
            "advanced": [
                ["Name & Position", [
                    "title",
                    "position"
                ]],
                ["Geometry", [
                    "asymmetryAngle",
                    "crystalThickness"
                ]],
                ["Orientation",[
                    "energy",
                    "useCase",
                    "diffractionAngle",
                    [
                        ["Outward normal vector", [
                            "nvx",
                            "nvy",
                            "nvz"
                        ]],
                        ["Central tangential vector", [
                            "tvx",
                            "tvy"
                        ]]
                    ]
                ]],
                ["Material", [
                    [
                        ["Material of the crystal", [
                            "material"
                        ]],
                        ["Miller's indices", [
                            "h",
                            "k",
                            "l"
                        ]]
                    ],
                    [
                        ["Polarizability's Real part", [
                            "psi0r",
                            "psiHr",
                            "psiHBr"
                        ]],
                        ["Polarizability's Imaginary part", [
                            "psi0i",
                            "psiHi",
                            "psiHBi"
                        ]]
                    ],
                    "dSpacing"
                ]],
                ["Height Profile", [
                    "heightProfileFile",
                    "orientation",
                    "heightAmplification"
                ]]
            ]
        },
        "electronBeam": {
            "title": "Electron Beam",
            "basic": [
                "beamSelector"
            ],
            "advanced": [
                ["Main", [
                    "beamSelector",
                    "name",
                    "energy",
                    "current",
                    "rmsSpread",
                    "beamDefinition",
                    [
                        ["Horizontal Twiss Parameters", [
                            "horizontalEmittance",
                            "horizontalBeta",
                            "horizontalAlpha",
                            "horizontalDispersion",
                            "horizontalDispersionDerivative"
                        ]],
                        ["Vertical Twiss Parameters", [
                            "verticalEmittance",
                            "verticalBeta",
                            "verticalAlpha",
                            "verticalDispersion",
                            "verticalDispersionDerivative"
                        ]]
                    ],
                    [
                        ["Horizontal Moments", [
                            "rmsSizeX",
                            "rmsDivergX",
                            "xxprX"
                        ]],
                        ["Vertical Moments", [
                            "rmsSizeY",
                            "rmsDivergY",
                            "xxprY"
                        ]]
                    ]
                ]],
                ["Position", [
                    [
                        ["Horizontal", [
                            "electronBeamPosition.horizontalPosition",
                            "electronBeamPosition.horizontalAngle"
                        ]],
                        ["Vertical", [
                            "electronBeamPosition.verticalPosition",
                            "electronBeamPosition.verticalAngle"
                        ]]
                    ],
                    "electronBeamPosition.driftCalculationMethod",
                    "electronBeamPosition.drift"
                ]]
            ]
        },
        "ellipsoidMirror": {
            "title": "Elliptical Cylinder Mirror",
            "basic": [],
            "advanced": [
                ["Name & Position", [
                    "title",
                    "position",
                    [
                        ["Horizontal", [
                            "horizontalOffset"
                        ]],
                        ["Vertical", [
                            "verticalOffset"
                        ]]
                    ]
                ]],
                ["Geometry", [
                    "firstFocusLength",
                    "focalLength",
                    "tangentialSize",
                    "sagittalSize"
                ]],
                ["Orientation", [
                    "grazingAngle",
                    "autocomputeVectors",
                    [
                        ["Coordinates of Central Normal Vector", [
                            "normalVectorX",
                            "normalVectorY",
                            "normalVectorZ"
                        ]],
                        ["Coordinates of Central Tangential Vector", [
                            "tangentialVectorX",
                            "tangentialVectorY"
                        ]]
                    ]
                ]],
                ["Height Profile", [
                    "heightProfileFile",
                    "orientation",
                    "heightAmplification"
                ]]
            ]
        },
        "fiber": {
            "title": "Fiber",
            "basic": [],
            "advanced": [
                ["Geometry", [
                    "title",
                    "position",
                    "focalPlane",
                    [
                        ["Horizontal", [
                            "horizontalCenterPosition"
                        ]],
                        ["Vertical", [
                            "verticalCenterPosition"
                        ]]
                    ]
                ]],
                ["Material", [
                    "method",
                    [
                        ["External", [
                            "externalMaterial",
                            "externalRefractiveIndex",
                            "externalAttenuationLength",
                            "externalDiameter"
                        ]],
                        ["Core", [
                            "coreMaterial",
                            "coreRefractiveIndex",
                            "coreAttenuationLength",
                            "coreDiameter"
                        ]]
                    ]
                ]]
            ]
        },
        "fluxAnimation": {
            "title": "Spectral Flux",
            "basic": [],
            "advanced": [
                ["Main", [
                    "distanceFromSource",
                    "initialEnergy",
                    "finalEnergy",
                    "photonEnergyPointCount",
                    [
                        ["Horizontal", [
                            "horizontalApertureSize",
                            "horizontalPosition"
                        ]],
                        ["Vertical", [
                            "verticalApertureSize",
                            "verticalPosition"
                        ]]
                    ],
                    "fluxType",
                    "polarization",
                    "plotScale",
                    "notes"
                ]],
                ["Accuracy", [
                    "magneticField",
                    "method",
                    "precision",
                    "numberOfMacroElectrons",
                    "initialHarmonic",
                    "finalHarmonic",
                    "longitudinalPrecision",
                    "azimuthalPrecision"
                ]]
            ]
        },
        "fluxReport": {
            "title": "Spectral Flux",
            "basic": [],
            "advanced": [
                ["Main", [
                    "distanceFromSource",
                    "initialEnergy",
                    "finalEnergy",
                    "photonEnergyPointCount",
                    [
                        ["Horizontal", [
                            "horizontalApertureSize",
                            "horizontalPosition"
                        ]],
                        ["Vertical", [
                            "verticalApertureSize",
                            "verticalPosition"
                        ]]
                    ],
                    "fluxType",
                    "polarization",
                    "plotScale",
                    "notes"
                ]],
                ["Accuracy", [
                    "initialHarmonic",
                    "finalHarmonic",
                    "longitudinalPrecision",
                    "azimuthalPrecision"
                ]]
            ]
        },
        "gaussianBeam": {
            "title": "Coherent Gaussian Beam",
            "basic": [],
            "advanced": [
                "photonEnergy",
                "energyPerPulse",
                "polarization",
                "rmsPulseDuration",
                "waistZ",
                "sizeDefinition",
                [
                    ["Horizontal", [
                        "rmsSizeX",
                        "rmsDivergenceX",
                        "waistX",
                        "waistAngleX"
                    ]],
                    ["Vertical", [
                        "rmsSizeY",
                        "rmsDivergenceY",
                        "waistY",
                        "waistAngleY"
                    ]]
                ]
            ]
        },
        "grating": {
            "title": "Grating",
            "basic": [],
            "advanced": [
                ["Name & Position", [
                    "title",
                    "position",
                    [
                        ["Horizontal", [
                            "horizontalOffset"
                        ]],
                        ["Vertical", [
                            "verticalOffset"
                        ]]
                    ]
                ]],
                ["Geometry", [
                    "tangentialSize",
                    "sagittalSize",
                    "*Groove Density Parameters:\n$a_0 + a_1 y + a_2 y^2 + a_3 y^3 + a_4 y^4$",
                    "grooveDensity0",
                    "grooveDensity1",
                    "grooveDensity2",
                    "grooveDensity3",
                    "grooveDensity4"
                ]],
                ["Orientation", [
                    "energyAvg",
                    "diffractionOrder",
                    "computeParametersFrom",
                    "cff",
                    "grazingAngle",
                    "rollAngle",
                    [
                        ["Outward normal vector", [
                            "nvx",
                            "nvy",
                            "nvz"
                        ]],
                        ["Central tangential vector", [
                            "tvx",
                            "tvy"
                        ]]
                    ]
                ]],
                ["Height Profile", [
                    "heightProfileFile",
                    "orientation",
                    "heightAmplification"
                ]]
            ]
        },
        "initialIntensityReport": {
            "_super": ["_", "view", "_INTENSITY_REPORT"],
            "title": "Initial Intensity",
            "basic": [],
            "advanced": [
                ["Main", [
                    "simulation.photonEnergy",
                    "polarization",
                    "characteristic",
                    "copyCharacteristic",
                    "fieldUnits",
                    "notes"
                ]]
            ]
        },
        "intensityReport": {
            "title": "Single-Electron Spectrum",
            "basic": [],
            "advanced": [
                ["Main", [
                    "distanceFromSource",
                    "initialEnergy",
                    "finalEnergy",
                    "photonEnergyPointCount",
                    "polarization",
                    "fieldUnits",
                    [
                        ["Horizontal", [
                            "horizontalPosition"
                        ]],
                        ["Vertical", [
                            "verticalPosition"
                        ]]
                    ],
                    "plotScale",
                    "notes"
                ]],
                ["Accuracy", [
                    "method",
                    "precision"
                ]]
            ]
        },
        "lens": {
            "title": "Lens",
            "basic": [],
            "advanced": [
                "title",
                "position",
                [
                    ["Horizontal", [
                        "horizontalFocalLength",
                        "horizontalOffset"
                    ]],
                    ["Vertical", [
                        "verticalFocalLength",
                        "verticalOffset"
                    ]]
                ]
            ]
        },
        "mask": {
            "title": "Mask",
            "basic": [],
            "advanced": [
                ["Geometry", [
                    "title",
                    "position",
                    "maskThickness",
                    "gridShape",
                    "gridTiltAngle",
                    [
                        ["Horizontal", [
                            "horizontalSamplingInterval",
                            "horizontalGridPitch",
                            "horizontalPixelsNumber",
                            "horizontalGridsNumber",
                            "horizontalGridDimension",
                            "horizontalMaskCoordinate"
                        ]],
                        ["Vertical", [
                            "verticalSamplingInterval",
                            "verticalGridPitch",
                            "verticalPixelsNumber",
                            "verticalGridsNumber",
                            "verticalGridDimension",
                            "verticalMaskCoordinate"
                        ]]
                    ]
                ]],
                ["Material", [
                    "material",
                    "method",
                    "refractiveIndex",
                    "attenuationLength"
                ]]
            ]
        },
        "mirror": {
            "title": "Planar Mirror",
            "basic": [],
            "advanced": [
                "title",
                "position",
                "heightProfileFile",
                "orientation",
                "grazingAngle",
                "heightAmplification",
                "horizontalTransverseSize",
                "verticalTransverseSize"
            ]
        },
        "mirrorReport": {
            "title": "Mirror",
            "basic": [],
            "advanced": ["notes"]
        },
        "multipole": {
            "title": "Dipole",
            "basic": [],
            "advanced": [
                "field",
                "length",
                "distribution"
            ]
        },
        "multiElectronAnimation": {
            "_super": ["_", "view", "_INTENSITY_REPORT"],
            "title": "Partially Coherent Intensity",
            "basic": [],
            "advanced": [
                ["Main", [
                    "watchpointId",
                    "simulation.photonEnergy",
                    "stokesParameter",
                    "numberOfMacroElectrons",
                    "integrationMethod",
                    "photonEnergyBandWidth",
                    "calcCoherence",
                    [
                        ["Horizontal", [
                            "horizontalPosition"
                        ]],
                        ["Vertical", [
                            "verticalPosition"
                        ]]
                    ],
                    "notes"
                ]]
            ]
        },
        "obstacle": {
            "title": "Obstacle",
            "basic": [],
            "advanced": [
                "title",
                "position",
                "shape",
                [
                    ["Horizontal", [
                        "horizontalSize",
                        "horizontalOffset"
                    ]],
                    ["Vertical", [
                        "verticalSize",
                        "verticalOffset"
                    ]]
                ]
            ]
        },
        "powerDensityReport": {
            "_super": ["_", "view", "_INTENSITY_REPORT"],
            "title": "Power Density",
            "basic": [],
            "advanced": [
                ["Main", [
                    "distanceFromSource",
                    [
                        ["Horizontal", [
                            "horizontalPosition",
                            "horizontalRange",
                            "horizontalPointCount"
                        ]],
                        ["Vertical", [
                            "verticalPosition",
                            "verticalRange",
                            "verticalPointCount"
                        ]]
                    ],
                    "notes"
                ]],
                ["Accuracy", [
                    "method",
                    "precision"
                ]]
            ]
        },
        "sample": {
            "title": "Sample",
            "basic": [],
            "advanced": [
                ["Method", [
                    "title",
                    "position",
                    "sampleSource"
                ]],
                ["Image Manipulation", [
                    "imageFile",
                    "rotateAngle",
                    "rotateReshape",
                    "cutoffBackgroundNoise",
                    "backgroundColor",
                    "invert",
                    "tileImage",
                    "tileRows",
                    "tileColumns",
                    "cropArea",
                    [
                        ["Horizontal", [
                            "areaXStart",
                            "areaXEnd",
                            "shiftX"
                        ]],
                        ["Vertical", [
                            "areaYStart",
                            "areaYEnd",
                            "shiftY"
                        ]]
                    ]
                ]],
                ["Random 2D Objects", [
                    "rand_alg",
                    "obj_type",
                    "rand_obj_size",
                    "obj_size_ratio",
                    "rand_poly_side",
                    "poly_sides",
                    "rand_shapes",
                    "r_min_bw_obj",
                    "edge_frac",
                    [
                        ["Minimum", [
                            "obj_size_min",
                            "ang_min"
                        ]],
                        ["Maximum", [
                            "obj_size_max",
                            "ang_max"
                        ]]
                    ],
                    "size_dist",
                    "ang_dist"
                ]],
                ["Physical Properties", [
                    "resolution",
                    "thickness",
                    "transmissionImage",
                    "dens",
                    [
                        ["Horizontal", [
                            "rx",
                            "nx",
                            "horizontalCenterCoordinate"
                        ]],
                        ["Vertical", [
                            "ry",
                            "ny",
                            "verticalCenterCoordinate"
                        ]]
                    ]
                ]],
                ["Material", [
                    "material",
                    "method",
                    "refractiveIndex",
                    "attenuationLength"
                ]],
                ["Image Preview", [
                    "outputImageFormat"
                ]]
            ]
        },
        "simulation": {
            "title": "Source",
            "advanced": [
                "name",
                "sourceType"
            ]
        },
        "simulationGrid": {
            "model": "simulation",
            "title": "Initial Wavefront Simulation Grid",
            "advanced": [
                "photonEnergy",
                "distanceFromSource",
                "samplingMethod",
                "sampleFactor",
                [
                    ["Horizontal", [
                        "horizontalPosition",
                        "horizontalRange",
                        "horizontalPointCount"
                    ]],
                    ["Vertical", [
                        "verticalPosition",
                        "verticalRange",
                        "verticalPointCount"
                    ]]
                ]
            ]
        },
        "simulationStatus": {
            "title": "Simulation Status",
            "advanced": []
        },
        "sourceIntensityReport": {
            "_super": ["_", "view", "_INTENSITY_REPORT"],
            "title": "Intensity",
            "basic": [],
            "advanced": [
                ["Main", [
                    "distanceFromSource",
                    "photonEnergy",
                    "polarization",
                    "characteristic",
                    "fieldUnits",
                    "samplingMethod",
                    "sampleFactor",
                    [
                        ["Horizontal", [
                            "horizontalPosition",
                            "horizontalRange",
                            "horizontalPointCount"
                        ]],
                        ["Vertical", [
                            "verticalPosition",
                            "verticalRange",
                            "verticalPointCount"
                        ]]
                    ],
                    "notes"
                ]],
                ["Accuracy", [
                    "method",
                    "precision",
                    "initialPosition",
                    "finalPosition"
                ]]
            ]
        },
        "sphericalMirror": {
            "title": "Circular Cylinder Mirror",
            "basic": [],
            "advanced": [
                ["Name & Position", [
                    "title",
                    "position",
                    [
                        ["Horizontal", [
                            "horizontalOffset"
                        ]],
                        ["Vertical", [
                            "verticalOffset"
                        ]]
                    ]
                ]],
                ["Geometry", [
                    "radius",
                    "tangentialSize",
                    "sagittalSize"
                ]],
                ["Orientation", [
                    "grazingAngle",
                    "autocomputeVectors",
                    [
                        ["Coordinates of Central Normal Vector", [
                            "normalVectorX",
                            "normalVectorY",
                            "normalVectorZ"
                        ]],
                        ["Coordinates of Central Tangential Vector", [
                            "tangentialVectorX",
                            "tangentialVectorY"
                        ]]
                    ]
                ]],
                ["Height Profile", [
                    "heightProfileFile",
                    "orientation",
                    "heightAmplification"
                ]]
            ]
        },
        "tabulatedUndulator": {
            "title": "Undulator (Idealized or Tabulated)",
            "helpVideoURL": "https://vimeo.com/410318423/632634aa5d",
            "basic": [
                "undulatorSelector"
            ],
            "advanced": [
                "undulatorSelector",
                "name",
                "undulatorType",
                "gap",
                "phase",
                "undulator.period",
                "undulator.length",
                "undulator.longitudinalPosition",
                "magneticFile",
                "undulator.effectiveDeflectingParameter",
                [
                    ["Horizontal", [
                        "undulator.horizontalAmplitude",
                        "undulator.horizontalDeflectingParameter",
                        "undulator.horizontalInitialPhase",
                        "undulator.horizontalSymmetry"
                    ]],
                    ["Vertical", [
                        "undulator.verticalAmplitude",
                        "undulator.verticalDeflectingParameter",
                        "undulator.verticalInitialPhase",
                        "undulator.verticalSymmetry"
                    ]]
                ]
            ]
        },
        "toroidalMirror": {
            "title": "Toroid Mirror",
            "basic": [],
            "advanced": [
                ["Name & Position", [
                    "title",
                    "position",
                    [
                        ["Horizontal", [
                            "horizontalPosition"
                        ]],
                        ["Vertical", [
                            "verticalPosition"
                        ]]
                    ]
                ]],
                ["Geometry", [
                    [
                        ["Tangential", [
                            "tangentialRadius",
                            "tangentialSize"
                        ]],
                        ["Sagittal", [
                            "sagittalRadius",
                            "sagittalSize"
                        ]]
                    ],
                    "apertureShape"
                ]],
                ["Orientation", [
                    "grazingAngle",
                    "autocomputeVectors",
                    [
                        ["Coordinates of Central Normal Vector", [
                            "normalVectorX",
                            "normalVectorY",
                            "normalVectorZ"
                        ]],
                        ["Coordinates of Central Tangential Vector", [
                            "tangentialVectorX",
                            "tangentialVectorY"
                        ]]
                    ]
                ]],
                ["Height Profile", [
                    "heightProfileFile",
                    "orientation",
                    "heightAmplification"
                ]]
            ]
        },
        "trajectoryReport": {
            "title": "Electron Trajectory",
            "basic": [],
            "advanced": [
                "timeMomentEstimation",
                "initialTimeMoment",
                "finalTimeMoment",
                "numberOfPoints",
                [
                    ["Horizontal", [
                        "plotAxisX"
                    ]],
                    ["Vertical", [
                        "plotAxisY",
                        "plotAxisY2"
                    ]]
                ],
                "notes"
            ]
        },
        "undulator": {
            "title": "Idealized Undulator",
            "helpVideoURL": "https://vimeo.com/410318423/632634aa5d",
            "basic": [],
            "advanced": [
                "period",
                "length",
                "longitudinalPosition",
                "effectiveDeflectingParameter",
                [
                    ["Horizontal", [
                        "horizontalAmplitude",
                        "horizontalDeflectingParameter",
                        "horizontalInitialPhase",
                        "horizontalSymmetry"
                    ]],
                    ["Vertical", [
                        "verticalAmplitude",
                        "verticalDeflectingParameter",
                        "verticalInitialPhase",
                        "verticalSymmetry"
                    ]]
                ]
            ]
        },
        "watch": {
            "title": "Watchpoint",
            "basic": [],
            "advanced": [
                "title",
                "position"
            ]
        },
        "watchpointReport": {
            "_super": ["_", "view", "_INTENSITY_REPORT"],
            "title": "Watchpoint",
            "basic": [],
            "advanced": [
                ["Main", [
                    "simulation.photonEnergy",
                    "polarization",
                    "characteristic",
                    "fieldUnits",
                    "notes"
                ]]
            ]
        },
        "zonePlate": {
            "title": "Zone Plate",
            "basic": [],
            "advanced": [
                ["Geometry", [
                    "title",
                    "position",
                    "numberOfZones",
                    "outerRadius",
                    "thickness",
                    [
                        ["Horizontal", [
                            "horizontalOffset"
                        ]],
                        ["Vertical", [
                            "verticalOffset"
                        ]]
                    ]
                ]],
                ["Material", [
                    "method",
                    [
                        ["Main", [
                            "mainMaterial",
                            "mainRefractiveIndex",
                            "mainAttenuationLength"
                        ]],
                        ["Complementary", [
                            "complementaryMaterial",
                            "complementaryRefractiveIndex",
                            "complementaryAttenuationLength"
                        ]]
                    ]
                ]]
            ]
        }
    }
}<|MERGE_RESOLUTION|>--- conflicted
+++ resolved
@@ -1016,13 +1016,6 @@
                     "rotateAngle",
                     "rotateReshape"
                 ]],
-<<<<<<< HEAD
-                ["Rotation", [
-                    "rotateAngle",
-                    "rotateReshape"
-                ]],
-=======
->>>>>>> dc3750cb
                 ["Other", [
                     "colorMap",
                     "aspectRatio"
