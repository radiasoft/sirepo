{
    "constants": {
        "nonZeroVoltsColor": "#6992ff",
        "particleTrackColor": "#4682b4",
        "reflectedParticleTrackColor": "#d04836",
        "zeroVoltsColor": "#f3d4c8",
<<<<<<< HEAD
        "cellColors": ["#ff0000", "#00ff00", "#0000ff"]
=======
        "cellColors": ["#ff0000", "#008000", "#0000ff"]
>>>>>>> a5a815b5
    },
    "dynamicFiles": {
        "externalLibs": {
            "js": [
                "vtk.js"
            ]
        },
        "sirepoLibs": {
            "js": [
                "warpvnd.js",
                "sirepo-geometry.js",
                "sirepo-plotting-vtk.js"
            ],
            "css": [
                "warpvnd.css",
                "vtk.css"
            ]
        }
    },
    "localRoutes": {
        "source": {
            "config": {
                "controller": "SourceController as source",
                "templateUrl": "/static/html/warpvnd-source.html"
            }
        },
        "visualization": {
            "route": "/visualization/:simulationId",
            "config": {
                "controller": "VisualizationController as visualization",
                "templateUrl": "static/html/warpvnd-visualization.html"
            }
        },
        "optimization": {
            "route": "/optimization/:simulationId",
            "config": {
                "controller": "OptimizationController as optimization",
                "templateUrl": "/static/html/warpvnd-optimization.html"
            }
        }
    },
    "enum": {
        "Axes": [
            ["xz", "X-Z"],
            ["xy", "X-Y"],
            ["yz", "Y-Z"]
        ],
        "BeamSpecies": [
            ["Electron", "Electron"]
        ],
        "ConductorType": [
            ["box", "box"],
            ["stl", "stl"]
        ],
        "CurrentMode": [
            ["1", "User Specified"],
            ["2", "Child-Langmuir Emission"],
            ["3", "Thermionic Emission"]
        ],
        "Dimension": [
            ["x", "X"],
            ["z", "Z"]
        ],
        "Field": [
            ["x", "E x"],
            ["z", "E z"],
            ["phi", "Phi"]
        ],
        "FramesPerSecond": [
            ["1", "1"],
            ["2", "2"],
            ["5", "5"],
            ["10", "10"],
            ["15", "15"],
            ["20", "20"]
        ],
        "ObjectiveFunction": [
            ["efficiency", "Efficiency"]
        ],
        "ParticleRenderCount": [
            ["100", "100"],
            ["80", "80"],
            ["50", "50"],
            ["10", "10"]
        ],
        "SimulationMode": [
            ["2d", "2D"],
            ["3d", "3D"]
        ]
    },
    "model": {
        "beam": {
            "currentMode": ["Current Mode", "CurrentMode"],
            "species": ["Beam Species", "BeamSpecies"],
            "x_radius": ["Beam X Radius [µm]", "Float"],
            "beam_current": ["Beam Current [A]", "OptFloat"],
            "cathode_temperature": ["Cathode Temperature [K]", "OptFloat"],
            "cathode_work_function": ["Cathode Work Function [eV]", "OptFloat"],
            "anode_work_function": ["Anode Work Function [eV]", "OptFloat"],
            "anode_voltage": ["Anode Voltage [eV]", "OptFloat"]
        },
        "box": {
            "_super": ["_", "model", "conductor"]
        },
        "conductor": {
            "name": ["Name", "String"],
            "xLength": ["Width (X) [µm]", "OptFloat"],
            "yLength": ["Depth (Y) [µm]", "OptFloat", 0.01],
            "zLength": ["Length (Z) [µm]", "OptFloat"],
            "voltage": ["Voltage [eV]", "OptFloat"],
            "permittivity": ["Relative Permittivity", "Float", 7.0],
            "isConductor": ["Conductor", "Boolean", "1"],
            "color": ["Color", "Color"],
            "type": ["Type", "ConductorType", "box"]
        },
        "conductorGridReport": {
            "tileDomain": ["Show tiled domain", "Boolean", "0"]
        },
        "conductorPosition": {
            "xCenter": ["Center X [µm]", "OptFloat"],
            "zCenter": ["Center Z [µm]", "OptFloat"],
            "yCenter": ["Center Y [µm]", "OptFloat", 0.0]
        },
        "currentAnimation": {
            "framesPerSecond": ["Frames per Second", "FramesPerSecond", "2"]
        },
        "egunCurrentAnimation": {
            "framesPerSecond": ["Frames per Second", "FramesPerSecond", "2"]
        },
        "fieldAnimation": {
            "field": ["Field", "Field"],
            "framesPerSecond": ["Frames per Second", "FramesPerSecond", "2"],
            "colorMap": ["Color Map", "ColorMap", "viridis"],
            "notes": ["Notes", "Text", ""]
        },
        "fieldComparisonReport": {
            "dimension": ["Dimension", "Dimension"],
            "xCell1": ["X Position 1", "XCell"],
            "xCell2": ["X Position 2", "XCell"],
            "xCell3": ["X Position 3", "XCell"],
            "zCell1": ["Z Position 1", "ZCell"],
            "zCell2": ["Z Position 2", "ZCell"],
            "zCell3": ["Z Position 3", "ZCell"],
            "notes": ["Notes", "Text", ""]
        },
        "fieldReport": {
            "colorMap": ["Color Map", "ColorMap", "viridis"],
            "notes": ["Notes", "Text", ""],
            "axes": ["Axes", "Axes", "xz"],
            "slice": ["Slice", "Range", 0.0]
        },
        "impactDensityAnimation": {
            "colorMap": ["Color Map", "ColorMap", "coolwarm"],
            "notes": ["Notes", "Text", ""]
        },
        "optimizer": {
            "objective": ["Objective Function", "ObjectiveFunction", "efficiency"],
            "tolerance": ["Tolerance", "Float", 0.001],
            "timeLimit": ["Time Limit Per Run (s)", "Integer", 60],
            "continuousFieldSteps": ["Continuous Field Divisions", "Integer", 20, "Number of times to subdivide non-gridded fields, ex. Current or Voltage"],
            "initialSteps": ["Initial Simulation Steps", "Integer", 500],
            "optimizerSteps": ["Optimizer Steps Between Tolerance Checks", "Integer", 250]
        },
        "optimizerAnimation": {
            "x": ["Horizontal Value to Plot", "OptimizationField", 0],
            "y": ["Vertical Value to Plot", "OptimizationField", 1],
            "colorMap": ["Color Map", "ColorMap", "viridis"],
            "notes": ["Notes", "Text", ""]
        },
        "optimizerField": {
            "field": ["Field", "String"],
            "minimum": ["Minimum", "Float"],
            "maximum": ["Maximum", "Float"]
        },
        "optimizerStatus": {},
        "particleAnimation": {
            "renderCount": ["Particles to Render", "ParticleRenderCount", "100"]
        },
        "particle3d": {
            "renderCount": ["Particles to Render", "ParticleRenderCount", "10"],
            "colorMap": ["Field Color Map", "ColorMap", "viridis"],
            "impactColorMap": ["Impact Color Map", "ColorMap", "coolwarm"]
        },
        "simulation": {
            "conductorFile": ["Conductor File", "FileChooser", "", "", "", "", "useConductorFile"],
            "egun_mode": ["Electron Gun Mode", "Boolean", "0"],
            "useConductorFile": ["Use Conductor File", "Boolean", "0", "Load conductors from STL file"]
        },
        "simulationGrid": {
            "simulation_mode": ["Simulation Mode", "SimulationMode", "2d"],
            "plate_spacing": ["Plate Spacing [µm]", "Float"],
            "channel_width": ["Channel Width [µm]", "Float"],
            "channel_height": ["Channel Height [µm]", "Float", 0.08],
            "num_x": ["X Grid Points", "Integer"],
            "num_z": ["Z Grid Points", "Integer"],
            "num_y": ["Y Grid Points", "Integer", 10],
            "particles_per_step": ["Particles Per Step", "Integer"],
            "z_particle_min": ["Particle Z Minimum [µm]", "Float"],
            "num_steps": ["Simulation Steps", "Integer"]
        },
        "simulationStatus": {},
        "stl": {
            "_super": ["_", "model", "conductor"],
            "file": ["Conductor File", "FileChooser", ""],
            "scale": ["Conductor Scale", "Float", 1e-9, "Scale factor (1e-9 - 10)", 1e-12, 10],
            "type": ["Type", "ConductorType", "stl"],
            "xLength": ["Width (X) [µm]", "Float"],
            "yLength": ["Depth (Y) [µm]", "Float", 0.01],
            "zLength": ["Length (Z) [µm]", "Float"]
        }
    },
    "view": {
        "anode": {
            "title": "Anode",
            "advanced": [
                "beam.anode_voltage",
                "beam.anode_work_function"
            ]
        },
        "beam": {
            "title": "Beam",
            "basic": [
                "currentMode",
                "beam_current",
                "species"
            ],
            "advanced": [
                "currentMode",
                "beam_current",
                "species",
                "x_radius",
                "cathode_temperature",
                "cathode_work_function",
                "anode_voltage",
                "anode_work_function"
            ]
        },
        "box": {
            "title": "Box Conductor",
            "advanced": [
                "name",
                "voltage",
                "zLength",
                "xLength",
                "yLength",
                "isConductor",
                "permittivity",
                "color"
            ]
        },
        "conductor": {
            "title": "Conductor",
            "advanced": [
                "name",
                "type",
                "voltage",
                "isConductor",
                "permittivity",
                "color"
            ]
        },
        "cathode": {
            "title": "Cathode",
            "advanced": [
                "beam.cathode_temperature",
                "beam.cathode_work_function"
            ]
        },
        "conductorGridReport": {
            "title": "Conductor Grid",
            "advanced": []
        },
        "conductorPosition": {
            "title": "Conductor Position",
            "advanced": [
                "zCenter",
                "xCenter",
                "yCenter"
            ]
        },
        "currentAnimation": {
            "title": "Current Animation",
            "advanced": [
                "framesPerSecond"
            ]
        },
        "egunCurrentAnimation": {
            "title": "Current Report",
            "advanced": [
                "framesPerSecond"
            ]
        },
        "fieldAnimation": {
            "title": "Field Animation",
            "advanced": [
                "field",
                "framesPerSecond",
                "colorMap", "notes"
            ]
        },
        "fieldComparisonReport": {
            "title": "Field Comparison Report",
            "advanced": [
                "dimension",
                "xCell1",
                "xCell2",
                "xCell3",
                "zCell1",
                "zCell2",
                "zCell3",
                "notes"
            ]
        },
        "fieldReport": {
            "title": "Field Report",
            "advanced": [
                "axes",
                "slice",
                "colorMap",
                "notes"
            ]
        },
        "impactDensityAnimation": {
            "title": "Impact Density",
            "advanced": [
                "colorMap",
                "notes"
            ]
        },
        "optimizer": {
            "title": "Optimization Fields",
            "advanced": [
                "tolerance",
                "timeLimit",
                "continuousFieldSteps",
                "initialSteps",
                "optimizerSteps"
            ]
        },
        "optimizerAnimation": {
            "title": "Optimization Path",
            "advanced": [
                [
                    ["Horizontal", [
                        "x"
                    ]],
                    ["Vertical", [
                        "y"
                    ]]
                ],
                "colorMap",
                "notes"
            ]
        },
        "optimizerStatus": {
            "title": "Optimization Status",
            "advanced": []
        },
        "particleAnimation": {
            "title": "Particle Trace",
            "advanced": [
                "renderCount"
            ]
        },
        "particle3d": {
            "title": "Particle Trace 3D",
            "advanced": [
                "renderCount",
                "colorMap",
                "impactColorMap"
            ]
        },
        "simulationGrid": {
            "title": "Simulation Grid",
            "basic": [
                "simulation_mode",
                "plate_spacing",
                "channel_width",
                "channel_height"
            ],
            "advanced": [
                "simulation_mode",
                "plate_spacing",
                "channel_width",
                "channel_height",
                "num_x",
                "num_y",
                "num_z",
                "z_particle_min"
            ]
        },
        "simulation": {
            "title": "Simulation",
            "advanced": [
                "name"
            ]
        },
        "simulationStatus": {
            "title": "Simulation Status",
            "advanced": [
                "simulation.egun_mode",
                "simulationGrid.num_steps",
                "simulationGrid.particles_per_step"
            ]
        },
        "stl": {
            "title": "Imported Conductor",
            "advanced": [
                "name",
                "zLength",
                "xLength",
                "yLength",
                "scale",
                "voltage",
                "isConductor",
                "permittivity",
                "color"
            ]
        }
    }
}<|MERGE_RESOLUTION|>--- conflicted
+++ resolved
@@ -4,11 +4,7 @@
         "particleTrackColor": "#4682b4",
         "reflectedParticleTrackColor": "#d04836",
         "zeroVoltsColor": "#f3d4c8",
-<<<<<<< HEAD
-        "cellColors": ["#ff0000", "#00ff00", "#0000ff"]
-=======
         "cellColors": ["#ff0000", "#008000", "#0000ff"]
->>>>>>> a5a815b5
     },
     "dynamicFiles": {
         "externalLibs": {
