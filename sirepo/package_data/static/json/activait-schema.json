--- conflicted
+++ resolved
@@ -204,56 +204,11 @@
         "logisticRegressionErrorRateAnimation": []
     },
     "model": {
-<<<<<<< HEAD
-=======
-        "analysisCluster": {
-            "model": "analysisReport",
-            "basic": [
-                "action",
-                "clusterMethod",
-                "clusterCount",
-                "clusterFields"
-            ],
-            "advanced": []
-        },
-        "analysisData": {
-            "title": "Archive Data File",
-            "basic": [
-                "file"
-            ],
-            "advanced": []
-        },
-        "analysisFFT": {
-            "model": "analysisReport",
-            "basic": [
-                "action"
-            ],
-            "advanced": []
-        },
-        "analysisFit": {
-            "model": "analysisReport",
-            "basic": [
-                "action",
-                "fitEquation",
-                "fitVariable",
-                "fitParameters"
-            ],
-            "advanced": []
-        },
-        "analysisNone": {
-            "model": "analysisReport",
-            "basic": [
-                "action"
-            ],
-            "advanced": []
-        },
         "dicePlotAnimation": {},
->>>>>>> 70ba012d
         "analysisReport": {
             "x": ["X Value", "AnalysisParameter", "0"],
             "y1": ["Y1 Value", "AnalysisParameter", "1"],
             "action": ["", "PlotActionButtons"],
-            "notes": ["Notes", "Text", ""],
             "clusterMethod": ["Method", "ClusterMethod", "kmeans"],
             "clusterCount": ["Number of Clusters", "Integer", 3, "", 2, 20],
             "clusterFields": ["Fields", "ClusterFields"],
