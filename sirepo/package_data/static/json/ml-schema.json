{
    "appModes": {
        "default": {
            "localRoute": "data"
        }
    },
    "constants": {
        "inProgressText": "Working"
    },
    "enum": {
        "AppMode": [
            ["analysis", "Data Analysis"],
            ["classification", "Classification"],
            ["regression", "Regression"]
        ],
        "Classifier": [
            ["decisionTree", "Decision Tree"],
            ["knn", "K Nearest Neighbors"],
            ["linearSvc", "Linear SVC"],
            ["logisticRegression", "Logistic Regression"]
        ],
        "InputOutputClass": [
            ["input", "Input"],
            ["output", "Output"],
            ["none", "None"]
        ],
        "MLModule": [
            ["neuralnet", "Neural Network"]
        ],
        "NeuralNetActivation": [
            ["exponential", "Exponential (base e)"],
            ["elu", "Exponential Linear Unit (elu)"],
            ["hard_sigmoid", "Hard Sigmoid"],
            ["tanh", "Hyperbolic Tangent"],
            ["linear", "Linear (identity)"],
            ["relu", "Rectified Linear Unit (relu)"],
            ["selu", "Scaled Exponential Linear Unit (selu)"],
            ["sigmoid", "Sigmoid"],
            ["softmax", "Softmax"],
            ["softplus", "Softplus"],
            ["softsign", "Softsign"]
        ],
        "NeuralNetLayer": [
            ["Activation", "Activation Funciton"],
            ["AlphaDropout", "Alpha Noise Dropout"],
            ["Dense", "Densely Connected NN"],
            ["Dropout", "Dropout"],
            ["Flatten", "Flatten"],
            ["GaussianDropout", "Gaussian Noise Dropout"],
            ["GaussianNoise", "Gaussian Noise"]
        ],
        "NeuralNetLosses": [
            ["binary_crossentropy", "Binary Cross-Entropy"],
            ["categorical_crossentropy", "Categorical Crossentropy"],
            ["categorical_hinge", "Categorical Hinge"],
            ["cosine_proximity", "Cosine Proximity"],
            ["crossentropy", "Crossentropy"],
            ["hinge", "Hinge"],
            ["kullback_leibler_diverence", "Kullback Leibler Divergence"],
            ["logcosh", "log(cosh(x))"],
            ["mean_absolute_error", "Mean Absolute Error"],
            ["mean_absolute_percentage_error", "Mean Absolute Percentage Error"],
            ["mean_squared_error", "Mean Squared Error"],
            ["mean_squared_logarithmic_error", "Mean Squared Logarithmic Error"],
            ["poisson", "Poisson"],
            ["sparse_categorical_crossentropy", "Sparse Categorical Crossentropy"],
            ["squared_hinge", "Squared Hinge"]
        ],
        "NeuralNetOptimizer": [
            ["sgd", "Stochastic Gradient Descent"],
            ["rmsprop", "RMSProp"],
            ["adagrad", "Adagrad"],
            ["adadelta", "Adadelta"],
            ["adam", "Adam"],
            ["adamax", "Adamax"],
            ["nadam", "Nesterov Adam"]
        ],
        "PartitionSection": [
            ["train", "Training"],
            ["test", "Testing"],
            ["validate", "Valiation"],
            ["train_and_test", "Training and Testing"]
        ],
        "PlotScale": [
            ["linear", "Linear"],
            ["log10", "Base-10 Logarithm"]
        ],
        "Scaler": [
            ["MaxAbsScaler", "Max-Abs Scaler"],
            ["MinMaxScaler", "Min-Max Scaler"],
            ["RobustScaler", "Robust Scaler"],
            ["StandardScaler", "Standard Scaler"],
            ["None", "None"]
        ],
        "SplitMethod": [
            ["random", "Random"],
            ["selection", "Select Ranges"]
        ]
    },
    "dynamicFiles": {
        "sirepoLibs": {
            "js": [
                "ml.js"
            ]
        }
    },
    "localRoutes": {
        "data": {
            "route": "/data/:simulationId",
            "config": {
                "controller": "DataController as data",
                "templateUrl": "/static/html/ml-data.html"
            }
        },
        "analysis": {
            "route": "/analysis/:simulationId",
            "config": {
                "controller": "AnalysisController as analysis",
                "templateUrl": "/static/html/ml-analysis.html"
            }
        },
        "partition": {
            "route": "/partition/:simulationId",
            "config": {
                "controller": "PartitionController as partition",
                "templateUrl": "/static/html/ml-partition.html"
            }
        },
        "regression": {
            "route": "/regression/:simulationId",
            "config": {
              "controller": "RegressionController as regression",
                "templateUrl": "/static/html/ml-regression.html"
            }
        },
        "classification": {
            "route": "/classification/:simulationId",
            "config": {
              "controller": "ClassificationController as classification",
              "templateUrl": "/static/html/ml-classification.html"
            }
        }
    },
    "frameIdFields": {
        "animation": ["columnNumber", "appMode"],
        "dtClassifierClassificationMetricsAnimation": [],
        "dtClassifierConfusionMatrixAnimation": [],
        "epochAnimation": [],
        "knnClassificationMetricsAnimation": [],
        "knnConfusionMatrixAnimation": [],
        "knnErrorRateAnimation": [],
        "linearSvcConfusionMatrixAnimation": [],
        "linearSvcErrorRateAnimation": [],
        "logisticRegressionClassificationMetricsAnimation": [],
        "logisticRegressionConfusionMatrixAnimation": [],
        "logisticRegressionErrorRateAnimation": []
    },
    "model": {
        "analysisReport": {
            "x": ["X Value", "AnalysisParameter", "0"],
            "y1": ["Y1 Value", "AnalysisParameter", "1"],
            "action": ["", "PlotActionButtons"],
            "notes": ["Notes", "Text", ""],
            "clusterMethod": ["Method", "ClusterMethod", "kmeans"],
            "clusterCount": ["Number of Clusters", "Integer", 3, "", 2, 20],
            "clusterFields": ["Fields", "ClusterFields"],
            "clusterScaleMin": ["Scaled Min", "Float", -0.8],
            "clusterScaleMax": ["Scaled Min", "Float", 0.8],
            "clusterRandomSeed": ["Random Seed", "Integer", 12341234],
            "clusterKmeansInit": ["KMeans Number of Runs", "Integer", 2, "Number of time the k-means algorithm will be run with different centroid seeds. The final results will be the best output of n_init consecutive runs in terms of inertia.", 2, 20],
            "clusterDbscanEps": ["DBSCAN Max Sample Distance", "Float", 0.1, "The maximum distance between two samples for them to be considered as in the same neighborhood."],
            "fitEquation": ["Equation to Fit", "Equation", "a * x + b", "Functions limited to trig, exp, log, abs. Use 'pi' for π. Variable and parameter names limited to 1 letter"],
            "fitParameters": ["Fit Parameters", "EquationParameters", "a,b"],
            "fitVariable": ["Independent Variable", "EquationVariables", "x"],
            "trimField": ["Trim Field", "AnalysisParameter"],
            "trimMin": ["Minimum", "Float"],
            "trimMax": ["Maximum", "Float"],
            "trimButton": ["", "TrimButton"],
            "y2": ["Y2 Value", "AnalysisOptionalParameter", "none"],
            "y3": ["Y3 Value", "AnalysisOptionalParameter", "none"],
            "notes": ["Notes", "Text", ""]
        },
        "columnInfo": {},
        "classificationAnimation": {
            "classifier": ["Classifier", "Classifier", "knn"]
        },
        "dataFile": {
            "appMode": ["Application Mode", "AppMode", "regression"],
            "file": ["Data File", "InputFile"],
            "inputsScaler": ["Inputs Scaler", "Scaler", "RobustScaler"],
            "outputsScaler": ["Outputs Scaler", "Scaler", "RobustScaler"]
        },
        "dtClassifierClassificationMetricsAnimation": {},
        "dtClassifierConfusionMatrixAnimation": {
            "colorMap": ["Color Map", "ColorMap", "blues"]
        },
        "epochAnimation": {
            "plotScale": ["Plot Scale", "PlotScale", "linear"]
        },
<<<<<<< HEAD
        "fftReport": {},
        "fileColumnReport": {},
=======
        "fileColumnReport": {
            "x": ["VS", "XColumn", -1]
        },
>>>>>>> d7960a29
        "fitAnimation": {
            "columnNumber": ["Column Number", "Integer", 0],
            "histogramBins": ["Histogram Bins", "Integer", 30],
            "colorMap": ["Color Map", "ColorMap", "viridis"]
        },
        "hiddenReport": {},
        "knnClassification": {
            "kmax": ["KMax", "Integer", 50],
            "kmin": ["KMin", "Integer", 1]
        },
        "knnClassificationMetricsAnimation": {},
        "knnConfusionMatrixAnimation": {
            "colorMap": ["Color Map", "ColorMap", "blues"]
        },
        "knnErrorRateAnimation": {},
        "linearSvcClassification": {
            "toleranceMax": ["Tolerance Max", "Float", 15e-2],
            "toleranceMin": ["Tolerance Min", "Float", 1e-3],
            "totalNumValues": ["Total number of values", "Integer", 20]
        },
        "linearSvcConfusionMatrixAnimation": {
            "colorMap": ["Color Map", "ColorMap", "blues"]
        },
        "linearSvcErrorRateAnimation": {},
        "logisticRegressionClassification": {
            "toleranceMax": ["Tolerance Max", "Float", 25],
            "toleranceMin": ["Tolerance Min", "Float", 1],
            "totalNumValues": ["Total number of values", "Integer", 20]
        },
        "logisticRegressionClassificationMetricsAnimation": {},
        "logisticRegressionConfusionMatrixAnimation": {
            "colorMap": ["Color Map", "ColorMap", "blues"]
        },
        "logisticRegressionErrorRateAnimation": {},
        "mlModel": {
            "mlModule": ["Model Type", "MLModule", "neuralnet"]
        },
        "neuralNet": {
            "optimizer": ["Optimizer", "NeuralNetOptimizer", "adam"],
            "losses": ["Losses", "NeuralNetLosses", "mean_squared_error"],
            "epochs" : ["Epochs", "Integer", 500],
            "batch_size": ["Batch Size", "Integer", 50],
            "shuffle": ["Shuffle Before Epoch", "Boolean", "1"]
        },
        "neuralNetLayer": {
            "layer": ["Layer", "NeuralNetLayer", "Dense"],
            "activationActivation": ["Activation", "NeuralNetActivation", "relu"],
            "alphaDropoutRate": ["Rate", "Float", 0.5],
            "denseActivation": ["Activation", "NeuralNetActivation", "relu"],
            "denseDimensionality": ["Dimensionality", "Integer", 10],
            "dropoutRate": ["Rate", "Float", 0.5],
            "gaussianDropoutRate": ["Rate", "Float", 0.5],
            "gaussianNoiseStddev": ["Standard Deviation", "Float", 0.01]
        },
        "partition": {
            "training": ["Training %", "Float", 75, "", 1, 98],
            "testing": ["Testing %", "Float", 12.5, "", 1, 98],
            "validation": ["Validation %", "Float", 12.5],
            "method": ["Split Method", "SplitMethod", "random"],
            "random_state": ["Random Seed", "Integer", 42],
            "section0": ["Section 0", "PartitionSection", "validate"],
            "section1": ["Section 1", "PartitionSection", "train_and_test"],
            "section2": ["Section 2", "PartitionSection", "validate"],
            "cutoff0": ["Cutoff 0", "Integer"],
            "cutoff1": ["Cutoff 1", "Integer"],
            "trainTestPercent": ["Training %", "Float", 75, "", 1, 98]
        },
        "partitionColumnReport": {},
        "partitionSelectionReport": {},
        "simulationStatus": {}
    },
    "strings": {
        "completionState": ": {frameCount} epochs",
        "simulationDataType": "dataset",
        "simulationDataTypePlural": "datasets",
        "typeOfSimulation": "training"
    },
    "view": {
        "analysisCluster": {
            "model": "analysisReport",
            "basic": [
                "action",
                "clusterMethod",
                "clusterCount",
                "clusterFields"
            ],
            "advanced": []
        },
        "analysisFFT": {
            "model": "analysisReport",
            "basic": [
                "action"
            ],
            "advanced": []
        },
        "analysisFit": {
            "model": "analysisReport",
            "basic": [
                "action",
                "fitEquation",
                "fitVariable",
                "fitParameters"
            ],
            "advanced": []
        },
        "analysisNone": {
            "model": "analysisReport",
            "basic": [
                "action"
            ],
            "advanced": []
        },
        "analysisReport": {
            "title": "Analysis Plot",
            "advanced": [
                ["Main", [
                    "x",
                    "y1",
                    "notes"
                ]],
                ["Cluster", [
                    "clusterScaleMin",
                    "clusterScaleMax",
                    "clusterRandomSeed",
                    "clusterKmeansInit",
                    "clusterDbscanEps"
                ]]
            ]
        },
        "analysisTrim": {
            "model": "analysisReport",
            "basic": [
                "action",
                "trimMin",
                "trimMax",
                "trimButton"
            ],
            "advanced": []
        },
        "columnChooser": {
            "title": "Columns",
            "basic": [],
            "advanced": []
        },
        "dataFile": {
            "title": "Data Source",
            "basic": [
                "appMode",
                "file",
                "inputsScaler",
                "outputsScaler"
            ],
            "advanced": []
        },
        "dtClassifierClassificationMetricsAnimation": {
            "title": "Decision Tree Classification Metrics",
            "advanced": []
        },
        "dtClassifierConfusionMatrixAnimation": {
            "title": "Decision Tree Confusion Matrix",
            "basic": [],
            "advanced": [
                "colorMap"
            ]
        },
        "epochAnimation": {
            "title": "Training Error",
            "advanced": [
                "plotScale"
            ]
        },
        "fileColumnReport": {
            "title": "Column",
            "advanced": []
        },
        "fitAnimation": {
            "title": "Column",
            "advanced": []
        },
        "knnClassificationMetricsAnimation": {
            "title": "KNN Classification Metrics",
            "basic": [],
            "advanced": []
        },
        "knnConfusionMatrixAnimation": {
            "title": "KNN Confusion Matrix",
            "basic": [],
            "advanced": [
                "colorMap"
            ]
        },
        "knnErrorRateAnimation": {
            "title": "KNN Error Rate",
            "advanced": []
        },
        "linearSvcConfusionMatrixAnimation": {
            "title": "Linear SVC Confusion Matrix",
            "basic": [],
            "advanced": [
                "colorMap"
            ]
        },
        "linearSvcErrorRateAnimation": {
            "title": "Linear SVC Error Rate",
            "advanced": []
        },
        "logisticRegressionClassificationMetricsAnimation": {
            "title": "Logistic Regression Classification Metrics",
            "advanced": []
        },
        "logisticRegressionConfusionMatrixAnimation": {
            "title": "Logistic Regression Confusion Matrix",
            "basic": [],
            "advanced": [
                "colorMap"
            ]
        },
        "logisticRegressionErrorRateAnimation": {
            "title": "Logistic Regression Error Rate",
            "advanced": []
        },
        "mlModel": {
            "title": "Model",
            "basic": [
                "mlModule"
            ],
            "advanced": []
        },
        "neuralNet": {
            "title": "Neural Network",
            "basic": [
                "optimizer",
                "losses",
                "epochs",
                "batch_size",
                "shuffle"
            ],
            "advanced": []
        },
        "neuralNetLayer": {
            "title": "Neural Network Layers",
            "advanced": []
        },
        "partition": {
            "title": "Partition",
            "basic": [
                "method",
                "training",
                "testing",
                "validation"
            ],
            "advanced": [
                "random_state"
            ]
        },
        "partitionColumnReport": {
            "title": "Column",
            "advanced": []
        },
        "partitionSelectionReport": {
            "title": "Partition Selection",
            "advanced": []
        },
        "simulationSettings": {
            "title": "Training Settings",
            "basic": [
                "classificationAnimation.classifier",
                "knnClassification.kmin",
                "knnClassification.kmax",
                "linearSvcClassification.toleranceMax",
                "linearSvcClassification.toleranceMin",
                "linearSvcClassification.totalNumValues",
                "logisticRegressionClassification.toleranceMax",
                "logisticRegressionClassification.toleranceMin",
                "logisticRegressionClassification.totalNumValues"
            ],
            "advanced": []
        },
        "simulationStatus": {
            "title": "Execution Status",
            "advanced": []
        }
    }
}<|MERGE_RESOLUTION|>--- conflicted
+++ resolved
@@ -197,14 +197,10 @@
         "epochAnimation": {
             "plotScale": ["Plot Scale", "PlotScale", "linear"]
         },
-<<<<<<< HEAD
         "fftReport": {},
-        "fileColumnReport": {},
-=======
         "fileColumnReport": {
             "x": ["VS", "XColumn", -1]
         },
->>>>>>> d7960a29
         "fitAnimation": {
             "columnNumber": ["Column Number", "Integer", 0],
             "histogramBins": ["Histogram Bins", "Integer", 30],
