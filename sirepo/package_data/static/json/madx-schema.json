--- conflicted
+++ resolved
@@ -1192,12 +1192,8 @@
     },
     "strings": {
         "completionState": "",
-<<<<<<< HEAD
+        "importText": "Import a lattice (.madx) file",
         "simulationSource": "MAD-X Source (*.madx)"
-
-=======
-        "importText": "Import a lattice (.madx) file"
->>>>>>> d3e13124
     },
     "view": {
         "beamline": {
