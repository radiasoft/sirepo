--- conflicted
+++ resolved
@@ -871,7 +871,6 @@
         "simulationStatus": {
             "title": "Simulation Status",
             "basic": [
-<<<<<<< HEAD
                 "simulation.enableParticleTracking",
                 "particle",
                 "bcurrent",
@@ -907,11 +906,6 @@
                     "sigt"
                 ]]
             ]
-=======
-                "simulation.visualizationBeamlineId"
-            ],
-            "advanced": []
->>>>>>> 0d22a301
         },
         "twissReport": {
             "title": "Twiss Parameters",
