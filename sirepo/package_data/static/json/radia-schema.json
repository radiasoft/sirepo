{
    "appModes": {
       "default": {
           "localRoute": "source",
           "includeMode": true
        },
       "imported": {
           "localRoute": "visualization",
           "includeMode": true
        }
    },
    "constants": {
        "alignmentTools": [
            {
                "title": "Center Horizontal",
                "type": "centerX"
            },
            {
                "title": "Center Vertical",
                "type": "centerY"
            },
            {
                "title": "Align Left",
                "type": "alignLeft"
            },
            {
                "title": "Align Right",
                "type": "alignRight"
            },
            {
                "title": "Align Top",
                "type": "alignTop"
            },
            {
                "title": "Align Bottom",
                "type": "alignBottom"
            }
        ],
        "anisotropicMaterials": ["NdFeB", "SmCo5", "Sm2Co17", "Ferrite"],
        "dataDownloads": {
            "_default": [
                {
                    "title": "Save as CSV",
                    "suffix": "csv"
                }
            ],
            "fieldLineoutAnimation": [
                {
                    "title": "Save as SDDS",
                    "suffix": "sdds"
                },
                {
                    "title": "Save for SRW import",
                    "suffix": "zip"
                }
            ],
            "kickMapReport": [
                {
                    "title": "Save as SDDS",
                    "suffix": "sdds"
                }
            ]
        },
        "fileTypeHM": "h-m",
        "fileTypePathPts": "path-pts",
        "fileTypeRadiaDmp": "radia-dmp",
        "fileTypeSTL": "stl-file",
        "geomObjShapes": {
            "cuboid": {
                "doClose": true,
                "fill": "#97B6D5",
                "points": [
                    [0, 0], [24, 0], [24, 24], [0, 24]
                ],
                "stroke": "black"
            },
            "cylinder": {
                "doClose": true,
                "fill": "#97B6D5",
                "points": [
                    [24.0, 12.0], [23.6, 15.1], [22.4, 18.0], [20.5, 20.5], [18.0, 22.4], [15.1, 23.6],
                    [12.0, 24.0], [8.9, 23.6], [6.0, 22.4], [3.5, 20.5], [1.6, 18.0], [0.4, 15.1],
                    [0.0, 12.0], [0.4, 8.9], [1.6, 6.0], [3.5, 3.5], [6.0, 1.6], [8.9, 0.4],
                    [12.0, 0.0], [15.1, 0.4], [18.0, 1.6], [20.5, 3.5], [22.4, 6.0], [23.6, 8.9]
                ],
                "stroke": "black"
            },
            "cee": {
                "doClose": true,
                "fill": "#97B6D5",
                "points": [
                    [0, 0], [24, 0], [24, 8], [8, 8], [8, 16], [24, 16], [24, 24], [0, 24]
                ],
                "stroke": "black"
            },
            "ell": {
                "doClose": true,
                "fill": "#97B6D5",
                "points": [
                    [0, 0], [8, 0], [8, 16], [24, 16], [24, 24], [0, 24]
                ],
                "stroke": "black"
            },
            "extrudedPoints": {
                "doClose": true,
                "fill": "#97B6D5",
                "points": [
                    [0, 0], [8, 0], [16, 16], [24, 20], [24, 24], [0, 24]
                ],
                "stroke": "black"
            },
            "jay": {
                "doClose": true,
                "fill": "#97B6D5",
                "points": [
                    [0, 0], [8, 0], [8, 16], [16, 16], [16, 8], [24, 8], [24, 24], [0, 24]
                ],
                "stroke": "black"
            },
            "tee": {
                "doClose": true,
                "fill": "#97B6D5",
                "points": [
                    [0, 0], [24, 0], [24, 12], [18, 12], [18, 24], [6, 24], [6, 16], [6, 12], [0, 12]
                ],
                "stroke": "black"
            },
            "stl": {
                "doClose": true,
                "fill": "#97B6D5",
                "points": [
                    [0, 0], [24, 0], [24, 24], [0, 24]
                ],
                "stroke": "black"
            }
        },
        "geomTypeLines": "lines",
        "geomTypePolys": "polygons",
        "geomTypeVectors": "vectors",
        "getDataMethods": [
            "get_field", "get_field_integrals", "get_geom", "get_kick_map_plot", "save_field"
        ],
        "heightAxisMap": {
            "x": "z",
            "y": "z",
            "z": "y"
        },
        "inProgressText": "Solving",
        "inputFileArgDelims": {
            "list": ",",
            "item": ":"
        },
        "objectScale": 0.001,
        "toolbarItems": [
            {
                "canDrag": true,
                "contents": [
                    {
                        "isButton": false,
                        "layoutShape": "rect",
                        "model": "cuboid",
                        "title": "Cuboid",
                        "type": "cuboid"
                    },
                    {
                        "isButton": false,
                        "layoutShape": "circle",
                        "model": "cylinder",
                        "title": "Cylinder",
                        "type": "cylinder"
                    },
                    {
                        "isButton": false,
                        "layoutShape": "polygon",
                        "model": "ell",
                        "title": "L-Bend",
                        "type": "ell"
                    },
                    {
                        "isButton": false,
                        "layoutShape": "polygon",
                        "model": "cee",
                        "title": "C-Bend",
                        "type": "cee"
                    },
                    {
                        "isButton": false,
                        "layoutShape": "polygon",
                        "model": "jay",
                        "title": "J-Bend",
                        "type": "jay"
                    },
                    {
                        "isButton": false,
                        "layoutShape": "polygon",
                        "model": "extrudedPoints",
                        "title": "Extruded",
                        "type": "extrudedPoints"
                    },
                    {
                        "isButton": false,
                        "layoutShape": "polygon",
                        "model": "stl",
                        "title": "STL",
                        "type": "stl"
                    },
                    {
                        "layoutShape": "rect",
                        "model": "geomGroup",
                        "title": "Group",
                        "type": "geomGroup"
                    }
                ],
                "name": "Objects"
            },
            {
                "canDrag": false,
                "contents": [
                    {
                        "isButton": false,
                        "layoutShape": "rect",
                        "model": "racetrack",
                        "title": "Racetrack",
                        "type": "racetrack"
                    }
                ],
                "name": "Field Sources"
            }
        ],
        "viewTypeFields": "fields",
        "viewTypeObjects": "objects"
    },
    "dynamicFiles": {
        "externalLibs": {
            "js": ["vtk.js"]
        },
        "sirepoLibs": {
            "css": ["radia.css", "vtk.css"],
            "js": ["radia.js"]
        }
    },
    "enum": {
        "ApplicationMode": [
            ["default", "default"],
            ["imported", "imported"]
        ],
        "ArmPosition": [
            ["0", "Top"],
            ["1", "Bottom"]
        ],
        "AutoManual": [
            ["auto", "Auto"],
            ["man", "Manual"]
        ],
        "BeamAxis": [
            ["x", "x"],
            ["y", "y"],
            ["z", "z"]
        ],
        "CoordinateSystem": [
            ["standard", "Standard"],
            ["beam", "Beam"]
        ],
        "CutRemoval": [
            ["-1", "Body"],
            ["1", "Corner"]
        ],
        "BevelEdge": [
            ["0", "Top Left"],
            ["1", "Top Right"],
            ["2", "Bottom Right"],
            ["3", "Bottom Left"]
        ],
        "DipoleType": [
            ["dipoleBasic", "Basic"],
            ["dipoleC", "C-Bend"],
            ["dipoleH", "H-Bend"]
        ],
        "SegmentationType": [
            ["cyl", "Cylindrical"],
            ["pln", "Planar"]
        ],
        "Elevation": [
            ["front", "front"],
            ["side", "side"],
            ["top", "top"]
        ],
        "FieldScaling": [
            ["uniform", "Uniform"],
            ["linear", "Linear"],
            ["log", "Log"]
        ],
        "FieldType": [
            ["M", "M"],
            ["B", "B"],
            ["A", "A"],
            ["H", "H"],
            ["J", "J"]
        ],
        "FreehandType": [
            ["freehand", ""]
        ],
        "KickMapComponent": [
            ["h", "Horizontal"],
            ["v", "Vertical"]
        ],
        "MagnetType": [
            ["freehand", "Freehand"],
            ["dipole", "Dipole"],
            ["undulator", "Undulator"]
        ],
        "MaterialType": [
            ["NdFeB", "Neodymium Iron Boron (linear anisotropic)"],
            ["SmCo5", "Samarium Cobalt (SmCo5, linear anisotropic)"],
            ["Sm2Co17", "Samarium Cobalt (Sm2Co17,linear anisotropic)"],
            ["Ferrite", "Ferrite (linear anisotropic)"],
            ["Xc06", "Industeel (nonlinnear isotropic)"],
            ["Steel37", "Steel37 (nonlinnear isotropic)"],
            ["Steel42", "Steel42 (nonlinnear isotropic)"],
            ["AFK502", "Aperam 502 (nonlinnear isotropic)"],
            ["AFK1", "Aperam 1 (nonlinnear isotropic)"],
            ["custom", "Custom"]
        ],
        "ObjectCutType": [
            ["objectCut", "Plane"],
            ["objectBevel", "Bevel"],
            ["objectFillet", "Fillet"]
        ],
        "ObjectType": [
            ["cuboid", "Cuboid"],
            ["cylinder", "Cylinder"],
            ["cee", "Extruded C-Bend"],
            ["ell", "Extruded L-Bend"],
            ["extrudedPoints", "Extruded Points"],
            ["jay", "Extruded J-Bend"],
            ["racetrack", "RaceTrack"],
            ["tee", "Extruded Tee"],
            ["stl", "STL"]
        ],
        "PathType": [
            ["axisPath", "Axis"],
            ["linePath", "Line"],
            ["circlePath", "Circle"],
            ["manualPath", "Manual Group"],
            ["filePath", "File"],
            ["fieldMapPath", "Field Map"]
        ],
        "SnapGridSize": [
            ["0.1", "0.1"],
            ["0.5", "0.5"],
            ["1", "1"],
            ["5", "5"],
            ["10", "10"]
        ],
        "SolveMethod": [
            ["0", "0"],
            ["3", "3"],
            ["4", "4"],
            ["5", "5"]
        ],
        "SolverMode": [
            ["solve", "Solve"],
            ["reset", "Reset"]
        ],
        "SymmetryType": [
            ["perpendicular", "Parallel"],
            ["parallel", "Perpendicular"]
        ],
        "SpatialTransform": [
            ["translate", "Translate"],
            ["rotate", "Rotate"]
        ],
        "StemPosition": [
            ["0", "Left"],
            ["1", "Right"]
        ],
        "TerminationType": [
            ["magnet", "Magnet"],
            ["pole", "Pole"]
        ],
        "UndulatorType": [
            ["undulatorBasic", "Basic"],
            ["undulatorHybrid", "Hybrid"]
        ],
        "ViewType": [
            ["objects", "Objects"],
            ["fields", "Fields"]
        ]
    },
    "frameIdFields": {
        "solverAnimation": [],
        "fieldLineoutAnimation": [],
        "magnetViewer": []
    },
    "localRoutes": {
        "source": {
            "route": "/source/:simulationId",
            "config": {
                "controller": "RadiaSourceController as src",
                "templateUrl": "/static/html/radia-source.html"
            }
        },
        "visualization": {
            "route": "/visualization/:simulationId",
            "config": {
                "controller": "RadiaVisualizationController as viz",
                "templateUrl": "/static/html/radia-visualization.html"
            }
        }
    },
    "model": {
        "axisPath": {
            "_super": ["_", "model", "linePath"],
            "axis": ["Axis", "BeamAxis", "z"],
            "start": ["Start [mm]", "Float", -10.0, "Start point"],
            "stop": ["End [mm]", "Float", 10.0, "End point"],
            "type": ["_", "PathType", "axisPath"]
        },
        "cuboid": {
            "_super": ["_", "model", "geomObject"],
            "type": ["_", "ObjectType", "cuboid"]
        },
        "cylinder": {
            "_super": ["_", "model", "extrudedObject"],
            "numSides": ["Number of Sides", "Integer", 10, "A cylinder is approximated by a regular polyhedron of this number of sides", 6],
            "radius": ["Radius", "Float", 5.0, "", 0.0],
            "segmentation": ["Segmentation Type", "SegmentationType", "cyl"],
            "type": ["_", "ObjectType", "cylinder"]
        },
        "cee": {
            "_super": ["_", "model", "stemmed"],
            "type": ["_", "ObjectType", "cee"]
        },
        "circlePath": {
            "_super": ["_", "model", "fieldPath"],
            "center": ["Center [mm]", "FloatArray", [0, 0, 0], "", ["x", "y", "z"]],
            "eulers": ["Euler Angles", "FloatArray", [0, 0], "", ["\uD835\uDFB1", "\uD835\uDFBF"]],
            "radius": ["Radius", "Float", 10.0],
            "numPoints": ["Num Points", "Integer", 10, "", 2],
            "type": ["_", "PathType", "circlePath"]
        },
        "cloneTransform": {
            "_super": ["_", "model", "transform"],
            "alternateFields": ["Alternate Fields", "Boolean", "1"],
            "name": ["Name", "String", "Clone"],
            "numCopies": ["Number of Copies", "Integer", 1, "", 1],
            "transforms": ["", "ModelArrayTable", [], "", ["rotateClone", "translateClone"]],
            "type": ["_", "TransformTypes", "cloneTransform"]
        },
        "threeDBuilder": {
            "autoFit": ["", "Bool", true],
            "elevation": ["_", "Elevation", "front"],
            "snapToGrid": ["_", "Bool", false],
            "snapGridSize": ["_", "SnapGridSize", "1"]
        },
        "dipoleBasic": {
            "_super": ["_", "model", "radiaObject"],
            "dipoleType": ["_", "DipoleType", "dipoleBasic"],
            "gap": ["Gap [mm]", "Float", 1.0, "", 0.0],
            "pole": ["Pole", "model.geomObject", {
                "center": [0.0, 0.0, 1.0],
                "color": "#ff00ff",
                "segments": [4, 4, 4],
                "magnetization": [0.0, 0.0, 1.0],
                "modifications": [],
                "name": "pole",
                "remanentMag": 1.0,
                "material": "NdFeB",
                "type": "cuboid",
                "transforms": [
                    {
                        "_super": "transform",
                        "color": null,
                        "model": "symmetryTransform",
                        "object": "",
                        "symmetryPlane": [0, 0, 1],
                        "symmetryPoint": [0, 0, 0],
                        "symmetryType": "parallel"
                    }
                ],
                "size": [5.0, 5.0, 5.0]
            }]
        },
        "dipoleC": {
            "_super": ["_", "model", "dipoleBasic"],
            "coil": ["Coil", "model.racetrack", {
                "axis": "z",
                "center": [0.0, 131.25, 0.0],
                "color": "#ff0000",
                "currentDensity": -2000.0,
                "fieldCalc": "auto",
                "height": 105.0,
                "name": "coil",
                "numSegments": 3,
                "planeAxis1": "x",
                "planeAxis2": "y",
                "radii": [5.0, 40.0],
                "sides": [50.0, 62.5],
                "size": [1.0, 1.0, 105.0],
                "type": "racetrack"
            }],
            "magnet": ["Magnet", "model.cee", {
                "armHeight": 50.0,
                "armPosition": "1",
                "center": [0.0, 71.25, 0.0],
                "color": "#0000ff",
                "extrusionAxis": "x",
                "extrusionAxisSegments": 2,
                "magnetization": [0.0, 0.0, 0.0],
                "name": "core",
                "remanentMag": 1.0,
                "material": "Xc06",
                "type": "cee",
                "size": [50.0, 182.5, 210.0],
                "stemWidth": 62.5,
                "stemPosition": "1"
            }],
            "pole": ["Pole", "model.cuboid", {
                "center": [0.0, 0.0, 30.0],
                "color": "#0000ff",
                "segments": [4, 4, 4],
                "magnetization": [0.0, 0.0, 1.0],
                "modifications": [
                    {
                        "amountHoriz": 8,
                        "amountVert": 8,
                        "cutAxis": "x",
                        "cutDir": [
                            0,
                            0,
                            1
                        ],
                        "cutPoint": [
                            0,
                            0,
                            0
                        ],
                        "cutRemoval": "1",
                        "edge": "2",
                        "heightDir": [
                            0,
                            1,
                            0
                        ],
                        "type": "objectBevel",
                        "widthDir": [
                            1,
                            0,
                            0
                        ]
                    },
                    {
                        "amountHoriz": 8,
                        "amountVert": 8,
                        "cutAxis": "x",
                        "cutDir": [
                            0,
                            0,
                            1
                        ],
                        "cutPoint": [
                            0,
                            0,
                            0
                        ],
                        "cutRemoval": "1",
                        "edge": "3",
                        "heightDir": [
                            0,
                            1,
                            0
                        ],
                        "type": "objectBevel",
                        "widthDir": [
                            1,
                            0,
                            0
                        ]
                    },
                    {
                        "amountHoriz": 8,
                        "amountVert": 8,
                        "cutAxis": "y",
                        "cutDir": [
                            0,
                            0,
                            1
                        ],
                        "cutPoint": [
                            0,
                            0,
                            0
                        ],
                        "cutRemoval": "1",
                        "edge": "0",
                        "heightDir": [
                            0,
                            1,
                            0
                        ],
                        "type": "objectBevel",
                        "widthDir": [
                            1,
                            0,
                            0
                        ]
                    },
                    {
                        "amountHoriz": 8,
                        "amountVert": 8,
                        "cutAxis": "y",
                        "cutDir": [
                            0,
                            0,
                            1
                        ],
                        "cutPoint": [
                            0,
                            0,
                            0
                        ],
                        "cutRemoval": "1",
                        "edge": "3",
                        "heightDir": [
                            0,
                            1,
                            0
                        ],
                        "type": "objectBevel",
                        "widthDir": [
                            1,
                            0,
                            0
                        ]
                    }
                ],
                "name": "pole",
                "remanentMag": 1.0,
                "material": "Xc06",
                "type": "cuboid",
                "size": [50.0, 40.0, 50.0]
            }],
            "corePoleGroup": ["_", "model.geomGroup", {
                "name": "core + pole"
            }],
            "magnetCoilGroup": ["_", "model.geomGroup", {
                "name": "magnet + coil"
            }],
            "poleWidth": ["Width ({{ appState.models.simulation.widthAxis }})", "Float", 50.0, "", 0.0],
            "gap": ["Gap", "Float", 10.0, "", 0.0],
            "dipoleType": ["_", "DipoleType", "dipoleC"]
        },
        "dipoleH": {
            "_super": ["_", "model", "dipoleC"],
            "coil": ["Coil", "model.racetrack", {
                "axis": "z",
                "center": [0.0, 0.0, 1.5],
                "color": "#33e69a",
                "currentDensity": -10000.0,
                "fieldCalc": "auto",
                "height": 1.0,
                "name": "coil",
                "numSegments": 3,
                "planeAxis1": "x",
                "planeAxis2": "y",
                "radii": [0.1, 0.4],
                "sides": [10.05, 10.05],
                "size": [10.05, 10.05, 1.0],
                "type": "racetrack"
            }],
            "magnet": ["Magnet", "model.ell", {
                "armHeight": 1.5,
                "armPosition": "0",
                "center": [0.0, 4.0, 3.75],
                "color": "#0066cd",
                "extrusionAxis": "x",
                "extrusionAxisSegments": 2,
                "magnetization": [0.0, 0.0, 0.0],
                "name": "core",
                "remanentMag": 1.0,
                "material": "Xc06",
                "type": "ell",
                "size": [10.0, 8.0, 3.75],
                "stemWidth": 1.5,
                "stemPosition": "1",
                "transforms": []
            }],
            "pole": ["Pole", "model.cuboid", {
                "center": [0.0, 2.5, 1.5],
                "color": "#0066cd",
                "magnetization": [0.0, 0.0, 1.0],
                "material": "Xc06",
                "modifications": [
                    {
                        "amountHoriz": 0.5,
                        "amountVert": 0.5,
                        "cutAxis": "x",
                        "cutDir": [
                            1,
                            0,
                            0
                        ],
                        "cutRemoval": 1,
                        "edge": "2",
                        "type": "objectBevel"
                    }
                ],
                "name": "pole",
                "remanentMag": 1.0,
                "segments": [4, 4, 4],
                "size": [10.0, 5.0, 1.5],
                "transforms": [],
                "type": "cuboid"
            }],
            "magnetSize": ["Size [mm]", "FloatArray", [10.0, 16.0, 7.5], "", ["Length ({{ appState.models.simulation.beamAxis }})", "Width ({{ appState.models.simulation.widthAxis }})", "Height ({{ appState.models.simulation.heightAxis }})"], [0, 0, 0]],
            "poleWidth": ["Width ({{ appState.models.simulation.widthAxis }})", "Float", 10.0, "", 0.0],
            "gap": ["Gap", "Float", 1.5, "", 0.0],
            "dipoleType": ["_", "DipoleType", "dipoleH"]
        },
        "electronTrajectoryReport": {
            "energy": ["Electron Energy [GeV]", "Float", 1.0, "The sign of the energy determines the direction of the electron along the beam ({{ appState.models.simulation.beamAxis }}) axis"],
            "initialPosition": ["Starting Position [mm]", "FloatArray", [0.0, 0.0, -10.0], "", ["x", "y", "z"]],
            "initialAngles": ["Starting Angles [rad]", "FloatArray", [0.0, 0.0], "", ["d{{ appState.models.simulation.widthAxis }}/d{{ appState.models.simulation.beamAxis }}", "d{{ appState.models.simulation.heightAxis }}/d{{ appState.models.simulation.beamAxis }}"]],
            "inProgressText": ["_", "String", "Calculating"],
            "finalBeamPosition": ["Final {{ appState.models.simulation.beamAxis }} Position [mm]", "Float", 10.0],
            "numPoints": ["Num Points", "Integer", 101, "", 2]
        },
        "ell": {
            "_super": ["_", "model", "stemmed"],
            "type": ["_", "ObjectType", "ell"]
        },
        "extrudedPoints": {
            "_super": ["_", "model", "extrudedPoly"],
            "pointsFile": ["File", "InputFile", "", "File must be comma-delimited .csv or .txt with no header row and no empty columns", false],
            "referencePoints": ["Points", "Points", []],
            "type": ["_", "ObjectType", "extrudedPoints"]
        },
        "extrudedObject": {
            "_super": ["_", "model", "geomObject"],
            "extrusionAxis": ["Extrusion Direction", "BeamAxis", "z"]
        },
        "extrudedPoly": {
            "_super": ["_", "model", "extrudedObject"],
            "area": ["_", "Float", 0,0],
            "extrusionAxisSegments": ["Segments in Extrusion Direction", "Integer", 1, "", 1],
            "heightAxis": ["_", "BeamAxis", "y"],
            "layoutShape":  ["_", "String", "polygon"],
            "points": ["Points", "Points", []],
            "triangulationLevel": ["Triangulation Detail", "Range", 0.5, "Governs the max size of triangles used to subdivide the shape, from coarse to fine. Smaller triangles gain accuracy at the expense of longer solve times.", 0.0, 1.0],
            "widthAxis": ["_", "BeamAxis", "x"]
        },
        "freehand": {},
        "fieldDisplay": {
            "colorMap": ["Color Map", "ColorMap", "viridis"],
            "scaling": ["Scaling", "FieldScaling", "uniform"]
        },
        "fieldIntegralReport": {
            "lastCalculated": ["_", "Integer", -1]
        },
        "fieldLineoutAnimation": {
            "fieldPaths": ["Path", "FieldPaths", []],
            "fieldType": ["Field", "FieldType", "B"],
            "inProgressText": ["_", "String", "Calculating"],
            "plotAxis": ["Plot Axis", "BeamAxis", "z"],
            "jobRunMode": ["Execution Mode", "JobRunMode", "parallel"],
            "tasksPerNode": ["Tasks per node", "Integer", 128],
            "sbatchHours": ["Hours", "Float", 0.4],
            "sbatchQueue": ["Queue", "NERSCQueue", "debug"],
            "sbatchCores": ["Cores", "Integer", 1],
            "sbatchProject": ["Project", "OptionalString", ""]
        },
        "fieldMapPath": {
            "_super": ["_", "model", "fieldPath"],
            "center": ["Center [mm]", "FloatArray", [0, 0, 0], "", ["x", "y", "z"]],
            "size": ["Size [mm]", "FloatArray", [1, 1, 1], "", ["x", "y", "z"]],
            "numPoints": ["Num Points", "Integer", 10, "", 2],
            "type": ["_", "PathType", "fieldMapPath"]
        },
        "fieldPath": {
            "id": ["_", "RandomId", ""],
            "name": ["Name", "String", ""]
        },
        "fieldPaths": {
            "paths": ["", "ModelArrayTable", [], "", ["axisPath" ,"linePath", "circlePath", "fieldMapPath", "filePath"]]
        },
        "filePath": {
            "_super": ["_", "model", "fieldPath"],
            "fileModel": ["File", "PtsFile", ""],
            "fileName": ["File Name", "String", ""],
            "type": ["_", "PathType", "filePath"]
        },
        "geometryReport": {
            "doGenerate": ["_", "Boolean", "1"],
            "id": ["_", "RandomId", ""],
            "isSolvable": ["_", "Boolean", "1"],
            "name": ["Name", "String", ""],
            "objects": ["_", "Group", []]
        },
        "geomGroup": {
            "_super": ["_", "model", "radiaObject"],
            "layoutShape":  ["_", "String", "rect"],
            "members": ["", "Group", []],
            "model": ["_", "String", "geomGroup"],
            "type": ["_", "String", "geomGroup"]
        },
        "geomObject": {
            "_super": ["_", "model", "radiaObject"],
            "center": ["Center [mm]", "FloatArray", [0.0, 0.0, 0.0], "", ["x", "y", "z"]],
            "id": ["_", "RandomId", ""],
            "layoutShape":  ["_", "String", "rect"],
            "magnetization": ["Magentization [T]", "FloatArray", [0.0, 0.0, 0.0], "", ["x", "y", "z"]],
<<<<<<< HEAD
            "modifications": ["", "ModelArrayTable", [], "", ["objectBevel", "objectFillet"]],
=======
            "modifications": ["", "ModelArrayTable", [], "", ["objectCut", "objectBevel", "objectFillet"]],
            "remanentMag": ["Remanent Magnetization [T]", "Float", 0.0, "", 0.0],
>>>>>>> 24fea0fa
            "material": ["Material", "MaterialType", "Xc06"],
            "materialFile": ["Tabulated H-B Curve from File", "HBFile", "", "File must be comma-delimited .csv or .txt with no header row and no empty columns (H, B in Tesla)"],
            "remanentMag": ["Remanent Magnetization [T]", "Float", 0.0, "", 0.0],
            "segmentation": ["Segmentation Type", "SegmentationType", "pln"],
            "segmentationCylAxis": ["Segment Axis", "BeamAxis", "z"],
            "segmentationCylPoint": ["Segment Origin", "FloatArray", [0, 0, 0], "", ["x", "y", "z"]],
            "segmentationCylRadius": ["Segment Radial Width [mm]", "Float", 5.0],
            "segmentationCylUseObjectCenter": ["Use object center as origin", "Boolean", "1"],
            "segments": ["Segments", "IntArray", [1, 1, 1], "", ["N$_{{ appState.models.geomObject.segmentation == 'cyl' ? '{rad}' : 'x' }}$", "N$_{{ appState.models.geomObject.segmentation == 'cyl' ? '{az}' : 'y' }}$", "N$_{{ appState.models.geomObject.segmentation == 'cyl' ? '{ax}' : 'z' }}$"], [1, 1, 1]],
            "shapeButton": ["Shape", "ShapeButton", {}],
            "size": ["Size [mm]", "FloatArray", [10.0, 10.0, 10.0], "", ["x", "y", "z"], [0, 0, 0]],
            "type": ["Shape Type", "ObjectType", "cuboid"]
        },
        "jay": {
            "_super": ["_", "model", "stemmed"],
            "hookHeight": ["Hook Height [mm]", "Float", 1.0],
            "hookWidth": ["Hook Width [mm]", "Float", 1.0],
            "type": ["_", "ObjectType", "jay"]
        },
        "kickMapReport": {
            "beamAxis": ["_", "BeamAxis", "z", ""],
            "begin": ["Start [mm]", "FloatArray", [0, 0, 0], "Start point", ["x", "y", "z"]],
            "colorMap": ["Color Map", "ColorMap", "viridis"],
            "component": ["Component", "KickMapComponent", "h"],
            "direction": ["Direction", "FloatArray", [0, 0, 1], "Beam direction", ["x", "y", "z"]],
            "inProgressText": ["_", "String", "Calculating"],
            "isSelfContained": ["_", "Boolean", "1"],
            "numPeriods": ["Number of Periods", "Integer", 1],
            "numTransPoints1": ["Number of Points in Gap Direction", "Integer", 10, "", 2],
            "numTransPoints2": ["Number of Points in Transverse Direction", "Integer", 10, "", 2],
            "periodLength": ["Period Length [mm]", "Float", 1.0],
            "transverseDirection": ["Gap Direction", "FloatArray", [0, 1, 0], "Gap direction", ["x", "y", "z"]],
            "transverseRange1": ["Range in Gap Direction [mm]", "Float", 1.0, ""],
            "transverseRange2": ["Range in Transverse Direction [mm]", "Float", 1.0]
        },
        "layoutObject": {
            "color": ["Color", "Color", "#cccccc"],
            "groupId": ["_", "String", ""],
            "id": ["_", "RandomId", ""],
            "layoutShape":  ["_", "String", "rect"]
        },
        "linePath": {
            "_super": ["_", "model", "fieldPath"],
            "begin": ["Start [mm]", "FloatArray", [-10.0, 0, 0], "Start point", ["x", "y", "z"]],
            "end": ["End [mm]", "FloatArray", [10.0, 0, 0], "End point", ["x", "y", "z"]],
            "numPoints": ["Num Points", "Integer", 10, "", 2],
            "type": ["_", "PathType", "linePath"]
        },
        "magnetDisplay": {
            "alpha": ["Alpha", "Range", 1.0, "", 0.0, 1.0],
            "bgColor": ["Background Color", "Color", "#ffffff"],
            "fieldType": ["Field", "FieldType", "M"],
            "notes": ["Notes", "Text", ""],
            "viewType": ["View", "ViewType", "objects"]
        },
        "manualPath": {
            "_super": ["_", "model", "fieldPath"],
            "ptX": ["x [mm]", "Float", 0.0],
            "ptY": ["y [mm]", "Float", 0.0],
            "ptZ": ["z [mm]", "Float", 0.0],
            "type": ["_", "PathType", "manualPath"]
        },
        "material": {
            "density": ["Density", "Float", 1.0],
            "name": ["Name", "String", ""]
        },
        "objectBevel": {
            "_super": ["_", "model", "objectCut"],
            "amountVert": ["Vertical Cut [mm]", "Float", 1.0],
            "amountHoriz": ["Horizontal Cut [mm]", "Float", 1.0],
            "cutAxis": ["Cut Axis", "BeamAxis", "z", "Direction perpendicular to cross-section of interest"],
            "cutDir": ["", "Array", [0, 0, 1]],
            "cutRemoval": ["Removal Side", "CutRemoval", "1", "Determines which side of the cut plane to remove"],
            "edge": ["Corner", "BevelEdge", "0", "Corner of cross-sectional footprint to cut"],
            "heightDir": ["", "Array", [0, 1, 0]],
            "type": ["_", "ObjectCutType", "objectBevel"],
            "widthDir": ["", "Array", [1, 0, 0]]
        },
        "objectCut": {
            "cutPlane": ["Cut Plane", "FloatArray", [0, 0, 1], "Normal of the cut plane", ["x", "y", "z"]],
            "cutPoint": ["Cut Point", "FloatArray", [0, 0, 0], "", ["x", "y", "z"]],
            "type": ["_", "ObjectCutType", "objectCut"]
        },
        "objectFillet": {
            "cutAxis": ["Cut Axis", "BeamAxis", "z", "Direction perpendicular to cross-section of interest"],
            "edge": ["Filleted Edge", "BevelEdge", "0", "Index of base shape edge to fillet, relative to the view axis"],
            "numSides": ["Number of Sides", "Integer", 10, "Resolution of the curved surface", 6],
            "radius": ["Radius", "Float", 1.0],
            "type": ["_", "ObjectCutType", "objectFillet"]
        },
         "objectShape": {
            "viewAxis": ["View Along Axis", "BeamAxis", "z"]
        },
        "pointsReport": {
            "doSnap": ["Snap to Grid", "Boolean", "0"],
            "gridSize": ["Grid Size [mm]", "Float", "0.5", "", "0"]
        },
        "racetrack": {
            "_super": ["_", "model", "radiaObject"],
            "axis": ["Axis", "BeamAxis", "y"],
            "center": ["Center [mm]", "FloatArray", [0.0, 0.0, 0.0], "", ["x", "y", "z"]],
            "currentDensity": ["Current Density [A/$mm^2$]", "Float", -0.5],
            "fieldCalc": ["Field Calculation", "AutoManual", "auto", ""],
            "height": ["Height ({{ appState.models.racetrack.axis }}) [mm]", "Float", 105.0, "Measured along axis"],
            "numSegments": ["Number of Corner Segments", "Integer", 3, "", 0],
            "planeAxis1": ["_", "BeamAxis", "z"],
            "planeAxis2": ["_", "BeamAxis", "x"],
            "radii": ["Radii [mm]", "FloatArray", [5.0, 40.0], "", ["Inner", "Outer"], [0, 0]],
            "sides": ["Straight Sides [mm]", "FloatArray", [50.0, 62.5], "", ["Length ({{ appState.models.racetrack.planeAxis1 }})", "Width ({{ appState.models.racetrack.planeAxis2 }})"], [0, 0]],
            "size": ["Size", "FloatArray", [1.0, 1.0, 1.0], "", ["x", "y", "z"], [0, 0, 0]],
            "type": ["_", "ObjectType", "racetrack"]
        },
        "radiaObject": {
            "_super": ["_", "model", "layoutObject"],
            "name": ["Name", "String", ""],
            "transforms": ["", "ModelArrayTable", [], "", ["cloneTransform" ,"rotate", "symmetryTransform"]]
        },
        "rotate": {
            "_super": ["_", "model", "spatialTransform"],
            "angle": ["Angle [deg]", "Float", "0.0"],
            "axis": ["Axis", "FloatArray", [0.0, 0.0, 1.0], "", ["x", "y", "z"]],
            "center": ["Origin", "FloatArray", [0.0, 0.0, 0.0], "", ["x", "y", "z"]],
            "name": ["Name", "String", "Rotate"],
            "type": ["_", "TransformTypes", "rotate"],
            "useObjectCenter": ["Use object center as origin", "Boolean", "1"]
        },
        "rotateClone": {
            "_super": ["_", "model", "spatialTransform"],
            "angle": ["Angle [deg]", "Float", "0.0"],
            "axis": ["Axis", "FloatArray", [0.0, 0.0, 1.0], "", ["x", "y", "z"]],
            "center": ["Origin", "FloatArray", [0.0, 0.0, 0.0], "", ["x", "y", "z"]],
            "name": ["Name", "String", "Rotate"],
            "type": ["_", "TransformTypes", "rotate"],
            "useObjectCenter": ["use clone center as origin", "Boolean", "1"]
        },
        "simulation": {
            "appMode": ["", "ApplicationMode", "default"],
            "beamAxis": ["Beam Axis", "BeamAxis", "z", "The beam will travel along this axis, used when exporting fields"],
            "coordinateSystem": ["Coordinate System", "CoordinateSystem" , "standard", "Ordering of spatial variables. Use Standard for [x, y, z] or Beam for [width, height, length]"],
            "dipoleType": ["Dipole Type", "DipoleType", "dipoleBasic"],
            "enableKickMaps": ["Enable Kick Maps", "Boolean", "0", "For use with undulators"],
            "freehandType": ["", "FreehandType", "freehand"],
            "heightAxis": ["Height Axis", "BeamAxis", "y", "Height is measured along this axis. For undulators the gap is usually defined in this direction"],
            "magnetType": ["Magnet Type", "MagnetType", "freehand"],
            "undulatorType": ["Undulator Type", "UndulatorType", "undulatorBasic"],
            "widthAxis": ["Width Axis", "BeamAxis", "x", "Width is measured along this axis"]
        },
        "solverAnimation":  {
            "lastSolved": ["", "Integer", "-1"],
            "maxIterations": ["Max iterations", "Integer", 1500, "", 1],
            "method": ["Method", "SolveMethod", "4"],
            "mode": ["Action", "SolverMode", "solve"],
            "precision": ["Precision (T)", "Float", 0.00010, "", ""],
            "result": ["Result", "String", ""],
            "jobRunMode": ["Execution Mode", "JobRunMode", "parallel"],
            "tasksPerNode": ["Processes per node", "Integer", 128],
            "sbatchHours": ["Hours", "Float", 0.4],
            "sbatchQueue": ["Queue", "NERSCQueue", "debug"],
            "sbatchCores": ["Cores", "Integer", 1],
            "sbatchProject": ["Project", "OptionalString", ""]
        },
        "stl": {
            "_super": ["_", "model", "geomObject"],
            "type": ["_", "ObjectType", "stl"],
            "file": ["STL File", "InputFile", ""]
        },
        "spatialTransform": {
            "_super": ["_", "model", "transform"]
        },
        "stemmed": {
            "_super": ["_", "model", "extrudedPoly"],
            "armHeight": ["Arm Height [mm]", "Float", 1.0],
            "armPosition": ["Arm Position", "ArmPosition", "1", "Position of the arm"],
            "stemWidth": ["Post Width [mm]", "Float", 1.0],
            "stemPosition": ["Post Position", "StemPosition", "0", "Position of the post"]
        },
        "symmetryTransform": {
            "_super": ["_", "model", "transform"],
            "name": ["Name", "String", "Symmetry"],
            "symmetryPlane": ["Plane", "FloatArray", [1.0, 0.0, 0.0], "", ["x", "y", "z"]],
            "symmetryPoint": ["Point", "FloatArray", [0.0, 0.0, 0.0], "", ["x", "y", "z"]],
            "symmetryType": ["B at Plane", "SymmetryType", "parallel"],
            "type": ["_", "TransformTypes", "symmetryTransform"]
        },
        "tee": {
            "_super": ["_", "model", "stemmed"],
            "type": ["_", "ObjectType", "tee"]
        },
        "termination": {
            "airGap": ["Air Gap [mm]", "Float", 0.0, "Distance from previous object"],
            "gapOffset": ["Gap Offset [mm]", "Float", 0.0, "Additional offset away from the beam along the height axis"],
            "object": ["Object", "model.geomObject", {}]
        },
        "transform": {
            "id": ["_", "RandomId", ""],
            "name": ["Name", "String", "Transform"],
            "type": ["_", "TransformTypes"]
        },
        "translate": {
            "_super": ["_", "model", "spatialTransform"],
            "distance": ["Direction", "FloatArray", [10.0, 0.0, 0.0], "", ["x", "y", "z"]],
            "name": ["Name", "String", "Translate"]
        },
        "translateClone": {
            "_super": ["_", "model", "spatialTransform"],
            "distance": ["Direction", "FloatArray", [10.0, 0.0, 0.0], "", ["x", "y", "z"]],
            "name": ["Name", "String", "Translate"],
            "type": ["_", "TransformTypes", "translate"]
        },
        "undulatorBasic": {
            "_super": ["_", "model", "radiaObject"],
            "airGap": ["Air Gap [mm]", "Float", 0.0, "Distance between magnets"],
            "enableKickMaps": ["Enable Kick Maps", "Boolean", "1"],
            "gap": ["Gap [mm]", "Float", 20.0, "", 0.0, "Measured along the height axis"],
            "magnet": ["Magnet Block", "model.geomObject", {
                "color": "#00ffff",
                "magnetization": [0.0, 0.0, -1.0],
                "name": "magnet",
                "remanentMag": 1.2,
                "material": "NdFeB",
                "type": "cuboid",
                "segments": [1, 1, 3],
                "size": [65.0, 18.0, 45.0]
            }],
            "numPeriods": ["Number of Periods", "Integer", 2, "", 1],
            "octantGroup": ["_", "model.geomGroup", {
                "name": "octant"
            }],
            "periodLength": ["Period Length [mm]", "Float", 46.0],
            "phaseCount": ["Phase per Period", "Integer", 2, "The magnetization of each successive magnet is rotated by 2π/n about the beam direction", 2],
            "undulatorType": ["_", "UndulatorType", "undulatorBasic"]
        },
        "undulatorHybrid": {
            "_super": ["_", "model", "undulatorBasic"],
            "halfPole": ["_", "model.geomObject", {
                "name": "half pole"
            }],
            "magnet": ["Magnet Block", "model.geomObject", {
                "color": "#00ffff",
                "magnetization": [0.0, 0.0, 1.0],
                "name": "magnet",
                "remanentMag": 1.2,
                "material": "NdFeB",
                "type": "cuboid",
                "segments": [1, 1, 3],
                "size": [65.0, 18.0, 45.0]
            }],
            "magnetCrossSection": ["Cross Section [mm]", "FloatArray", [65.0, 45.0], "", ["Width ({{ appState.models.simulation.widthAxis }})", "Height ({{ appState.models.simulation.heightAxis }})"], [0, 0]],
            "magnetLength": ["Length ({{ appState.models.simulation.beamAxis }}) [mm]", "Float", 18.0],
            "pole": ["Pole", "model.geomObject", {
                "color": "#ff00ff",
                "segments": [2, 5, 2],
                "magnetization": [0.0, 0.0, 0.0],
                "materialFile": "VaPermendur.csv",
                "modifications": [],
                "name": "pole",
                "remanentMag": 0.0,
                "material": "custom",
                "type": "cuboid",
                "size": [45.0, 5.0, 25.0]
            }],
            "poleCrossSection": ["Cross Section [mm]", "FloatArray", [45.0, 25.0], "", ["Width ({{ appState.models.simulation.widthAxis }})", "Height ({{ appState.models.simulation.heightAxis }})"], [0, 0]],
            "poleLength": ["Length ({{ appState.models.simulation.beamAxis }}) [mm]", "Float", 5.0],
            "terminationGroup": ["_", "model.geomGroup", {
                "name": "terminations"
            }],
            "terminations": ["Termination Objects", "TerminationTable",
                [
                    {
                        "airGap": 0,
                        "gapOffset": 1,
                        "object": {
                            "color": "#00ffff",
                            "magnetization": [0.0, 0.0, 1.0],
                            "name": "Termination Magnet",
                            "remanentMag": 1.2,
                            "material": "NdFeB",
                            "type": "cuboid",
                            "segments": [1, 1, 3],
                            "size": [32.5 ,45.0 ,9.0]
                        }
                    }
                ]
            ],
            "corePoleGroup": ["_", "model.geomGroup", {
                "name": "core + pole"
            }],
            "gapOffset": ["Gap Offset [mm]", "Float", 1.0, "Additional offset of magnets away from the beam along the height axis"],
            "undulatorType": ["_", "UndulatorType", "undulatorHybrid"]
        }
    },
    "strings": {
        "completionState": "",
        "solverAnimation": {
            "typeOfSimulation": "Solve"
        },
        "fieldLineoutAnimation": {
            "typeOfSimulation": "Field Plot"
        }
    },
    "view": {
        "axisPath": {
            "title": "Axis",
            "basic": [
                "axis",
                "start",
                "stop",
                "numPoints"
            ],
            "advanced": [
                "axis",
                "start",
                "stop",
                "numPoints"
            ]
        },
        "circlePath": {
            "title": "Circle",
            "basic": [
                "name",
                "ctrX",
                "ctrY",
                "ctrZ",
                "radius",
                "theta",
                "phi",
                "numPoints"
            ],
            "advanced": [
                "name",
                "center",
                "radius",
                "eulers",
                "numPoints"
            ]
        },
        "cloneTransform": {
            "title": "Clone",
            "basic": [
                "numCopies",
                "alternateFields",
                "transforms"
            ],
            "advanced": [
                "numCopies",
                "alternateFields",
                "transforms"
            ]
        },
        "dipoleBasic": {
            "title": "Basic Dipole",
            "advanced": [],
            "basic": [
                ["Pole", [
                    "dipoleBasic.pole.shapeButton",
                    "dipoleBasic.pole.magnetization",
                    "dipoleBasic.pole.remanentMag",
                    "dipoleBasic.pole.material",
                    "dipoleBasic.pole.materialFile",
                    "dipoleBasic.pole.segments",
                    "dipoleBasic.pole.size",
                    "gap"
                ]]
            ]
        },
        "dipoleC": {
            "title": "C-Bend Dipole",
            "advanced": [],
            "basic": [
                ["Coil", [
                    "dipoleC.coil.color",
                    "dipoleC.coil.radii",
                    "dipoleC.coil.height",
                    "dipoleC.coil.sides",
                    "dipoleC.coil.size",
                    "dipoleC.coil.currentDensity"
                ]],
                ["Magnet", [
                    "dipoleC.magnet.shapeButton",
                    "dipoleC.magnet.size",
                    "dipoleC.magnet.material",
                    "dipoleC.magnet.materialFile",
                    "dipoleC.magnet.magnetization",
                    "dipoleC.magnet.remanentMag"
                ]],
                ["Pole", [
                    "dipoleC.pole.shapeButton",
                    "dipoleC.pole.magnetization",
                    "dipoleC.pole.remanentMag",
                    "dipoleC.pole.material",
                    "dipoleC.pole.materialFile",
                    "dipoleC.pole.segments",
                    "poleWidth",
                    "gap"
                ]]
            ]
        },
        "dipoleH": {
            "title": "H-Bend Dipole",
            "advanced": [],
            "basic": [
                ["Coil", [
                    "dipoleH.coil.color",
                    "dipoleH.coil.radii",
                    "dipoleH.coil.height",
                    "dipoleH.coil.sides",
                    "dipoleH.coil.size",
                    "dipoleH.coil.currentDensity"
                ]],
                ["Magnet", [
                    "dipoleH.magnet.shapeButton",
                    "magnetSize",
                    "dipoleH.magnet.material",
                    "dipoleH.magnet.materialFile",
                    "dipoleH.magnet.magnetization",
                    "dipoleH.magnet.remanentMag"
                ]],
                ["Pole", [
                    "dipoleH.pole.shapeButton",
                    "poleWidth",
                    "dipoleH.pole.magnetization",
                    "dipoleH.pole.remanentMag",
                    "dipoleH.pole.material",
                    "dipoleH.pole.materialFile",
                    "dipoleH.pole.segments",
                    "gap"
                ]]
            ]
        },
        "electronTrajectoryReport": {
            "title": "Electron Trajectory",
            "advanced": [
                "energy",
                "initialPosition",
                "initialAngles",
                "finalBeamPosition",
                "numPoints"
            ],
            "basic": []
        },
        "fieldIntegralReport": {
            "title": "Field Integrals (T · mm)",
            "advanced": [],
            "basic": []
        },
        "fieldMapPath": {
            "title": "Field Map",
            "basic": [
                "name",
                "center",
                "size",
                "numPoints"
            ],
            "advanced": [
                "name",
                "center",
                "size",
                "numPoints"
            ]
        },
        "fieldPaths": {
            "title": "Field Paths",
            "basic": [
                "paths"
            ],
            "advanced": []
        },
        "filePath": {
            "title": "File",
            "basic": [
                "name",
                "fileModel"
            ],
            "advanced": [
                "name",
                "fileModel"
            ]
        },
        "geomGroup": {
            "title": "Group",
            "basic": [],
            "advanced": [
                ["Main", [
                    "name",
                    "color",
                    "members"
                ]],
                ["Transforms", [
                    "transforms"
                ]]
            ]
        },
        "geomObject": {
            "title": "Object",
            "basic": [
                "name",
                "material",
                "center",
                "size",
                "color"
            ],
            "advanced": [
                ["Main", [
                    "name",
                    "color"
                ]],
                ["Geometry", [
                    "extrudedPoints.pointsFile",
                    "extrudedPoints.referencePoints",
                    "center",
                    "size",
                    "segmentation",
                    "segmentationCylAxis",
                    "segmentationCylUseObjectCenter",
                    "segmentationCylPoint",
                    "segmentationCylRadius",
                    "segments",
                    "cylinder.radius",
                    "extrudedObject.extrusionAxis",
                    "cylinder.numSides",
                    "extrudedPoly.extrusionAxisSegments",
                    "extrudedPoly.triangulationLevel",
                    "stemmed.armHeight",
                    "stemmed.armPosition",
                    "stemmed.stemWidth",
                    "stemmed.stemPosition",
                    "jay.hookHeight",
                    "jay.hookWidth",
                    "stl.file"
                ]],
                ["Material", [
                    "material",
                    "materialFile",
                    "magnetization",
                    "remanentMag"
                ]],
                ["Transforms", [
                    "transforms"
                ]],
                ["Modifications", [
                    "modifications"
                ]]
            ]
        },
        "invert": {},
        "kickMapReport": {
            "title": "Kick Map",
            "basic": [],
            "advanced": [
                "component",
                "colorMap",
                "begin",
                "direction",
                "numPeriods",
                "numTransPoints1",
                "numTransPoints2",
                "periodLength",
                "transverseDirection",
                "transverseRange1",
                "transverseRange2"
            ]
        },
        "linePath": {
            "title": "Line",
            "basic": [
                "name",
                "begin",
                "end",
                "numPoints"
            ],
            "advanced": [
                "name",
                "begin",
                "end",
                "numPoints"
            ]
        },
        "magnetDisplay": {
            "title": "Magnet Viewer",
            "hasDataFile": false,
            "basic": [
                "geometryReport.name",
                "viewType",
                "bgColor",
                "alpha",
                "fieldType",
                "fieldDisplay.colorMap",
                "fieldDisplay.scaling"
            ],
            "advanced": [
                "notes"
            ]
        },
        "manualPath": {
            "title": "Manual",
            "basic": [
                "name",
                "ptX",
                "ptY",
                "ptZ"
            ],
            "advanced": [
                "name",
                "ptX",
                "ptY",
                "ptZ"
            ]
        },
        "objectBevel": {
            "title": "Bevel",
            "basic": [
                "cutAxis",
                "edge",
                "amountHoriz",
                "amountVert",
                "cutRemoval"
            ],
            "advanced": [
                "cutAxis",
                "edge",
                "amountHoriz",
                "amountVert",
                "cutRemoval"
            ]
        },
        "objectCut": {
            "title": "Plane",
            "basic": [
                "cutPlane",
                "cutPoint"
            ],
            "advanced": [
                "cutPlane",
                "cutPoint"
            ]
        },
        "objectFillet": {
            "title": "Fillet",
            "basic": [
                "cutAxis",
                "edge",
                "radius",
                "numSides"
            ],
            "advanced": [
                "cutAxis",
                "edge",
                "radius",
                "numSides"
            ]
        },
        "objectShape": {
            "title": "Object Shape Editor",
            "model": "geomObject",
            "basic": [],
            "advanced": [
                ["Dimensions", [
                    "type",
                    "color",
                    "cylinder.radius",
                    "extrudedObject.extrusionAxis",
                    "cylinder.numSides",
                    "extrudedPoly.extrusionAxisSegments",
                    "extrudedPoly.triangulationLevel",
                    "stemmed.armHeight",
                    "stemmed.armPosition",
                    "stemmed.stemWidth",
                    "stemmed.stemPosition",
                    "jay.hookHeight",
                    "jay.hookWidth",
                    "stl.file"
                ]],
                ["Point Editor", [
                    "extrudedPoints.pointsFile",
                    "extrudedPoints.referencePoints"
                ]],
                ["Modifications", [
                    "modifications"
                ]]
            ]
        },
        "pointsReport": {
            "title": "Points",
            "basic": [
                "doSnap",
                "gridSize"
            ],
            "advanced": []
        },
        "racetrack": {
            "title": "Race Track",
            "basic": [
                "name",
                "axis",
                "center",
                "sides",
                "height",
                "radii",
                "size",
                "numSegments",
                "currentDensity",
                "fieldCalc",
                "color"
            ],
            "advanced": [
                ["Main", [
                "name",
                "axis",
                "center",
                "sides",
                "height",
                "radii",
                "size",
                "numSegments",
                "currentDensity",
                "fieldCalc",
                "color"
            ]],
                ["Transforms", [
                    "transforms"
                ]]
            ]
        },
        "radiaObject": {
            "title": "Object",
            "basic": [
                "name",
                "color"
            ],
            "advanced": [
                "name",
                "color"
            ]
        },
        "rotate": {
            "title": "Rotate",
            "basic": [],
            "advanced": [
                "angle",
                "axis",
                "center",
                "useObjectCenter"
            ]
        },
        "rotateClone": {
            "title": "Rotate",
            "basic": [],
            "advanced": [
                "angle",
                "axis",
                "center",
                "useObjectCenter"
            ]
        },
        "simulation": {
            "title": "Simulation",
            "advanced": [
                "name",
                "folder",
                "magnetType",
                "dipoleType",
                "undulatorType",
                "beamAxis",
                "heightAxis",
                "enableKickMaps"
            ]
        },
        "solverAnimation": {
            "title": "Solver",
            "basic": [
                "precision",
                "maxIterations",
                "method"
            ],
            "advanced": []
        },
        "fieldLineoutAnimation": {
            "title": "Field on Path",
            "basic": [],
            "advanced": [
                "fieldPaths",
                "fieldType",
                "plotAxis"
            ]
        },
        "symmetryTransform": {
            "title": "Symmetry",
            "basic": [
                "symmetryPlane",
                "symmetryPoint",
                "symmetryType"
            ],
            "advanced": [
                "symmetryPlane",
                "symmetryPoint",
                "symmetryType"
            ]
        },
        "termination": {
            "title": "Termination",
            "basic": [],
            "advanced": [
                "termination.object.name",
                "termination.object.shapeButton",
                "termination.object.size",
                "termination.object.segments",
                "airGap",
                "gapOffset",
                "termination.object.material",
                "termination.object.materialFile",
                "termination.object.magnetization",
                "termination.object.remanentMag"
            ]
        },
        "transform": {
            "title": "Apply Transform",
            "basic": [
                "object"
            ],
            "advanced": []
        },
        "translate": {
            "title": "Translate",
            "basic": [
                "distance"
            ],
            "advanced": [
                "distance"
            ]
        },
        "translateClone": {
            "title": "Translate",
            "basic": [
                "distance"
            ],
            "advanced": [
                "distance"
            ]
        },
        "undulatorBasic": {
            "title": "Basic Undulator",
            "advanced": [],
            "basic": [
                ["Undulator Parameters", [
                    "gap",
                    "numPeriods"
                ]],
                ["Permanent Magnets", [
                    "undulatorBasic.magnet.shapeButton",
                    "undulatorBasic.magnet.size",
                    "airGap",
                    "undulatorBasic.magnet.segments",
                    "undulatorBasic.magnet.material",
                    "undulatorBasic.magnet.materialFile",
                    "undulatorBasic.magnet.magnetization",
                    "undulatorBasic.magnet.remanentMag"
                ]]
            ]
        },
        "undulatorHybrid": {
            "title": "Hybrid Undulator",
            "advanced": [],
            "basic": [
                ["Undulator Parameters", [
                    "gap",
                    "numPeriods",
                    "periodLength"
                ]],
                ["Poles", [
                    "undulatorHybrid.pole.shapeButton",
                    "poleCrossSection",
                    "poleLength",
                    "undulatorHybrid.pole.segments",
                    "undulatorHybrid.pole.material",
                    "undulatorHybrid.pole.materialFile",
                    "undulatorHybrid.pole.magnetization",
                    "undulatorHybrid.pole.remanentMag"
                ]],
                ["Permanent Magnets", [
                    "undulatorHybrid.magnet.shapeButton",
                    "magnetCrossSection",
                    "gapOffset",
                    "undulatorHybrid.magnet.segments",
                    "undulatorHybrid.magnet.material",
                    "undulatorHybrid.magnet.materialFile",
                    "undulatorHybrid.magnet.magnetization",
                    "undulatorHybrid.magnet.remanentMag"
                ]],
                ["Termination", [
                    "terminations"
                ]]
            ]
        }
    }
}<|MERGE_RESOLUTION|>--- conflicted
+++ resolved
@@ -809,12 +809,8 @@
             "id": ["_", "RandomId", ""],
             "layoutShape":  ["_", "String", "rect"],
             "magnetization": ["Magentization [T]", "FloatArray", [0.0, 0.0, 0.0], "", ["x", "y", "z"]],
-<<<<<<< HEAD
-            "modifications": ["", "ModelArrayTable", [], "", ["objectBevel", "objectFillet"]],
-=======
             "modifications": ["", "ModelArrayTable", [], "", ["objectCut", "objectBevel", "objectFillet"]],
             "remanentMag": ["Remanent Magnetization [T]", "Float", 0.0, "", 0.0],
->>>>>>> 24fea0fa
             "material": ["Material", "MaterialType", "Xc06"],
             "materialFile": ["Tabulated H-B Curve from File", "HBFile", "", "File must be comma-delimited .csv or .txt with no header row and no empty columns (H, B in Tesla)"],
             "remanentMag": ["Remanent Magnetization [T]", "Float", 0.0, "", 0.0],
