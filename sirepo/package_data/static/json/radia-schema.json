--- conflicted
+++ resolved
@@ -529,15 +529,12 @@
             "poleStemWidth": ["_", "Float", 19.5],
             "poleStemPosition": ["_", "StemPosition", "0"]
         },
-<<<<<<< HEAD
-=======
         "jay": {
             "_super": ["_", "model", "stemmed"],
             "hookHeight": ["Hook Height [mm]", "Float", 1.0],
             "hookWidth": ["Hook Width [mm]", "Float", 1.0],
             "type": ["_", "ObjectType", "jay"]
         },
->>>>>>> 0f6dd9c9
         "kickMapReport": {
             "beamAxis": ["_", "BeamAxis", "z", ""],
             "begin": ["Start", "FloatStringArray", "0, 0, 0", "Start point", "x, y, z"],
