--- conflicted
+++ resolved
@@ -5,9 +5,6 @@
         }
     },
     "constants": {
-<<<<<<< HEAD
-        "defaultGeomColor": "#ffffff",
-=======
         "anisotropicMaterials": ["NdFeB", "SmCo5", "Sm2Co17", "Ferrite"],
         "dataDownloads": {
             "_default": [
@@ -33,7 +30,6 @@
                 }
             ]
         },
->>>>>>> 603358a2
         "detailFields": {
             "fieldPath": {
                 "circlePath": ["ctrX", "ctrY", "ctrZ", "radius", "theta", "phi"],
@@ -52,15 +48,6 @@
                 "rotateClone": ["name", "angle", "axis", "center"]
             }
         },
-<<<<<<< HEAD
-        "geomTypeLines": "lines",
-        "geomTypePolys": "polygons",
-        "geomTypeVectors": "vectors",
-        "inProgressText": "Solving",
-        "objectScale": 0.001,
-        "pathPtsFileType": "path-pts",
-        "radiaDmpFileType": "radia-dmp",
-=======
         "geomObjShapes": {
             "box": {
                 "doClose": true,
@@ -113,7 +100,6 @@
         "pathPtsFileType": "path-pts",
         "radiaDmpFileType": "radia-dmp",
         "rawExamples": ["Dipole", "Wiggler"],
->>>>>>> 603358a2
         "toolbarItems": [
             {
                 "canDrag": true,
