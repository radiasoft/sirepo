{
    "appModes": {
       "default": {
            "localRoute": "visualization"
        }
    },
    "constants": {
        "anisotropicMaterials": ["NdFeB", "SmCo5", "Sm2Co17", "Ferrite"],
        "dataDownloads": {
            "_default": [
                {
                    "title": "Save as SDDS",
                    "suffix": "sdds"
                }
            ],
            "fieldLineoutReport": [
                {
                    "title": "Save as CSV",
                    "suffix": "csv"
                },
                {
                    "title": "Save for SRW import",
                    "suffix": "zip"
                }
            ],
            "kickMapReport": [
                {
                    "title": "Save as Text",
                    "suffix": "txt"
                }
            ]
        },
        "detailFields": {
            "fieldPath": {
                "circlePath": ["ctrX", "ctrY", "ctrZ", "radius", "theta", "phi"],
                "fieldMapPath": ["ctrX", "ctrY", "ctrZ", "lenX", "lenY", "lenZ"],
                "filePath": ["fileName"],
                "linePath": ["begin", "end"],
                "manualPath": ["ptX", "ptY", "ptZ"]
            },
            "transforms": {
                "cloneTransform": ["name","numCopies", "transforms", "alternateFields"],
                "invertField": ["name"],
                "symmetryTransform": ["name", "symmetryPlane", "symmetryPoint", "symmetryType"],
                "translate": ["name","distance"],
                "rotate": ["name", "angle", "axis", "center"],
                "translateClone": ["name","distance"],
                "rotateClone": ["name", "angle", "axis", "center"]
            }
        },
        "geomObjShapes": {
            "box": {
                "doClose": true,
                "fill": "#97B6D5",
                "points": [
                    [0, 0], [24, 0], [24, 24], [0, 24]
                ],
                "stroke": "black"
            },
            "cee": {
                "doClose": true,
                "fill": "#97B6D5",
                "points": [
                    [0, 0], [24, 0], [24, 8], [8, 8], [8, 16], [24, 16], [24, 24], [0, 24]
                ],
                "stroke": "black"
            },
            "gamma": {
                "doClose": true,
                "fill": "#97B6D5",
                "points": [
                    [0, 0], [24, 0], [24, 12], [12, 12], [12, 24], [0, 24]
                ],
                "stroke": "black"
            },
            "tee": {
                "doClose": true,
                "fill": "#97B6D5",
                "points": [
                    [0, 0], [24, 0], [24, 12], [18, 12], [18, 24], [6, 24], [6, 16], [6, 12], [0, 12]
                ],
                "stroke": "black"
            }
        },
        "geomTypeLines": "lines",
        "geomTypePolys": "polygons",
        "geomTypeVectors": "vectors",
        "getDataMethods": [
            "get_field", "get_field_integrals", "get_geom", "get_kick_map_plot", "save_field"
        ],
        "heightAxisMap": {
            "x": "z",
            "y": "z",
            "z": "y"
        },
        "inProgressText": "Solving",
        "inputFileArgDelims": {
            "list": ",",
            "item": ":"
        },
        "objectScale": 0.001,
        "parameterizedMagnets": {
            "hybridUndulator": {
                "objectNames": {
                    "halfPole": "Half Pole",
                    "magnetBlock": "Magnet Block",
                    "pole": "Pole",
                    "magPole": "Magnet-Pole Pair",
                    "endBlock": "End Block"
                }
            }
        },
        "pathPtsFileType": "path-pts",
        "radiaDmpFileType": "radia-dmp",
        "rawExamples": ["Dipole", "Wiggler"],
        "toolbarItems": [
            {
                "canDrag": true,
                "contents": [
                    {
                        "isButton": false,
                        "layoutShape": "rect",
                        "model": "box",
                        "title": "Cuboid",
                        "type": "box"
                    },
                    {
                        "layoutShape": "rect",
                        "model": "geomGroup",
                        "title": "Group",
                        "type": "group"
                    }
                ],
                "name": "Objects"
            },
            {
                "canDrag": false,
                "contents": [
                    {
                        "isButton": true,
                        "isInactive": true,
                        "layoutShape": "rect",
                        "model": "racetrack",
                        "title": "Racetrack",
                        "type": "racetrack"
                    },
                    {
                        "isButton": true,
                        "isInactive": true,
                        "layoutShape": "rect",
                        "model": "undulatorGroup",
                        "title": "Quick Undulator",
                        "type": "undulatorGroup"
                    }
                ],
                "name": "In Progress"
            },
            {
                "canDrag": true,
                "contents": [
                    {
                        "isButton": false,
                        "layoutShape": "rect",
                        "model": "translate",
                        "title": "Translate",
                        "type": "translate"
                    },
                    {
                        "isButton": false,
                        "layoutShape": "rect",
                        "model": "rotate",
                        "title": "Rotate",
                        "type": "rotate"
                    },
                    {
                        "isButton": false,
                        "layoutShape": "rect",
                        "model": "cloneTransform",
                        "title": "Clone",
                        "type": "clone"
                    },
                    {
                        "isButton": false,
                        "layoutShape": "rect",
                        "model": "symmetryTransform",
                        "title": "Symmetry",
                        "type": "symmetry"
                    }
                ],
                "name": "Transforms"
            },
            {
                "canDrag": true,
                "contents": [
                    {
                        "isButton": false,
                        "layoutShape": "rect",
                        "model": "translateClone",
                        "title": "Translate",
                        "type": "translate"
                    },
                    {
                        "isButton": false,
                        "layoutShape": "rect",
                        "model": "rotateClone",
                        "title": "Rotate",
                        "type": "rotate"
                    }
                ],
                "name": "Transforms (clone)"
            }
        ],
        "viewTypeFields": "fields",
        "viewTypeObjects": "objects"
    },
    "dynamicFiles": {
        "externalLibs": {
            "js": ["vtk.js"]
        },
        "sirepoLibs": {
            "css": ["radia.css", "vtk.css"],
            "js": ["radia.js"]
        }
    },
    "enum": {
        "AutoManual": [
            ["auto", "Auto"],
            ["man", "Manual"]
        ],
        "BeamAxis": [
            ["x", "x"],
            ["y", "y"],
            ["z", "z"]
        ],
        "BevelEdge": [
            ["0", "Top Left"],
            ["1", "Top Right"],
            ["2", "Bottom Right"],
            ["3", "Bottom Left"]
        ],
        "DivisionType": [
            ["cyl", "Cylindrical"],
            ["", "None"],
            ["pln", "Planar"]
        ],
        "FieldScaling": [
            ["uniform", "Uniform"],
            ["linear", "Linear"],
            ["log", "Log"]
        ],
        "FieldType": [
            ["M", "M"],
            ["B", "B"],
            ["A", "A"],
            ["H", "H"],
            ["J", "J"]
        ],
        "KickMapComponent": [
            ["h", "Horizontal"],
            ["v", "Vertical"]
        ],
        "MagnetType": [
            ["freehand", "Freehand"],
            ["undulator", "Undulator"]
        ],
        "MaterialType": [
            ["NdFeB", "Neodymium Iron Boron (linear anisotropic)"],
            ["SmCo5", "Samarium Cobalt (SmCo5, linear anisotropic)"],
            ["Sm2Co17", "Samarium Cobalt (Sm2Co17,linear anisotropic)"],
            ["Ferrite", "Ferrite (linear anisotropic)"],
            ["Xc06", "Industeel (nonlinnear isotropic)"],
            ["Steel37", "Steel37 (nonlinnear isotropic)"],
            ["Steel42", "Steel42 (nonlinnear isotropic)"],
            ["AFK502", "Aperam 502 (nonlinnear isotropic)"],
            ["AFK1", "Aperam 1 (nonlinnear isotropic)"],
            ["custom", "Custom"]
        ],
        "ObjectType": [
            ["box", "Cuboid"],
            ["cee", "Cee"],
            ["gamma", "Gamma"],
            ["racetrack", "RaceTrack"],
            ["tee", "Tee"]
        ],
        "PathType": [
            ["line", "Line"],
            ["circle", "Circle"],
            ["manual", "Manual Group"],
            ["file", "File"],
            ["fieldMap", "Field Map"]
        ],
        "SolveMethod": [
            ["0", "0"],
            ["3", "3"],
            ["4", "4"],
            ["5", "5"]
        ],
        "SymmetryType": [
            ["parallel", "Parallel"],
            ["perpendicular", "Perpendicular"]
        ],
        "SpatialTransform": [
            ["translate", "Translate"],
            ["rotate", "Rotate"]
        ],
        "TerminationType": [
            ["magnet", "Magnet"],
            ["pole", "Pole"]
        ],
        "ViewType": [
            ["objects", "Objects"],
            ["fields", "Fields"]
        ]
    },
    "frameIdFields": {
        "solverAnimation": [],
        "magnetViewer": []
    },
    "localRoutes": {
        "source": {
            "route": "/source/:simulationId",
            "config": {
                "controller": "RadiaSourceController as src",
                "templateUrl": "/static/html/radia-source.html"
            }
        },
        "visualization": {
            "route": "/visualization/:simulationId",
            "config": {
                "controller": "RadiaVisualizationController as viz",
                "templateUrl": "/static/html/radia-visualization.html"
            }
        }
    },
    "model": {
        "box": {
            "_super": ["_", "model", "geomObject"],
            "type": ["_", "ObjectType", "box"]
        },
        "cee": {
            "_super": ["_", "model", "extrudedPoly"],
            "type": ["_", "ObjectType", "cee"]
        },
        "circlePath": {
            "_super": ["_", "model", "fieldPath"],
            "ctrX": ["Center x (mm)", "Float", 0.0],
            "ctrY": ["Center y (mm)", "Float", 0.0],
            "ctrZ": ["Center z (mm)", "Float", 0.0],
            "radius": ["Radius", "Float", 10.0],
            "theta": ["\uD835\uDFB1", "Float", 0.0, "Euler 2", -3.14159, 3.14159],
            "phi": ["\uD835\uDFBF", "Float", 0.0, "Euler 3", 0.0, 6.2832],
            "numPoints": ["Num Points", "Integer", 10, "", 2],
            "type": ["_", "PathType", "circle"]
        },
        "cloneTransform": {
            "_super": ["_", "model", "transform"],
            "alternateFields": ["Alternate Fields", "Boolean", "1"],
            "angle": ["Angle (deg)", "Float", "0.0"],
            "axis": ["Axis", "FloatStringArray", "0.0, 0.0, 1.0", "", "x, y, z"],
            "center": ["Center", "FloatStringArray", "0.0, 0.0, 0.0", "", "x, y, z"],
            "distance": ["Direction", "FloatStringArray", "10.0, 0.0, 0.0", "", "x, y, z"],
            "name": ["Name", "String", "Clone"],
            "numCopies": ["Number of Copies", "Integer", 1, "", 1],
            "transforms": ["", "TransformTable", [], ""]
        },
        "extrudedPoly": {
            "_super": ["_", "model", "geomObject"],
            "points": ["Points", "Points", []]
        },
        "fieldDisplay": {
            "colorMap": ["Color Map", "ColorMap", "viridis"],
            "scaling": ["Scaling", "FieldScaling", "uniform"]
        },
        "fieldLineoutReport": {
            "fieldPath": ["_", "Object", {}],
            "fieldPaths": ["Path", "FieldPaths", []],
            "fieldType": ["Field", "FieldType", "B"],
            "inProgressText": ["_", "String", "Calculating"]
        },
        "fieldIntegralReport": {
            "lastCalculated": ["_", "Integer", -1]
        },
        "fieldMapPath": {
            "_super": ["_", "model", "fieldPath"],
            "ctrX": ["Center x (mm)", "Float", 0.0],
            "ctrY": ["Center y (mm)", "Float", 0.0],
            "ctrZ": ["Center z (mm)", "Float", 0.0],
            "lenX": ["X length (mm)", "Float", 1.0, "", 0],
            "lenY": ["Y length (mm)", "Float", 1.0, "", 0],
            "lenZ": ["Z length (mm)", "Float", 1.0, "", 0],
            "numPoints": ["Num Points", "Integer", 10, "", 2],
            "type": ["_", "PathType", "fieldMap"]
        },
        "fieldPath": {
            "name": ["Name", "String", ""]
        },
        "fieldPaths": {
            "path": ["Path", "PathType", "line"]
        },
        "filePath": {
            "_super": ["_", "model", "fieldPath"],
            "fileModel": ["File", "PtsFile", ""],
            "fileName": ["File Name", "String", ""],
            "type": ["_", "PathType", "file"]
        },
        "gamma": {
            "_super": ["_", "model", "stemmed"],
            "type": ["_", "ObjectType", "gamma"]
        },
        "geometryReport": {
            "doGenerate": ["_", "Boolean", "1"],
            "id": ["_", "UUID", ""],
            "isSolvable": ["_", "Boolean", "1"],
            "name": ["Name", "String", ""],
            "objects": ["_", "Group", []]
        },
        "geomGroup": {
            "_super": ["_", "model", "radiaObject"],
            "layoutShape":  ["_", "String", "rect"],
            "members": ["_", "Group", []]
        },
        "geomObject": {
            "_super": ["_", "model", "radiaObject"],
            "bevels": ["Bevels", "BevelTable", []],
            "center": ["Center", "FloatStringArray", "0.0, 0.0, 0.0", "", "x (mm), y (mm), z (mm)"],
            "division": ["Num Divisions", "IntStringArray", "1, 1, 1", "", "Nx, Ny, Nz"],
            "id": ["_", "UUID", ""],
            "layoutShape":  ["_", "String", "rect"],
            "magnetization": ["Magentization [T]", "FloatStringArray", "0.0, 0.0, 0.0", "", "x, y, z"],
            "remanentMag": ["Remanent Magnetization [T]", "Float", 0.0, "", 0.0],
            "material": ["Material", "MaterialType", "NdFeB"],
            "materialFile": ["Tabulated H-B from File", "InputFile", "", "H, B (T)"],
            "shapeButton": ["Shape", "ShapeButton", {}],
            "type": ["Type", "ObjectType", "box"],
            "size": ["Size", "FloatStringArray", "10.0, 10.0, 10.0", "", "x (mm), y (mm), z (mm)"]
        },
        "geomUndulatorGroup": {
            "_super": ["_", "model", "geomGroup"],
            "baseGroup": [""],
            "gap": ["Gap", "Float", 1.0],
            "numPeriods": ["Number of Periods", "Integer", 1, "", 1]
        },
        "hybridUndulator": {
            "_super": ["_", "model", "undulator"],
            "magnetBaseObjectId": ["_", "UUID", ""],
            "magnetColor": ["Color", "Color", "#00ffff"],
            "magnetCrossSection": ["Cross Section [mm]", "FloatStringArray", "65.0, 45.0", "", "Transverse, Gap"],
            "magnetDivision": ["Segments per Octant", "IntStringArray", "1, 1, 3", "Segmentation is applied to one octant of the magent. Radia duplicates it across symmetry planes to build the full undulator", "Transverse, Gap, Beam"],
            "magnetLength": ["Thickness [mm]", "Float", 18.0, "Period length/2 - pole length"],
            "magnetMagnetization": ["Magentization [T]", "FloatStringArray", "0.0, 0.0, -1.0", "", "Transverse, Gap, Beam"],
            "magnetMaterial": ["Material", "MaterialType", "NdFeB"],
            "magnetMaterialFile": ["Tabulated H-M Curve File", "HMFile", "", "H, M (T)"],
            "magnetRemanentMag": ["Remanent Magnetization [T]", "Float", 1.2, "", 0.0],
            "magnetObjType": ["Shape", "ObjectType", "box"],
            "gapOffset": ["Gap Offset [mm]", "Float", 1.0, "Additional offset of magnets away from the beam along the gap axis"],
            "poleBaseObjectId": ["_", "UUID", ""],
            "poleColor": ["Color", "Color", "#ff00ff"],
            "poleCrossSection": ["Cross Section [mm]", "FloatStringArray", "45.0, 25.0", "", "Transverse, Gap"],
            "poleDivision": ["Segments per Octant", "IntStringArray", "2, 5, 2", "Segmentation is applied to one octant of the magent. Radia duplicates it across symmetry planes to build the full undulator", "Transverse, Gap, Beam"],
            "poleLength": ["Thickness [mm]", "Float", 5.0, "Length along beam axis"],
            "poleMagnetization": ["Magentization [T]", "FloatStringArray", "0.0, 0.0, 0.0", "", "Transverse, Gap, Beam"],
            "poleMaterial": ["Material", "MaterialType", "custom"],
            "poleMaterialFile": ["Tabulated H-M Curve File", "InputFile", "VaPermendur.csv", "H, M (T)"],
            "poleRemanentMag": ["Remanent Magnetization [T]", "Float", 0.0, "", 0.0],
            "poleObjType": ["Shape", "ObjectType", "box"]
        },
        "invertField": {
            "name": ["Name", "String", "Invert Field"]
        },
        "kickMapReport": {
            "beamAxis": ["_", "BeamAxis", "z", ""],
            "begin": ["Start", "FloatStringArray", "0, 0, 0", "Start point", "x, y, z"],
            "colorMap": ["Color Map", "ColorMap", "viridis"],
            "component": ["Component", "KickMapComponent", "h"],
            "direction": ["Direction", "FloatStringArray", "0, 0, 1", "Beam direction", "x, y, z"],
            "inProgressText": ["_", "String", "Calculating"],
            "isSelfContained": ["_", "Boolean", "1"],
            "numPeriods": ["Number of Periods", "Integer", 1],
            "numTransPoints1": ["Number of Points in Gap Direction", "Integer", 10, "", 2],
            "numTransPoints2": ["Number of Points in Transverse Direction", "Integer", 10, "", 2],
            "periodLength": ["Period Length [mm]", "Float", 1.0],
            "transverseDirection": ["Gap Direction", "FloatStringArray", "0, 1, 0", "Gap direction", "x, y, z"],
            "transverseRange1": ["Range in Gap Direction [mm]", "Float", 1.0, ""],
            "transverseRange2": ["Range in Transverse Direction [mm]", "Float", 1.0]
        },
        "layoutObject": {
            "color": ["Color", "Color", "#cccccc"],
            "groupId": ["_", "String", ""],
            "id": ["_", "UUID", ""],
            "layoutShape":  ["_", "String", "rect"]
        },
        "linePath": {
            "_super": ["_", "model", "fieldPath"],
            "begin": ["Start", "FloatStringArray", "-10.0, 0, 0", "Start point", "x, y, z"],
            "end": ["End", "FloatStringArray", "10.0, 0, 0", "End point", "x, y, z"],
            "numPoints": ["Num Points", "Integer", 10, "", 2],
            "type": ["_", "PathType", "line"]
        },
        "magnetDisplay": {
            "alpha": ["Alpha", "Range", 1.0, "", 0.0, 1.0],
            "bgColor": ["Background Color", "Color", "#ffffff"],
            "fieldType": ["Field", "FieldType", "M"],
            "notes": ["Notes", "Text", ""],
            "viewType": ["View", "ViewType", "objects"]
        },
        "manualPath": {
            "_super": ["_", "model", "fieldPath"],
            "ptX": ["x [mm]", "Float", 0.0],
            "ptY": ["y [mm]", "Float", 0.0],
            "ptZ": ["z [mm]", "Float", 0.0],
            "type": ["_", "PathType", "manual"]
        },
        "material": {
            "density": ["Density", "Float", 1.0],
            "name": ["Name", "String", ""]
        },
        "objectBevel": {
            "amountGap": ["Cut Distance in Gap Direction (mm)", "Float", 1.0],
            "amountTrans": ["Cut Distance in Transverse Direction (mm)", "Float", 1.0],
            "edge": ["Bevel Edge", "BevelEdge", "0", "Index of base shape edge to bevel, relative to the view axis"]
        },
         "objectShape": {
            "viewAxis": ["View Along Axis", "BeamAxis", "z"]
        },
        "racetrack": {
            "_super": ["_", "model", "geomObject"],
            "axis": ["Axis", "BeamAxis", "z"],
            "currentDensity": ["Current Density (A/mm)", "Float", 1.0],
            "fieldCalc": ["Field Calculation", "AutoManual", "man", ""],
            "numSegments": ["Number of Corner Segments", "Integer", 1, "", 0],
            "rInner": ["Inner Radius", "Float", 6.0],
            "rOuter": ["Outer Radius", "Float", 10.0],
            "type": ["_", "ObjectType", "racetrack"]
        },
        "radiaObject": {
            "_super": ["_", "model", "layoutObject"],
            "name": ["Name", "String", ""],
            "transforms": ["", "TransformTable", [], ""]
        },
        "reset": {
        },
        "rotate": {
            "angle": ["Angle (deg)", "Float", "0.0"],
            "axis": ["Axis", "FloatStringArray", "0.0, 0.0, 1.0", "", "x, y, z"],
            "center": ["Center", "FloatStringArray", "0.0, 0.0, 0.0", "", "x, y, z"],
            "name": ["Name", "String", "Rotate"]
        },
        "rotateClone": {
            "id": ["_", "UUID", ""],
            "angle": ["Angle (deg)", "Float", "0.0"],
            "axis": ["Axis", "FloatStringArray", "0.0, 0.0, 1.0", "", "x, y, z"],
            "center": ["Center", "FloatStringArray", "0.0, 0.0, 0.0", "", "x, y, z"],
            "name": ["Name", "String", "Rotate"]
        },
        "simulation": {
            "beamAxis": ["Beam Axis", "BeamAxis", "z", "The beam will travel along this axis, used when exporting fields"],
            "enableKickMaps": ["Enable Kick Maps", "Boolean", "0", "For use with undulators"],
            "heightAxis": ["Height Axis", "BeamAxis", "y", "Height is measured along this axis. For undulators the gap is usually defined in this direction"],
            "magnetType": ["Magnet Type", "MagnetType", "freehand"],
            "widthAxis": ["Width Axis", "BeamAxis", "x", "Width is measured along this axis"]
        },
        "solverAnimation":  {
            "jobRunMode": ["Execution Mode", "JobRunMode", "parallel"],
            "lastSolved": ["", "Integer", "-1"],
            "maxIterations": ["Max iterations", "Integer", 1500, "", 1],
            "method": ["Method", "SolveMethod", "0"],
            "precision": ["Precision (T)", "Float", 0.00010, "", ""],
            "result": ["Result", "String", ""],
            "sbatchCores": ["Cores", "Integer", 1],
            "sbatchHours": ["Hours", "Float", 0.4],
            "sbatchQueue": ["Queue", "NERSCQueue", "debug"],
            "sbatchProject": ["Project", "OptionalString", ""]
        },
        "spatialTransform": {
        },
        "stemmed": {
            "_super": ["_", "model", "extrudedPoly"],
            "armHeight": ["Arm Height [mm]", "Float", 1.0, "Height of the stem in gap direction"],
            "stemWidth": ["Stem Width [mm]", "Float", 1.0, "Transverse width of the stem"]
        },
        "symmetryTransform": {
            "_super": ["_", "model", "transform"],
            "name": ["Name", "String", "Symmetry"],
            "symmetryPlane": ["Symmetry Plane", "FloatStringArray", "1.0, 0.0, 0.0", "", "x, y, z"],
            "symmetryPoint": ["Symmetry Point", "FloatStringArray", "0.0, 0.0, 0.0", "", "x, y, z"],
            "symmetryType": ["Symmetry", "SymmetryType", "parallel"]
        },
        "tee": {
            "_super": ["_", "model", "stemmed"],
            "type": ["_", "ObjectType", "tee"]
        },
        "termination": {
            "airGap": ["Air Gap [mm]", "Float", 0.0, "Distance from previous object"],
            "length": ["Object Length [mm]", "Float", 9.0],
            "type": ["Object Type", "TerminationType", "magnet", ""]
        },
        "transform": {
            "id": ["_", "UUID", ""],
            "name": ["Name", "String", "Transform"],
            "object": ["Apply to", "geomObject", ""]
        },
        "translate": {
            "distance": ["Direction", "FloatStringArray", "10.0, 0.0, 0.0", "", "x, y, z"],
            "name": ["Name", "String", "Translate"]
        },
        "translateClone": {
            "id": ["_", "UUID", ""],
            "distance": ["Direction", "FloatStringArray", "10.0, 0.0, 0.0", "", "x, y, z"],
            "name": ["Name", "String", "Translate"]
        },
        "undulator": {
            "_super": ["_", "model", "radiaObject"],
            "enableKickMaps": ["Enable Kick Maps", "Boolean", "1"],
            "gap": ["Gap [mm]", "Float", 20.0, "", 0.0, "Measured along the height axis"],
            "numPeriods": ["Number of Periods", "Integer", 2, "", 1],
            "periodLength": ["Period Length [mm]", "Float", 46.0],
<<<<<<< HEAD
            "transverseAxis": ["Transverse Axis", "BeamAxis", "x", "Perpendicular to beam and height axes"]
=======
            "terminations": ["Termination Groups", "TerminationTable",
                [
                    {
                        "airGap": 0,
                        "length": 9,
                        "type": "magnet"
                    }
                ]
            ],
            "transverseAxis": ["Transverse Axis", "BeamAxis", "x", "Perpendicular to beam and gap axes"]
>>>>>>> a0f48b8e
        }
    },
    "strings": {
        "completionState": "",
        "typeOfSimulation": "solve"
    },
    "view": {
        "circlePath": {
            "title": "Circle",
            "basic": [
                "name",
                "ctrX",
                "ctrY",
                "ctrZ",
                "radius",
                "theta",
                "phi",
                "numPoints"
            ]
        },
        "cloneTransform": {
            "title": "Clone Object",
            "basic": [
                "transforms",
                "numCopies",
                "alternateFields"
            ],
            "advanced": [
                "transforms",
                "numCopies",
                "alternateFields"
            ]
        },
        "fieldIntegralReport": {
            "title": "Field Integrals (T · mm)",
            "advanced": [],
            "basic": []
        },
        "fieldLineoutReport": {
            "title": "Field on Path",
            "advanced": [
                "fieldPaths",
                "fieldType"
            ],
             "basic": [
                 "fieldPaths",
                 "fieldType"
            ]
        },
        "fieldMapPath": {
            "title": "Field Map",
            "basic": [
                "name",
                "ctrX",
                "ctrY",
                "ctrZ",
                "lenX",
                "lenY",
                "lenZ",
                "numPoints"
            ]
        },
        "fieldPaths": {
            "title": "Field Paths",
            "basic": [
                "path"
            ],
            "advanced": [
                "path"
            ]
        },
        "filePath": {
            "title": "File",
            "basic": [
                "name",
                "fileModel"
            ]
        },
        "geomGroup": {
            "title": "Group",
            "basic": [
                "name",
                "transforms",
                "color",
                "members"
            ],
            "advanced": [
                "name",
                "transforms",
                "color",
                "members"
            ]
        },
        "geomObject": {
            "title": "Object",
            "basic": [
                "name",
                "material",
                "center",
                "size",
                "color"
            ],
            "advanced": [
                ["Main", [
                    "name",
                    "type",
                    "magnetization",
                    "remanentMag",
                    "material",
                    "materialFile",
                    "division",
                    "center",
                    "size",
                    "color"
            ]],
                ["Transforms", [
                    "transforms"
                ]]
            ]
        },
        "hybridUndulator": {
            "title": "Undulator",
            "advanced": [],
            "basic": [
                ["Main", [
                    "gap",
                    "numPeriods",
                    "periodLength"
                ]],
                ["Poles", [
                    "geomObject.shapeButton",
                    "poleCrossSection",
                    "poleLength",
                    "poleDivision",
                    "poleMaterial",
                    "poleMaterialFile",
                    "poleMagnetization",
                    "poleRemanentMag"
                ]],
                ["Permanent Magnets", [
                    "geomObject.shapeButton",
                    "magnetCrossSection",
                    "magnetLength",
                    "gapOffset",
                    "magnetDivision",
                    "magnetMaterial",
                    "magnetMaterialFile",
                    "magnetMagnetization",
                    "magnetRemanentMag"
                ]],
                ["Termination", [
                    "terminations"
                ]]
            ]
        },
        "invert": {},
        "kickMapReport": {
            "title": "Kick Map",
            "basic": [],
            "advanced": [
                "component",
                "colorMap",
                "begin",
                "direction",
                "numPeriods",
                "numTransPoints1",
                "numTransPoints2",
                "periodLength",
                "transverseDirection",
                "transverseRange1",
                "transverseRange2"
            ]
        },
        "linePath": {
            "title": "Line",
            "basic": [
                "name",
                "begin",
                "end",
                "numPoints"
            ]
        },
        "magnetDisplay": {
            "title": "Magnet Viewer",
            "basic": [
                "geometryReport.name",
                "viewType",
                "bgColor",
                "alpha",
                "fieldType",
                "fieldDisplay.colorMap",
                "fieldDisplay.scaling"
            ],
            "advanced": [
                "notes"
            ]
        },
        "manualPath": {
            "title": "Manual",
            "basic": [
                "name",
                "ptX",
                "ptY",
                "ptZ"
            ]
        },
        "objectBevel": {
            "title": "Bevel",
            "basic": [
                "edge",
                "amountGap",
                "amountTrans"
            ],
            "advanced": [
                "edge",
                "amountGap",
                "amountTrans"
            ]
        },
        "objectShape": {
            "title": "Object Shape Editor",
            "model": "geomObject",
            "basic": [
                "color",
                "bevels"
            ],
            "advanced": [
                "color",
                "bevels"
            ]
        },
        "racetrack": {
            "title": "Race Track",
            "basic": [
                "name",
                "axis",
                "center",
                "size",
                "rInner",
                "rOuter",
                "numSegments",
                "currentDensity",
                "fieldCalc",
                "color"
            ],
            "advanced": [
                ["Main", [
                "name",
                "axis",
                "center",
                "size",
                "rInner",
                "rOuter",
                "numSegments",
                "currentDensity",
                "fieldCalc",
                "color"
            ]],
                ["Transforms", [
                    "transforms"
                ]]
            ]
        },
        "radiaObject": {
            "title": "Object",
            "basic": [
                "name",
                "color"
            ],
            "advanced": [
                "name",
                "color"
            ]
        },
        "rotate": {
            "title": "Rotate",
            "basic": [
                "axis",
                "center",
                "angle"
            ],
            "advanced": [
                "axis",
                "center",
                "angle"
            ]
        },
        "rotateClone": {
            "title": "Rotate",
            "basic": [
                "axis",
                "center",
                "angle"
            ],
            "advanced": [
                "axis",
                "center",
                "angle"
            ]
        },
        "simulation": {
            "title": "Simulation",
            "advanced": [
                "name",
                "folder",
                "magnetType",
                "beamAxis",
                "heightAxis"
            ]
        },
        "solverAnimation": {
            "title": "Solver",
            "basic": [
                "precision",
                "maxIterations",
                "method"
            ],
            "advanced": []
        },
        "symmetryTransform": {
            "title": "Apply Symmetry",
            "basic": [
                "symmetryType",
                "symmetryPlane",
                "symmetryPoint"
            ],
            "advanced": [
                "symmetryType",
                "symmetryPlane",
                "symmetryPoint"
            ]
        },
        "termination": {
            "title": "Termination",
            "basic": [
                "type",
                "length",
                "airGap"
            ],
            "advanced": [
                "type",
                "length",
                "airGap"
            ]
        },
        "transform": {
            "title": "Apply Transform",
            "basic": [
                "object"
            ],
            "advanced": []
        },
        "translate": {
            "title": "Translate",
            "basic": [
                "distance"
            ],
            "advanced": [
                "distance"
            ]
        },
        "translateClone": {
            "title": "Translate",
            "basic": [
                "distance"
            ],
            "advanced": [
                "distance"
            ]
        },
        "undulator": {
            "title": "Undulator",
            "advanced": [],
            "basic": [
                ["Main", [
                    "gap",
                    "numPeriods",
                    "periodLength"
                ]],
                ["Poles", [
                    "hybridUndulator.poleCrossSection",
                    "hybridUndulator.poleLength",
                    "hybridUndulator.poleDivision",
                    "hybridUndulator.poleMaterial",
                    "hybridUndulator.poleMaterialFile"
                ]],
                ["Permanent Magnets", [
                    "hybridUndulator.magnetCrossSection",
                    "hybridUndulator.magnetDivision",
                    "hybridUndulator.magnetMaterial",
                    "hybridUndulator.magnetMaterialFile",
                    "hybridUndulator.gapOffset"
                ]],
                ["Termination", [
                    "terminations"
                ]]
            ]
        }
    }
}<|MERGE_RESOLUTION|>--- conflicted
+++ resolved
@@ -614,9 +614,6 @@
             "gap": ["Gap [mm]", "Float", 20.0, "", 0.0, "Measured along the height axis"],
             "numPeriods": ["Number of Periods", "Integer", 2, "", 1],
             "periodLength": ["Period Length [mm]", "Float", 46.0],
-<<<<<<< HEAD
-            "transverseAxis": ["Transverse Axis", "BeamAxis", "x", "Perpendicular to beam and height axes"]
-=======
             "terminations": ["Termination Groups", "TerminationTable",
                 [
                     {
@@ -627,7 +624,6 @@
                 ]
             ],
             "transverseAxis": ["Transverse Axis", "BeamAxis", "x", "Perpendicular to beam and gap axes"]
->>>>>>> a0f48b8e
         }
     },
     "strings": {
