{
    "appModes": {
       "default": {
            "localRoute": "visualization"
        }
    },
    "constants": {
        "anisotropicMaterials": ["NdFeB", "SmCo5", "Sm2Co17", "Ferrite"],
        "dataDownloads": {
            "_default": [
                {
                    "title": "Save as SDDS",
                    "suffix": "sdds"
                }
            ],
            "fieldLineoutReport": [
                {
                    "title": "Save as CSV",
                    "suffix": "csv"
                },
                {
                    "title": "Save for SRW import",
                    "suffix": "zip"
                }
            ],
            "kickMapReport": [
                {
                    "title": "Save as Text",
                    "suffix": "txt"
                }
            ]
        },
        "detailFields": {
            "fieldPath": {
                "circlePath": ["ctrX", "ctrY", "ctrZ", "radius", "theta", "phi"],
                "fieldMapPath": ["ctrX", "ctrY", "ctrZ", "lenX", "lenY", "lenZ"],
                "filePath": ["fileName"],
                "linePath": ["begin", "end"],
                "manualPath": ["ptX", "ptY", "ptZ"]
            },
            "transforms": {
                "cloneTransform": ["name","numCopies", "transforms", "alternateFields"],
                "invertField": ["name"],
                "symmetryTransform": ["name", "symmetryPlane", "symmetryPoint", "symmetryType"],
                "translate": ["name","distance"],
                "rotate": ["name", "angle", "axis", "center"],
                "translateClone": ["name","distance"],
                "rotateClone": ["name", "angle", "axis", "center"]
            }
        },
        "geomObjShapes": {
            "cuboid": {
                "doClose": true,
                "fill": "#97B6D5",
                "points": [
                    [0, 0], [24, 0], [24, 24], [0, 24]
                ],
                "stroke": "black"
            },
            "cee": {
                "doClose": true,
                "fill": "#97B6D5",
                "points": [
                    [0, 0], [24, 0], [24, 8], [8, 8], [8, 16], [24, 16], [24, 24], [0, 24]
                ],
                "stroke": "black"
            },
            "ell": {
                "doClose": true,
                "fill": "#97B6D5",
                "points": [
                    [0, 0], [8, 0], [8, 16], [24, 16], [24, 24], [0, 24]
                ],
                "stroke": "black"
            },
            "jay": {
                "doClose": true,
                "fill": "#97B6D5",
                "points": [
                    [0, 0], [8, 0], [8, 16], [16, 16], [16, 8], [24, 8], [24, 24], [0, 24]
                ],
                "stroke": "black"
            },
            "tee": {
                "doClose": true,
                "fill": "#97B6D5",
                "points": [
                    [0, 0], [24, 0], [24, 12], [18, 12], [18, 24], [6, 24], [6, 16], [6, 12], [0, 12]
                ],
                "stroke": "black"
            }
        },
        "geomTypeLines": "lines",
        "geomTypePolys": "polygons",
        "geomTypeVectors": "vectors",
        "getDataMethods": [
            "get_field", "get_field_integrals", "get_geom", "get_kick_map_plot", "save_field"
        ],
        "heightAxisMap": {
            "x": "z",
            "y": "z",
            "z": "y"
        },
        "inProgressText": "Solving",
        "inputFileArgDelims": {
            "list": ",",
            "item": ":"
        },
        "objectScale": 0.001,
        "parameterizedMagnets": {
            "dipole": {
                "objectNames": {
                    "coil": "Coil",
                    "magnet": "Magnet",
                    "pole": "Pole"
                }
            },
            "hybridUndulator": {
                "objectNames": {
                    "halfPole": "Half Pole",
                    "magnetBlock": "Magnet Block",
                    "pole": "Pole",
                    "magPole": "Magnet-Pole Pair",
                    "endBlock": "End Block"
                }
            }
        },
        "pathPtsFileType": "path-pts",
        "radiaDmpFileType": "radia-dmp",
        "rawExamples": ["Dipole", "Wiggler"],
        "toolbarItems": [
            {
                "canDrag": true,
                "contents": [
                    {
                        "isButton": false,
                        "layoutShape": "rect",
                        "model": "cuboid",
                        "title": "Cuboid",
                        "type": "cuboid"
                    },
                    {
                        "isButton": false,
                        "layoutShape": "rect",
                        "model": "ell",
                        "title": "L-Bend",
                        "type": "ell"
                    },
                    {
                        "isButton": false,
                        "layoutShape": "rect",
                        "model": "cee",
                        "title": "C-Bend",
                        "type": "cee"
                    },
                    {
                        "isButton": false,
                        "layoutShape": "rect",
                        "model": "jay",
                        "title": "J-Bend",
                        "type": "jay"
                    },
                    {
                        "layoutShape": "rect",
                        "model": "geomGroup",
                        "title": "Group",
                        "type": "group"
                    }
                ],
                "name": "Objects"
            },
            {
                "canDrag": false,
                "contents": [
                    {
                        "isButton": true,
                        "isInactive": true,
                        "layoutShape": "rect",
                        "model": "racetrack",
                        "title": "Racetrack",
                        "type": "racetrack"
                    },
                    {
                        "isButton": true,
                        "isInactive": true,
                        "layoutShape": "rect",
                        "model": "undulatorGroup",
                        "title": "Quick Undulator",
                        "type": "undulatorGroup"
                    }
                ],
                "name": "In Progress"
            },
            {
                "canDrag": true,
                "contents": [
                    {
                        "isButton": false,
                        "layoutShape": "rect",
                        "model": "translate",
                        "title": "Translate",
                        "type": "translate"
                    },
                    {
                        "isButton": false,
                        "layoutShape": "rect",
                        "model": "rotate",
                        "title": "Rotate",
                        "type": "rotate"
                    },
                    {
                        "isButton": false,
                        "layoutShape": "rect",
                        "model": "cloneTransform",
                        "title": "Clone",
                        "type": "clone"
                    },
                    {
                        "isButton": false,
                        "layoutShape": "rect",
                        "model": "symmetryTransform",
                        "title": "Symmetry",
                        "type": "symmetry"
                    }
                ],
                "name": "Transforms"
            },
            {
                "canDrag": true,
                "contents": [
                    {
                        "isButton": false,
                        "layoutShape": "rect",
                        "model": "translateClone",
                        "title": "Translate",
                        "type": "translate"
                    },
                    {
                        "isButton": false,
                        "layoutShape": "rect",
                        "model": "rotateClone",
                        "title": "Rotate",
                        "type": "rotate"
                    }
                ],
                "name": "Transforms (clone)"
            }
        ],
        "viewTypeFields": "fields",
        "viewTypeObjects": "objects"
    },
    "dynamicFiles": {
        "externalLibs": {
            "js": ["vtk.js"]
        },
        "sirepoLibs": {
            "css": ["radia.css", "vtk.css"],
            "js": ["radia.js"]
        }
    },
    "enum": {
        "ArmPosition": [
            ["0", "Top"],
            ["1", "Bottom"]
        ],
        "AutoManual": [
            ["auto", "Auto"],
            ["man", "Manual"]
        ],
        "BeamAxis": [
            ["x", "x"],
            ["y", "y"],
            ["z", "z"]
        ],
        "BevelEdge": [
            ["0", "Top Left"],
            ["1", "Top Right"],
            ["2", "Bottom Right"],
            ["3", "Bottom Left"]
        ],
        "DivisionType": [
            ["cyl", "Cylindrical"],
            ["", "None"],
            ["pln", "Planar"]
        ],
        "FieldScaling": [
            ["uniform", "Uniform"],
            ["linear", "Linear"],
            ["log", "Log"]
        ],
        "FieldType": [
            ["M", "M"],
            ["B", "B"],
            ["A", "A"],
            ["H", "H"],
            ["J", "J"]
        ],
        "KickMapComponent": [
            ["h", "Horizontal"],
            ["v", "Vertical"]
        ],
        "MagnetType": [
            ["dipole", "C-Bend Dipole"],
            ["freehand", "Freehand"],
            ["undulator", "Undulator"]
        ],
        "MaterialType": [
            ["NdFeB", "Neodymium Iron Boron (linear anisotropic)"],
            ["SmCo5", "Samarium Cobalt (SmCo5, linear anisotropic)"],
            ["Sm2Co17", "Samarium Cobalt (Sm2Co17,linear anisotropic)"],
            ["Ferrite", "Ferrite (linear anisotropic)"],
            ["Xc06", "Industeel (nonlinnear isotropic)"],
            ["Steel37", "Steel37 (nonlinnear isotropic)"],
            ["Steel42", "Steel42 (nonlinnear isotropic)"],
            ["AFK502", "Aperam 502 (nonlinnear isotropic)"],
            ["AFK1", "Aperam 1 (nonlinnear isotropic)"],
            ["custom", "Custom"]
        ],
        "ObjectType": [
            ["cuboid", "Cuboid"],
            ["cee", "Extruded C-Bend"],
            ["ell", "Extruded L-Bend"],
            ["jay", "Extruded J-Bend"],
            ["racetrack", "RaceTrack"],
            ["tee", "Extruded Tee"]
        ],
        "PathType": [
            ["line", "Line"],
            ["circle", "Circle"],
            ["manual", "Manual Group"],
            ["file", "File"],
            ["fieldMap", "Field Map"]
        ],
        "SolveMethod": [
            ["0", "0"],
            ["3", "3"],
            ["4", "4"],
            ["5", "5"]
        ],
        "SymmetryType": [
            ["parallel", "Parallel"],
            ["perpendicular", "Perpendicular"]
        ],
        "SpatialTransform": [
            ["translate", "Translate"],
            ["rotate", "Rotate"]
        ],
        "StemPosition": [
            ["0", "Left"],
            ["1", "Right"]
        ],
        "TerminationType": [
            ["magnet", "Magnet"],
            ["pole", "Pole"]
        ],
        "ViewType": [
            ["objects", "Objects"],
            ["fields", "Fields"]
        ]
    },
    "frameIdFields": {
        "solverAnimation": [],
        "magnetViewer": []
    },
    "localRoutes": {
        "source": {
            "route": "/source/:simulationId",
            "config": {
                "controller": "RadiaSourceController as src",
                "templateUrl": "/static/html/radia-source.html"
            }
        },
        "visualization": {
            "route": "/visualization/:simulationId",
            "config": {
                "controller": "RadiaVisualizationController as viz",
                "templateUrl": "/static/html/radia-visualization.html"
            }
        }
    },
    "model": {
        "cuboid": {
            "_super": ["_", "model", "geomObject"],
            "type": ["_", "ObjectType", "cuboid"]
        },
        "cee": {
            "_super": ["_", "model", "stemmed"],
            "type": ["_", "ObjectType", "cee"]
        },
        "circlePath": {
            "_super": ["_", "model", "fieldPath"],
            "ctrX": ["Center x (mm)", "Float", 0.0],
            "ctrY": ["Center y (mm)", "Float", 0.0],
            "ctrZ": ["Center z (mm)", "Float", 0.0],
            "radius": ["Radius", "Float", 10.0],
            "theta": ["\uD835\uDFB1", "Float", 0.0, "Euler 2", -3.14159, 3.14159],
            "phi": ["\uD835\uDFBF", "Float", 0.0, "Euler 3", 0.0, 6.2832],
            "numPoints": ["Num Points", "Integer", 10, "", 2],
            "type": ["_", "PathType", "circle"]
        },
        "cloneTransform": {
            "_super": ["_", "model", "transform"],
            "alternateFields": ["Alternate Fields", "Boolean", "1"],
            "angle": ["Angle (deg)", "Float", "0.0"],
            "axis": ["Axis", "FloatStringArray", "0.0, 0.0, 1.0", "", "x, y, z"],
            "center": ["Center", "FloatStringArray", "0.0, 0.0, 0.0", "", "x, y, z"],
            "distance": ["Direction", "FloatStringArray", "10.0, 0.0, 0.0", "", "x, y, z"],
            "name": ["Name", "String", "Clone"],
            "numCopies": ["Number of Copies", "Integer", 1, "", 1],
            "transforms": ["", "TransformTable", [], ""]
        },
        "dipole": {
            "_super": ["_", "model", "radiaObject"],
            "coilBaseObjectId": ["_", "UUID", ""],
            "coilColor": ["Color", "Color", "#ff0000"],
            "coilCurrent": ["Current [A]", "Float", -2000.0],
            "coilRadii": ["Radii of Coil [mm]", "FloatStringArray", "5.0, 40.0", "", "Inner, Outer"],
            "coilHeight": ["Coil Height [mm]", "Float", 105.0, "", 0.0],
            "coilSides": ["Coil Side Lengths [mm]", "FloatStringArray", "62.5, 50.0", "", "Transverse, Beam"],
<<<<<<< HEAD
            "magnetRemanentMag": ["Remanent Magnetization [T]", "Float", 1.2, "", 0.0],
            "magnetBaseObjectId": ["_", "UUID", ""],
            "magnetColor": ["Color", "Color", "#ff00ff"],
            "magnetThickness": ["Magnet Thickness [mm]", "Float", 40.0, "", 0.0],
            "magnetDivision": ["Segments per Octant", "IntStringArray", "2, 5, 2", "Segmentation is applied to one octant of the magent. Radia duplicates it across symmetry planes to build the full undulator", "Transverse, Gap, Beam"],
            "magnetLength": ["Thickness [mm]", "Float", 5.0, "Length along beam axis"],
            "magnetMagnetization": ["Magentization [T]", "FloatStringArray", "0.0, 0.0, 0.0", "", "Transverse, Gap, Beam"],
            "magnetMaterial": ["Material", "MaterialType", "custom"],
            "magnetMaterialFile": ["Tabulated H-M Curve File", "InputFile", "VaPermendur.csv", "H, M (T)"],
            "magnetObjType": ["Shape", "ObjectType", "box"]
=======
            "gap": ["Gap", "Float", 1.0],
            "magnetRemanentMag": ["Remanent Magnetization [T]", "Float", 1.2, "", 0.0],
            "magnetBaseObjectId": ["_", "UUID", ""],
            "magnetColor": ["Color", "Color", "#ff00ff"],
            "magnetDivision": ["Segments per Octant", "IntStringArray", "2, 5, 2", "Segmentation is applied to one octant of the magent. Radia duplicates it across symmetry planes to build the full undulator", "Transverse, Gap, Beam"],
            "magnetMagnetization": ["Magentization [T]", "FloatStringArray", "0.0, 0.0, 0.0", "", "Transverse, Gap, Beam"],
            "magnetMaterial": ["Material", "MaterialType", "custom"],
            "magnetMaterialFile": ["Tabulated H-M Curve File", "InputFile", "VaPermendur.csv", "H, M (T)"],
            "magnetObjType": ["Shape", "ObjectType", "cuboid"],
            "magnetSize": ["Magnet Size [mm]", "FloatStringArray", "150.0, 200.0, 40.0", "", "Transverse, Gap, Beam"]
        },
        "ell": {
            "_super": ["_", "model", "stemmed"],
            "type": ["_", "ObjectType", "ell"]
>>>>>>> d09308ce
        },
        "extrudedPoly": {
            "_super": ["_", "model", "geomObject"],
            "points": ["Points", "Points", []]
        },
        "fieldDisplay": {
            "colorMap": ["Color Map", "ColorMap", "viridis"],
            "scaling": ["Scaling", "FieldScaling", "uniform"]
        },
        "fieldLineoutReport": {
            "fieldPath": ["_", "Object", {}],
            "fieldPaths": ["Path", "FieldPaths", []],
            "fieldType": ["Field", "FieldType", "B"],
            "inProgressText": ["_", "String", "Calculating"]
        },
        "fieldIntegralReport": {
            "lastCalculated": ["_", "Integer", -1]
        },
        "fieldMapPath": {
            "_super": ["_", "model", "fieldPath"],
            "ctrX": ["Center x (mm)", "Float", 0.0],
            "ctrY": ["Center y (mm)", "Float", 0.0],
            "ctrZ": ["Center z (mm)", "Float", 0.0],
            "lenX": ["X length (mm)", "Float", 1.0, "", 0],
            "lenY": ["Y length (mm)", "Float", 1.0, "", 0],
            "lenZ": ["Z length (mm)", "Float", 1.0, "", 0],
            "numPoints": ["Num Points", "Integer", 10, "", 2],
            "type": ["_", "PathType", "fieldMap"]
        },
        "fieldPath": {
            "name": ["Name", "String", ""]
        },
        "fieldPaths": {
            "path": ["Path", "PathType", "line"]
        },
        "filePath": {
            "_super": ["_", "model", "fieldPath"],
            "fileModel": ["File", "PtsFile", ""],
            "fileName": ["File Name", "String", ""],
            "type": ["_", "PathType", "file"]
        },
        "geometryReport": {
            "doGenerate": ["_", "Boolean", "1"],
            "id": ["_", "UUID", ""],
            "isSolvable": ["_", "Boolean", "1"],
            "name": ["Name", "String", ""],
            "objects": ["_", "Group", []]
        },
        "geomGroup": {
            "_super": ["_", "model", "radiaObject"],
            "layoutShape":  ["_", "String", "rect"],
            "members": ["_", "Group", []]
        },
        "geomObject": {
            "_super": ["_", "model", "radiaObject"],
            "bevels": ["Bevels", "BevelTable", []],
            "center": ["Center", "FloatStringArray", "0.0, 0.0, 0.0", "", "x (mm), y (mm), z (mm)"],
            "segments": ["Num Divisions", "IntStringArray", "1, 1, 1", "", "Nx, Ny, Nz"],
            "id": ["_", "UUID", ""],
            "layoutShape":  ["_", "String", "rect"],
            "magnetization": ["Magentization [T]", "FloatStringArray", "0.0, 0.0, 0.0", "", "x, y, z"],
            "remanentMag": ["Remanent Magnetization [T]", "Float", 0.0, "", 0.0],
            "material": ["Material", "MaterialType", "NdFeB"],
            "materialFile": ["Tabulated H-B from File", "InputFile", "", "H, B (T)"],
            "shapeButton": ["Shape", "ShapeButton", {}],
            "type": ["Shape Type", "ObjectType", "cuboid"],
            "size": ["Size", "FloatStringArray", "10.0, 10.0, 10.0", "", "x (mm), y (mm), z (mm)"]
        },
        "hybridUndulator": {
            "_super": ["_", "model", "undulator"],
            "magnetArmHeight": ["_", "Float", 1.0],
            "magnetArmPosition": ["_", "ArmPosition", "0"],
            "magnetBaseObjectId": ["_", "UUID", ""],
            "magnetColor": ["Color", "Color", "#00ffff"],
            "magnetCrossSection": ["Cross Section [mm]", "FloatStringArray", "65.0, 45.0", "", "Width, Height"],
            "magnetSegments": ["Segments per Octant", "IntStringArray", "1, 1, 3", "Segmentation is applied to one octant of the magent. Radia duplicates it across symmetry planes to build the full undulator", "Transverse, Vertical, Beam"],
            "magnetLength": ["Thickness [mm]", "Float", 18.0, "Period length/2 - pole length"],
            "magnetMagnetization": ["Magentization [T]", "FloatStringArray", "0.0, 0.0, -1.0", "", "Transverse, Vertical, Beam"],
            "magnetMaterial": ["Material", "MaterialType", "NdFeB"],
            "magnetMaterialFile": ["Tabulated H-M Curve File", "HMFile", "", "H, M (T)"],
            "magnetRemanentMag": ["Remanent Magnetization [T]", "Float", 1.2, "", 0.0],
            "magnetObjType": ["Shape", "ObjectType", "cuboid"],
            "magnetStemWidth": ["_", "Float", 1.0],
            "magnetStemPosition": ["_", "StemPosition", "0"],
            "gapOffset": ["Gap Offset [mm]", "Float", 1.0, "Additional offset of magnets away from the beam along the gap axis"],
            "poleArmHeight": ["_", "Float", 3.0],
            "poleArmPosition": ["_", "ArmPosition", "1"],
            "poleBaseObjectId": ["_", "UUID", ""],
            "poleColor": ["Color", "Color", "#ff00ff"],
            "poleCrossSection": ["Cross Section [mm]", "FloatStringArray", "45.0, 25.0", "", "Width, Height"],
            "poleSegments": ["Segments per Octant", "IntStringArray", "2, 5, 2", "Segmentation is applied to one octant of the magent. Radia duplicates it across symmetry planes to build the full undulator", "Transverse, Vertical, Beam"],
            "poleLength": ["Thickness [mm]", "Float", 5.0, "Length along beam axis"],
            "poleMagnetization": ["Magentization [T]", "FloatStringArray", "0.0, 0.0, 0.0", "", "Transverse, Vertical, Beam"],
            "poleMaterial": ["Material", "MaterialType", "custom"],
            "poleMaterialFile": ["Tabulated H-M Curve File", "InputFile", "VaPermendur.csv", "H, M (T)"],
            "poleRemanentMag": ["Remanent Magnetization [T]", "Float", 0.0, "", 0.0],
            "poleObjType": ["Shape", "ObjectType", "ell"],
            "poleStemWidth": ["_", "Float", 19.5],
            "poleStemPosition": ["_", "StemPosition", "0"]
        },
        "jay": {
            "_super": ["_", "model", "stemmed"],
            "hookHeight": ["Hook Height [mm]", "Float", 1.0],
            "hookWidth": ["Hook Width [mm]", "Float", 1.0],
            "type": ["_", "ObjectType", "jay"]
        },
        "kickMapReport": {
            "beamAxis": ["_", "BeamAxis", "z", ""],
            "begin": ["Start", "FloatStringArray", "0, 0, 0", "Start point", "x, y, z"],
            "colorMap": ["Color Map", "ColorMap", "viridis"],
            "component": ["Component", "KickMapComponent", "h"],
            "direction": ["Direction", "FloatStringArray", "0, 0, 1", "Beam direction", "x, y, z"],
            "inProgressText": ["_", "String", "Calculating"],
            "isSelfContained": ["_", "Boolean", "1"],
            "numPeriods": ["Number of Periods", "Integer", 1],
            "numTransPoints1": ["Number of Points in Gap Direction", "Integer", 10, "", 2],
            "numTransPoints2": ["Number of Points in Transverse Direction", "Integer", 10, "", 2],
            "periodLength": ["Period Length [mm]", "Float", 1.0],
            "transverseDirection": ["Gap Direction", "FloatStringArray", "0, 1, 0", "Gap direction", "x, y, z"],
            "transverseRange1": ["Range in Gap Direction [mm]", "Float", 1.0, ""],
            "transverseRange2": ["Range in Transverse Direction [mm]", "Float", 1.0]
        },
        "layoutObject": {
            "color": ["Color", "Color", "#cccccc"],
            "groupId": ["_", "String", ""],
            "id": ["_", "UUID", ""],
            "layoutShape":  ["_", "String", "rect"]
        },
        "linePath": {
            "_super": ["_", "model", "fieldPath"],
            "begin": ["Start", "FloatStringArray", "-10.0, 0, 0", "Start point", "x, y, z"],
            "end": ["End", "FloatStringArray", "10.0, 0, 0", "End point", "x, y, z"],
            "numPoints": ["Num Points", "Integer", 10, "", 2],
            "type": ["_", "PathType", "line"]
        },
        "magnetDisplay": {
            "alpha": ["Alpha", "Range", 1.0, "", 0.0, 1.0],
            "bgColor": ["Background Color", "Color", "#ffffff"],
            "fieldType": ["Field", "FieldType", "M"],
            "notes": ["Notes", "Text", ""],
            "viewType": ["View", "ViewType", "objects"]
        },
        "manualPath": {
            "_super": ["_", "model", "fieldPath"],
            "ptX": ["x [mm]", "Float", 0.0],
            "ptY": ["y [mm]", "Float", 0.0],
            "ptZ": ["z [mm]", "Float", 0.0],
            "type": ["_", "PathType", "manual"]
        },
        "material": {
            "density": ["Density", "Float", 1.0],
            "name": ["Name", "String", ""]
        },
        "objectBevel": {
            "amountGap": ["Cut Distance in Gap Direction (mm)", "Float", 1.0],
            "amountTrans": ["Cut Distance in Transverse Direction (mm)", "Float", 1.0],
            "edge": ["Bevel Edge", "BevelEdge", "0", "Index of base shape edge to bevel, relative to the view axis"]
        },
         "objectShape": {
            "viewAxis": ["View Along Axis", "BeamAxis", "z"]
        },
        "racetrack": {
            "_super": ["_", "model", "geomObject"],
            "axis": ["Axis", "BeamAxis", "z"],
            "currentDensity": ["Current Density (A/mm)", "Float", 1.0],
            "fieldCalc": ["Field Calculation", "AutoManual", "man", ""],
            "numSegments": ["Number of Corner Segments", "Integer", 1, "", 0],
            "rInner": ["Inner Radius", "Float", 6.0],
            "rOuter": ["Outer Radius", "Float", 10.0],
            "type": ["_", "ObjectType", "racetrack"]
        },
        "radiaObject": {
            "_super": ["_", "model", "layoutObject"],
            "name": ["Name", "String", ""],
            "transforms": ["", "TransformTable", [], ""]
        },
        "reset": {
        },
        "rotate": {
            "angle": ["Angle (deg)", "Float", "0.0"],
            "axis": ["Axis", "FloatStringArray", "0.0, 0.0, 1.0", "", "x, y, z"],
            "center": ["Center", "FloatStringArray", "0.0, 0.0, 0.0", "", "x, y, z"],
            "name": ["Name", "String", "Rotate"]
        },
        "rotateClone": {
            "id": ["_", "UUID", ""],
            "angle": ["Angle (deg)", "Float", "0.0"],
            "axis": ["Axis", "FloatStringArray", "0.0, 0.0, 1.0", "", "x, y, z"],
            "center": ["Center", "FloatStringArray", "0.0, 0.0, 0.0", "", "x, y, z"],
            "name": ["Name", "String", "Rotate"]
        },
        "simulation": {
            "beamAxis": ["Beam Axis", "BeamAxis", "z", "The beam will travel along this axis, used when exporting fields"],
            "enableKickMaps": ["Enable Kick Maps", "Boolean", "0", "For use with undulators"],
            "heightAxis": ["Height Axis", "BeamAxis", "y", "Height is measured along this axis. For undulators the gap is usually defined in this direction"],
            "magnetType": ["Magnet Type", "MagnetType", "freehand"],
            "widthAxis": ["Width Axis", "BeamAxis", "x", "Width is measured along this axis"]
        },
        "solverAnimation":  {
            "jobRunMode": ["Execution Mode", "JobRunMode", "parallel"],
            "lastSolved": ["", "Integer", "-1"],
            "maxIterations": ["Max iterations", "Integer", 1500, "", 1],
            "method": ["Method", "SolveMethod", "4"],
            "precision": ["Precision (T)", "Float", 0.00010, "", ""],
            "result": ["Result", "String", ""],
            "sbatchCores": ["Cores", "Integer", 1],
            "sbatchHours": ["Hours", "Float", 0.4],
            "sbatchQueue": ["Queue", "NERSCQueue", "debug"],
            "sbatchProject": ["Project", "OptionalString", ""]
        },
        "spatialTransform": {
        },
        "stemmed": {
            "_super": ["_", "model", "extrudedPoly"],
            "armHeight": ["Arm Height [mm]", "Float", 1.0],
            "armPosition": ["Arm Position", "ArmPosition", "1", "Position of the arm"],
            "stemWidth": ["Post Width [mm]", "Float", 1.0],
            "stemPosition": ["Post Position", "StemPosition", "0", "Position of the post"]
        },
        "symmetryTransform": {
            "_super": ["_", "model", "transform"],
            "name": ["Name", "String", "Symmetry"],
            "symmetryPlane": ["Symmetry Plane", "FloatStringArray", "1.0, 0.0, 0.0", "", "x, y, z"],
            "symmetryPoint": ["Symmetry Point", "FloatStringArray", "0.0, 0.0, 0.0", "", "x, y, z"],
            "symmetryType": ["Symmetry", "SymmetryType", "parallel"]
        },
        "tee": {
            "_super": ["_", "model", "stemmed"],
            "type": ["_", "ObjectType", "tee"]
        },
        "termination": {
            "airGap": ["Air Gap [mm]", "Float", 0.0, "Distance from previous object"],
            "length": ["Object Length [mm]", "Float", 9.0],
            "type": ["Object Type", "TerminationType", "magnet", ""]
        },
        "transform": {
            "id": ["_", "UUID", ""],
            "name": ["Name", "String", "Transform"],
            "object": ["Apply to", "geomObject", ""]
        },
        "translate": {
            "distance": ["Direction", "FloatStringArray", "10.0, 0.0, 0.0", "", "x, y, z"],
            "name": ["Name", "String", "Translate"]
        },
        "translateClone": {
            "id": ["_", "UUID", ""],
            "distance": ["Direction", "FloatStringArray", "10.0, 0.0, 0.0", "", "x, y, z"],
            "name": ["Name", "String", "Translate"]
        },
        "undulator": {
            "_super": ["_", "model", "radiaObject"],
            "enableKickMaps": ["Enable Kick Maps", "Boolean", "1"],
            "gap": ["Gap [mm]", "Float", 20.0, "", 0.0, "Measured along the height axis"],
            "numPeriods": ["Number of Periods", "Integer", 2, "", 1],
            "periodLength": ["Period Length [mm]", "Float", 46.0],
            "terminations": ["Termination Groups", "TerminationTable",
                [
                    {
                        "airGap": 0,
                        "length": 9,
                        "type": "magnet"
                    }
                ]
            ],
            "transverseAxis": ["Transverse Axis", "BeamAxis", "x", "Perpendicular to beam and gap axes"]
        }
    },
    "strings": {
        "completionState": "",
        "typeOfSimulation": "solve"
    },
    "view": {
        "circlePath": {
            "title": "Circle",
            "basic": [
                "name",
                "ctrX",
                "ctrY",
                "ctrZ",
                "radius",
                "theta",
                "phi",
                "numPoints"
            ]
        },
        "cloneTransform": {
            "title": "Clone Object",
            "basic": [
                "transforms",
                "numCopies",
                "alternateFields"
            ],
            "advanced": [
                "transforms",
                "numCopies",
                "alternateFields"
            ]
        },
        "dipole": {
            "title": "Dipole",
            "advanced": [],
            "basic": [
                ["Main", [
                    "gap"
                ]],
                ["Coil", [
                    "coilRadii",
                    "coilHeight",
                    "coilSides",
                    "coilCurrent",
                    "coilColor"
                ]],
                ["Magnet", [
                    "magnetSize",
                    "magnetMaterial",
                    "magnetMaterialFile",
                    "magnetMagnetization",
                    "magnetRemanentMag",
                    "magnetColor"
                ]],
                ["Poles", [
                ]]
            ]
        },
        "fieldIntegralReport": {
            "title": "Field Integrals (T · mm)",
            "advanced": [],
            "basic": []
        },
        "fieldLineoutReport": {
            "title": "Field on Path",
            "advanced": [
                "fieldPaths",
                "fieldType"
            ],
             "basic": [
                 "fieldPaths",
                 "fieldType"
            ]
        },
        "fieldMapPath": {
            "title": "Field Map",
            "basic": [
                "name",
                "ctrX",
                "ctrY",
                "ctrZ",
                "lenX",
                "lenY",
                "lenZ",
                "numPoints"
            ]
        },
        "fieldPaths": {
            "title": "Field Paths",
            "basic": [
                "path"
            ],
            "advanced": [
                "path"
            ]
        },
        "filePath": {
            "title": "File",
            "basic": [
                "name",
                "fileModel"
            ]
        },
        "geomGroup": {
            "title": "Group",
            "basic": [
                "name",
                "transforms",
                "color",
                "members"
            ],
            "advanced": [
                "name",
                "transforms",
                "color",
                "members"
            ]
        },
        "geomObject": {
            "title": "Object",
            "basic": [
                "name",
                "material",
                "center",
                "size",
                "color"
            ],
            "advanced": [
                ["Main", [
                    "name",
                    "shapeButton",
                    "magnetization",
                    "remanentMag",
                    "material",
                    "materialFile",
                    "segments",
                    "center",
                    "size"
            ]],
                ["Transforms", [
                    "transforms"
                ]]
            ]
        },
        "hybridUndulator": {
            "title": "Undulator",
            "advanced": [],
            "basic": [
                ["Main", [
                    "gap",
                    "numPeriods",
                    "periodLength"
                ]],
                ["Poles", [
                    "geomObject.shapeButton",
                    "poleCrossSection",
                    "poleLength",
                    "poleSegments",
                    "poleMaterial",
                    "poleMaterialFile",
                    "poleMagnetization",
                    "poleRemanentMag"
                ]],
                ["Permanent Magnets", [
                    "geomObject.shapeButton",
                    "magnetCrossSection",
                    "magnetLength",
                    "gapOffset",
                    "magnetSegments",
                    "magnetMaterial",
                    "magnetMaterialFile",
                    "magnetMagnetization",
                    "magnetRemanentMag"
                ]],
                ["Termination", [
                    "terminations"
                ]]
            ]
        },
        "invert": {},
        "kickMapReport": {
            "title": "Kick Map",
            "basic": [],
            "advanced": [
                "component",
                "colorMap",
                "begin",
                "direction",
                "numPeriods",
                "numTransPoints1",
                "numTransPoints2",
                "periodLength",
                "transverseDirection",
                "transverseRange1",
                "transverseRange2"
            ]
        },
        "linePath": {
            "title": "Line",
            "basic": [
                "name",
                "begin",
                "end",
                "numPoints"
            ]
        },
        "magnetDisplay": {
            "title": "Magnet Viewer",
            "basic": [
                "geometryReport.name",
                "viewType",
                "bgColor",
                "alpha",
                "fieldType",
                "fieldDisplay.colorMap",
                "fieldDisplay.scaling"
            ],
            "advanced": [
                "notes"
            ]
        },
        "manualPath": {
            "title": "Manual",
            "basic": [
                "name",
                "ptX",
                "ptY",
                "ptZ"
            ]
        },
        "objectBevel": {
            "title": "Bevel",
            "basic": [
                "edge",
                "amountGap",
                "amountTrans"
            ],
            "advanced": [
                "edge",
                "amountGap",
                "amountTrans"
            ]
        },
        "objectShape": {
            "title": "Object Shape Editor",
            "model": "geomObject",
            "basic": [],
            "advanced": [
                ["Dimensions", [
                    "type",
                    "color",
                    "stemmed.armHeight",
                    "stemmed.armPosition",
                    "stemmed.stemWidth",
                    "stemmed.stemPosition",
                    "jay.hookHeight",
                    "jay.hookWidth"
                ]],
                ["Modifications", [
                    "bevels"
                ]]
            ]
        },
        "racetrack": {
            "title": "Race Track",
            "basic": [
                "name",
                "axis",
                "center",
                "size",
                "rInner",
                "rOuter",
                "numSegments",
                "currentDensity",
                "fieldCalc",
                "color"
            ],
            "advanced": [
                ["Main", [
                "name",
                "axis",
                "center",
                "size",
                "rInner",
                "rOuter",
                "numSegments",
                "currentDensity",
                "fieldCalc",
                "color"
            ]],
                ["Transforms", [
                    "transforms"
                ]]
            ]
        },
        "radiaObject": {
            "title": "Object",
            "basic": [
                "name",
                "color"
            ],
            "advanced": [
                "name",
                "color"
            ]
        },
        "rotate": {
            "title": "Rotate",
            "basic": [
                "axis",
                "center",
                "angle"
            ],
            "advanced": [
                "axis",
                "center",
                "angle"
            ]
        },
        "rotateClone": {
            "title": "Rotate",
            "basic": [
                "axis",
                "center",
                "angle"
            ],
            "advanced": [
                "axis",
                "center",
                "angle"
            ]
        },
        "simulation": {
            "title": "Simulation",
            "advanced": [
                "name",
                "folder",
                "magnetType",
                "beamAxis",
                "heightAxis"
            ]
        },
        "solverAnimation": {
            "title": "Solver",
            "basic": [
                "precision",
                "maxIterations",
                "method"
            ],
            "advanced": []
        },
        "symmetryTransform": {
            "title": "Apply Symmetry",
            "basic": [
                "symmetryType",
                "symmetryPlane",
                "symmetryPoint"
            ],
            "advanced": [
                "symmetryType",
                "symmetryPlane",
                "symmetryPoint"
            ]
        },
        "termination": {
            "title": "Termination",
            "basic": [
                "type",
                "length",
                "airGap"
            ],
            "advanced": [
                "type",
                "length",
                "airGap"
            ]
        },
        "transform": {
            "title": "Apply Transform",
            "basic": [
                "object"
            ],
            "advanced": []
        },
        "translate": {
            "title": "Translate",
            "basic": [
                "distance"
            ],
            "advanced": [
                "distance"
            ]
        },
        "translateClone": {
            "title": "Translate",
            "basic": [
                "distance"
            ],
            "advanced": [
                "distance"
            ]
        },
        "undulator": {
            "title": "Undulator",
            "advanced": [],
            "basic": [
                ["Main", [
                    "gap",
                    "numPeriods",
                    "periodLength"
                ]],
                ["Poles", [
                    "hybridUndulator.poleCrossSection",
                    "hybridUndulator.poleLength",
                    "hybridUndulator.poleDivision",
                    "hybridUndulator.poleMaterial",
                    "hybridUndulator.poleMaterialFile"
                ]],
                ["Permanent Magnets", [
                    "hybridUndulator.magnetCrossSection",
                    "hybridUndulator.magnetDivision",
                    "hybridUndulator.magnetMaterial",
                    "hybridUndulator.magnetMaterialFile",
                    "hybridUndulator.gapOffset"
                ]],
                ["Termination", [
                    "terminations"
                ]]
            ]
        }
    }
}<|MERGE_RESOLUTION|>--- conflicted
+++ resolved
@@ -417,18 +417,6 @@
             "coilRadii": ["Radii of Coil [mm]", "FloatStringArray", "5.0, 40.0", "", "Inner, Outer"],
             "coilHeight": ["Coil Height [mm]", "Float", 105.0, "", 0.0],
             "coilSides": ["Coil Side Lengths [mm]", "FloatStringArray", "62.5, 50.0", "", "Transverse, Beam"],
-<<<<<<< HEAD
-            "magnetRemanentMag": ["Remanent Magnetization [T]", "Float", 1.2, "", 0.0],
-            "magnetBaseObjectId": ["_", "UUID", ""],
-            "magnetColor": ["Color", "Color", "#ff00ff"],
-            "magnetThickness": ["Magnet Thickness [mm]", "Float", 40.0, "", 0.0],
-            "magnetDivision": ["Segments per Octant", "IntStringArray", "2, 5, 2", "Segmentation is applied to one octant of the magent. Radia duplicates it across symmetry planes to build the full undulator", "Transverse, Gap, Beam"],
-            "magnetLength": ["Thickness [mm]", "Float", 5.0, "Length along beam axis"],
-            "magnetMagnetization": ["Magentization [T]", "FloatStringArray", "0.0, 0.0, 0.0", "", "Transverse, Gap, Beam"],
-            "magnetMaterial": ["Material", "MaterialType", "custom"],
-            "magnetMaterialFile": ["Tabulated H-M Curve File", "InputFile", "VaPermendur.csv", "H, M (T)"],
-            "magnetObjType": ["Shape", "ObjectType", "box"]
-=======
             "gap": ["Gap", "Float", 1.0],
             "magnetRemanentMag": ["Remanent Magnetization [T]", "Float", 1.2, "", 0.0],
             "magnetBaseObjectId": ["_", "UUID", ""],
@@ -443,7 +431,6 @@
         "ell": {
             "_super": ["_", "model", "stemmed"],
             "type": ["_", "ObjectType", "ell"]
->>>>>>> d09308ce
         },
         "extrudedPoly": {
             "_super": ["_", "model", "geomObject"],
