{
    "appModes": {
       "default": {
            "localRoute": "visualization"
        }
    },
    "constants": {
        "anisotropicMaterials": ["NdFeB", "SmCo5", "Sm2Co17", "Ferrite"],
        "dataDownloads": {
            "_default": [
                {
                    "title": "Save as SDDS",
                    "suffix": ""
                }
            ],
            "kickMapReport": [
                {
                    "title": "Save as Text",
                    "suffix": "txt"
                }
            ]
        },
        "detailFields": {
            "fieldPath": {
                "circlePath": ["ctrX", "ctrY", "ctrZ", "radius", "theta", "phi"],
                "fieldMapPath": ["ctrX", "ctrY", "ctrZ", "lenX", "lenY", "lenZ"],
                "filePath": ["fileName"],
                "linePath": ["begin", "end"],
                "manualPath": ["ptX", "ptY", "ptZ"]
            },
            "transforms": {
                "cloneTransform": ["name","numCopies", "transforms", "alternateFields"],
                "invertField": ["name"],
                "symmetryTransform": ["name", "symmetryPlane", "symmetryPoint", "symmetryType"],
                "translate": ["name","distance"],
                "rotate": ["name", "angle", "axis", "center"],
                "translateClone": ["name","distance"],
                "rotateClone": ["name", "angle", "axis", "center"]
            }
        },
        "geomObjShapes": {
            "box": {
                "doClose": true,
                "fill": "#97B6D5",
                "points": [
                    [0, 0], [24, 0], [24, 24], [0, 24]
                ],
                "stroke": "black"
            },
            "gamma": {
                "doClose": true,
                "fill": "#97B6D5",
                "points": [
                    [0, 0], [24, 0], [24, 12], [12, 12], [12, 24], [0, 24]
                ],
                "stroke": "black"
            },
            "tee": {
                "doClose": true,
                "fill": "#97B6D5",
                "points": [
                    [0, 0], [24, 0], [24, 12], [18, 12], [18, 24], [6, 24], [6, 16], [6, 12], [0, 12]
                ],
                "stroke": "black"
            }
        },
        "geomTypeLines": "lines",
        "geomTypePolys": "polygons",
        "geomTypeVectors": "vectors",
        "getDataMethods": [
            "get_field", "get_field_integrals", "get_geom", "get_kick_map_plot", "save_field"
        ],
        "inProgressText": "Solving",
        "inputFileArgDelims": {
            "list": ",",
            "item": ":"
        },
        "objectScale": 0.001,
        "parameterizedMagnets": {
            "hybridUndulator": {
                "objectNames": {
                    "halfPole": "Half Pole",
                    "magnetBlock": "Magnet Block",
                    "pole": "Pole",
                    "magPole": "Magnet-Pole Pair",
                    "endBlock": "End Block"
                }
            }
        },
        "pathPtsFileType": "path-pts",
        "radiaDmpFileType": "radia-dmp",
        "rawExamples": ["Dipole", "Wiggler"],
        "toolbarItems": [
            {
                "canDrag": true,
                "contents": [
                    {
                        "isButton": false,
                        "layoutShape": "rect",
                        "model": "box",
                        "title": "Cuboid",
                        "type": "box"
                    },
                    {
                        "layoutShape": "rect",
                        "model": "geomGroup",
                        "title": "Group",
                        "type": "group"
                    }
                ],
                "name": "Objects"
            },
            {
                "canDrag": false,
                "contents": [
                    {
                        "isButton": true,
                        "isInactive": true,
                        "layoutShape": "rect",
                        "model": "racetrack",
                        "title": "Racetrack",
                        "type": "racetrack"
                    },
                    {
                        "isButton": true,
                        "isInactive": true,
                        "layoutShape": "rect",
                        "model": "undulatorGroup",
                        "title": "Quick Undulator",
                        "type": "undulatorGroup"
                    }
                ],
                "name": "In Progress"
            },
            {
                "canDrag": true,
                "contents": [
                    {
                        "isButton": false,
                        "layoutShape": "rect",
                        "model": "translate",
                        "title": "Translate",
                        "type": "translate"
                    },
                    {
                        "isButton": false,
                        "layoutShape": "rect",
                        "model": "rotate",
                        "title": "Rotate",
                        "type": "rotate"
                    },
                    {
                        "isButton": false,
                        "layoutShape": "rect",
                        "model": "cloneTransform",
                        "title": "Clone",
                        "type": "clone"
                    },
                    {
                        "isButton": false,
                        "layoutShape": "rect",
                        "model": "symmetryTransform",
                        "title": "Symmetry",
                        "type": "symmetry"
                    }
                ],
                "name": "Transforms"
            },
            {
                "canDrag": true,
                "contents": [
                    {
                        "isButton": false,
                        "layoutShape": "rect",
                        "model": "translateClone",
                        "title": "Translate",
                        "type": "translate"
                    },
                    {
                        "isButton": false,
                        "layoutShape": "rect",
                        "model": "rotateClone",
                        "title": "Rotate",
                        "type": "rotate"
                    }
                ],
                "name": "Transforms (clone)"
            }
        ],
        "viewTypeFields": "fields",
        "viewTypeObjects": "objects"
    },
    "dynamicFiles": {
        "externalLibs": {
            "js": ["vtk.js"]
        },
        "sirepoLibs": {
            "css": ["radia.css", "vtk.css"],
            "js": ["radia.js"]
        }
    },
    "enum": {
        "AutoManual": [
            ["auto", "Auto"],
            ["man", "Manual"]
        ],
        "BeamAxis": [
            ["x", "x"],
            ["y", "y"],
            ["z", "z"]
        ],
        "BevelEdge": [
            ["0", "Top Left"],
            ["1", "Top Right"],
            ["2", "Bottom Right"],
            ["3", "Bottom Left"]
        ],
        "DivisionType": [
            ["cyl", "Cylindrical"],
            ["", "None"],
            ["pln", "Planar"]
        ],
        "FieldScaling": [
            ["uniform", "Uniform"],
            ["linear", "Linear"],
            ["log", "Log"]
        ],
        "FieldType": [
            ["M", "M"],
            ["B", "B"],
            ["A", "A"],
            ["H", "H"],
            ["J", "J"]
        ],
        "KickMapComponent": [
            ["h", "Horizontal"],
            ["v", "Vertical"]
        ],
        "MagnetType": [
            ["freehand", "Freehand"],
            ["undulator", "Undulator"]
        ],
        "MaterialType": [
            ["NdFeB", "Neodymium Iron Boron (linear anisotropic)"],
            ["SmCo5", "Samarium Cobalt (SmCo5, linear anisotropic)"],
            ["Sm2Co17", "Samarium Cobalt (Sm2Co17,linear anisotropic)"],
            ["Ferrite", "Ferrite (linear anisotropic)"],
            ["Xc06", "Industeel (nonlinnear isotropic)"],
            ["Steel37", "Steel37 (nonlinnear isotropic)"],
            ["Steel42", "Steel42 (nonlinnear isotropic)"],
            ["AFK502", "Aperam 502 (nonlinnear isotropic)"],
            ["AFK1", "Aperam 1 (nonlinnear isotropic)"],
            ["custom", "Custom"]
        ],
        "ObjectType": [
            ["box", "Cuboid"],
            ["gamma", "Gamma"],
            ["racetrack", "RaceTrack"],
            ["tee", "Tee"]
        ],
        "PathType": [
            ["line", "Line"],
            ["circle", "Circle"],
            ["manual", "Manual Group"],
            ["file", "File"],
            ["fieldMap", "Field Map"]
        ],
        "SolveMethod": [
            ["0", "0"],
            ["3", "3"],
            ["4", "4"],
            ["5", "5"]
        ],
        "SymmetryType": [
            ["parallel", "Parallel"],
            ["perpendicular", "Perpendicular"]
        ],
        "SpatialTransform": [
            ["translate", "Translate"],
            ["rotate", "Rotate"]
        ],
        "TerminationType": [
            ["magnet", "Magnet"],
            ["pole", "Pole"]
        ],
        "ViewType": [
            ["objects", "Objects"],
            ["fields", "Fields"]
        ]
    },
    "frameIdFields": {
        "solverAnimation": [],
        "magnetViewer": []
    },
    "localRoutes": {
        "source": {
            "route": "/source/:simulationId",
            "config": {
                "controller": "RadiaSourceController as src",
                "templateUrl": "/static/html/radia-source.html"
            }
        },
        "visualization": {
            "route": "/visualization/:simulationId",
            "config": {
                "controller": "RadiaVisualizationController as viz",
                "templateUrl": "/static/html/radia-visualization.html"
            }
        }
    },
    "model": {
        "box": {
            "_super": ["_", "model", "geomObject"],
            "type": ["_", "ObjectType", "box"]
        },
        "circlePath": {
            "_super": ["_", "model", "fieldPath"],
            "ctrX": ["Center x (mm)", "Float", 0.0],
            "ctrY": ["Center y (mm)", "Float", 0.0],
            "ctrZ": ["Center z (mm)", "Float", 0.0],
            "radius": ["Radius", "Float", 10.0],
            "theta": ["\uD835\uDFB1", "Float", 0.0, "Euler 2", -3.14159, 3.14159],
            "phi": ["\uD835\uDFBF", "Float", 0.0, "Euler 3", 0.0, 6.2832],
            "numPoints": ["Num Points", "Integer", 10, "", 2],
            "type": ["_", "PathType", "circle"]
        },
        "cloneTransform": {
            "_super": ["_", "model", "transform"],
            "alternateFields": ["Alternate Fields", "Boolean", "1"],
            "angle": ["Angle (deg)", "Float", "0.0"],
            "axis": ["Axis", "FloatStringArray", "0.0, 0.0, 1.0", "", "x, y, z"],
            "center": ["Center", "FloatStringArray", "0.0, 0.0, 0.0", "", "x, y, z"],
            "distance": ["Direction", "FloatStringArray", "10.0, 0.0, 0.0", "", "x, y, z"],
            "name": ["Name", "String", "Clone"],
            "numCopies": ["Number of Copies", "Integer", 1, "", 1],
            "transforms": ["", "TransformTable", [], ""]
        },
        "fieldDisplay": {
            "colorMap": ["Color Map", "ColorMap", "viridis"],
            "scaling": ["Scaling", "FieldScaling", "uniform"]
        },
        "fieldLineoutReport": {
            "fieldPath": ["_", "Object", {}],
            "fieldPaths": ["Path", "FieldPaths", []],
            "fieldType": ["Field", "FieldType", "B"],
            "inProgressText": ["_", "String", "Calculating"]
        },
        "fieldMapPath": {
            "_super": ["_", "model", "fieldPath"],
            "ctrX": ["Center x (mm)", "Float", 0.0],
            "ctrY": ["Center y (mm)", "Float", 0.0],
            "ctrZ": ["Center z (mm)", "Float", 0.0],
            "lenX": ["X length (mm)", "Float", 1.0, "", 0],
            "lenY": ["Y length (mm)", "Float", 1.0, "", 0],
            "lenZ": ["Z length (mm)", "Float", 1.0, "", 0],
            "numPoints": ["Num Points", "Integer", 10, "", 2],
            "type": ["_", "PathType", "fieldMap"]
        },
        "fieldPath": {
            "name": ["Name", "String", ""]
        },
        "fieldPaths": {
            "path": ["Path", "PathType", "line"]
        },
        "filePath": {
            "_super": ["_", "model", "fieldPath"],
            "fileModel": ["File", "PtsFile", ""],
            "fileName": ["File Name", "String", ""],
            "type": ["_", "PathType", "file"]
        },
        "gamma": {
            "_super": ["_", "model", "stemmed"],
            "type": ["_", "ObjectType", "gamma"]
        },
        "geometryReport": {
            "doGenerate": ["_", "Boolean", "1"],
            "id": ["_", "UUID", ""],
            "isSolvable": ["_", "Boolean", "1"],
            "name": ["Name", "String", ""],
            "objects": ["_", "Group", []]
        },
        "geomGroup": {
            "_super": ["_", "model", "radiaObject"],
            "layoutShape":  ["_", "String", "rect"],
            "members": ["_", "Group", []]
        },
        "geomObject": {
            "_super": ["_", "model", "radiaObject"],
            "bevels": ["Bevels", "BevelTable", []],
            "center": ["Center", "FloatStringArray", "0.0, 0.0, 0.0", "", "x (mm), y (mm), z (mm)"],
            "division": ["Num Divisions", "IntStringArray", "1, 1, 1", "", "Nx, Ny, Nz"],
            "id": ["_", "UUID", ""],
            "layoutShape":  ["_", "String", "rect"],
            "magnetization": ["Magentization [T]", "FloatStringArray", "0.0, 0.0, 0.0", "", "x, y, z"],
            "remanentMag": ["Remanent Magnetization [T]", "Float", 0.0, "", 0.0],
            "material": ["Material", "MaterialType", "NdFeB"],
            "materialFile": ["Tabulated H-B from File", "InputFile", "", "H, B (T)"],
            "type": ["Type", "ObjectType", "box"],
            "size": ["Size", "FloatStringArray", "10.0, 10.0, 10.0", "", "x (mm), y (mm), z (mm)"]
        },
        "geomUndulatorGroup": {
            "_super": ["_", "model", "geomGroup"],
            "baseGroup": [""],
            "gap": ["Gap", "Float", 1.0],
            "numPeriods": ["Number of Periods", "Integer", 1, "", 1]
        },
        "hybridUndulator": {
            "_super": ["_", "model", "undulator"],
            "magnetBaseObjectId": ["_", "UUID", ""],
            "magnetColor": ["Color", "Color", "#00ffff"],
            "magnetCrossSection": ["Cross Section [mm]", "FloatStringArray", "65.0, 45.0", "", "Transverse, Gap"],
            "magnetDivision": ["Segments per Octant", "IntStringArray", "1, 1, 3", "Segmentation is applied to one octant of the magent. Radia duplicates it across symmetry planes to build the full undulator", "Transverse, Gap, Beam"],
            "magnetLength": ["Thickness [mm]", "Float", 18.0, "Period length/2 - pole length"],
            "magnetMagnetization": ["Magentization [T]", "FloatStringArray", "0.0, 0.0, -1.0", "", "Transverse, Gap, Beam"],
            "magnetMaterial": ["Material", "MaterialType", "NdFeB"],
            "magnetMaterialFile": ["Tabulated H-M Curve File", "HMFile", "", "H, M (T)"],
            "magnetRemanentMag": ["Remanent Magnetization [T]", "Float", 1.2, "", 0.0],
            "magnetObjType": ["Shape", "ObjectType", "box"],
            "gapOffset": ["Gap Offset [mm]", "Float", 1.0, "Additional offset of magnets away from the beam along the gap axis"],
            "poleBaseObjectId": ["_", "UUID", ""],
            "poleColor": ["Color", "Color", "#ff00ff"],
            "poleCrossSection": ["Cross Section [mm]", "FloatStringArray", "45.0, 25.0", "", "Transverse, Gap"],
            "poleDivision": ["Segments per Octant", "IntStringArray", "2, 5, 2", "Segmentation is applied to one octant of the magent. Radia duplicates it across symmetry planes to build the full undulator", "Transverse, Gap, Beam"],
            "poleLength": ["Thickness [mm]", "Float", 5.0, "Length along beam axis"],
            "poleMagnetization": ["Magentization [T]", "FloatStringArray", "0.0, 0.0, 0.0", "", "Transverse, Gap, Beam"],
            "poleMaterial": ["Material", "MaterialType", "custom"],
            "poleMaterialFile": ["Tabulated H-M Curve File", "InputFile", "VaPermendur.csv", "H, M (T)"],
            "poleRemanentMag": ["Remanent Magnetization [T]", "Float", 0.0, "", 0.0],
            "poleObjType": ["Shape", "ObjectType", "box"]
        },
        "invertField": {
            "name": ["Name", "String", "Invert Field"]
        },
        "kickMapReport": {
            "beamAxis": ["_", "BeamAxis", "z", ""],
            "begin": ["Start", "FloatStringArray", "0, 0, 0", "Start point", "x, y, z"],
            "colorMap": ["Color Map", "ColorMap", "viridis"],
            "component": ["Component", "KickMapComponent", "h"],
            "direction": ["Direction", "FloatStringArray", "0, 0, 1", "Beam direction", "x, y, z"],
            "gapAxis": ["_", "BeamAxis", "z", ""],
            "inProgressText": ["_", "String", "Calculating"],
            "isSelfContained": ["_", "Boolean", "1"],
            "numPeriods": ["Number of Periods", "Integer", 1],
            "numTransPoints1": ["Number of Points in Gap Direction", "Integer", 10, "", 2],
            "numTransPoints2": ["Number of Points in Transverse Direction", "Integer", 10, "", 2],
            "periodLength": ["Period Length [mm]", "Float", 1.0],
            "transverseDirection": ["Gap Direction", "FloatStringArray", "0, 1, 0", "Gap direction", "x, y, z"],
            "transverseRange1": ["Range in Gap Direction [mm]", "Float", 1.0, ""],
            "transverseRange2": ["Range in Transverse Direction [mm]", "Float", 1.0]
        },
        "layoutObject": {
            "color": ["Color", "Color", "#cccccc"],
            "groupId": ["_", "String", ""],
            "id": ["_", "UUID", ""],
            "layoutShape":  ["_", "String", "rect"]
        },
        "linePath": {
            "_super": ["_", "model", "fieldPath"],
            "begin": ["Start", "FloatStringArray", "-10.0, 0, 0", "Start point", "x, y, z"],
            "end": ["End", "FloatStringArray", "10.0, 0, 0", "End point", "x, y, z"],
            "numPoints": ["Num Points", "Integer", 10, "", 2],
            "type": ["_", "PathType", "line"]
        },
        "magnetDisplay": {
            "alpha": ["Alpha", "Range", 1.0, "", 0.0, 1.0],
            "bgColor": ["Background Color", "Color", "#ffffff"],
            "fieldType": ["Field", "FieldType", "M"],
            "notes": ["Notes", "Text", ""],
            "viewType": ["View", "ViewType", "objects"]
        },
        "manualPath": {
            "_super": ["_", "model", "fieldPath"],
            "ptX": ["x [mm]", "Float", 0.0],
            "ptY": ["y [mm]", "Float", 0.0],
            "ptZ": ["z [mm]", "Float", 0.0],
            "type": ["_", "PathType", "manual"]
        },
        "material": {
            "density": ["Density", "Float", 1.0],
            "name": ["Name", "String", ""]
        },
        "objectBevel": {
            "amountGap": ["Cut Distance in Gap Direction (mm)", "Float", 1.0],
            "amountTrans": ["Cut Distance in Transverse Direction (mm)", "Float", 1.0],
            "edge": ["Bevel Edge", "BevelEdge", "0", "Index of base shape edge to bevel, relative to the view axis"]
        },
         "objectShape": {
            "viewAxis": ["View Along Axis", "BeamAxis", "z"]
        },
<<<<<<< HEAD
        "pureUndulator": {
            "_super": ["_", "model", "undulator"],
            "magnetBaseObjectId": ["_", "UUID", ""],
            "magnetColor": ["Color", "Color", "#00ffff"],
            "magnetCrossSection": ["Cross Section [mm]", "FloatStringArray", "65.0, 45.0", "", "Transverse, Gap"],
            "magnetDivision": ["Segments per Octant", "IntStringArray", "1, 1, 3", "Segmentation is applied to one octant of the magent. Radia duplicates it across symmetry planes to build the full undulator", "Transverse, Gap, Beam"],
            "magnetLength": ["Thickness [mm]", "Float", 18.0, "Period length/2 - pole length"],
            "magnetMagnetization": ["Magentization [T]", "FloatStringArray", "0.0, 0.0, -1.0", "", "Transverse, Gap, Beam"],
            "magnetMaterial": ["Material", "MaterialType", "NdFeB"],
            "magnetMaterialFile": ["Tabulated H-M Curve File", "HMFile", "", "H, M (T)"],
            "magnetRemanentMag": ["Remanent Magnetization [T]", "Float", 1.2, "", 0.0],
            "magnetObjType": ["Shape", "ObjectType", "box"]
        },
=======
>>>>>>> a4ce6c39
        "racetrack": {
            "_super": ["_", "model", "geomObject"],
            "axis": ["Axis", "BeamAxis", "z"],
            "currentDensity": ["Current Density (A/mm)", "Float", 1.0],
            "fieldCalc": ["Field Calculation", "AutoManual", "man", ""],
            "numSegments": ["Number of Corner Segments", "Integer", 1, "", 0],
            "rInner": ["Inner Radius", "Float", 6.0],
            "rOuter": ["Outer Radius", "Float", 10.0],
            "type": ["_", "ObjectType", "racetrack"]
        },
        "radiaObject": {
            "_super": ["_", "model", "layoutObject"],
            "name": ["Name", "String", ""],
            "transforms": ["", "TransformTable", [], ""]
        },
        "reset": {
        },
        "rotate": {
            "angle": ["Angle (deg)", "Float", "0.0"],
            "axis": ["Axis", "FloatStringArray", "0.0, 0.0, 1.0", "", "x, y, z"],
            "center": ["Center", "FloatStringArray", "0.0, 0.0, 0.0", "", "x, y, z"],
            "name": ["Name", "String", "Rotate"]
        },
        "rotateClone": {
            "id": ["_", "UUID", ""],
            "angle": ["Angle (deg)", "Float", "0.0"],
            "axis": ["Axis", "FloatStringArray", "0.0, 0.0, 1.0", "", "x, y, z"],
            "center": ["Center", "FloatStringArray", "0.0, 0.0, 0.0", "", "x, y, z"],
            "name": ["Name", "String", "Rotate"]
        },
        "simulation": {
            "beamAxis": ["Beam Axis", "BeamAxis", "z", "The beam will travel along this axis, used when exporting fields"],
            "enableKickMaps": ["Enable Kick Maps", "Boolean", "0", "For use with undulators"],
            "heightAxis": ["Height Axis", "BeamAxis", "y", "Height is measured along this axis. For undulators the gap is usually defined in this direction"],
            "magnetType": ["Magnet Type", "MagnetType", "freehand"],
            "widthAxis": ["Width Axis", "BeamAxis", "x", "Width is measured along this axis"]
        },
        "solverAnimation":  {
            "jobRunMode": ["Execution Mode", "JobRunMode", "parallel"],
            "lastSolved": ["", "Integer", "-1"],
            "maxIterations": ["Max iterations", "Integer", 1500, "", 1],
            "method": ["Method", "SolveMethod", "0"],
            "precision": ["Precision (T)", "Float", 0.00010, "", ""],
            "result": ["Result", "String", ""],
            "sbatchCores": ["Cores", "Integer", 1],
            "sbatchHours": ["Hours", "Float", 0.4],
            "sbatchQueue": ["Queue", "NERSCQueue", "debug"],
            "sbatchProject": ["Project", "OptionalString", ""]
        },
        "spatialTransform": {
        },
        "stemmed": {
            "_super": ["_", "model", "geomObject"],
            "armHeight": ["Arm Height [mm]", "Float", 1.0, "Height of the stem in gap direction"],
            "stemWidth": ["Stem Width [mm]", "Float", 1.0, "Transverse width of the stem"]
        },
        "symmetryTransform": {
            "_super": ["_", "model", "transform"],
            "name": ["Name", "String", "Symmetry"],
            "symmetryPlane": ["Symmetry Plane", "FloatStringArray", "1.0, 0.0, 0.0", "", "x, y, z"],
            "symmetryPoint": ["Symmetry Point", "FloatStringArray", "0.0, 0.0, 0.0", "", "x, y, z"],
            "symmetryType": ["Symmetry", "SymmetryType", "parallel"]
        },
        "tee": {
            "_super": ["_", "model", "stemmed"],
            "type": ["_", "ObjectType", "tee"]
        },
        "termination": {
            "airGap": ["Air Gap [mm]", "Float", 0.0, "Distance from previous object"],
            "length": ["Object Length [mm]", "Float", 9.0],
            "type": ["Object Type", "TerminationType", "magnet", ""]
        },
        "transform": {
            "id": ["_", "UUID", ""],
            "name": ["Name", "String", "Transform"],
            "object": ["Apply to", "geomObject", ""]
        },
        "translate": {
            "distance": ["Direction", "FloatStringArray", "10.0, 0.0, 0.0", "", "x, y, z"],
            "name": ["Name", "String", "Translate"]
        },
        "translateClone": {
            "id": ["_", "UUID", ""],
            "distance": ["Direction", "FloatStringArray", "10.0, 0.0, 0.0", "", "x, y, z"],
            "name": ["Name", "String", "Translate"]
        },
        "undulator": {
            "_super": ["_", "model", "radiaObject"],
            "enableKickMaps": ["Enable Kick Maps", "Boolean", "1"],
            "gap": ["Gap [mm]", "Float", 20.0, "", 0.0],
            "gapAxis": ["Gap Axis", "BeamAxis", "y", "Direction of the magnetic gap - must differ from the beam axis"],
            "numPeriods": ["Number of Periods", "Integer", 2, "", 1],
            "octant": ["_", "model.geomGroup", {}],
            "periodLength": ["Period Length [mm]", "Float", 46.0],
            "terminations": ["Termination Groups", "TerminationTable",
                [
                    {
                        "airGap": 0,
                        "length": 9,
                        "type": "magnet"
                    }
                ]
            ],
            "transverseAxis": ["Transverse Axis", "BeamAxis", "x", "Perpendicular to beam and gap axes"]
        }
    },
    "strings": {
        "completionState": "",
        "typeOfSimulation": "solve"
    },
    "view": {
        "circlePath": {
            "title": "Circle",
            "basic": [
                "name",
                "ctrX",
                "ctrY",
                "ctrZ",
                "radius",
                "theta",
                "phi",
                "numPoints"
            ]
        },
        "cloneTransform": {
            "title": "Clone Object",
            "basic": [
                "transforms",
                "numCopies",
                "alternateFields"
            ],
            "advanced": [
                "transforms",
                "numCopies",
                "alternateFields"
            ]
        },
        "fieldLineoutReport": {
            "title": "Field on Path",
            "advanced": [
                "fieldPaths",
                "fieldType"
            ],
             "basic": [
                 "fieldPaths",
                 "fieldType"
            ]
        },
        "fieldMapPath": {
            "title": "Field Map",
            "basic": [
                "name",
                "ctrX",
                "ctrY",
                "ctrZ",
                "lenX",
                "lenY",
                "lenZ",
                "numPoints"
            ]
        },
        "fieldPaths": {
            "title": "Field Paths",
            "basic": [
                "path"
            ],
            "advanced": [
                "path"
            ]
        },
        "filePath": {
            "title": "File",
            "basic": [
                "name",
                "fileModel"
            ]
        },
        "geomGroup": {
            "title": "Group",
            "basic": [
                "name",
                "transforms",
                "color",
                "members"
            ],
            "advanced": [
                "name",
                "transforms",
                "color",
                "members"
            ]
        },
        "geomObject": {
            "title": "Object",
            "basic": [
                "name",
                "material",
                "center",
                "size",
                "color"
            ],
            "advanced": [
                ["Main", [
                    "name",
                    "type",
                    "magnetization",
                    "remanentMag",
                    "material",
                    "materialFile",
                    "division",
                    "center",
                    "size",
                    "color"
            ]],
                ["Transforms", [
                    "transforms"
                ]]
            ]
        },
        "hybridUndulator": {
            "title": "Undulator",
            "advanced": [],
            "basic": [
                ["Main", [
                    "gap",
                    "gapAxis",
                    "numPeriods",
                    "periodLength"
                ]],
                ["Poles", [
                    "poleObjType",
                    "poleCrossSection",
                    "poleLength",
                    "poleDivision",
                    "poleMaterial",
                    "poleMaterialFile",
                    "poleMagnetization",
                    "poleRemanentMag",
                    "poleColor"
                ]],
                ["Permanent Magnets", [
                    "magnetObjType",
                    "magnetCrossSection",
                    "magnetLength",
                    "gapOffset",
                    "magnetDivision",
                    "magnetMaterial",
                    "magnetMaterialFile",
                    "magnetMagnetization",
                    "magnetRemanentMag",
                    "magnetColor"
                ]],
                ["Termination", [
                    "terminations"
                ]]
            ]
        },
        "invert": {},
        "kickMapReport": {
            "title": "Kick Map",
            "basic": [],
            "advanced": [
                "component",
                "colorMap",
                "begin",
                "direction",
                "numPeriods",
                "numTransPoints1",
                "numTransPoints2",
                "periodLength",
                "transverseDirection",
                "transverseRange1",
                "transverseRange2"
            ]
        },
        "linePath": {
            "title": "Line",
            "basic": [
                "name",
                "begin",
                "end",
                "numPoints"
            ]
        },
        "magnetDisplay": {
            "title": "Magnet Viewer",
            "basic": [
                "geometryReport.name",
                "viewType",
                "bgColor",
                "alpha",
                "fieldType",
                "fieldDisplay.colorMap",
                "fieldDisplay.scaling"
            ],
            "advanced": [
                "notes"
            ]
        },
        "manualPath": {
            "title": "Manual",
            "basic": [
                "name",
                "ptX",
                "ptY",
                "ptZ"
            ]
        },
        "objectBevel": {
            "title": "Bevel",
            "basic": [
                "edge",
                "amountGap",
                "amountTrans"
            ],
            "advanced": [
                "edge",
                "amountGap",
                "amountTrans"
            ]
        },
        "objectShape": {
            "title": "Object Shape Editor",
            "model": "geomObject",
            "basic": [
                "color",
                "bevels"
            ],
            "advanced": [
                "color",
                "bevels"
            ]
        },
        "racetrack": {
            "title": "Race Track",
            "basic": [
                "name",
                "axis",
                "center",
                "size",
                "rInner",
                "rOuter",
                "numSegments",
                "currentDensity",
                "fieldCalc",
                "color"
            ],
            "advanced": [
                ["Main", [
                "name",
                "axis",
                "center",
                "size",
                "rInner",
                "rOuter",
                "numSegments",
                "currentDensity",
                "fieldCalc",
                "color"
            ]],
                ["Transforms", [
                    "transforms"
                ]]
            ]
        },
        "radiaObject": {
            "title": "Object",
            "basic": [
                "name",
                "color"
            ],
            "advanced": [
                "name",
                "color"
            ]
        },
        "rotate": {
            "title": "Rotate",
            "basic": [
                "axis",
                "center",
                "angle"
            ],
            "advanced": [
                "axis",
                "center",
                "angle"
            ]
        },
        "rotateClone": {
            "title": "Rotate",
            "basic": [
                "axis",
                "center",
                "angle"
            ],
            "advanced": [
                "axis",
                "center",
                "angle"
            ]
        },
        "simulation": {
            "title": "Simulation",
            "advanced": [
                "name",
                "folder",
                "magnetType",
                "beamAxis",
                "heightAxis"
            ]
        },
        "solverAnimation": {
            "title": "Solver",
            "basic": [
                "precision",
                "maxIterations",
                "method"
            ],
            "advanced": []
        },
        "symmetryTransform": {
            "title": "Apply Symmetry",
            "basic": [
                "symmetryType",
                "symmetryPlane",
                "symmetryPoint"
            ],
            "advanced": [
                "symmetryType",
                "symmetryPlane",
                "symmetryPoint"
            ]
        },
        "termination": {
            "title": "Termination",
            "basic": [
                "type",
                "length",
                "airGap"
            ],
            "advanced": [
                "type",
                "length",
                "airGap"
            ]
        },
        "transform": {
            "title": "Apply Transform",
            "basic": [
                "object"
            ],
            "advanced": []
        },
        "translate": {
            "title": "Translate",
            "basic": [
                "distance"
            ],
            "advanced": [
                "distance"
            ]
        },
        "translateClone": {
            "title": "Translate",
            "basic": [
                "distance"
            ],
            "advanced": [
                "distance"
            ]
        },
        "undulator": {
            "title": "Undulator",
            "advanced": [],
            "basic": [
                ["Main", [
                    "gap",
                    "gapAxis",
                    "numPeriods",
                    "periodLength"
                ]],
                ["Poles", [
                    "hybridUndulator.poleCrossSection",
                    "hybridUndulator.poleLength",
                    "hybridUndulator.poleDivision",
                    "hybridUndulator.poleMaterial",
                    "hybridUndulator.poleMaterialFile",
                    "hybridUndulator.poleColor"
                ]],
                ["Permanent Magnets", [
                    "hybridUndulator.magnetCrossSection",
                    "hybridUndulator.magnetDivision",
                    "hybridUndulator.magnetMaterial",
                    "hybridUndulator.magnetMaterialFile",
                    "hybridUndulator.gapOffset",
                    "hybridUndulator.magnetColor"
                ]],
                ["Termination", [
                    "terminations"
                ]]
            ]
        }
    }
}<|MERGE_RESOLUTION|>--- conflicted
+++ resolved
@@ -487,7 +487,6 @@
          "objectShape": {
             "viewAxis": ["View Along Axis", "BeamAxis", "z"]
         },
-<<<<<<< HEAD
         "pureUndulator": {
             "_super": ["_", "model", "undulator"],
             "magnetBaseObjectId": ["_", "UUID", ""],
@@ -501,8 +500,6 @@
             "magnetRemanentMag": ["Remanent Magnetization [T]", "Float", 1.2, "", 0.0],
             "magnetObjType": ["Shape", "ObjectType", "box"]
         },
-=======
->>>>>>> a4ce6c39
         "racetrack": {
             "_super": ["_", "model", "geomObject"],
             "axis": ["Axis", "BeamAxis", "z"],
