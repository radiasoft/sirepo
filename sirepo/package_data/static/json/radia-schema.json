{
    "appModes": {
       "default": {
           "localRoute": "source",
           "includeMode": true
        },
       "imported": {
           "localRoute": "visualization",
           "includeMode": true
        }
    },
    "constants": {
        "alignmentTools": [
            {
                "title": "Center Horizontal",
                "type": "centerX"
            },
            {
                "title": "Center Vertical",
                "type": "centerY"
            },
            {
                "title": "Align Left",
                "type": "alignLeft"
            },
            {
                "title": "Align Right",
                "type": "alignRight"
            },
            {
                "title": "Align Top",
                "type": "alignTop"
            },
            {
                "title": "Align Bottom",
                "type": "alignBottom"
            }
        ],
        "allowedEquationOps": [
            "abs", "cos", "cot", "csc", "exp", "log", "pi", "sec", "sin", "tan", "sqrt"
        ],
        "anisotropicMaterials": ["NdFeB", "SmCo5", "Sm2Co17", "Ferrite"],
        "dataDownloads": {
            "_default": [
                {
                    "title": "Save as CSV",
                    "suffix": "csv"
                }
            ],
            "fieldLineoutAnimation": [
                {
                    "title": "Save as SDDS",
                    "suffix": "sdds"
                },
                {
                    "title": "Save for SRW import",
                    "suffix": "zip"
                }
            ],
            "kickMapReport": [
                {
                    "title": "Save as SDDS",
                    "suffix": "sdds"
                }
            ]
        },
        "fileTypeHM": "h-m",
        "fileTypePathPts": "path-pts",
        "fileTypeRadiaDmp": "radia-dmp",
        "fileTypeSTL": "stl-file",
        "geomObjShapes": {
            "cuboid": {
                "doClose": true,
                "fill": "#97B6D5",
                "points": [
                    [0, 0], [24, 0], [24, 24], [0, 24]
                ],
                "stroke": "black"
            },
            "cylinder": {
                "doClose": true,
                "fill": "#97B6D5",
                "points": [
                    [24.0, 12.0], [23.6, 15.1], [22.4, 18.0], [20.5, 20.5], [18.0, 22.4], [15.1, 23.6],
                    [12.0, 24.0], [8.9, 23.6], [6.0, 22.4], [3.5, 20.5], [1.6, 18.0], [0.4, 15.1],
                    [0.0, 12.0], [0.4, 8.9], [1.6, 6.0], [3.5, 3.5], [6.0, 1.6], [8.9, 0.4],
                    [12.0, 0.0], [15.1, 0.4], [18.0, 1.6], [20.5, 3.5], [22.4, 6.0], [23.6, 8.9]
                ],
                "stroke": "black"
            },
            "cee": {
                "doClose": true,
                "fill": "#97B6D5",
                "points": [
                    [0, 0], [24, 0], [24, 8], [8, 8], [8, 16], [24, 16], [24, 24], [0, 24]
                ],
                "stroke": "black"
            },
            "ell": {
                "doClose": true,
                "fill": "#97B6D5",
                "points": [
                    [0, 0], [8, 0], [8, 16], [24, 16], [24, 24], [0, 24]
                ],
                "stroke": "black"
            },
            "extrudedPoints": {
                "doClose": true,
                "fill": "#97B6D5",
                "points": [
                    [0, 0], [8, 0], [16, 16], [24, 20], [24, 24], [0, 24]
                ],
                "stroke": "black"
            },
            "jay": {
                "doClose": true,
                "fill": "#97B6D5",
                "points": [
                    [0, 0], [8, 0], [8, 16], [16, 16], [16, 8], [24, 8], [24, 24], [0, 24]
                ],
                "stroke": "black"
            },
            "tee": {
                "doClose": true,
                "fill": "#97B6D5",
                "points": [
                    [0, 0], [24, 0], [24, 12], [18, 12], [18, 24], [6, 24], [6, 16], [6, 12], [0, 12]
                ],
                "stroke": "black"
            },
            "stl": {
                "doClose": true,
                "fill": "#97B6D5",
                "points": [
                    [0, 0], [24, 0], [24, 24], [0, 24]
                ],
                "stroke": "black"
            }
        },
        "geomTypeLines": "lines",
        "geomTypePolys": "polygons",
        "geomTypeVectors": "vectors",
        "getDataMethods": [
            "get_field", "get_field_integrals", "get_geom", "get_kick_map_plot", "save_field"
        ],
        "heightAxisMap": {
            "x": "z",
            "y": "z",
            "z": "y"
        },
        "inProgressText": "Solving",
        "inputFileArgDelims": {
            "list": ",",
            "item": ":"
        },
        "objectScale": 0.001,
        "toolbarItems": [
            {
                "canDrag": true,
                "contents": [
                    {
                        "isButton": false,
                        "layoutShape": "rect",
                        "model": "cuboid",
                        "title": "Cuboid",
                        "type": "cuboid"
                    },
                    {
                        "isButton": false,
                        "layoutShape": "circle",
                        "model": "cylinder",
                        "title": "Cylinder",
                        "type": "cylinder"
                    },
                    {
                        "isButton": false,
                        "layoutShape": "polygon",
                        "model": "ell",
                        "title": "L-Bend",
                        "type": "ell"
                    },
                    {
                        "isButton": false,
                        "layoutShape": "polygon",
                        "model": "cee",
                        "title": "C-Bend",
                        "type": "cee"
                    },
                    {
                        "isButton": false,
                        "layoutShape": "polygon",
                        "model": "jay",
                        "title": "J-Bend",
                        "type": "jay"
                    },
                    {
                        "isButton": false,
                        "layoutShape": "polygon",
                        "model": "extrudedPoints",
                        "title": "Extruded",
                        "type": "extrudedPoints"
                    },
                    {
                        "isButton": false,
                        "layoutShape": "polygon",
                        "model": "stl",
                        "title": "STL",
                        "type": "stl"
                    },
                    {
                        "layoutShape": "rect",
                        "model": "geomGroup",
                        "title": "Group",
                        "type": "geomGroup"
                    }
                ],
                "name": "Objects"
            },
            {
                "canDrag": false,
                "contents": [
                    {
                        "isButton": false,
                        "layoutShape": "rect",
                        "model": "racetrack",
                        "title": "Racetrack",
                        "type": "racetrack"
                    }
                ],
                "name": "Field Sources"
            }
        ],
        "viewTypeFields": "fields",
        "viewTypeObjects": "objects"
    },
    "dynamicFiles": {
        "externalLibs": {
            "js": ["vtk.js"]
        },
        "sirepoLibs": {
            "css": ["radia.css", "vtk.css"],
            "js": ["radia.js"]
        }
    },
    "enum": {
        "ApplicationMode": [
            ["default", "default"],
            ["imported", "imported"]
        ],
        "ArmPosition": [
            ["0", "Top"],
            ["1", "Bottom"]
        ],
        "AutoManual": [
            ["auto", "Auto"],
            ["man", "Manual"]
        ],
        "BeamAxis": [
            ["x", "x"],
            ["y", "y"],
            ["z", "z"]
        ],
        "CoordinateSystem": [
            ["standard", "Standard"],
            ["beam", "Beam"]
        ],
        "CutRemoval": [
            ["-1", "Body"],
            ["1", "Corner"]
        ],
        "BevelEdge": [
            ["0", "Top Left"],
            ["1", "Top Right"],
            ["2", "Bottom Right"],
            ["3", "Bottom Left"]
        ],
        "DipoleType": [
            ["dipoleBasic", "Basic"],
            ["dipoleC", "C-Bend"],
            ["dipoleH", "H-Bend"]
        ],
        "SegmentationType": [
            ["cyl", "Cylindrical"],
            ["pln", "Planar"]
        ],
        "Elevation": [
            ["front", "front"],
            ["side", "side"],
            ["top", "top"]
        ],
        "FieldScaling": [
            ["uniform", "Uniform"],
            ["linear", "Linear"],
            ["log", "Log"]
        ],
        "FieldType": [
            ["M", "M"],
            ["B", "B"],
            ["A", "A"],
            ["H", "H"],
            ["J", "J"]
        ],
        "FreehandType": [
            ["freehand", ""]
        ],
        "KickMapComponent": [
            ["h", "Horizontal"],
            ["v", "Vertical"]
        ],
        "MagnetType": [
            ["freehand", "Freehand"],
            ["dipole", "Dipole"],
            ["undulator", "Undulator"]
        ],
        "MaterialType": [
            ["NdFeB", "Neodymium Iron Boron (linear anisotropic)"],
            ["SmCo5", "Samarium Cobalt (SmCo5, linear anisotropic)"],
            ["Sm2Co17", "Samarium Cobalt (Sm2Co17,linear anisotropic)"],
            ["Ferrite", "Ferrite (linear anisotropic)"],
            ["Xc06", "Industeel (nonlinear isotropic)"],
            ["Steel37", "Steel37 (nonlinear isotropic)"],
            ["Steel42", "Steel42 (nonlinear isotropic)"],
            ["AFK502", "Aperam 502 (nonlinear isotropic)"],
            ["AFK1", "Aperam 1 (nonlinear isotropic)"],
            ["custom", "Custom"],
            ["nonlinear", "Non-Linear Formula"]
        ],
        "ObjectCutType": [
            ["objectCut", "Plane"],
            ["objectBevel", "Bevel"],
            ["objectFillet", "Fillet"]
        ],
        "ObjectiveFunction": [
            ["none", "None"],
            ["integral", "Field Integral"],
            ["objectiveFunctionQuality", "Field Quality"]
        ],
        "ObjectType": [
            ["cuboid", "Cuboid"],
            ["cylinder", "Cylinder"],
            ["cee", "Extruded C-Bend"],
            ["ell", "Extruded L-Bend"],
            ["extrudedPoints", "Extruded Points"],
            ["jay", "Extruded J-Bend"],
            ["racetrack", "RaceTrack"],
            ["tee", "Extruded Tee"],
            ["stl", "STL"]
        ],
        "OptimizationSoftwareType": [
            ["optimizationSoftwareDFOLS", "DFOLS"]
        ],
        "OptimizationSoftwareMethodType": [
            ["dfols", "DFOLS"]
        ],
        "OptimizerFieldType": [
            ["optimizerField", "Built-in"],
            ["objectOptimizerField", "Object Field"]
        ],
        "PathType": [
            ["axisPath", "Axis"],
            ["linePath", "Line"],
            ["circlePath", "Circle"],
            ["manualPath", "Manual Group"],
            ["filePath", "File"],
            ["fieldMapPath", "Field Map"]
        ],
        "SnapGridSize": [
            ["0.1", "0.1"],
            ["0.5", "0.5"],
            ["1", "1"],
            ["5", "5"],
            ["10", "10"]
        ],
        "SolveMethod": [
            ["0", "0"],
            ["3", "3"],
            ["4", "4"],
            ["5", "5"]
        ],
        "SolverMode": [
            ["solve", "Solve"],
            ["reset", "Reset"]
        ],
        "SymmetryType": [
            ["perpendicular", "Parallel"],
            ["parallel", "Perpendicular"]
        ],
        "SpatialTransform": [
            ["translate", "Translate"],
            ["rotate", "Rotate"]
        ],
        "StemPosition": [
            ["0", "Left"],
            ["1", "Right"]
        ],
        "TerminationType": [
            ["magnet", "Magnet"],
            ["pole", "Pole"]
        ],
        "UndulatorType": [
            ["undulatorBasic", "Basic"],
            ["undulatorHybrid", "Hybrid"]
        ],
        "ViewType": [
            ["objects", "Objects"],
            ["fields", "Fields"]
        ]
    },
    "frameIdFields": {
        "fieldLineoutAnimation": [],
        "magnetViewer": [],
        "optimizerAnimation": [],
        "solverAnimation": []
    },
    "localRoutes": {
        "source": {
            "route": "/source/:simulationId",
            "config": {
                "controller": "RadiaSourceController as src",
                "templateUrl": "/static/html/radia-source.html"
            }
        },
        "visualization": {
            "route": "/visualization/:simulationId",
            "config": {
                "controller": "RadiaVisualizationController as viz",
                "templateUrl": "/static/html/radia-visualization.html"
            }
        },
        "optimization": {
            "route": "/optimization/:simulationId",
            "config": {
                "controller": "RadiaOptimizationController as opt",
                "templateUrl": "/static/html/radia-optimization.html"
            }
        }
    },
    "model": {
        "axisPath": {
            "_super": ["_", "model", "linePath"],
            "axis": ["Axis", "BeamAxis", "z"],
            "start": ["Start [mm]", "Float", -10.0, "Start point"],
            "stop": ["End [mm]", "Float", 10.0, "End point"],
            "type": ["_", "PathType", "axisPath"]
        },
        "cuboid": {
            "_super": ["_", "model", "geomObject"],
            "type": ["_", "ObjectType", "cuboid"]
        },
        "cylinder": {
            "_super": ["_", "model", "extrudedObject"],
            "numSides": ["Number of Sides", "Integer", 10, "A cylinder is approximated by a regular polyhedron of this number of sides", 6],
            "radius": ["Radius", "Scriptable", 5.0, "", 1e-06],
            "segmentation": ["Segmentation Type", "SegmentationType", "cyl"],
            "type": ["_", "ObjectType", "cylinder"]
        },
        "cee": {
            "_super": ["_", "model", "stemmed"],
            "type": ["_", "ObjectType", "cee"]
        },
        "circlePath": {
            "_super": ["_", "model", "fieldPath"],
            "center": ["Center [mm]", "FloatArray", [0, 0, 0], "", ["x", "y", "z"]],
            "eulers": ["Euler Angles", "FloatArray", [0, 0], "", ["\uD835\uDFB1", "\uD835\uDFBF"]],
            "radius": ["Radius", "Float", 10.0],
            "numPoints": ["Num Points", "Integer", 10, "", 2],
            "type": ["_", "PathType", "circlePath"]
        },
        "cloneTransform": {
            "_super": ["_", "model", "transform"],
            "alternateFields": ["Alternate Fields", "Boolean", "1"],
            "name": ["Name", "String", "Clone"],
            "numCopies": ["Number of Copies", "Integer", 1, "", 1],
            "transforms": ["", "MultipleModelArray", [], "", ["rotateClone", "translateClone"]],
            "type": ["_", "TransformTypes", "cloneTransform"]
        },
        "threeDBuilder": {
            "autoFit": ["", "Bool", true],
            "elevation": ["_", "Elevation", "front"],
            "snapToGrid": ["_", "Bool", false],
            "snapGridSize": ["_", "SnapGridSize", "1"]
        },
        "dipoleBasic": {
            "_super": ["_", "model", "radiaObject"],
            "dipoleType": ["_", "DipoleType", "dipoleBasic"],
            "gap": ["Gap [mm]", "Float", 1.0, "", 0.0],
            "pole": ["Pole", "model.geomObject", {
                "center": [0.0, 0.0, 1.0],
                "color": "#ff00ff",
                "segments": [4, 4, 4],
                "magnetization": [0.0, 0.0, 1.0],
                "modifications": [],
                "name": "pole",
                "remanentMag": 1.0,
                "material": "NdFeB",
                "type": "cuboid",
                "transforms": [
                    {
                        "_super": "transform",
                        "color": null,
                        "model": "symmetryTransform",
                        "object": "",
                        "symmetryPlane": [0, 0, 1],
                        "symmetryPoint": [0, 0, 0],
                        "symmetryType": "parallel"
                    }
                ],
                "size": [5.0, 5.0, 5.0]
            }]
        },
        "dipoleC": {
            "_super": ["_", "model", "dipoleBasic"],
            "coil": ["Coil", "model.racetrack", {
                "axis": "z",
                "center": [0.0, 131.25, 0.0],
                "color": "#ff0000",
                "currentDensity": -2000.0,
                "fieldCalc": "auto",
                "height": 105.0,
                "name": "coil",
                "numSegments": 3,
                "planeAxis1": "x",
                "planeAxis2": "y",
                "radii": [5.0, 40.0],
                "sides": [50.0, 62.5],
                "size": [1.0, 1.0, 105.0],
                "type": "racetrack"
            }],
            "magnet": ["Magnet", "model.cee", {
                "armHeight": 50.0,
                "armPosition": "1",
                "center": [0.0, 71.25, 0.0],
                "color": "#0000ff",
                "extrusionAxis": "x",
                "extrusionAxisSegments": 2,
                "magnetization": [0.0, 0.0, 0.0],
                "name": "core",
                "remanentMag": 1.0,
                "material": "Xc06",
                "type": "cee",
                "size": [50.0, 182.5, 210.0],
                "stemWidth": 62.5,
                "stemPosition": "1"
            }],
            "pole": ["Pole", "model.cuboid", {
                "center": [0.0, 0.0, 30.0],
                "color": "#0000ff",
                "segments": [4, 4, 4],
                "magnetization": [0.0, 0.0, 1.0],
                "modifications": [
                    {
                        "amountHoriz": 8,
                        "amountVert": 8,
                        "cutAxis": "x",
                        "cutDir": [
                            0,
                            0,
                            1
                        ],
                        "cutPoint": [
                            0,
                            0,
                            0
                        ],
                        "cutRemoval": "1",
                        "edge": "2",
                        "heightDir": [
                            0,
                            1,
                            0
                        ],
                        "type": "objectBevel",
                        "widthDir": [
                            1,
                            0,
                            0
                        ]
                    },
                    {
                        "amountHoriz": 8,
                        "amountVert": 8,
                        "cutAxis": "x",
                        "cutDir": [
                            0,
                            0,
                            1
                        ],
                        "cutPoint": [
                            0,
                            0,
                            0
                        ],
                        "cutRemoval": "1",
                        "edge": "3",
                        "heightDir": [
                            0,
                            1,
                            0
                        ],
                        "type": "objectBevel",
                        "widthDir": [
                            1,
                            0,
                            0
                        ]
                    },
                    {
                        "amountHoriz": 8,
                        "amountVert": 8,
                        "cutAxis": "y",
                        "cutDir": [
                            0,
                            0,
                            1
                        ],
                        "cutPoint": [
                            0,
                            0,
                            0
                        ],
                        "cutRemoval": "1",
                        "edge": "0",
                        "heightDir": [
                            0,
                            1,
                            0
                        ],
                        "type": "objectBevel",
                        "widthDir": [
                            1,
                            0,
                            0
                        ]
                    },
                    {
                        "amountHoriz": 8,
                        "amountVert": 8,
                        "cutAxis": "y",
                        "cutDir": [
                            0,
                            0,
                            1
                        ],
                        "cutPoint": [
                            0,
                            0,
                            0
                        ],
                        "cutRemoval": "1",
                        "edge": "3",
                        "heightDir": [
                            0,
                            1,
                            0
                        ],
                        "type": "objectBevel",
                        "widthDir": [
                            1,
                            0,
                            0
                        ]
                    }
                ],
                "name": "pole",
                "remanentMag": 1.0,
                "material": "Xc06",
                "type": "cuboid",
                "size": [50.0, 40.0, 50.0]
            }],
            "corePoleGroup": ["_", "model.geomGroup", {
                "name": "core + pole"
            }],
            "magnetCoilGroup": ["_", "model.geomGroup", {
                "name": "magnet + coil"
            }],
            "poleWidth": ["Width ({{ appState.models.simulation.widthAxis }})", "Float", 50.0, "", 0.0],
            "gap": ["Gap", "Float", 10.0, "", 0.0],
            "dipoleType": ["_", "DipoleType", "dipoleC"]
        },
        "dipoleH": {
            "_super": ["_", "model", "dipoleC"],
            "coil": ["Coil", "model.racetrack", {
                "axis": "z",
                "center": [0.0, 0.0, 1.5],
                "color": "#33e69a",
                "currentDensity": -10000.0,
                "fieldCalc": "auto",
                "height": 1.0,
                "name": "coil",
                "numSegments": 3,
                "planeAxis1": "x",
                "planeAxis2": "y",
                "radii": [0.1, 0.4],
                "sides": [10.05, 10.05],
                "size": [10.05, 10.05, 1.0],
                "type": "racetrack"
            }],
            "magnet": ["Magnet", "model.ell", {
                "armHeight": 1.5,
                "armPosition": "0",
                "center": [0.0, 4.0, 3.75],
                "color": "#0066cd",
                "extrusionAxis": "x",
                "extrusionAxisSegments": 2,
                "magnetization": [0.0, 0.0, 0.0],
                "name": "core",
                "remanentMag": 1.0,
                "material": "Xc06",
                "type": "ell",
                "size": [10.0, 8.0, 3.75],
                "stemWidth": 1.5,
                "stemPosition": "1",
                "transforms": []
            }],
            "pole": ["Pole", "model.cuboid", {
                "center": [0.0, 2.5, 1.5],
                "color": "#0066cd",
                "magnetization": [0.0, 0.0, 1.0],
                "material": "Xc06",
                "modifications": [
                    {
                        "amountHoriz": 0.5,
                        "amountVert": 0.5,
                        "cutAxis": "x",
                        "cutDir": [
                            1,
                            0,
                            0
                        ],
                        "cutRemoval": 1,
                        "edge": "2",
                        "type": "objectBevel"
                    }
                ],
                "name": "pole",
                "remanentMag": 1.0,
                "segments": [4, 4, 4],
                "size": [10.0, 5.0, 1.5],
                "transforms": [],
                "type": "cuboid"
            }],
            "magnetSize": ["Size [mm]", "FloatArray", [10.0, 16.0, 7.5], "", ["Length ({{ appState.models.simulation.beamAxis }})", "Width ({{ appState.models.simulation.widthAxis }})", "Height ({{ appState.models.simulation.heightAxis }})"], [0, 0, 0]],
            "poleWidth": ["Width ({{ appState.models.simulation.widthAxis }})", "Float", 10.0, "", 0.0],
            "gap": ["Gap", "Float", 1.5, "", 0.0],
            "dipoleType": ["_", "DipoleType", "dipoleH"]
        },
        "electronTrajectoryReport": {
            "energy": ["Electron Energy [GeV]", "Float", 1.0, "The sign of the energy determines the direction of the electron along the beam ({{ appState.models.simulation.beamAxis }}) axis"],
            "initialPosition": ["Starting Position [mm]", "FloatArray", [0.0, 0.0, -10.0], "", ["x", "y", "z"]],
            "initialAngles": ["Starting Angles [rad]", "FloatArray", [0.0, 0.0], "", ["d{{ appState.models.simulation.widthAxis }}/d{{ appState.models.simulation.beamAxis }}", "d{{ appState.models.simulation.heightAxis }}/d{{ appState.models.simulation.beamAxis }}"]],
            "inProgressText": ["_", "String", "Calculating"],
            "finalBeamPosition": ["Final {{ appState.models.simulation.beamAxis }} Position [mm]", "Float", 10.0],
            "numPoints": ["Num Points", "Integer", 101, "", 2]
        },
        "ell": {
            "_super": ["_", "model", "stemmed"],
            "type": ["_", "ObjectType", "ell"]
        },
        "extrudedPoints": {
            "_super": ["_", "model", "extrudedPoly"],
            "pointsFile": ["File", "InputFile", "", "File must be comma-delimited .csv or .txt with no header row and no empty columns", false],
            "preservePointsOnImport": ["Preserve Points on Import", "Boolean", "1", "When true, the imported values of the points are preserved; otherwise the points are shifted relative to the center you specify. In any case the object is free to move after import"],
            "referencePoints": ["Points", "Points", []],
            "type": ["_", "ObjectType", "extrudedPoints"]
        },
        "extrudedObject": {
            "_super": ["_", "model", "geomObject"],
            "extrusionAxis": ["Extrusion Direction", "BeamAxis", "z"]
        },
        "extrudedPoly": {
            "_super": ["_", "model", "extrudedObject"],
            "area": ["_", "Float", 0,0],
            "extrusionAxisSegments": ["Segments in Extrusion Direction", "Integer", 1, "", 1],
            "heightAxis": ["_", "BeamAxis", "y"],
            "layoutShape":  ["_", "String", "polygon"],
            "points": ["Points", "Points", []],
            "triangulationLevel": ["Triangulation Detail", "Range", 0.5, "Governs the max size of triangles used to subdivide the shape, from coarse to fine. Smaller triangles gain accuracy at the expense of longer solve times.", 0.0, 1.0],
            "widthAxis": ["_", "BeamAxis", "x"]
        },
        "freehand": {},
        "fieldDisplay": {
            "colorMap": ["Color Map", "ColorMap", "viridis"],
            "scaling": ["Scaling", "FieldScaling", "uniform"]
        },
        "fieldIntegralReport": {
            "lastCalculated": ["_", "Integer", -1]
        },
        "fieldLineoutAnimation": {
            "fieldPaths": ["Path", "FieldPaths", []],
            "fieldType": ["Field", "FieldType", "B"],
            "inProgressText": ["_", "String", "Calculating"],
            "plotAxis": ["Plot Axis", "BeamAxis", "z"],
            "jobRunMode": ["Execution Mode", "JobRunMode", "parallel"],
            "tasksPerNode": ["Tasks per node", "Integer", 128],
            "sbatchHours": ["Hours", "Float", 0.4],
            "sbatchQueue": ["Queue", "NERSCQueue", "debug"],
            "sbatchCores": ["Cores", "Integer", 1],
            "sbatchProject": ["Project", "OptionalString", ""]
        },
        "fieldMapPath": {
            "_super": ["_", "model", "fieldPath"],
            "center": ["Center [mm]", "FloatArray", [0, 0, 0], "", ["x", "y", "z"]],
            "size": ["Size [mm]", "FloatArray", [1, 1, 1], "", ["x", "y", "z"]],
            "numPoints": ["Num Points", "Integer", 10, "", 2],
            "type": ["_", "PathType", "fieldMapPath"]
        },
        "fieldPath": {
            "id": ["_", "RandomId", ""],
            "name": ["Name", "String", ""]
        },
        "fieldPaths": {
            "paths": ["", "MultipleModelArray", [], "", ["axisPath" ,"linePath", "circlePath", "fieldMapPath", "filePath"]]
        },
        "filePath": {
            "_super": ["_", "model", "fieldPath"],
            "fileModel": ["File", "PtsFile", ""],
            "fileName": ["File Name", "String", ""],
            "type": ["_", "PathType", "filePath"]
        },
        "geometryReport": {
            "doGenerate": ["_", "Boolean", "1"],
            "id": ["_", "RandomId", ""],
            "isSolvable": ["_", "Boolean", "1"],
            "name": ["Name", "String", ""],
            "objects": ["_", "Group", []]
        },
        "geomGroup": {
            "_super": ["_", "model", "radiaObject"],
            "layoutShape":  ["_", "String", "rect"],
            "members": ["", "Group", []],
            "model": ["_", "String", "geomGroup"],
            "type": ["_", "String", "geomGroup"]
        },
        "geomObject": {
            "_super": ["_", "model", "radiaObject"],
            "center": ["Center [mm]", "FloatArray", [0.0, 0.0, 0.0], "", ["x", "y", "z"]],
            "id": ["_", "RandomId", ""],
            "layoutShape":  ["_", "String", "rect"],
            "magnetization": ["Magentization [T]", "FloatArray", [0.0, 0.0, 0.0], "", ["x", "y", "z"]],
<<<<<<< HEAD
            "modifications": ["", "MultipleModelArray", [], "", ["objectCut", "objectBevel", "objectFillet"]],
=======
            "modifications": ["", "ModelArrayTable", [], "", ["objectCut", "objectBevel", "objectFillet"]],
>>>>>>> 5d4ef7ce
            "material": ["Material", "MaterialType", "Xc06"],
            "materialFile": ["Tabulated H-B Curve from File", "HBFile", "", "File must be comma-delimited .csv or .txt with no header row and no empty columns (H, B in Tesla)"],
            "materialFormula": ["Nonlinear Isotropic Formula", "MaterialFormula", [0.0, 0.0, 0.0, 0.0, 0.0, 0.0], "$M = \\sum_{n=1}^{3}\\mu_n\\cdot\\tanh(\\frac{\\chi_n\\cdot{H}}{\\mu_n})$", ["$\\mu_1$", "$\\chi_1$", "$\\mu_2$", "$\\chi_2$", "$\\mu_3$", "$\\chi_3$"], [0, 0, 0, 0, 0, 0, 0]],
            "remanentMag": ["Remanent Magnetization [T]", "Float", 0.0, "", 0.0],
            "segmentation": ["Segmentation Type", "SegmentationType", "pln"],
            "segmentationCylAxis": ["Segment Axis", "BeamAxis", "z"],
            "segmentationCylPoint": ["Segment Origin", "FloatArray", [0, 0, 0], "", ["x", "y", "z"]],
            "segmentationCylRadius": ["Segment Radial Width [mm]", "Float", 5.0],
            "segmentationCylRatio": ["Segment Axis Ratio", "Float", 1.0, "Ratio of {{ appState.models.geomObject.segmentationCylAxisMajor }} to {{ appState.models.geomObject.segmentationCylAxisMinor }} axes of base (1.0 = circular)", 0.0],
            "segmentationCylUseObjectCenter": ["Use object center as origin", "Boolean", "1"],
            "segments": ["Segments", "IntArray", [1, 1, 1], "", ["N$\\small{{ appState.models.geomObject.segmentation == 'cyl' ? '{rad}' : '{x}' }}$", "N$\\small{{ appState.models.geomObject.segmentation == 'cyl' ? '{az}' : '{y}' }}$", "N$\\small{{ appState.models.geomObject.segmentation == 'cyl' ? '{ax}' : '{z}' }}$"], [1, 1, 1]],
            "shapeButton": ["Shape", "ShapeButton", {}],
            "size": ["Size [mm]", "FloatArray", [10.0, 10.0, 10.0], "", ["x", "y", "z"], [0, 0, 0]],
            "type": ["Shape Type", "ObjectType", "cuboid"]
        },
        "jay": {
            "_super": ["_", "model", "stemmed"],
            "hookHeight": ["Hook Height [mm]", "Float", 1.0],
            "hookWidth": ["Hook Width [mm]", "Float", 1.0],
            "type": ["_", "ObjectType", "jay"]
        },
        "kickMapReport": {
            "beamAxis": ["_", "BeamAxis", "z", ""],
            "begin": ["Start [mm]", "FloatArray", [0, 0, 0], "Start point", ["x", "y", "z"]],
            "colorMap": ["Color Map", "ColorMap", "viridis"],
            "component": ["Component", "KickMapComponent", "h"],
            "direction": ["Direction", "FloatArray", [0, 0, 1], "Beam direction", ["x", "y", "z"]],
            "inProgressText": ["_", "String", "Calculating"],
            "isSelfContained": ["_", "Boolean", "1"],
            "numPeriods": ["Number of Periods", "Integer", 1],
            "numTransPoints1": ["Number of Points in Gap Direction", "Integer", 10, "", 2],
            "numTransPoints2": ["Number of Points in Transverse Direction", "Integer", 10, "", 2],
            "periodLength": ["Period Length [mm]", "Float", 1.0],
            "transverseDirection": ["Gap Direction", "FloatArray", [0, 1, 0], "Gap direction", ["x", "y", "z"]],
            "transverseRange1": ["Range in Gap Direction [mm]", "Float", 1.0, ""],
            "transverseRange2": ["Range in Transverse Direction [mm]", "Float", 1.0]
        },
        "layoutObject": {
            "color": ["Color", "Color", "#cccccc"],
            "groupId": ["_", "String", ""],
            "id": ["_", "RandomId", ""],
            "layoutShape":  ["_", "String", "rect"]
        },
        "linePath": {
            "_super": ["_", "model", "fieldPath"],
            "begin": ["Start [mm]", "FloatArray", [-10.0, 0, 0], "Start point", ["x", "y", "z"]],
            "end": ["End [mm]", "FloatArray", [10.0, 0, 0], "End point", ["x", "y", "z"]],
            "numPoints": ["Num Points", "Integer", 10, "", 2],
            "type": ["_", "PathType", "linePath"]
        },
        "magnetDisplay": {
            "alpha": ["Alpha", "Range", 1.0, "", 0.0, 1.0],
            "bgColor": ["Background Color", "Color", "#ffffff"],
            "showMarker": ["Show axis marker", "Boolean", "1"],
            "fieldType": ["Field", "FieldType", "M"],
            "notes": ["Notes", "Text", ""],
            "viewType": ["View", "ViewType", "objects"]
        },
        "manualPath": {
            "_super": ["_", "model", "fieldPath"],
            "ptX": ["x [mm]", "Float", 0.0],
            "ptY": ["y [mm]", "Float", 0.0],
            "ptZ": ["z [mm]", "Float", 0.0],
            "type": ["_", "PathType", "manualPath"]
        },
        "material": {
            "density": ["Density", "Float", 1.0],
            "name": ["Name", "String", ""]
        },
        "objectBevel": {
            "_super": ["_", "model", "objectCut"],
            "amountVert": ["Vertical Cut [mm]", "Float", 1.0],
            "amountHoriz": ["Horizontal Cut [mm]", "Float", 1.0],
            "cutAxis": ["Cut Axis", "BeamAxis", "z", "Direction perpendicular to cross-section of interest"],
            "cutDir": ["", "Array", [0, 0, 1]],
            "cutRemoval": ["Removal Side", "CutRemoval", "1", "Determines which side of the cut plane to remove"],
            "edge": ["Corner", "BevelEdge", "0", "Corner of cross-sectional footprint to cut"],
            "heightDir": ["", "Array", [0, 1, 0]],
            "type": ["_", "ObjectCutType", "objectBevel"],
            "widthDir": ["", "Array", [1, 0, 0]]
        },
        "objectCut": {
            "cutPlane": ["Cut Plane", "FloatArray", [0, 0, 1], "Normal of the cut plane", ["x", "y", "z"]],
            "cutPoint": ["Cut Point", "FloatArray", [0, 0, 0], "", ["x", "y", "z"]],
            "useObjectCenter": ["Relative to Object Center", "Boolean", "0"],
            "type": ["_", "ObjectCutType", "objectCut"]
        },
        "objectFillet": {
            "cutAxis": ["Cut Axis", "BeamAxis", "z", "Direction perpendicular to cross-section of interest"],
            "edge": ["Filleted Edge", "BevelEdge", "0", "Index of base shape edge to fillet, relative to the view axis"],
            "numSides": ["Number of Sides", "Integer", 10, "Resolution of the curved surface", 6],
            "radius": ["Radius", "Float", 1.0],
            "type": ["_", "ObjectCutType", "objectFillet"]
        },
        "objectiveFunction": {
            "code": ["Code", "String", ""],
            "type": ["_", "ObjectiveFunction", "none"]
        },
        "objectiveFunctionQuality": {
            "_super": ["_", "model", "objectiveFunction"],
            "begin": ["Start [mm]", "FloatArray", [-10.0, 0, 0], "", ["x", "y", "z"]],
            "component": ["Field Component", "BeamAxis", "z"],
            "deviation": ["Deviation [mm]", "FloatArray", [0, 1.0, 0], "", ["± ∂x", "± ∂y", "± ∂z"]],
            "end": ["End [mm]", "FloatArray", [10.0, 0, 0], "", ["x", "y", "z"]],
            "fieldPaths": ["Path", "FieldPaths", []],
            "type": ["Objective Function", "ObjectiveFunction", "objectiveFunctionQuality"],
            "useFieldPath": ["Use Field Path", "Boolean", "0"]
        },
         "objectShape": {
            "viewAxis": ["View Along Axis", "BeamAxis", "z"]
        },
        "optimizationSoftware": {
            "method": ["Method", "OptimizationSoftwareMethodType", "dfols"],
            "rsoptName": ["_", "String", "dfols"],
            "type": ["Optimization Package", "OptimizationSoftwareType", "optimizationSoftwareDFOLS"]
        },
        "optimizationSoftwareDFOLS": {
            "_super": ["_", "model", "optimizationSoftware"],
            "components": ["Components", "Integer", 2],
            "rsoptName": ["_", "String", "dfols"],
            "type": ["", "OptimizationSoftwareType", "optimizationSoftwareDFOLS"]
        },
        "optimizer": {
            "maxIterations": ["Max iterations", "Integer", 50, "", 2],
            "objective": ["Objective Function", "ObjectiveFunction", "objectiveFunctionQuality"],
            "parameters": ["Parameters", "ObjectOptimizerField", []],
            "software": ["Optimization Package", "model.optimizationSoftware", {
                "components": 100,
                "rsoptName": "dfols",
                "type": "optimizationSoftwareDFOLS"
            }],
            "tolerance": ["Relative Tolerance", "Float", 0.0001]
        },
        "optimizerAnimation": {
            "jobRunMode": ["Execution Mode", "JobRunMode", "parallel"],
            "notes": ["Notes", "Text", ""],
            "tasksPerNode": ["Processes per node", "Integer", 128],
            "sbatchHours": ["Hours", "Float", 0.4],
            "sbatchQueue": ["Queue", "NERSCQueue", "debug"],
            "sbatchCores": ["Cores", "Integer", 1],
            "sbatchProject": ["Project", "OptionalString", ""]
        },
        "pointsReport": {
            "doSnap": ["Snap to Grid", "Boolean", "0"],
            "gridSize": ["Grid Size [mm]", "Float", "0.5", "", "0"]
        },
        "racetrack": {
            "_super": ["_", "model", "radiaObject"],
            "axis": ["Axis", "BeamAxis", "y"],
            "center": ["Center [mm]", "FloatArray", [0.0, 0.0, 0.0], "", ["x", "y", "z"]],
            "currentDensity": ["Current Density [A/$mm^2$]", "Float", -0.5],
            "fieldCalc": ["Field Calculation", "AutoManual", "auto", ""],
            "height": ["Height ({{ appState.models.racetrack.axis }}) [mm]", "Float", 105.0, "Measured along axis"],
            "numSegments": ["Number of Corner Segments", "Integer", 3, "", 0],
            "planeAxis1": ["_", "BeamAxis", "z"],
            "planeAxis2": ["_", "BeamAxis", "x"],
            "radii": ["Radii [mm]", "FloatArray", [5.0, 40.0], "", ["Inner", "Outer"], [0, 0]],
            "sides": ["Straight Sides [mm]", "FloatArray", [50.0, 62.5], "", ["Length ({{ appState.models.racetrack.planeAxis1 }})", "Width ({{ appState.models.racetrack.planeAxis2 }})"], [0, 0]],
            "size": ["Size", "FloatArray", [1.0, 1.0, 1.0], "", ["x", "y", "z"], [0, 0, 0]],
            "type": ["_", "ObjectType", "racetrack"]
        },
        "radiaObject": {
            "_super": ["_", "model", "layoutObject"],
            "name": ["Name", "String", ""],
            "transforms": ["", "MultipleModelArray", [], "", ["cloneTransform" ,"rotate", "symmetryTransform"]]
        },
        "rotate": {
            "_super": ["_", "model", "spatialTransform"],
            "angle": ["Angle [deg]", "Float", "0.0"],
            "axis": ["Axis", "FloatArray", [0.0, 0.0, 1.0], "", ["x", "y", "z"]],
            "center": ["Origin", "FloatArray", [0.0, 0.0, 0.0], "", ["x", "y", "z"]],
            "name": ["Name", "String", "Rotate"],
            "type": ["_", "TransformTypes", "rotate"],
            "useObjectCenter": ["Use object center as origin", "Boolean", "1"]
        },
        "rotateClone": {
            "_super": ["_", "model", "spatialTransform"],
            "angle": ["Angle [deg]", "Float", "0.0"],
            "axis": ["Axis", "FloatArray", [0.0, 0.0, 1.0], "", ["x", "y", "z"]],
            "center": ["Origin", "FloatArray", [0.0, 0.0, 0.0], "", ["x", "y", "z"]],
            "name": ["Name", "String", "Rotate"],
            "type": ["_", "TransformTypes", "rotate"],
            "useObjectCenter": ["use clone center as origin", "Boolean", "1"]
        },
        "simulation": {
            "appMode": ["", "ApplicationMode", "default"],
            "areObjectsUnlockable": ["_", "Boool", true],
            "beamAxis": ["Beam Axis", "BeamAxis", "z", "The beam will travel along this axis, used when exporting fields"],
            "coordinateSystem": ["Coordinate System", "CoordinateSystem" , "standard", "Ordering of spatial variables. Use Standard for [x, y, z] or Beam for [width, height, length]"],
            "dipoleType": ["Dipole Type", "DipoleType", "dipoleBasic"],
            "enableKickMaps": ["Enable Kick Maps", "Boolean", "0", "For use with undulators"],
            "freehandType": ["", "FreehandType", "freehand"],
            "heightAxis": ["Height Axis", "BeamAxis", "y", "Height is measured along this axis. For undulators the gap is usually defined in this direction"],
            "magnetType": ["Magnet Type", "MagnetType", "freehand"],
            "undulatorType": ["Undulator Type", "UndulatorType", "undulatorBasic"],
            "widthAxis": ["Width Axis", "BeamAxis", "x", "Width is measured along this axis"]
        },
        "solverAnimation":  {
            "lastSolved": ["", "Integer", "-1"],
            "maxIterations": ["Max iterations", "Integer", 1500, "", 1],
            "method": ["Method", "SolveMethod", "4"],
            "mode": ["Action", "SolverMode", "solve"],
            "precision": ["Precision (T)", "Float", 0.00010, "", ""],
            "result": ["Result", "String", ""],
            "jobRunMode": ["Execution Mode", "JobRunMode", "parallel"],
            "tasksPerNode": ["Processes per node", "Integer", 128],
            "sbatchHours": ["Hours", "Float", 0.4],
            "sbatchQueue": ["Queue", "NERSCQueue", "debug"],
            "sbatchCores": ["Cores", "Integer", 1],
            "sbatchProject": ["Project", "OptionalString", ""]
        },
        "stl": {
            "_super": ["_", "model", "geomObject"],
            "file": ["STL File", "InputFile", ""],
            "preserveVerticesOnImport": ["Preserve Vertices on Import", "Boolean", "1", "When true, the imported values of the vertices are preserved; otherwise the vertices are shifted relative to the center you specify. In any case the object is free to move after import"],
            "type": ["_", "ObjectType", "stl"]
        },
        "spatialTransform": {
            "_super": ["_", "model", "transform"]
        },
        "stemmed": {
            "_super": ["_", "model", "extrudedPoly"],
            "armHeight": ["Arm Height [mm]", "Float", 1.0],
            "armPosition": ["Arm Position", "ArmPosition", "1", "Position of the arm"],
            "stemWidth": ["Post Width [mm]", "Float", 1.0],
            "stemPosition": ["Post Position", "StemPosition", "0", "Position of the post"]
        },
        "symmetryTransform": {
            "_super": ["_", "model", "transform"],
            "name": ["Name", "String", "Symmetry"],
            "symmetryPlane": ["Plane", "FloatArray", [1.0, 0.0, 0.0], "", ["x", "y", "z"]],
            "symmetryPoint": ["Point", "FloatArray", [0.0, 0.0, 0.0], "", ["x", "y", "z"]],
            "symmetryType": ["B at Plane", "SymmetryType", "parallel"],
            "type": ["_", "TransformTypes", "symmetryTransform"]
        },
        "tee": {
            "_super": ["_", "model", "stemmed"],
            "type": ["_", "ObjectType", "tee"]
        },
        "termination": {
            "airGap": ["Air Gap [mm]", "Float", 0.0, "Distance from previous object"],
            "gapOffset": ["Gap Offset [mm]", "Float", 0.0, "Additional offset away from the beam along the height axis"],
            "object": ["Object", "model.geomObject", {}]
        },
        "transform": {
            "id": ["_", "RandomId", ""],
            "name": ["Name", "String", "Transform"],
            "type": ["_", "TransformTypes"]
        },
        "translate": {
            "_super": ["_", "model", "spatialTransform"],
            "distance": ["Direction", "FloatArray", [10.0, 0.0, 0.0], "", ["x", "y", "z"]],
            "name": ["Name", "String", "Translate"]
        },
        "translateClone": {
            "_super": ["_", "model", "spatialTransform"],
            "distance": ["Direction", "FloatArray", [10.0, 0.0, 0.0], "", ["x", "y", "z"]],
            "name": ["Name", "String", "Translate"],
            "type": ["_", "TransformTypes", "translate"]
        },
        "undulatorBasic": {
            "_super": ["_", "model", "radiaObject"],
            "airGap": ["Air Gap [mm]", "Float", 0.0, "Distance between magnets"],
            "enableKickMaps": ["Enable Kick Maps", "Boolean", "1"],
            "gap": ["Gap [mm]", "Float", 20.0, "", 0.0, "Measured along the height axis"],
            "magnet": ["Magnet Block", "model.geomObject", {
                "color": "#00ffff",
                "magnetization": [0.0, 0.0, -1.0],
                "name": "magnet",
                "remanentMag": 1.2,
                "material": "NdFeB",
                "type": "cuboid",
                "segments": [1, 1, 3],
                "size": [65.0, 18.0, 45.0]
            }],
            "numPeriods": ["Number of Periods", "Integer", 2, "", 1],
            "octantGroup": ["_", "model.geomGroup", {
                "name": "octant"
            }],
            "periodLength": ["Period Length [mm]", "Float", 46.0],
            "phaseCount": ["Phase per Period", "Integer", 2, "The magnetization of each successive magnet is rotated by 2π/n about the beam direction", 2],
            "undulatorType": ["_", "UndulatorType", "undulatorBasic"]
        },
        "undulatorHybrid": {
            "_super": ["_", "model", "undulatorBasic"],
            "halfPole": ["_", "model.geomObject", {
                "name": "half pole"
            }],
            "magnet": ["Magnet Block", "model.geomObject", {
                "color": "#00ffff",
                "magnetization": [0.0, 0.0, 1.0],
                "name": "magnet",
                "remanentMag": 1.2,
                "material": "NdFeB",
                "type": "cuboid",
                "segments": [1, 1, 3],
                "size": [65.0, 18.0, 45.0]
            }],
            "magnetCrossSection": ["Cross Section [mm]", "FloatArray", [65.0, 45.0], "", ["Width ({{ appState.models.simulation.widthAxis }})", "Height ({{ appState.models.simulation.heightAxis }})"], [0, 0]],
            "magnetLength": ["Length ({{ appState.models.simulation.beamAxis }}) [mm]", "Float", 18.0],
            "pole": ["Pole", "model.geomObject", {
                "color": "#ff00ff",
                "segments": [2, 5, 2],
                "magnetization": [0.0, 0.0, 0.0],
                "materialFile": "VaPermendur.csv",
                "modifications": [],
                "name": "pole",
                "remanentMag": 0.0,
                "material": "custom",
                "type": "cuboid",
                "size": [45.0, 5.0, 25.0]
            }],
            "poleCrossSection": ["Cross Section [mm]", "FloatArray", [45.0, 25.0], "", ["Width ({{ appState.models.simulation.widthAxis }})", "Height ({{ appState.models.simulation.heightAxis }})"], [0, 0]],
            "poleLength": ["Length ({{ appState.models.simulation.beamAxis }}) [mm]", "Float", 5.0],
            "terminationGroup": ["_", "model.geomGroup", {
                "name": "terminations"
            }],
            "terminations": ["Termination Objects", "TerminationTable",
                [
                    {
                        "airGap": 0,
                        "gapOffset": 1,
                        "object": {
                            "color": "#00ffff",
                            "magnetization": [0.0, 0.0, 1.0],
                            "name": "Termination Magnet",
                            "remanentMag": 1.2,
                            "material": "NdFeB",
                            "type": "cuboid",
                            "segments": [1, 1, 3],
                            "size": [32.5 ,45.0 ,9.0]
                        }
                    }
                ]
            ],
            "corePoleGroup": ["_", "model.geomGroup", {
                "name": "core + pole"
            }],
            "gapOffset": ["Gap Offset [mm]", "Float", 1.0, "Additional offset of magnets away from the beam along the height axis"],
            "undulatorType": ["_", "UndulatorType", "undulatorHybrid"]
        }
    },
    "strings": {
        "completionState": "",
        "solverAnimation": {
            "typeOfSimulation": "Solve"
        },
        "fieldLineoutAnimation": {
            "typeOfSimulation": "Field Plot"
        }
    },
    "view": {
        "axisPath": {
            "title": "Axis",
            "basic": [
                "axis",
                "start",
                "stop",
                "numPoints"
            ],
            "advanced": [
                "axis",
                "start",
                "stop",
                "numPoints"
            ]
        },
        "circlePath": {
            "title": "Circle",
            "basic": [
                "name",
                "ctrX",
                "ctrY",
                "ctrZ",
                "radius",
                "theta",
                "phi",
                "numPoints"
            ],
            "advanced": [
                "name",
                "center",
                "radius",
                "eulers",
                "numPoints"
            ]
        },
        "cloneTransform": {
            "title": "Clone",
            "basic": [
                "numCopies",
                "alternateFields",
                "transforms"
            ],
            "advanced": [
                "numCopies",
                "alternateFields",
                "transforms"
            ]
        },
        "dipoleBasic": {
            "title": "Basic Dipole",
            "advanced": [],
            "basic": [
                ["Pole", [
                    "dipoleBasic.pole.shapeButton",
                    "dipoleBasic.pole.magnetization",
                    "dipoleBasic.pole.remanentMag",
                    "dipoleBasic.pole.material",
                    "dipoleBasic.pole.materialFile",
                    "dipoleBasic.pole.segments",
                    "dipoleBasic.pole.size",
                    "gap"
                ]]
            ]
        },
        "dipoleC": {
            "title": "C-Bend Dipole",
            "advanced": [],
            "basic": [
                ["Coil", [
                    "dipoleC.coil.color",
                    "dipoleC.coil.radii",
                    "dipoleC.coil.height",
                    "dipoleC.coil.sides",
                    "dipoleC.coil.size",
                    "dipoleC.coil.currentDensity"
                ]],
                ["Magnet", [
                    "dipoleC.magnet.shapeButton",
                    "dipoleC.magnet.size",
                    "dipoleC.magnet.material",
                    "dipoleC.magnet.materialFile",
                    "dipoleC.magnet.magnetization",
                    "dipoleC.magnet.remanentMag"
                ]],
                ["Pole", [
                    "dipoleC.pole.shapeButton",
                    "dipoleC.pole.magnetization",
                    "dipoleC.pole.remanentMag",
                    "dipoleC.pole.material",
                    "dipoleC.pole.materialFile",
                    "dipoleC.pole.segments",
                    "poleWidth",
                    "gap"
                ]]
            ]
        },
        "dipoleH": {
            "title": "H-Bend Dipole",
            "advanced": [],
            "basic": [
                ["Coil", [
                    "dipoleH.coil.color",
                    "dipoleH.coil.radii",
                    "dipoleH.coil.height",
                    "dipoleH.coil.sides",
                    "dipoleH.coil.size",
                    "dipoleH.coil.currentDensity"
                ]],
                ["Magnet", [
                    "dipoleH.magnet.shapeButton",
                    "magnetSize",
                    "dipoleH.magnet.material",
                    "dipoleH.magnet.materialFile",
                    "dipoleH.magnet.magnetization",
                    "dipoleH.magnet.remanentMag"
                ]],
                ["Pole", [
                    "dipoleH.pole.shapeButton",
                    "poleWidth",
                    "dipoleH.pole.magnetization",
                    "dipoleH.pole.remanentMag",
                    "dipoleH.pole.material",
                    "dipoleH.pole.materialFile",
                    "dipoleH.pole.segments",
                    "gap"
                ]]
            ]
        },
        "electronTrajectoryReport": {
            "title": "Electron Trajectory",
            "advanced": [
                "energy",
                "initialPosition",
                "initialAngles",
                "finalBeamPosition",
                "numPoints"
            ],
            "basic": []
        },
        "fieldIntegralReport": {
            "title": "Field Integrals (T · mm)",
            "advanced": [],
            "basic": []
        },
        "fieldMapPath": {
            "title": "Field Map",
            "basic": [
                "name",
                "center",
                "size",
                "numPoints"
            ],
            "advanced": [
                "name",
                "center",
                "size",
                "numPoints"
            ]
        },
        "fieldPaths": {
            "title": "Field Paths",
            "basic": [
                "paths"
            ],
            "advanced": []
        },
        "filePath": {
            "title": "File",
            "basic": [
                "name",
                "fileModel"
            ],
            "advanced": [
                "name",
                "fileModel"
            ]
        },
        "geomGroup": {
            "title": "Group",
            "basic": [],
            "advanced": [
                ["Main", [
                    "name",
                    "color",
                    "members"
                ]],
                ["Transforms", [
                    "transforms"
                ]]
            ]
        },
        "geomObject": {
            "title": "Object",
            "basic": [
                "name",
                "material",
                "center",
                "size",
                "color"
            ],
            "advanced": [
                ["Main", [
                    "name",
                    "color"
                ]],
                ["Geometry", [
                    "extrudedPoints.pointsFile",
                    "extrudedPoints.referencePoints",
                    "extrudedPoints.preservePointsOnImport",
                    "center",
                    "size",
                    "segmentation",
                    "segmentationCylAxis",
                    "segmentationCylRatio",
                    "segmentationCylUseObjectCenter",
                    "segmentationCylPoint",
                    "segmentationCylRadius",
                    "segments",
                    "cylinder.radius",
                    "extrudedObject.extrusionAxis",
                    "cylinder.numSides",
                    "extrudedPoly.extrusionAxisSegments",
                    "extrudedPoly.triangulationLevel",
                    "stemmed.armHeight",
                    "stemmed.armPosition",
                    "stemmed.stemWidth",
                    "stemmed.stemPosition",
                    "jay.hookHeight",
                    "jay.hookWidth",
                    "stl.file",
                    "stl.preserveVerticesOnImport"
                ]],
                ["Material", [
                    "material",
                    "materialFile",
                    "materialFormula",
                    "magnetization",
                    "remanentMag"
                ]],
                ["Transforms", [
                    "transforms"
                ]],
                ["Modifications", [
                    "modifications"
                ]]
            ]
        },
        "invert": {},
        "kickMapReport": {
            "title": "Kick Map",
            "basic": [],
            "advanced": [
                "component",
                "colorMap",
                "begin",
                "direction",
                "numPeriods",
                "numTransPoints1",
                "numTransPoints2",
                "periodLength",
                "transverseDirection",
                "transverseRange1",
                "transverseRange2"
            ]
        },
        "linePath": {
            "title": "Line",
            "basic": [
                "name",
                "begin",
                "end",
                "numPoints"
            ],
            "advanced": [
                "name",
                "begin",
                "end",
                "numPoints"
            ]
        },
        "magnetDisplay": {
            "title": "Magnet Viewer",
            "hasDataFile": false,
            "basic": [
                "geometryReport.name",
                "viewType",
                "bgColor",
                "alpha",
                "showMarker",
                "fieldType",
                "fieldDisplay.colorMap",
                "fieldDisplay.scaling"
            ],
            "advanced": [
                "notes"
            ],
            "canFullScreen": false
        },
        "manualPath": {
            "title": "Manual",
            "basic": [
                "name",
                "ptX",
                "ptY",
                "ptZ"
            ],
            "advanced": [
                "name",
                "ptX",
                "ptY",
                "ptZ"
            ]
        },
        "objectBevel": {
            "title": "Bevel",
            "basic": [
                "cutAxis",
                "edge",
                "amountHoriz",
                "amountVert",
                "cutRemoval"
            ],
            "advanced": [
                "cutAxis",
                "edge",
                "amountHoriz",
                "amountVert",
                "cutRemoval"
            ]
        },
        "objectCut": {
            "title": "Plane",
            "basic": [],
            "advanced": [
                "cutPlane",
                "cutPoint",
                "useObjectCenter"
            ]
        },
        "objectFillet": {
            "title": "Fillet",
            "basic": [
                "cutAxis",
                "edge",
                "radius",
                "numSides"
            ],
            "advanced": [
                "cutAxis",
                "edge",
                "radius",
                "numSides"
            ]
        },
        "objectShape": {
            "title": "Object Shape Editor",
            "model": "geomObject",
            "basic": [],
            "advanced": [
                ["Dimensions", [
                    "type",
                    "color",
                    "cylinder.radius",
                    "extrudedObject.extrusionAxis",
                    "cylinder.numSides",
                    "extrudedPoly.extrusionAxisSegments",
                    "extrudedPoly.triangulationLevel",
                    "stemmed.armHeight",
                    "stemmed.armPosition",
                    "stemmed.stemWidth",
                    "stemmed.stemPosition",
                    "jay.hookHeight",
                    "jay.hookWidth",
                    "stl.file"
                ]],
                ["Point Editor", [
                    "extrudedPoints.pointsFile",
                    "extrudedPoints.referencePoints"
                ]],
                ["Modifications", [
                    "modifications"
                ]]
            ]
        },
        "optimizer": {
            "title": "Optimization",
            "basic": [
                ["Main", [
                    "optimizer.software.type",
                    "optimizer.software.method",
                    "optimizationSoftwareDFOLS.components",
                    "tolerance",
                    "maxIterations"
                ]],
                ["Objective Function", [
                    "objective",
                    "objectiveFunctionQuality.component",
                    "objectiveFunctionQuality.useFieldPath",
                    "objectiveFunctionQuality.fieldPaths",
                    "objectiveFunctionQuality.begin",
                    "objectiveFunctionQuality.end",
                    "objectiveFunctionQuality.deviation"
                ]],
                ["Parameters", [
                    "parameters"
                ]]
            ],
            "advanced": []
        },
        "optimizerAnimation": {
            "title": "Optimization Path",
            "advanced": [
                "notes"
            ]
        },
        "optimizerStatus": {
            "title": "Optimization Status",
            "advanced": []
        },
        "pointsReport": {
            "title": "Points",
            "basic": [
                "doSnap",
                "gridSize"
            ],
            "advanced": []
        },
        "racetrack": {
            "title": "Race Track",
            "basic": [
                "name",
                "axis",
                "center",
                "sides",
                "height",
                "radii",
                "size",
                "numSegments",
                "currentDensity",
                "fieldCalc",
                "color"
            ],
            "advanced": [
                ["Main", [
                "name",
                "axis",
                "center",
                "sides",
                "height",
                "radii",
                "size",
                "numSegments",
                "currentDensity",
                "fieldCalc",
                "color"
            ]],
                ["Transforms", [
                    "transforms"
                ]]
            ]
        },
        "radiaObject": {
            "title": "Object",
            "basic": [
                "name",
                "color"
            ],
            "advanced": [
                "name",
                "color"
            ]
        },
        "rotate": {
            "title": "Rotate",
            "basic": [],
            "advanced": [
                "angle",
                "axis",
                "center",
                "useObjectCenter"
            ]
        },
        "rotateClone": {
            "title": "Rotate",
            "basic": [],
            "advanced": [
                "angle",
                "axis",
                "center",
                "useObjectCenter"
            ]
        },
        "simulation": {
            "title": "Simulation",
            "advanced": [
                "name",
                "folder",
                "magnetType",
                "dipoleType",
                "undulatorType",
                "beamAxis",
                "heightAxis",
                "enableKickMaps"
            ]
        },
        "solverAnimation": {
            "title": "Solver",
            "basic": [
                "precision",
                "maxIterations",
                "method"
            ],
            "advanced": []
        },
        "fieldLineoutAnimation": {
            "title": "Field on Path",
            "basic": [],
            "advanced": [
                "fieldPaths",
                "fieldType",
                "plotAxis"
            ]
        },
        "symmetryTransform": {
            "title": "Symmetry",
            "basic": [
                "symmetryPlane",
                "symmetryPoint",
                "symmetryType"
            ],
            "advanced": [
                "symmetryPlane",
                "symmetryPoint",
                "symmetryType"
            ]
        },
        "termination": {
            "title": "Termination",
            "basic": [],
            "advanced": [
                "termination.object.name",
                "termination.object.shapeButton",
                "termination.object.size",
                "termination.object.segments",
                "airGap",
                "gapOffset",
                "termination.object.material",
                "termination.object.materialFile",
                "termination.object.magnetization",
                "termination.object.remanentMag"
            ]
        },
        "transform": {
            "title": "Apply Transform",
            "basic": [
                "object"
            ],
            "advanced": []
        },
        "translate": {
            "title": "Translate",
            "basic": [
                "distance"
            ],
            "advanced": [
                "distance"
            ]
        },
        "translateClone": {
            "title": "Translate",
            "basic": [
                "distance"
            ],
            "advanced": [
                "distance"
            ]
        },
        "undulatorBasic": {
            "title": "Basic Undulator",
            "advanced": [],
            "basic": [
                ["Undulator Parameters", [
                    "gap",
                    "numPeriods"
                ]],
                ["Permanent Magnets", [
                    "undulatorBasic.magnet.shapeButton",
                    "undulatorBasic.magnet.size",
                    "airGap",
                    "undulatorBasic.magnet.segments",
                    "undulatorBasic.magnet.material",
                    "undulatorBasic.magnet.materialFile",
                    "undulatorBasic.magnet.magnetization",
                    "undulatorBasic.magnet.remanentMag"
                ]]
            ]
        },
        "undulatorHybrid": {
            "title": "Hybrid Undulator",
            "advanced": [],
            "basic": [
                ["Undulator Parameters", [
                    "gap",
                    "numPeriods",
                    "periodLength"
                ]],
                ["Poles", [
                    "undulatorHybrid.pole.shapeButton",
                    "poleCrossSection",
                    "poleLength",
                    "undulatorHybrid.pole.segments",
                    "undulatorHybrid.pole.material",
                    "undulatorHybrid.pole.materialFile",
                    "undulatorHybrid.pole.magnetization",
                    "undulatorHybrid.pole.remanentMag"
                ]],
                ["Permanent Magnets", [
                    "undulatorHybrid.magnet.shapeButton",
                    "magnetCrossSection",
                    "gapOffset",
                    "undulatorHybrid.magnet.segments",
                    "undulatorHybrid.magnet.material",
                    "undulatorHybrid.magnet.materialFile",
                    "undulatorHybrid.magnet.magnetization",
                    "undulatorHybrid.magnet.remanentMag"
                ]],
                ["Termination", [
                    "terminations"
                ]]
            ]
        },
        "objectiveFunctionQuality": {
            "title": "Field Quality",
            "advanced": [],
            "basic": [
                "begin",
                "end",
                "deviation"
            ]
        }
    }
}<|MERGE_RESOLUTION|>--- conflicted
+++ resolved
@@ -837,11 +837,7 @@
             "id": ["_", "RandomId", ""],
             "layoutShape":  ["_", "String", "rect"],
             "magnetization": ["Magentization [T]", "FloatArray", [0.0, 0.0, 0.0], "", ["x", "y", "z"]],
-<<<<<<< HEAD
             "modifications": ["", "MultipleModelArray", [], "", ["objectCut", "objectBevel", "objectFillet"]],
-=======
-            "modifications": ["", "ModelArrayTable", [], "", ["objectCut", "objectBevel", "objectFillet"]],
->>>>>>> 5d4ef7ce
             "material": ["Material", "MaterialType", "Xc06"],
             "materialFile": ["Tabulated H-B Curve from File", "HBFile", "", "File must be comma-delimited .csv or .txt with no header row and no empty columns (H, B in Tesla)"],
             "materialFormula": ["Nonlinear Isotropic Formula", "MaterialFormula", [0.0, 0.0, 0.0, 0.0, 0.0, 0.0], "$M = \\sum_{n=1}^{3}\\mu_n\\cdot\\tanh(\\frac{\\chi_n\\cdot{H}}{\\mu_n})$", ["$\\mu_1$", "$\\chi_1$", "$\\mu_2$", "$\\chi_2$", "$\\mu_3$", "$\\chi_3$"], [0, 0, 0, 0, 0, 0, 0]],
