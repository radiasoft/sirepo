--- conflicted
+++ resolved
@@ -346,7 +346,6 @@
             "numCopies": ["Number of Copies", "Integer", 1, "", 1],
             "transforms": ["", "TransformTable", [], ""]
         },
-<<<<<<< HEAD
         "dipole": {
             "_super": ["_", "model", "radiaObject"],
             "coilBaseObjectId": ["_", "UUID", ""],
@@ -370,8 +369,6 @@
             "_super": ["_", "model", "geomObject"],
             "points": ["Points", "Points", []]
         },
-=======
->>>>>>> ce8812da
         "fieldDisplay": {
             "colorMap": ["Color Map", "ColorMap", "viridis"],
             "scaling": ["Scaling", "FieldScaling", "uniform"]
