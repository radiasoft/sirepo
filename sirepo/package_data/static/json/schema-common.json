--- conflicted
+++ resolved
@@ -49,13 +49,8 @@
             "shortName": "Warp VND"
         },
         "webcon": {
-<<<<<<< HEAD
-            "longName": "Web Con",
-            "shortName": "Web Con"
-=======
             "longName": "Webcon",
             "shortName": "Webcon"
->>>>>>> dd04f818
         },
         "zgoubi": {
             "longName": "ZGOUBI",
