--- conflicted
+++ resolved
@@ -1,7 +1,4 @@
 {
-<<<<<<< HEAD
-    "version": "20170123.000001",
-=======
     "version": "20170124.000000",
     "appInfo": {
         "elegant": {
@@ -21,7 +18,6 @@
         "shortName": "Sirepo",
         "longName": "Sirepo"
     },
->>>>>>> 2ce5250b
     "route": {
         "copyNonSessionSimulation": "/copy-non-session-simulation",
         "copySimulation": "/copy-simulation",
