{
<<<<<<< HEAD
    "version": "20180426.000000",
=======
    "version": "20180427.000000",
>>>>>>> 471aae9d
    "appInfo": {
        "elegant": {
            "longName": "elegant",
            "shortName": "Elegant"
        },
        "hellweg": {
            "longName": "Hellweg",
            "shortName": "Hellweg"
        },
        "jspec": {
            "longName": "JSPEC",
            "shortName": "JSPEC"
        },
        "rs4pi": {
            "longName": "RS4PI",
            "shortName": "RS4PI"
        },
        "shadow": {
            "longName": "SHADOW",
            "shortName": "SHADOW"
        },
        "srw": {
            "longName": "Synchrotron Radiation Workshop",
            "shortName": "SRW"
        },
        "synergia": {
            "longName": "Synergia",
            "shortName": "Synergia"
        },
        "warppba": {
            "longName": "Warp PBA",
            "shortName": "Warp PBA"
        },
        "warpvnd": {
            "longName": "Warp VND",
            "shortName": "Warp VND"
        }
    },
    "productInfo": {
        "shortName": "Sirepo",
        "longName": "Sirepo"
    },
    "route": {
        "blueskyAuth": "/bluesky-auth",
        "copyNonSessionSimulation": "/copy-non-session-simulation",
        "copySimulation": "/copy-simulation",
        "deleteFile": "/delete-file",
        "deleteSimulation": "/delete-simulation",
        "downloadDataFile": "/download-data-file/<simulation_type>/<simulation_id>/<model>/<frame>/?<suffix>",
        "downloadFile": "/download-file/<simulation_type>/<simulation_id>/<filename>",
        "errorLogging": "/error-logging",
        "exportArchive": "/export-archive/<simulation_type>/<simulation_id>/<filename>",
        "favicon": "/favicon.ico",
        "findByName": "/find-by-name/<simulation_type>/<application_mode>/<simulation_name>",
        "getApplicationData": "/get-application-data/?<filename>",
        "importArchive": "/import-archive",
        "importFile": "/import-file/?<simulation_type>",
        "homePage": "/light",
        "listFiles": "/file-list/<simulation_type>/<simulation_id>/<file_type>",
        "listSimulations": "/simulation-list",
        "newSimulation": "/new-simulation",
        "oauthAuthorized": "/oauth-authorized/<oauth_type>",
        "oauthLogin": "/login/<simulation_type>/<oauth_type>",
        "oauthLogout": "/logout/<simulation_type>",
        "pythonSource": "/python-source/<simulation_type>/<simulation_id>/?<model>/?<report>",
        "robotsTxt": "/robots.txt",
        "root": "/<simulation_type>",
        "runCancel": "/run-cancel",
        "runSimulation": "/run-simulation",
        "runStatus": "/run-status",
        "saveSimulationData": "/save-simulation",
        "simulationData": "/simulation/<simulation_type>/<simulation_id>/<pretty>/?<section>",
        "simulationFrame": "/simulation-frame/<frame_id>",
        "simulationSchema": "/simulation-schema",
        "srLandingPage": "/sr",
        "srUnit": "/ sr_unit",
        "updateFolder": "/update-folder",
        "uploadFile": "/upload-file/<simulation_type>/<simulation_id>/<file_type>"
    },
    "commonViews": {
        "simDoc": {
            "model": "simulation",
            "title": "Simulation Documentation",
            "advanced": [
                "documentationUrl"
            ]
        },
        "simFolder": {
            "title": "New Folder",
            "advanced": [
                "name"
            ]
        },
        "simulation": {
            "title": "Simulation",
            "advanced": [
                "name",
                "notes"
            ]
        }
    },
    "commonModels": {
        "simFolder": {
            "name": ["Folder Name", "SafePath"]
        },
        "simulation": {
            "name": ["Name", "SimulationName"],
            "folder": ["Folder", "String"],
            "documentationUrl": ["Documentation URL", "OptionalString", ""],
            "notes": ["Notes", "Text", ""]
        }
    },
    "commonEnums": {
        "ColorMap": [
            ["grayscale", "grayscale"],
            ["viridis", "viridis"],
            ["afmhot", "afmhot"],
            ["coolwarm", "coolwarm"],
            ["jet", "jet"]
        ]
    },
    "customErrors": {
        "404": {"url": "not-found.html", "msg": "File Not Found"},
        "422": {"url": "srw-magnet-file-error.html", "msg": "Invalid Magnet File"},
        "500": {"url": "server-error.html", "msg": "Server Error"},
        "502": {"url": "server-error.html", "msg": "Proxy Error"}
    }
}<|MERGE_RESOLUTION|>--- conflicted
+++ resolved
@@ -1,9 +1,5 @@
 {
-<<<<<<< HEAD
-    "version": "20180426.000000",
-=======
     "version": "20180427.000000",
->>>>>>> 471aae9d
     "appInfo": {
         "elegant": {
             "longName": "elegant",
