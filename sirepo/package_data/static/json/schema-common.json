{
<<<<<<< HEAD
    "version": "20181004.000000",
=======
>>>>>>> ab07f8eb
    "appInfo": {
       "adm": {
           "longName": "Sirepo Admin",
           "shortName": "Sirepo Admin"
       },
       "myapp": {
            "longName": "MyApp",
            "shortName": "MyApp"
        },
        "elegant": {
            "longName": "elegant",
            "shortName": "Elegant"
        },
        "hellweg": {
            "longName": "Hellweg",
            "shortName": "Hellweg"
        },
        "jspec": {
            "longName": "JSPEC",
            "shortName": "JSPEC"
        },
        "rs4pi": {
            "longName": "RS4PI",
            "shortName": "RS4PI"
        },
        "shadow": {
            "longName": "SHADOW",
            "shortName": "SHADOW"
        },
        "srw": {
            "longName": "Synchrotron Radiation Workshop",
            "shortName": "SRW"
        },
        "synergia": {
            "longName": "Synergia",
            "shortName": "Synergia"
        },
        "warppba": {
            "longName": "Warp PBA",
            "shortName": "Warp PBA"
        },
        "warpvnd": {
            "longName": "Warp VND",
            "shortName": "Warp VND"
        }
    },
    "productInfo": {
        "shortName": "Sirepo",
        "longName": "Sirepo"
    },
    "route": {
        "blueskyAuth": "/bluesky-auth",
        "comsol": "/comsol",
        "comsolRegister": "/comsol-register",
        "copyNonSessionSimulation": "/copy-non-session-simulation",
        "copySimulation": "/copy-simulation",
        "deleteFile": "/delete-file",
        "deleteSimulation": "/delete-simulation",
        "downloadDataFile": "/download-data-file/<simulation_type>/<simulation_id>/<model>/<frame>/?<suffix>",
        "downloadFile": "/download-file/<simulation_type>/<simulation_id>/<filename>",
        "errorLogging": "/error-logging",
        "exportArchive": "/export-archive/<simulation_type>/<simulation_id>/<filename>",
        "favicon": "/favicon.ico",
        "findByName": "/find-by-name/<simulation_type>/<application_mode>/<simulation_name>",
        "getApplicationData": "/get-application-data/?<filename>",
        "importArchive": "/import-archive",
        "importFile": "/import-file/?<simulation_type>",
        "homePage": "/light",
        "listFiles": "/file-list/<simulation_type>/<simulation_id>/<file_type>",
        "listSimulations": "/simulation-list",
        "newSimulation": "/new-simulation",
        "oauthAuthorized": "/oauth-authorized/<oauth_type>",
        "oauthLogin": "/login/<simulation_type>/<oauth_type>",
        "oauthLogout": "/logout/<simulation_type>",
        "pythonSource": "/python-source/<simulation_type>/<simulation_id>/?<model>/?<report>",
        "robotsTxt": "/robots.txt",
        "root": "/<simulation_type>",
        "runCancel": "/run-cancel",
        "runSimulation": "/run-simulation",
        "runStatus": "/run-status",
        "saveSimulationData": "/save-simulation",
        "simulationData": "/simulation/<simulation_type>/<simulation_id>/<pretty>/?<section>",
        "simulationFrame": "/simulation-frame/<frame_id>",
        "simulationSchema": "/simulation-schema",
        "srLandingPage": "/sr",
        "srUnit": "/ srunit",
        "staticFile": "/static/*<path_info>",
        "updateFolder": "/update-folder",
        "uploadFile": "/upload-file/<simulation_type>/<simulation_id>/<file_type>",
        "userState": "/user-state"
    },
    "common": {
        "staticFiles": {
            "externalLibs": {
                "js": [
                    "angular.min.js",
                    "jquery-2.2.4.min.js",
                    "cookieconsent.min.js"
                ],
                "css": [
                    "bootstrap-3.3.7.min.css",
                    "bootstrap-colxl.css",
                    "bootstrap-toggle.min.css",
                    "cookieconsent.min.css"
                ]
            },
            "sirepoLibs": {
                "js": ["sirepo.js"],
                "css": ["sirepo.css"]
            }
        },
        "dynamicFiles": {
            "externalLibs": {
                "js": [
                    "angular-cookies.min.js",
                    "angular-route.min.js",
                    "bootstrap-3.3.7.min.js",
                    "bootstrap-toggle.min.js",
                    "ngDraggable.js",
                    "stacktrace-0.6.4.js",
                    "colorbar.js",
                    "rgbcolor.js",
                    "canvg.js",
                    "FileSaver.js",
                    "Blob.js",
                    "canvas-toBlob.js",
                    "StackBlur.js",
                    "d3-3.5.9.min.js",
                    "fontdetect-0.3.js",
                    "ie10-viewport-bug-workaround.js"
                ]
            },
            "sirepoLibs": {
                "js": [
                    "sirepo-common.js",
                    "sirepo-components.js",
                    "sirepo-plotting.js",
                    "sirepo-plotting-vtk.js",
                    "sirepo-geometry.js"
                ]
            },
            "libURLs": [
                "/user-state"
            ]
        },
        "appModes": {
           "default": {
                "localRoute": "source",
                "includeMode": false
            }
        },
        "enum": {
            "ColorMap": [
                ["grayscale", "grayscale"],
                ["viridis", "viridis"],
                ["afmhot", "afmhot"],
                ["coolwarm", "coolwarm"],
                ["jet", "jet"]
            ]
        },
        "localRoutes": {
            "simulations": {
                "route": "/simulations",
                "config": {
                  "controller": "SimulationsController as simulations",
                  "templateUrl": "/static/html/simulations.html"
                },
                "isDefault": true
            },
            "simulationsFolder": {
                "route": "/simulations/:folderPath?",
                "config": {
                  "controller": "SimulationsController as simulations",
                  "templateUrl": "/static/html/simulations.html"
                }
            },
            "source": {
                "route": "/source/:simulationId"
            },
            "loggedOut": {
                "route": "/logged-out",
                "config": {
                  "controller": "LoggedOutController as loggedOut",
                  "templateUrl": "/static/html/logged-out.html"
                }
            },
            "forbidden": {
                "route": "/forbidden",
                "config": {
                  "templateUrl": "/static/html/forbidden.html"
                }
            },
            "notFound": {
                "route": "/not-found",
                "config": {
                  "templateUrl": "/static/html/not-found.html"
                }
            },
            "notFoundCopy": {
                "route": "/copy-session/:simulationIds/:section",
                "config": {
                  "controller": "NotFoundCopyController as notFoundCopy",
                  "templateUrl": "/static/html/copy-session.html"
                }
            },
            "notAuthorized": {
                "route": "/missing-cookies",
                "config": {
                  "templateUrl": "/static/html/not-authorized.html"
                }
            }
        },
        "model": {
            "simFolder": {
                "name": ["Folder Name", "SafePath"],
                "parent": ["Parent Folder", "UserFolder"]
            },
            "simulation": {
                "name": ["Name", "SimulationName"],
                "folder": ["Folder", "UserFolder"],
                "documentationUrl": ["Documentation URL", "OptionalString", ""],
                "notes": ["Notes", "Text", ""]
            }
        },
        "view": {
            "simDoc": {
                "model": "simulation",
                "title": "Simulation Documentation",
                "advanced": [
                    "documentationUrl"
                ]
            },
            "simFolder": {
                "title": "New Folder",
                "advanced": [
                    "name",
                    "parent"
                ]
            },
            "simulation": {
                "title": "Simulation",
                "advanced": [
                    "name",
                    "folder",
                    "notes"
                ]
            }
        }
    },
    "customErrors": {
        "401": {
            "url": "not-authorized.html",
            "msg": "Missing Cookies",
            "route": "notAuthorized"
        },
        "403": {
            "url": "forbidden.html",
            "msg": "Forbidden",
            "route": "forbidden"
        },
        "404": {
            "url": "not-found.html",
            "msg": "File Not Found",
            "route": "notFound"
        },
        "422": {
            "url": "srw-magnet-file-error.html",
            "msg": "Invalid Magnet File"
        },
        "500": {
            "url": "server-error.html",
            "msg": "Server Error"
        },
        "502": {
            "url": "server-error.html",
            "msg": "Proxy Error"
        }
    }
}<|MERGE_RESOLUTION|>--- conflicted
+++ resolved
@@ -1,8 +1,4 @@
 {
-<<<<<<< HEAD
-    "version": "20181004.000000",
-=======
->>>>>>> ab07f8eb
     "appInfo": {
        "adm": {
            "longName": "Sirepo Admin",
