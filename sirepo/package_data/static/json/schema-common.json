--- conflicted
+++ resolved
@@ -1,9 +1,5 @@
 {
-<<<<<<< HEAD
-    "version": "20160909.1506009",
-=======
     "version": "20160912.000000",
->>>>>>> 850d6ce5
     "route": {
         "copyNonSessionSimulation": "/copy-non-session-simulation",
         "copySimulation": "/copy-simulation",
