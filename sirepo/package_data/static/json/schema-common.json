{
    "appInfo": {
       "adm": {
           "longName": "Sirepo Admin",
           "shortName": "Sirepo Admin"
       },
       "myapp": {
            "longName": "MyApp",
            "shortName": "MyApp"
        },
        "elegant": {
            "longName": "elegant",
            "shortName": "elegant"
        },
        "flash": {
            "longName": "FLASH",
            "shortName": "FLASH"
        },
        "hellweg": {
            "longName": "Hellweg",
            "shortName": "Hellweg"
        },
        "jspec": {
            "longName": "JSPEC",
            "shortName": "JSPEC"
        },
        "opal": {
            "longName": "OPAL",
            "shortName": "OPAL"
        },
        "rs4pi": {
            "longName": "RS4PI",
            "shortName": "RS4PI"
        },
        "shadow": {
            "longName": "SHADOW",
            "shortName": "SHADOW"
        },
        "srw": {
            "longName": "Synchrotron Radiation Workshop",
            "shortName": "SRW"
        },
        "synergia": {
            "longName": "Synergia",
            "shortName": "Synergia"
        },
        "warppba": {
            "longName": "Warp PBA",
            "shortName": "Warp PBA"
        },
        "warpvnd": {
            "longName": "Warp VND",
            "shortName": "Warp VND"
        },
        "webcon": {
            "longName": "Webcon",
            "shortName": "Webcon"
        },
        "zgoubi": {
            "longName": "ZGOUBI",
            "shortName": "ZGOUBI"
        }
    },
    "productInfo": {
        "shortName": "Sirepo",
        "longName": "Sirepo"
    },
    "route": {
        "adjustTime": "/adjust-time/?<days>",
        "blueskyAuth": "/bluesky-auth",
        "comsol": "/comsol",
        "comsolRegister": "/comsol-register",
        "copyNonSessionSimulation": "/copy-non-session-simulation",
        "copySimulation": "/copy-simulation",
        "deleteFile": "/delete-file",
        "deleteSimulation": "/delete-simulation",
        "downloadDataFile": "/download-data-file/<simulation_type>/<simulation_id>/<model>/<frame>/?<suffix>",
        "downloadFile": "/download-file/<simulation_type>/<simulation_id>/<filename>",
        "authBlueskyLogin": "/auth-bluesky-login",
        "authCompleteRegistration": "/auth-complete-registration",
        "authEmailAuthorized": "/auth-email-authorized/<simulation_type>/<token>",
        "authEmailLogin": "/auth-email-login",
        "authGithubAuthorized": "/auth-github-authorized",
        "authGithubLogin": "/auth-github-login/<simulation_type>",
        "authGuestLogin": "/auth-guest-login/<simulation_type>",
        "authLogout": "/auth-logout/?<simulation_type>",
        "authState": "/auth-state",
        "errorLogging": "/error-logging",
        "exportArchive": "/export-archive/<simulation_type>/<simulation_id>/<filename>",
        "favicon": "/favicon.ico",
        "findByName": "/find-by-name/<simulation_type>/<application_mode>/<simulation_name>",
        "findByNameWithAuth": "/find-by-name-auth/<simulation_type>/<application_mode>/<simulation_name>",
        "getApplicationData": "/get-application-data/?<filename>",
        "getServerData": "/get-server-data/?<id>",
        "homePage": "/en/*<path_info>",
        "homePageOld": "/old",
        "importArchive": "/import-archive",
        "importFile": "/import-file/<simulation_type>",
<<<<<<< HEAD
        "jobConfig": "/job-config",
=======
        "jobSupervisorPing": "/job-supervisor-ping",
>>>>>>> c10b11c6
        "listFiles": "/file-list/<simulation_type>/<simulation_id>/<file_type>",
        "listSimulations": "/simulation-list",
        "newSimulation": "/new-simulation",
        "oauthAuthorized": "/oauth-authorized/<oauth_type>",
        "pythonSource": "/python-source/<simulation_type>/<simulation_id>/?<model>/?<title>",
        "robotsTxt": "/robots.txt",
        "root": "/<simulation_type>",
        "runCancel": "/run-cancel",
        "runSimulation": "/run-simulation",
        "runStatus": "/run-status",
        "sbatchLogin": "/sbatch-login",
        "saveSimulationData": "/save-simulation",
        "serverStatus": "/server-status",
        "simulationData": "/simulation/<simulation_type>/<simulation_id>/<pretty>/?<section>",
        "simulationFrame": "/simulation-frame/<frame_id>",
        "simulationSchema": "/simulation-schema",
        "srUnit": "/ srunit",
        "srwLight": "/light",
        "staticFile": "/static/*<path_info>",
        "updateFolder": "/update-folder",
        "uploadFile": "/upload-file/<simulation_type>/<simulation_id>/<file_type>"
    },
    "common": {
        "appModes": {
           "default": {
                "localRoute": "source",
                "includeMode": false
            }
        },
        "constants": {
            "clientCookie": "sirepo_cookie_js",
            "maxSimCopies": 100,
            "oneDayMillis": 86400000
        },
        "cookies": {
            "firstVisit": {
                "name": "1st_vis",
                "value": "a"
            },
            "getStarted": {
                "name": "strt",
                "value": "a"
            },
            "listView": {
                "name": "lv",
                "value": false,
                "valType": "b"
            },
            "login": {
                "name": "login",
                "value": "a",
                "timeout": 1
            },
            "previousRoute": {
                "name": "prev",
                "value": "a"
            }
        },
        "dynamicFiles": {
            "externalLibs": {
                "js": [
                    "angular-cookies.min.js",
                    "angular-route.min.js",
                    "angular-sanitize.min.js",
                    "bootstrap-3.3.7.min.js",
                    "bootstrap-toggle.min.js",
                    "ngDraggable.js",
                    "colorbar.js",
                    "canvg-and-dependencies.js",
                    "FileSaver.js",
                    "Blob.js",
                    "canvas-toBlob.js",
                    "d3-3.5.9.min.js",
                    "fontdetect-0.3.js",
                    "ie10-viewport-bug-workaround.js",
                    "katex.min.js"
                ]
            },
            "sirepoLibs": {
                "js": [
                    "sirepo-common.js",
                    "sirepo-components.js",
                    "sirepo-plotting.js",
                    "sirepo-plotting-vtk.js",
                    "sirepo-geometry.js"
                ]
            },
            "libURLs": [
                "/auth-state"
            ]
        },
        "enum": {
            "AspectRatio": [
                ["2", "1 x 2"],
                ["1.777777", "9 x 16"],
                ["1.333333", "3 x 4"],
                ["1", "1 x 1"],
                ["0.75", "4 x 3"],
                ["0.5625", "16 x 9"],
                ["0.5", "2 x 1"]
            ],
            "Boolean": [
                ["0", "No"],
                ["1", "Yes"]
            ],
            "ColorMap": [
                ["grayscale", "grayscale"],
                ["viridis", "viridis"],
                ["afmhot", "afmhot"],
                ["coolwarm", "coolwarm"],
                ["jet", "jet"],
                ["contrast", "high contrast"]
            ],
            "JobRunMode": [
                ["parallel", "initialized by simulation_db.init_by_job_api"]
            ],
            "FramesPerSecond": [
                ["1", "1"],
                ["2", "2"],
                ["5", "5"],
                ["10", "10"],
                ["15", "15"],
                ["20", "20"]
            ],
            "PlotRangeType": [
                ["none", "None"],
                ["fit", "Fit Data"],
                ["fixed", "Fixed"]
            ]
        },
        "localRoutes": {
            "completeRegistration": {
                "route": "/complete-registration",
                "config": {
                  "controller": "LoginConfirmController as loginConfirm",
                  "templateUrl": "/static/html/complete-registration.html"
                }
            },
            "error": {
                "route": "/error",
                "config": {
                    "templateUrl": "/static/html/server-error.html"
                }
            },
            "forbidden": {
                "route": "/forbidden",
                "config": {
                  "templateUrl": "/static/html/forbidden.html"
                }
            },
            "findByName": {
                "route": "/findByName/:applicationMode/:simulationName",
                "config": {
                    "controller": "FindByNameController as findByName",
                    "templateUrl": "/static/html/find-by-name.html"
                }
            },
            "login": {
                "route": "/login",
                "config": {
                  "controller": "LoginController as login",
                  "templateUrl": "/static/html/login.html"
                }
            },
            "loginFail": {
                "route": "/login-fail/:method/:reason",
                "config": {
                  "controller": "LoginFailController as loginFail",
                  "templateUrl": "/static/html/login-fail.html"
                }
            },
            "loginWith": {
                "route": "/login-with/:method",
                "config": {
                  "controller": "LoginWithController as loginWith",
                  "templateUrl": "/static/html/login-with.html"
                }
            },
            "loginWithEmailConfirm": {
                "route": "/login-with-email-confirm/:token/:needCompleteRegistration",
                "config": {
                  "controller": "LoginConfirmController as loginConfirm",
                  "templateUrl": "/static/html/login-with-email-confirm.html"
                }
            },
            "missingCookies": {
                "route": "/missing-cookies",
                "config": {
                    "templateUrl": "/static/html/missing-cookies.html"
                }
            },
            "notFound": {
                "route": "/not-found",
                "config": {
                  "templateUrl": "/static/html/not-found.html"
                }
            },
            "notFoundCopy": {
                "route": "/copy-session/:simulationIds/:section",
                "config": {
                  "controller": "NotFoundCopyController as notFoundCopy",
                  "templateUrl": "/static/html/copy-session.html"
                }
            },
            "sbatchLogin": {
                "route": "/sbatch-login",
                "config": {
                  "controller": "SbatchLoginController as sbatchLogin",
                  "templateUrl": "/static/html/sbatch-login.html"
                }
            },
            "serverUpgraded": {
                "route": "/server-upgraded",
                "config": {
                  "controller": "ServerUpgradedController as serverUpgraded",
                  "templateUrl": "/static/html/server-upgraded.html"
                }
            },
            "simulations": {
                "route": "/simulations",
                "config": {
                  "controller": "SimulationsController as simulations",
                  "templateUrl": "/static/html/simulations.html"
                },
                "isDefault": true
            },
            "simulationsFolder": {
                "route": "/simulations/:folderPath?",
                "config": {
                  "controller": "SimulationsController as simulations",
                  "templateUrl": "/static/html/simulations.html"
                }
            },
            "source": {
                "route": "/source/:simulationId"
            }
        },
        "model": {
            "jobSettings": {
                "JobRunMode": ["Execution Mode", "JobKind", "serial"],
                "jobDbRoot": ["Remote Folder", "String", ""],
                "sbatchCores": ["Cores", "Integer", 0],
                "jobProject": ["Project", "String", ""]
            },
            "simFolder": {
                "name": ["Folder Name", "SafePath"],
                "parent": ["Parent Folder", "UserFolder"]
            },
            "simulation": {
                "name": ["Name", "SimulationName"],
                "folder": ["Folder", "UserFolder", "/"],
                "documentationUrl": ["Documentation URL", "OptionalString", ""],
                "notes": ["Notes", "Text", ""]
            }
        },
        "notifications": {
            "getStarted": {
                "name": "getStarted",
                "cookie": "getStarted",
                "content": "",
                "active": true
            },
            "login": {
                "name": "login",
                "cookie": "login",
                "content": "",
                "active": false,
                "delay": 1
            }
        },
        "staticFiles": {
            "externalLibs": {
                "js": [
                    "angular.min.js",
                    "jquery-2.2.4.min.js",
                    "cookieconsent.min.js"
                ],
                "css": [
                    "bootstrap-3.3.7.min.css",
                    "bootstrap-colxl.css",
                    "bootstrap-toggle.min.css",
                    "katex.min.css",
                    "cookieconsent.min.css"
                ]
            },
            "sirepoLibs": {
                "js": ["sirepo.js"],
                "css": ["sirepo.css"]
            }
        },
        "view": {
            "jobSettings": {
                "title": "Job Settings",
                "basic": [
                    "jobRunMode",
                    "sbatchCores",
                    "jobDbRoot",
                    "jobProject"
                ],
                "advanced": []
            },
            "simDoc": {
                "model": "simulation",
                "title": "Simulation Documentation",
                "advanced": [
                    "documentationUrl"
                ]
            },
            "simFolder": {
                "title": "New Folder",
                "advanced": [
                    "name",
                    "parent"
                ]
            },
            "simulation": {
                "title": "Simulation",
                "advanced": [
                    "name",
                    "folder",
                    "notes"
                ]
            }
        }
    },
    "customErrors": {
        "403": {
            "url": "forbidden.html",
            "msg": "Forbidden",
            "route": "forbidden"
        },
        "404": {
            "url": "not-found.html",
            "msg": "File Not Found",
            "route": "notFound"
        },
        "422": {
            "url": "srw-magnet-file-error.html",
            "msg": "Invalid Magnet File",
            "route": "error"
        },
        "500": {
            "url": "server-error.html",
            "msg": "Server Error",
            "route": "error"
        },
        "502": {
            "url": "server-error.html",
            "msg": "Proxy Error",
            "route": "error"
        }
    }
}<|MERGE_RESOLUTION|>--- conflicted
+++ resolved
@@ -96,11 +96,7 @@
         "homePageOld": "/old",
         "importArchive": "/import-archive",
         "importFile": "/import-file/<simulation_type>",
-<<<<<<< HEAD
-        "jobConfig": "/job-config",
-=======
         "jobSupervisorPing": "/job-supervisor-ping",
->>>>>>> c10b11c6
         "listFiles": "/file-list/<simulation_type>/<simulation_id>/<file_type>",
         "listSimulations": "/simulation-list",
         "newSimulation": "/new-simulation",
