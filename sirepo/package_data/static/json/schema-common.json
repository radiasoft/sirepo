--- conflicted
+++ resolved
@@ -1,9 +1,5 @@
 {
-<<<<<<< HEAD
-    "version": "20171110.000000",
-=======
     "version": "20171114.000000",
->>>>>>> 69d54a7e
     "appInfo": {
         "elegant": {
             "longName": "elegant",
