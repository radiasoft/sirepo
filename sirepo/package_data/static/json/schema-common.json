{
    "version": "20180905.000000",
    "appInfo": {
        "myapp": {
            "longName": "MyApp",
            "shortName": "MyApp"
        },
        "elegant": {
            "longName": "elegant",
            "shortName": "Elegant"
        },
        "hellweg": {
            "longName": "Hellweg",
            "shortName": "Hellweg"
        },
        "jspec": {
            "longName": "JSPEC",
            "shortName": "JSPEC"
        },
        "rs4pi": {
            "longName": "RS4PI",
            "shortName": "RS4PI"
        },
        "shadow": {
            "longName": "SHADOW",
            "shortName": "SHADOW"
        },
        "srw": {
            "longName": "Synchrotron Radiation Workshop",
            "shortName": "SRW"
        },
        "synergia": {
            "longName": "Synergia",
            "shortName": "Synergia"
        },
        "warppba": {
            "longName": "Warp PBA",
            "shortName": "Warp PBA"
        },
        "warpvnd": {
            "longName": "Warp VND",
            "shortName": "Warp VND"
        }
    },
    "productInfo": {
        "shortName": "Sirepo",
        "longName": "Sirepo"
    },
    "route": {
        "blueskyAuth": "/bluesky-auth",
        "copyNonSessionSimulation": "/copy-non-session-simulation",
        "copySimulation": "/copy-simulation",
        "deleteFile": "/delete-file",
        "deleteSimulation": "/delete-simulation",
        "downloadDataFile": "/download-data-file/<simulation_type>/<simulation_id>/<model>/<frame>/?<suffix>",
        "downloadFile": "/download-file/<simulation_type>/<simulation_id>/<filename>",
        "errorLogging": "/error-logging",
        "exportArchive": "/export-archive/<simulation_type>/<simulation_id>/<filename>",
        "favicon": "/favicon.ico",
        "findByName": "/find-by-name/<simulation_type>/<application_mode>/<simulation_name>",
        "getApplicationData": "/get-application-data/?<filename>",
        "importArchive": "/import-archive",
        "importFile": "/import-file/?<simulation_type>",
        "homePage": "/light",
        "listFiles": "/file-list/<simulation_type>/<simulation_id>/<file_type>",
        "listSimulations": "/simulation-list",
        "newSimulation": "/new-simulation",
        "oauthAuthorized": "/oauth-authorized/<oauth_type>",
        "oauthLogin": "/login/<simulation_type>/<oauth_type>",
        "oauthLogout": "/logout/<simulation_type>",
        "pythonSource": "/python-source/<simulation_type>/<simulation_id>/?<model>/?<report>",
        "robotsTxt": "/robots.txt",
        "root": "/<simulation_type>",
        "runCancel": "/run-cancel",
        "runSimulation": "/run-simulation",
        "runStatus": "/run-status",
        "saveSimulationData": "/save-simulation",
        "simulationData": "/simulation/<simulation_type>/<simulation_id>/<pretty>/?<section>",
        "simulationFrame": "/simulation-frame/<frame_id>",
        "simulationSchema": "/simulation-schema",
        "srLandingPage": "/sr",
        "srUnit": "/ srunit",
        "staticFile": "/static/*<path_info>",
        "updateFolder": "/update-folder",
        "uploadFile": "/upload-file/<simulation_type>/<simulation_id>/<file_type>",
        "userState": "/user-state"
    },
<<<<<<< HEAD
    "common": {
        "staticFiles": {
            "external": {
                "js": [
                    "angular.min.js",
                    "jquery-2.2.4.min.js",
                    "cookieconsent.min.js"
                ],
                "css": [
                    "bootstrap-3.3.7.min.css",
                    "bootstrap-colxl.css",
                    "bootstrap-toggle.min.css",
                    "cookieconsent.min.css"
                ]
            },
            "local": {
                "js": ["sirepo.js"],
                "css": ["sirepo.css"]
            }
=======
    "commonDynamicModules": [
        "/static/js/ext/d3-3.5.9.min.js",
        "/user-state"
    ],
    "commonLocalRoutes": {
        "simulations": {
            "route": "/simulations",
            "config": {
              "controller": "SimulationsController as simulations",
              "templateUrl": "/static/html/simulations.html"
            },
            "isDefault": true
>>>>>>> 74350cfa
        },
        "dynamicFiles": {
            "external": {
                "js": [
                    "angular-cookies.min.js",
                    "angular-route.min.js",
                    "bootstrap-3.3.7.min.js",
                    "bootstrap-toggle.min.js",
                    "ngDraggable.js",
                    "stacktrace-0.6.4.js",
                    "colorbar.js",
                    "rgbcolor.js",
                    "canvg.js",
                    "FileSaver.js",
                    "Blob.js",
                    "canvas-toBlob.js",
                    "StackBlur.js",
                    "d3-3.5.9.min.js",
                    "fontdetect-0.3.js",
                    "ie10-viewport-bug-workaround.js"
                ]
            },
            "local": {
                "js": [
                    "sirepo-common.js",
                    "sirepo-components.js",
                    "sirepo-plotting.js"
                ]
            }
        },
<<<<<<< HEAD
        "appModes": {
           "default": {
                "localRoute": "source",
                "includeMode": false
=======
        "source": {
            "route": "/source/:simulationId"
        },
        "loggedOut": {
            "route": "/logged-out",
            "config": {
              "controller": "LoggedOutController as loggedOut",
              "templateUrl": "/static/html/logged-out.html"
>>>>>>> 74350cfa
            }
        },
        "enum": {
            "ColorMap": [
                ["grayscale", "grayscale"],
                ["viridis", "viridis"],
                ["afmhot", "afmhot"],
                ["coolwarm", "coolwarm"],
                ["jet", "jet"]
            ]
        },
        "localRoutes": {
            "simulations": {
                "route": "/simulations",
                "config": {
                  "controller": "SimulationsController as simulations",
                  "templateUrl": "/static/html/simulations.html"
                }
            },
            "simulationsFolder": {
                "route": "/simulations/:folderPath?",
                "config": {
                  "controller": "SimulationsController as simulations",
                  "templateUrl": "/static/html/simulations.html"
                }
            },
            "source": {
                "route": "/source/:simulationId"
            },
            "loggedOut": {
                "isFinal": true,
                "doDefer": true,
                "route": "/logged-out",
                "config": {
                  "controller": "LoggedOutController as loggedOut",
                  "templateUrl": "/static/html/logged-out.html"
                }
            },
            "forbidden": {
                "route": "/forbidden",
                "config": {
                  "templateUrl": "/static/html/forbidden.html"
                }
            },
            "notFound": {
                "route": "/not-found",
                "config": {
                  "templateUrl": "/static/html/not-found.html"
                }
            },
            "notFoundCopy": {
                "route": "/copy-session/:simulationIds/:section",
                "config": {
                  "controller": "NotFoundCopyController as notFoundCopy",
                  "templateUrl": "/static/html/copy-session.html"
                }
            },
            "fallback": {
                "isFinal": true,
                "isRedirect": true,
                "localRoute": "simulations"
            }
        },
        "model": {
            "simFolder": {
                "name": ["Folder Name", "SafePath"],
                "parent": ["Parent Folder", "UserFolder"]
            },
            "simulation": {
                "name": ["Name", "SimulationName"],
                "folder": ["Folder", "UserFolder"],
                "documentationUrl": ["Documentation URL", "OptionalString", ""],
                "notes": ["Notes", "Text", ""]
            }
        },
<<<<<<< HEAD
        "view": {
            "simDoc": {
                "model": "simulation",
                "title": "Simulation Documentation",
                "advanced": [
                    "documentationUrl"
                ]
            },
            "simFolder": {
                "title": "New Folder",
                "advanced": [
                    "name",
                    "parent"
                ]
            },
            "simulation": {
                "title": "Simulation",
                "advanced": [
                    "name",
                    "folder",
                    "notes"
                ]
            }
=======
        "notAuthorized": {
            "route": "/missing-cookies",
            "config": {
              "templateUrl": "/static/html/not-authorized.html"
            }
        }
    },
    "commonAppModes": {
        "default": {
            "localRoute": "source",
            "includeMode": false
        }
    },
    "commonViews": {
        "simDoc": {
            "model": "simulation",
            "title": "Simulation Documentation",
            "advanced": [
                "documentationUrl"
            ]
        },
        "simFolder": {
            "title": "New Folder",
            "advanced": [
                "name",
                "parent"
            ]
        },
        "simulation": {
            "title": "Simulation",
            "advanced": [
                "name",
                "folder",
                "notes"
            ]
        }
    },
    "commonModels": {
        "simFolder": {
            "name": ["Folder Name", "SafePath"],
            "parent": ["Parent Folder", "UserFolder"]
        },
        "simulation": {
            "name": ["Name", "SimulationName"],
            "folder": ["Folder", "UserFolder"],
            "documentationUrl": ["Documentation URL", "OptionalString", ""],
            "notes": ["Notes", "Text", ""]
>>>>>>> 74350cfa
        }
    },
    "customErrors": {
        "401": {
            "url": "not-authorized.html",
            "msg": "Missing Cookies",
            "route": "notAuthorized"
        },
        "403": {
            "url": "forbidden.html",
            "msg": "Forbidden",
            "route": "forbidden"
        },
        "404": {
            "url": "not-found.html",
            "msg": "File Not Found",
            "route": "notFound"
        },
        "422": {
            "url": "srw-magnet-file-error.html",
            "msg": "Invalid Magnet File"
        },
        "500": {
            "url": "server-error.html",
            "msg": "Server Error"
        },
        "502": {
            "url": "server-error.html",
            "msg": "Proxy Error"
        }
    }
}<|MERGE_RESOLUTION|>--- conflicted
+++ resolved
@@ -85,7 +85,6 @@
         "uploadFile": "/upload-file/<simulation_type>/<simulation_id>/<file_type>",
         "userState": "/user-state"
     },
-<<<<<<< HEAD
     "common": {
         "staticFiles": {
             "external": {
@@ -105,20 +104,6 @@
                 "js": ["sirepo.js"],
                 "css": ["sirepo.css"]
             }
-=======
-    "commonDynamicModules": [
-        "/static/js/ext/d3-3.5.9.min.js",
-        "/user-state"
-    ],
-    "commonLocalRoutes": {
-        "simulations": {
-            "route": "/simulations",
-            "config": {
-              "controller": "SimulationsController as simulations",
-              "templateUrl": "/static/html/simulations.html"
-            },
-            "isDefault": true
->>>>>>> 74350cfa
         },
         "dynamicFiles": {
             "external": {
@@ -143,27 +128,17 @@
             },
             "local": {
                 "js": [
+                    "/user-state",
                     "sirepo-common.js",
                     "sirepo-components.js",
                     "sirepo-plotting.js"
                 ]
             }
         },
-<<<<<<< HEAD
         "appModes": {
            "default": {
                 "localRoute": "source",
                 "includeMode": false
-=======
-        "source": {
-            "route": "/source/:simulationId"
-        },
-        "loggedOut": {
-            "route": "/logged-out",
-            "config": {
-              "controller": "LoggedOutController as loggedOut",
-              "templateUrl": "/static/html/logged-out.html"
->>>>>>> 74350cfa
             }
         },
         "enum": {
@@ -181,7 +156,8 @@
                 "config": {
                   "controller": "SimulationsController as simulations",
                   "templateUrl": "/static/html/simulations.html"
-                }
+                },
+                "isDefault": true
             },
             "simulationsFolder": {
                 "route": "/simulations/:folderPath?",
@@ -194,8 +170,6 @@
                 "route": "/source/:simulationId"
             },
             "loggedOut": {
-                "isFinal": true,
-                "doDefer": true,
                 "route": "/logged-out",
                 "config": {
                   "controller": "LoggedOutController as loggedOut",
@@ -221,10 +195,11 @@
                   "templateUrl": "/static/html/copy-session.html"
                 }
             },
-            "fallback": {
-                "isFinal": true,
-                "isRedirect": true,
-                "localRoute": "simulations"
+            "notAuthorized": {
+                "route": "/missing-cookies",
+                "config": {
+                  "templateUrl": "/static/html/not-authorized.html"
+                }
             }
         },
         "model": {
@@ -239,7 +214,6 @@
                 "notes": ["Notes", "Text", ""]
             }
         },
-<<<<<<< HEAD
         "view": {
             "simDoc": {
                 "model": "simulation",
@@ -263,55 +237,6 @@
                     "notes"
                 ]
             }
-=======
-        "notAuthorized": {
-            "route": "/missing-cookies",
-            "config": {
-              "templateUrl": "/static/html/not-authorized.html"
-            }
-        }
-    },
-    "commonAppModes": {
-        "default": {
-            "localRoute": "source",
-            "includeMode": false
-        }
-    },
-    "commonViews": {
-        "simDoc": {
-            "model": "simulation",
-            "title": "Simulation Documentation",
-            "advanced": [
-                "documentationUrl"
-            ]
-        },
-        "simFolder": {
-            "title": "New Folder",
-            "advanced": [
-                "name",
-                "parent"
-            ]
-        },
-        "simulation": {
-            "title": "Simulation",
-            "advanced": [
-                "name",
-                "folder",
-                "notes"
-            ]
-        }
-    },
-    "commonModels": {
-        "simFolder": {
-            "name": ["Folder Name", "SafePath"],
-            "parent": ["Parent Folder", "UserFolder"]
-        },
-        "simulation": {
-            "name": ["Name", "SimulationName"],
-            "folder": ["Folder", "UserFolder"],
-            "documentationUrl": ["Documentation URL", "OptionalString", ""],
-            "notes": ["Notes", "Text", ""]
->>>>>>> 74350cfa
         }
     },
     "customErrors": {
