{
    "appInfo": {
       "myapp": {
            "longName": "MyApp",
            "shortName": "MyApp"
        },
        "elegant": {
            "longName": "elegant",
            "shortName": "elegant"
        },
        "flash": {
            "longName": "FLASH",
            "shortName": "FLASH"
        },
        "hellweg": {
            "longName": "Hellweg",
            "shortName": "Hellweg"
        },
        "jspec": {
            "longName": "JSPEC",
            "shortName": "JSPEC"
        },
        "opal": {
            "longName": "OPAL",
            "shortName": "OPAL"
        },
<<<<<<< HEAD
        "rsradia": {
            "longName": "Radia",
            "shortName": "Radia"
=======
        "rcscon": {
            "longName": "RCSCON",
            "shortName": "RCSCON"
>>>>>>> 55cba5af
        },
        "rs4pi": {
            "longName": "RS4PI",
            "shortName": "RS4PI"
        },
        "shadow": {
            "longName": "SHADOW",
            "shortName": "SHADOW"
        },
        "srw": {
            "longName": "Synchrotron Radiation Workshop",
            "shortName": "SRW"
        },
        "synergia": {
            "longName": "Synergia",
            "shortName": "Synergia"
        },
        "warppba": {
            "longName": "Warp PBA",
            "shortName": "Warp PBA"
        },
        "warpvnd": {
            "longName": "Warp VND",
            "shortName": "Warp VND"
        },
        "webcon": {
            "longName": "Webcon",
            "shortName": "Webcon"
        },
        "zgoubi": {
            "longName": "ZGOUBI",
            "shortName": "ZGOUBI"
        }
    },
    "productInfo": {
        "shortName": "Sirepo",
        "longName": "Sirepo"
    },
    "route": {
        "admJobs": "/adm-jobs",
        "adjustTime": "/adjust-time/?<days>",
        "blueskyAuth": "/bluesky-auth",
        "comsol": "/comsol",
        "comsolRegister": "/comsol-register",
        "copyNonSessionSimulation": "/copy-non-session-simulation",
        "copySimulation": "/copy-simulation",
        "deleteFile": "/delete-file",
        "deleteSimulation": "/delete-simulation",
        "downloadDataFile": "/download-data-file/<simulation_type>/<simulation_id>/<model>/<frame>/?<suffix>",
        "downloadFile": "/download-file/<simulation_type>/<simulation_id>/<filename>",
        "authBlueskyLogin": "/auth-bluesky-login",
        "authCompleteRegistration": "/auth-complete-registration",
        "authEmailAuthorized": "/auth-email-authorized/<simulation_type>/<token>",
        "authEmailLogin": "/auth-email-login",
        "authGithubAuthorized": "/auth-github-authorized",
        "authGithubLogin": "/auth-github-login/<simulation_type>",
        "authGuestLogin": "/auth-guest-login/<simulation_type>",
        "authLogout": "/auth-logout/?<simulation_type>",
        "authState": "/auth-state",
        "errorLogging": "/error-logging",
        "exportArchive": "/export-archive/<simulation_type>/<simulation_id>/<filename>",
        "favicon": "/favicon.ico",
        "findByName": "/find-by-name/<simulation_type>/<application_mode>/<simulation_name>",
        "findByNameWithAuth": "/find-by-name-auth/<simulation_type>/<application_mode>/<simulation_name>",
        "getApplicationData": "/get-application-data/?<filename>",
        "homePage": "/en/*<path_info>",
        "homePageOld": "/old",
        "importArchive": "/import-archive",
        "importFile": "/import-file/<simulation_type>",
        "jobSupervisorPing": "/job-supervisor-ping",
        "listFiles": "/file-list/<simulation_type>/<simulation_id>/<file_type>",
        "listSimulations": "/simulation-list",
        "newSimulation": "/new-simulation",
        "oauthAuthorized": "/oauth-authorized/<oauth_type>",
        "ownJobs": "/own-jobs",
        "pythonSource": "/python-source/<simulation_type>/<simulation_id>/?<model>/?<title>",
        "robotsTxt": "/robots.txt",
        "root": "/<simulation_type>",
        "runCancel": "/run-cancel",
        "runSimulation": "/run-simulation",
        "runStatus": "/run-status",
        "sbatchLogin": "/sbatch-login",
        "saveSimulationData": "/save-simulation",
        "serverStatus": "/server-status",
        "simulationData": "/simulation/<simulation_type>/<simulation_id>/<pretty>/?<section>",
        "simulationFrame": "/simulation-frame/<frame_id>",
        "simulationSchema": "/simulation-schema",
        "srUnit": "/ srunit",
        "srwLight": "/light",
        "staticFile": "/static/*<path_info>",
        "updateFolder": "/update-folder",
        "uploadFile": "/upload-file/<simulation_type>/<simulation_id>/<file_type>"
    },
    "common": {
        "appModes": {
           "default": {
                "localRoute": "source",
                "includeMode": false
            }
        },
        "constants": {
            "clientCookie": "sirepo_cookie_js",
            "maxSimCopies": 100,
            "oneDayMillis": 86400000
        },
        "cookies": {
            "firstVisit": {
                "name": "1st_vis",
                "value": "a"
            },
            "getStarted": {
                "name": "strt",
                "value": "a"
            },
            "listView": {
                "name": "lv",
                "value": false,
                "valType": "b"
            },
            "login": {
                "name": "login",
                "value": "a",
                "timeout": 1
            },
            "previousRoute": {
                "name": "prev",
                "value": "a"
            }
        },
        "dynamicFiles": {
            "externalLibs": {
                "js": [
                    "angular-cookies.min.js",
                    "angular-route.min.js",
                    "angular-sanitize.min.js",
                    "bootstrap-3.3.7.min.js",
                    "bootstrap-toggle.min.js",
                    "ngDraggable.js",
                    "colorbar.js",
                    "canvg-and-dependencies.js",
                    "FileSaver.js",
                    "Blob.js",
                    "canvas-toBlob.js",
                    "d3-3.5.9.min.js",
                    "fontdetect-0.3.js",
                    "ie10-viewport-bug-workaround.js",
                    "katex.min.js"
                ]
            },
            "sirepoLibs": {
                "js": [
                    "sirepo-common.js",
                    "sirepo-components.js",
                    "sirepo-plotting.js",
                    "sirepo-plotting-vtk.js",
                    "sirepo-geometry.js"
                ]
            },
            "libURLs": [
                "/auth-state"
            ]
        },
        "enum": {
            "AspectRatio": [
                ["2", "1 x 2"],
                ["1.777777", "9 x 16"],
                ["1.333333", "3 x 4"],
                ["1", "1 x 1"],
                ["0.75", "4 x 3"],
                ["0.5625", "16 x 9"],
                ["0.5", "2 x 1"]
            ],
            "Boolean": [
                ["0", "No"],
                ["1", "Yes"]
            ],
            "ColorMap": [
                ["grayscale", "grayscale"],
                ["viridis", "viridis"],
                ["afmhot", "afmhot"],
                ["coolwarm", "coolwarm"],
                ["jet", "jet"],
                ["contrast", "high contrast"]
            ],
            "JobRunMode": [
                ["sequential", "sequential"],
                ["parallel", "parallel"],
                ["sbatch", "sbatch"]
            ],
            "FramesPerSecond": [
                ["1", "1"],
                ["2", "2"],
                ["5", "5"],
                ["10", "10"],
                ["15", "15"],
                ["20", "20"]
            ],
            "PlotRangeType": [
                ["none", "None"],
                ["fit", "Fit Data"],
                ["fixed", "Fixed"]
            ]
        },
        "localRoutes": {
            "admJobs": {
                "route": "/adm-jobs",
                "config": {
                  "templateUrl": "/static/html/adm-jobs.html"
                }
            },
            "completeRegistration": {
                "route": "/complete-registration",
                "config": {
                  "controller": "LoginConfirmController as loginConfirm",
                  "templateUrl": "/static/html/complete-registration.html"
                }
            },
            "error": {
                "route": "/error",
                "config": {
                    "templateUrl": "/static/html/server-error.html"
                }
            },
            "forbidden": {
                "route": "/forbidden",
                "config": {
                  "templateUrl": "/static/html/forbidden.html"
                }
            },
            "findByName": {
                "route": "/findByName/:applicationMode/:simulationName",
                "config": {
                    "controller": "FindByNameController as findByName",
                    "templateUrl": "/static/html/find-by-name.html"
                }
            },
            "login": {
                "route": "/login",
                "config": {
                  "controller": "LoginController as login",
                  "templateUrl": "/static/html/login.html"
                }
            },
            "loginFail": {
                "route": "/login-fail/:method/:reason",
                "config": {
                  "controller": "LoginFailController as loginFail",
                  "templateUrl": "/static/html/login-fail.html"
                }
            },
            "loginWith": {
                "route": "/login-with/:method",
                "config": {
                  "controller": "LoginWithController as loginWith",
                  "templateUrl": "/static/html/login-with.html"
                }
            },
            "loginWithEmailConfirm": {
                "route": "/login-with-email-confirm/:token/:needCompleteRegistration",
                "config": {
                  "controller": "LoginConfirmController as loginConfirm",
                  "templateUrl": "/static/html/login-with-email-confirm.html"
                }
            },
            "missingCookies": {
                "route": "/missing-cookies",
                "config": {
                    "templateUrl": "/static/html/missing-cookies.html"
                }
            },
            "notFound": {
                "route": "/not-found",
                "config": {
                  "templateUrl": "/static/html/not-found.html"
                }
            },
            "notFoundCopy": {
                "route": "/copy-session/:simulationIds/:section",
                "config": {
                  "controller": "NotFoundCopyController as notFoundCopy",
                  "templateUrl": "/static/html/copy-session.html"
                }
            },
            "ownJobs": {
                "route": "/own-jobs",
                "config": {
                  "templateUrl": "/static/html/own-jobs.html"
                }
            },
            "sbatchLogin": {
                "route": "/sbatch-login/:isModal/:reason/:simulationType/:simulationId/:report/:host",
                "config": {
                  "controller": "SbatchLoginController as sbatchLogin",
                  "templateUrl": "/static/html/sbatch-login.html"
                }
            },
            "serverUpgraded": {
                "route": "/server-upgraded",
                "config": {
                  "controller": "ServerUpgradedController as serverUpgraded",
                  "templateUrl": "/static/html/server-upgraded.html"
                }
            },
            "simulations": {
                "route": "/simulations",
                "config": {
                  "controller": "SimulationsController as simulations",
                  "templateUrl": "/static/html/simulations.html"
                },
                "isDefault": true
            },
            "simulationsFolder": {
                "route": "/simulations/:folderPath?",
                "config": {
                  "controller": "SimulationsController as simulations",
                  "templateUrl": "/static/html/simulations.html"
                }
            },
            "source": {
                "route": "/source/:simulationId"
            }
        },
        "model": {
            "simFolder": {
                "name": ["Folder Name", "SafePath"],
                "parent": ["Parent Folder", "UserFolder"]
            },
            "simulation": {
                "name": ["Name", "SimulationName"],
                "folder": ["Folder", "UserFolder", "/"],
                "documentationUrl": ["Documentation URL", "OptionalString", ""],
                "notes": ["Notes", "Text", ""]
            }
        },
        "notifications": {
            "getStarted": {
                "name": "getStarted",
                "cookie": "getStarted",
                "content": "",
                "active": true
            },
            "login": {
                "name": "login",
                "cookie": "login",
                "content": "",
                "active": false,
                "delay": 1
            }
        },
        "staticFiles": {
            "externalLibs": {
                "js": [
                    "angular.min.js",
                    "jquery-2.2.4.min.js",
                    "cookieconsent.min.js"
                ],
                "css": [
                    "bootstrap-3.3.7.min.css",
                    "bootstrap-colxl.css",
                    "bootstrap-toggle.min.css",
                    "katex.min.css",
                    "cookieconsent.min.css"
                ]
            },
            "sirepoLibs": {
                "js": ["sirepo.js"],
                "css": ["sirepo.css"]
            }
        },
        "view": {
            "simDoc": {
                "model": "simulation",
                "title": "Simulation Documentation",
                "advanced": [
                    "documentationUrl"
                ]
            },
            "simFolder": {
                "title": "New Folder",
                "advanced": [
                    "name",
                    "parent"
                ]
            },
            "simulation": {
                "title": "Simulation",
                "advanced": [
                    "name",
                    "folder",
                    "notes"
                ]
            }
        }
    },
    "customErrors": {
        "403": {
            "url": "forbidden.html",
            "msg": "Forbidden",
            "route": "forbidden"
        },
        "404": {
            "url": "not-found.html",
            "msg": "File Not Found",
            "route": "notFound"
        },
        "422": {
            "url": "srw-magnet-file-error.html",
            "msg": "Invalid Magnet File",
            "route": "error"
        },
        "500": {
            "url": "server-error.html",
            "msg": "Server Error",
            "route": "error"
        },
        "502": {
            "url": "server-error.html",
            "msg": "Proxy Error",
            "route": "error"
        }
    }
}<|MERGE_RESOLUTION|>--- conflicted
+++ resolved
@@ -24,15 +24,13 @@
             "longName": "OPAL",
             "shortName": "OPAL"
         },
-<<<<<<< HEAD
         "rsradia": {
             "longName": "Radia",
             "shortName": "Radia"
-=======
+        },
         "rcscon": {
             "longName": "RCSCON",
             "shortName": "RCSCON"
->>>>>>> 55cba5af
         },
         "rs4pi": {
             "longName": "RS4PI",
