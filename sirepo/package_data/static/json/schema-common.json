{
<<<<<<< HEAD
    "version": "20181010.000000",
=======
>>>>>>> 7b384ef8
    "appInfo": {
       "adm": {
           "longName": "Sirepo Admin",
           "shortName": "Sirepo Admin"
       },
       "myapp": {
            "longName": "MyApp",
            "shortName": "MyApp"
        },
        "elegant": {
            "longName": "elegant",
            "shortName": "Elegant"
        },
        "hellweg": {
            "longName": "Hellweg",
            "shortName": "Hellweg"
        },
        "jspec": {
            "longName": "JSPEC",
            "shortName": "JSPEC"
        },
        "rs4pi": {
            "longName": "RS4PI",
            "shortName": "RS4PI"
        },
        "shadow": {
            "longName": "SHADOW",
            "shortName": "SHADOW"
        },
        "srw": {
            "longName": "Synchrotron Radiation Workshop",
            "shortName": "SRW"
        },
        "synergia": {
            "longName": "Synergia",
            "shortName": "Synergia"
        },
        "warppba": {
            "longName": "Warp PBA",
            "shortName": "Warp PBA"
        },
        "warpvnd": {
            "longName": "Warp VND",
            "shortName": "Warp VND"
        }
    },
    "productInfo": {
        "shortName": "Sirepo",
        "longName": "Sirepo"
    },
    "route": {
        "blueskyAuth": "/bluesky-auth",
        "comsol": "/comsol",
        "comsolRegister": "/comsol-register",
        "copyNonSessionSimulation": "/copy-non-session-simulation",
        "copySimulation": "/copy-simulation",
        "deleteFile": "/delete-file",
        "deleteSimulation": "/delete-simulation",
        "downloadDataFile": "/download-data-file/<simulation_type>/<simulation_id>/<model>/<frame>/?<suffix>",
        "downloadFile": "/download-file/<simulation_type>/<simulation_id>/<filename>",
        "errorLogging": "/error-logging",
        "exportArchive": "/export-archive/<simulation_type>/<simulation_id>/<filename>",
        "favicon": "/favicon.ico",
        "findByName": "/find-by-name/<simulation_type>/<application_mode>/<simulation_name>",
        "getApplicationData": "/get-application-data/?<filename>",
        "getServerData": "/get-server-data/?<id>",
        "importArchive": "/import-archive",
        "importFile": "/import-file/?<simulation_type>",
        "homePage": "/light",
        "listFiles": "/file-list/<simulation_type>/<simulation_id>/<file_type>",
        "listSimulations": "/simulation-list",
        "newSimulation": "/new-simulation",
        "oauthAuthorized": "/oauth-authorized/<oauth_type>",
        "oauthLogin": "/login/<simulation_type>/<oauth_type>",
        "oauthLogout": "/logout/<simulation_type>",
        "pythonSource": "/python-source/<simulation_type>/<simulation_id>/?<model>/?<report>",
        "robotsTxt": "/robots.txt",
        "root": "/<simulation_type>",
        "runCancel": "/run-cancel",
        "runSimulation": "/run-simulation",
        "runStatus": "/run-status",
        "saveSimulationData": "/save-simulation",
        "simulationData": "/simulation/<simulation_type>/<simulation_id>/<pretty>/?<section>",
        "simulationFrame": "/simulation-frame/<frame_id>",
        "simulationSchema": "/simulation-schema",
        "srLandingPage": "/sr",
        "srUnit": "/ srunit",
        "staticFile": "/static/*<path_info>",
        "updateFolder": "/update-folder",
        "uploadFile": "/upload-file/<simulation_type>/<simulation_id>/<file_type>",
        "userState": "/user-state"
    },
    "common": {
        "appModes": {
           "default": {
                "localRoute": "source",
                "includeMode": false
            }
        },
        "constants": {
            "clientCookie": "sirepo_cookie_js",
            "oneDayMillis": 86400000
        },
        "cookies": {
            "firstVisit": {
                "name": "1st_vis",
                "value": "a"
            },
            "getStarted": {
                "name": "strt",
                "value": "a"
            },
            "listView": {
                "name": "lv",
                "value": false,
                "valType": "b"
            },
            "login": {
                "name": "login",
                "value": "a",
                "timeout": 1
            }
        },
        "dynamicFiles": {
            "externalLibs": {
                "js": [
                    "angular-cookies.min.js",
                    "angular-route.min.js",
                    "bootstrap-3.3.7.min.js",
                    "bootstrap-toggle.min.js",
                    "ngDraggable.js",
                    "stacktrace-0.6.4.js",
                    "colorbar.js",
                    "rgbcolor.js",
                    "canvg.js",
                    "FileSaver.js",
                    "Blob.js",
                    "canvas-toBlob.js",
                    "StackBlur.js",
                    "d3-3.5.9.min.js",
                    "fontdetect-0.3.js",
                    "ie10-viewport-bug-workaround.js"
                ]
            },
            "sirepoLibs": {
                "js": [
                    "sirepo-common.js",
                    "sirepo-components.js",
                    "sirepo-plotting.js",
                    "sirepo-plotting-vtk.js",
                    "sirepo-geometry.js"
                ]
            },
            "libURLs": [
                "/user-state"
            ]
        },
        "enum": {
            "ColorMap": [
                ["grayscale", "grayscale"],
                ["viridis", "viridis"],
                ["afmhot", "afmhot"],
                ["coolwarm", "coolwarm"],
                ["jet", "jet"]
            ]
        },
        "localRoutes": {
            "simulations": {
                "route": "/simulations",
                "config": {
                  "controller": "SimulationsController as simulations",
                  "templateUrl": "/static/html/simulations.html"
                },
                "isDefault": true
            },
            "simulationsFolder": {
                "route": "/simulations/:folderPath?",
                "config": {
                  "controller": "SimulationsController as simulations",
                  "templateUrl": "/static/html/simulations.html"
                }
            },
            "source": {
                "route": "/source/:simulationId"
            },
            "loggedOut": {
                "route": "/logged-out",
                "config": {
                  "controller": "LoggedOutController as loggedOut",
                  "templateUrl": "/static/html/logged-out.html"
                }
            },
            "forbidden": {
                "route": "/forbidden",
                "config": {
                  "templateUrl": "/static/html/forbidden.html"
                }
            },
            "notFound": {
                "route": "/not-found",
                "config": {
                  "templateUrl": "/static/html/not-found.html"
                }
            },
            "notFoundCopy": {
                "route": "/copy-session/:simulationIds/:section",
                "config": {
                  "controller": "NotFoundCopyController as notFoundCopy",
                  "templateUrl": "/static/html/copy-session.html"
                }
            },
            "notAuthorized": {
                "route": "/missing-cookies",
                "config": {
                  "templateUrl": "/static/html/not-authorized.html"
                }
            }
        },
        "model": {
            "simFolder": {
                "name": ["Folder Name", "SafePath"],
                "parent": ["Parent Folder", "UserFolder"]
            },
            "simulation": {
                "name": ["Name", "SimulationName"],
                "folder": ["Folder", "UserFolder"],
                "documentationUrl": ["Documentation URL", "OptionalString", ""],
                "notes": ["Notes", "Text", ""]
            }
        },
        "notifications": {
            "getStarted": {
                "name": "getStarted",
                "cookie": "getStarted",
                "content": "",
                "active": true
            },
            "login": {
                "name": "login",
                "cookie": "login",
                "content": "",
                "active": false,
                "delay": 1
            }
        },
        "staticFiles": {
            "externalLibs": {
                "js": [
                    "angular.min.js",
                    "jquery-2.2.4.min.js",
                    "cookieconsent.min.js"
                ],
                "css": [
                    "bootstrap-3.3.7.min.css",
                    "bootstrap-colxl.css",
                    "bootstrap-toggle.min.css",
                    "cookieconsent.min.css"
                ]
            },
            "sirepoLibs": {
                "js": ["sirepo.js"],
                "css": ["sirepo.css"]
            }
        },
        "view": {
            "simDoc": {
                "model": "simulation",
                "title": "Simulation Documentation",
                "advanced": [
                    "documentationUrl"
                ]
            },
            "simFolder": {
                "title": "New Folder",
                "advanced": [
                    "name",
                    "parent"
                ]
            },
            "simulation": {
                "title": "Simulation",
                "advanced": [
                    "name",
                    "folder",
                    "notes"
                ]
            }
        }
    },
    "customErrors": {
        "401": {
            "url": "not-authorized.html",
            "msg": "Missing Cookies",
            "route": "notAuthorized"
        },
        "403": {
            "url": "forbidden.html",
            "msg": "Forbidden",
            "route": "forbidden"
        },
        "404": {
            "url": "not-found.html",
            "msg": "File Not Found",
            "route": "notFound"
        },
        "422": {
            "url": "srw-magnet-file-error.html",
            "msg": "Invalid Magnet File"
        },
        "500": {
            "url": "server-error.html",
            "msg": "Server Error"
        },
        "502": {
            "url": "server-error.html",
            "msg": "Proxy Error"
        }
    }
}<|MERGE_RESOLUTION|>--- conflicted
+++ resolved
@@ -1,8 +1,4 @@
 {
-<<<<<<< HEAD
-    "version": "20181010.000000",
-=======
->>>>>>> 7b384ef8
     "appInfo": {
        "adm": {
            "longName": "Sirepo Admin",
