{
    "version": "20180906.000000",
    "appInfo": {
        "myapp": {
            "longName": "MyApp",
            "shortName": "MyApp"
        },
        "elegant": {
            "longName": "elegant",
            "shortName": "Elegant"
        },
        "hellweg": {
            "longName": "Hellweg",
            "shortName": "Hellweg"
        },
        "jspec": {
            "longName": "JSPEC",
            "shortName": "JSPEC"
        },
        "rs4pi": {
            "longName": "RS4PI",
            "shortName": "RS4PI"
        },
        "shadow": {
            "longName": "SHADOW",
            "shortName": "SHADOW"
        },
        "srw": {
            "longName": "Synchrotron Radiation Workshop",
            "shortName": "SRW"
        },
        "synergia": {
            "longName": "Synergia",
            "shortName": "Synergia"
        },
        "warppba": {
            "longName": "Warp PBA",
            "shortName": "Warp PBA"
        },
        "warpvnd": {
            "longName": "Warp VND",
            "shortName": "Warp VND"
        }
    },
    "productInfo": {
        "shortName": "Sirepo",
        "longName": "Sirepo"
    },
    "route": {
        "blueskyAuth": "/bluesky-auth",
        "copyNonSessionSimulation": "/copy-non-session-simulation",
        "copySimulation": "/copy-simulation",
        "deleteFile": "/delete-file",
        "deleteSimulation": "/delete-simulation",
        "downloadDataFile": "/download-data-file/<simulation_type>/<simulation_id>/<model>/<frame>/?<suffix>",
        "downloadFile": "/download-file/<simulation_type>/<simulation_id>/<filename>",
        "errorLogging": "/error-logging",
        "exportArchive": "/export-archive/<simulation_type>/<simulation_id>/<filename>",
        "favicon": "/favicon.ico",
        "findByName": "/find-by-name/<simulation_type>/<application_mode>/<simulation_name>",
        "getApplicationData": "/get-application-data/?<filename>",
        "importArchive": "/import-archive",
        "importFile": "/import-file/?<simulation_type>",
        "homePage": "/light",
        "listFiles": "/file-list/<simulation_type>/<simulation_id>/<file_type>",
        "listSimulations": "/simulation-list",
        "newSimulation": "/new-simulation",
        "oauthAuthorized": "/oauth-authorized/<oauth_type>",
        "oauthLogin": "/login/<simulation_type>/<oauth_type>",
        "oauthLogout": "/logout/<simulation_type>",
        "pythonSource": "/python-source/<simulation_type>/<simulation_id>/?<model>/?<report>",
        "robotsTxt": "/robots.txt",
        "root": "/<simulation_type>",
        "runCancel": "/run-cancel",
        "runSimulation": "/run-simulation",
        "runStatus": "/run-status",
        "saveSimulationData": "/save-simulation",
        "simulationData": "/simulation/<simulation_type>/<simulation_id>/<pretty>/?<section>",
        "simulationFrame": "/simulation-frame/<frame_id>",
        "simulationSchema": "/simulation-schema",
        "srLandingPage": "/sr",
        "srUnit": "/ srunit",
        "staticFile": "/static/*<path_info>",
        "updateFolder": "/update-folder",
        "uploadFile": "/upload-file/<simulation_type>/<simulation_id>/<file_type>",
        "userState": "/user-state"
    },
    "common": {
        "staticFiles": {
<<<<<<< HEAD
            "external": {
=======
            "externalLibs": {
>>>>>>> 6a3beb85
                "js": [
                    "angular.min.js",
                    "jquery-2.2.4.min.js",
                    "cookieconsent.min.js"
                ],
                "css": [
                    "bootstrap-3.3.7.min.css",
                    "bootstrap-colxl.css",
                    "bootstrap-toggle.min.css",
                    "cookieconsent.min.css"
                ]
            },
<<<<<<< HEAD
            "local": {
=======
            "sirepoLibs": {
>>>>>>> 6a3beb85
                "js": ["sirepo.js"],
                "css": ["sirepo.css"]
            }
        },
        "dynamicFiles": {
<<<<<<< HEAD
            "external": {
=======
            "externalLibs": {
>>>>>>> 6a3beb85
                "js": [
                    "angular-cookies.min.js",
                    "angular-route.min.js",
                    "bootstrap-3.3.7.min.js",
                    "bootstrap-toggle.min.js",
                    "ngDraggable.js",
                    "stacktrace-0.6.4.js",
                    "colorbar.js",
                    "rgbcolor.js",
                    "canvg.js",
                    "FileSaver.js",
                    "Blob.js",
                    "canvas-toBlob.js",
                    "StackBlur.js",
                    "d3-3.5.9.min.js",
                    "fontdetect-0.3.js",
                    "ie10-viewport-bug-workaround.js"
                ]
            },
<<<<<<< HEAD
            "local": {
                "js": [
                    "/user-state",
=======
            "sirepoLibs": {
                "js": [
>>>>>>> 6a3beb85
                    "sirepo-common.js",
                    "sirepo-components.js",
                    "sirepo-plotting.js"
                ]
<<<<<<< HEAD
            }
        },
        "appModes": {
           "default": {
                "localRoute": "source",
                "includeMode": false
            }
        },
        "enum": {
            "ColorMap": [
                ["grayscale", "grayscale"],
                ["viridis", "viridis"],
                ["afmhot", "afmhot"],
                ["coolwarm", "coolwarm"],
                ["jet", "jet"]
            ]
        },
        "localRoutes": {
            "simulations": {
                "route": "/simulations",
                "config": {
                  "controller": "SimulationsController as simulations",
                  "templateUrl": "/static/html/simulations.html"
                },
                "isDefault": true
            },
            "simulationsFolder": {
                "route": "/simulations/:folderPath?",
                "config": {
                  "controller": "SimulationsController as simulations",
                  "templateUrl": "/static/html/simulations.html"
                }
            },
            "source": {
                "route": "/source/:simulationId"
            },
            "loggedOut": {
                "route": "/logged-out",
                "config": {
                  "controller": "LoggedOutController as loggedOut",
                  "templateUrl": "/static/html/logged-out.html"
                }
            },
            "forbidden": {
                "route": "/forbidden",
                "config": {
                  "templateUrl": "/static/html/forbidden.html"
                }
            },
            "notFound": {
                "route": "/not-found",
                "config": {
                  "templateUrl": "/static/html/not-found.html"
                }
            },
            "notFoundCopy": {
                "route": "/copy-session/:simulationIds/:section",
                "config": {
                  "controller": "NotFoundCopyController as notFoundCopy",
                  "templateUrl": "/static/html/copy-session.html"
                }
            },
            "notAuthorized": {
                "route": "/missing-cookies",
                "config": {
                  "templateUrl": "/static/html/not-authorized.html"
                }
            }
        },
        "model": {
            "simFolder": {
                "name": ["Folder Name", "SafePath"],
                "parent": ["Parent Folder", "UserFolder"]
            },
            "simulation": {
                "name": ["Name", "SimulationName"],
                "folder": ["Folder", "UserFolder"],
                "documentationUrl": ["Documentation URL", "OptionalString", ""],
                "notes": ["Notes", "Text", ""]
            }
        },
        "view": {
            "simDoc": {
                "model": "simulation",
                "title": "Simulation Documentation",
                "advanced": [
                    "documentationUrl"
                ]
            },
            "simFolder": {
                "title": "New Folder",
                "advanced": [
                    "name",
                    "parent"
                ]
            },
            "simulation": {
                "title": "Simulation",
                "advanced": [
                    "name",
                    "folder",
                    "notes"
                ]
            }
=======
            },
            "libURLs": [
                "/user-state"
            ]
        },
        "appModes": {
           "default": {
                "localRoute": "source",
                "includeMode": false
            }
        },
        "enum": {
            "ColorMap": [
                ["grayscale", "grayscale"],
                ["viridis", "viridis"],
                ["afmhot", "afmhot"],
                ["coolwarm", "coolwarm"],
                ["jet", "jet"]
            ]
        },
        "localRoutes": {
            "simulations": {
                "route": "/simulations",
                "config": {
                  "controller": "SimulationsController as simulations",
                  "templateUrl": "/static/html/simulations.html"
                },
                "isDefault": true
            },
            "simulationsFolder": {
                "route": "/simulations/:folderPath?",
                "config": {
                  "controller": "SimulationsController as simulations",
                  "templateUrl": "/static/html/simulations.html"
                }
            },
            "source": {
                "route": "/source/:simulationId"
            },
            "loggedOut": {
                "route": "/logged-out",
                "config": {
                  "controller": "LoggedOutController as loggedOut",
                  "templateUrl": "/static/html/logged-out.html"
                }
            },
            "forbidden": {
                "route": "/forbidden",
                "config": {
                  "templateUrl": "/static/html/forbidden.html"
                }
            },
            "notFound": {
                "route": "/not-found",
                "config": {
                  "templateUrl": "/static/html/not-found.html"
                }
            },
            "notFoundCopy": {
                "route": "/copy-session/:simulationIds/:section",
                "config": {
                  "controller": "NotFoundCopyController as notFoundCopy",
                  "templateUrl": "/static/html/copy-session.html"
                }
            },
            "notAuthorized": {
                "route": "/missing-cookies",
                "config": {
                  "templateUrl": "/static/html/not-authorized.html"
                }
            }
        },
        "model": {
            "simFolder": {
                "name": ["Folder Name", "SafePath"],
                "parent": ["Parent Folder", "UserFolder"]
            },
            "simulation": {
                "name": ["Name", "SimulationName"],
                "folder": ["Folder", "UserFolder"],
                "documentationUrl": ["Documentation URL", "OptionalString", ""],
                "notes": ["Notes", "Text", ""]
            }
        },
        "view": {
            "simDoc": {
                "model": "simulation",
                "title": "Simulation Documentation",
                "advanced": [
                    "documentationUrl"
                ]
            },
            "simFolder": {
                "title": "New Folder",
                "advanced": [
                    "name",
                    "parent"
                ]
            },
            "simulation": {
                "title": "Simulation",
                "advanced": [
                    "name",
                    "folder",
                    "notes"
                ]
            }
>>>>>>> 6a3beb85
        }
    },
    "customErrors": {
        "401": {
            "url": "not-authorized.html",
            "msg": "Missing Cookies",
            "route": "notAuthorized"
        },
        "403": {
            "url": "forbidden.html",
            "msg": "Forbidden",
            "route": "forbidden"
        },
        "404": {
            "url": "not-found.html",
            "msg": "File Not Found",
            "route": "notFound"
        },
        "422": {
            "url": "srw-magnet-file-error.html",
            "msg": "Invalid Magnet File"
        },
        "500": {
            "url": "server-error.html",
            "msg": "Server Error"
        },
        "502": {
            "url": "server-error.html",
            "msg": "Proxy Error"
        }
    }
}<|MERGE_RESOLUTION|>--- conflicted
+++ resolved
@@ -87,11 +87,7 @@
     },
     "common": {
         "staticFiles": {
-<<<<<<< HEAD
-            "external": {
-=======
             "externalLibs": {
->>>>>>> 6a3beb85
                 "js": [
                     "angular.min.js",
                     "jquery-2.2.4.min.js",
@@ -104,21 +100,13 @@
                     "cookieconsent.min.css"
                 ]
             },
-<<<<<<< HEAD
-            "local": {
-=======
             "sirepoLibs": {
->>>>>>> 6a3beb85
                 "js": ["sirepo.js"],
                 "css": ["sirepo.css"]
             }
         },
         "dynamicFiles": {
-<<<<<<< HEAD
-            "external": {
-=======
             "externalLibs": {
->>>>>>> 6a3beb85
                 "js": [
                     "angular-cookies.min.js",
                     "angular-route.min.js",
@@ -138,20 +126,16 @@
                     "ie10-viewport-bug-workaround.js"
                 ]
             },
-<<<<<<< HEAD
-            "local": {
-                "js": [
-                    "/user-state",
-=======
             "sirepoLibs": {
                 "js": [
->>>>>>> 6a3beb85
                     "sirepo-common.js",
                     "sirepo-components.js",
                     "sirepo-plotting.js"
                 ]
-<<<<<<< HEAD
-            }
+            },
+            "libURLs": [
+                "/user-state"
+            ]
         },
         "appModes": {
            "default": {
@@ -255,115 +239,6 @@
                     "notes"
                 ]
             }
-=======
-            },
-            "libURLs": [
-                "/user-state"
-            ]
-        },
-        "appModes": {
-           "default": {
-                "localRoute": "source",
-                "includeMode": false
-            }
-        },
-        "enum": {
-            "ColorMap": [
-                ["grayscale", "grayscale"],
-                ["viridis", "viridis"],
-                ["afmhot", "afmhot"],
-                ["coolwarm", "coolwarm"],
-                ["jet", "jet"]
-            ]
-        },
-        "localRoutes": {
-            "simulations": {
-                "route": "/simulations",
-                "config": {
-                  "controller": "SimulationsController as simulations",
-                  "templateUrl": "/static/html/simulations.html"
-                },
-                "isDefault": true
-            },
-            "simulationsFolder": {
-                "route": "/simulations/:folderPath?",
-                "config": {
-                  "controller": "SimulationsController as simulations",
-                  "templateUrl": "/static/html/simulations.html"
-                }
-            },
-            "source": {
-                "route": "/source/:simulationId"
-            },
-            "loggedOut": {
-                "route": "/logged-out",
-                "config": {
-                  "controller": "LoggedOutController as loggedOut",
-                  "templateUrl": "/static/html/logged-out.html"
-                }
-            },
-            "forbidden": {
-                "route": "/forbidden",
-                "config": {
-                  "templateUrl": "/static/html/forbidden.html"
-                }
-            },
-            "notFound": {
-                "route": "/not-found",
-                "config": {
-                  "templateUrl": "/static/html/not-found.html"
-                }
-            },
-            "notFoundCopy": {
-                "route": "/copy-session/:simulationIds/:section",
-                "config": {
-                  "controller": "NotFoundCopyController as notFoundCopy",
-                  "templateUrl": "/static/html/copy-session.html"
-                }
-            },
-            "notAuthorized": {
-                "route": "/missing-cookies",
-                "config": {
-                  "templateUrl": "/static/html/not-authorized.html"
-                }
-            }
-        },
-        "model": {
-            "simFolder": {
-                "name": ["Folder Name", "SafePath"],
-                "parent": ["Parent Folder", "UserFolder"]
-            },
-            "simulation": {
-                "name": ["Name", "SimulationName"],
-                "folder": ["Folder", "UserFolder"],
-                "documentationUrl": ["Documentation URL", "OptionalString", ""],
-                "notes": ["Notes", "Text", ""]
-            }
-        },
-        "view": {
-            "simDoc": {
-                "model": "simulation",
-                "title": "Simulation Documentation",
-                "advanced": [
-                    "documentationUrl"
-                ]
-            },
-            "simFolder": {
-                "title": "New Folder",
-                "advanced": [
-                    "name",
-                    "parent"
-                ]
-            },
-            "simulation": {
-                "title": "Simulation",
-                "advanced": [
-                    "name",
-                    "folder",
-                    "notes"
-                ]
-            }
->>>>>>> 6a3beb85
         }
     },
     "customErrors": {
