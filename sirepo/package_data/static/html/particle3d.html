<div data-ng-class="{'sr-plot-loading': isLoading(), 'sr-plot-cleared': dataCleared}">
  <div class="sr-plot sr-plot-particle-3d">

    <div class=".sr-plot-legend .plot-visibility">
        <div class="row">
            <div class="col-sm-6">
              <div>
<<<<<<< HEAD
                <a data-ng-show="hasAbsorbed" href="" data-ng-click="toggleAbsorbed()"><span class="glyphicon" data-ng-class="{'glyphicon-check': showAbsorbed, 'glyphicon-unchecked': ! showAbsorbed}"></span></a> <span data-ng-show="hasAbsorbed">Absorbed</span>
                  <div style="text-indent: 1em">
                    <a href="" data-ng-click="toggleImpact()"><span class="glyphicon" data-ng-class="{'glyphicon-check': showImpact, 'glyphicon-unchecked': ! showImpact}"></span></a> Impact Points
                  </div>
              </div>
              <div>
                <a data-ng-show="hasReflected" href="" data-ng-click="toggleReflected()"><span class="glyphicon" data-ng-class="{'glyphicon-check': showReflected, 'glyphicon-unchecked': ! showReflected}"></span></a><span data-ng-show="hasReflected"> Reflected </span>
=======
                <a href="" data-ng-click="toggleAbsorbed()"><span class="glyphicon" data-ng-class="{'glyphicon-check': showAbsorbed, 'glyphicon-unchecked': ! showAbsorbed}"></span></a> Absorbed
              </div>
              <div>
                <a href="" data-ng-click="toggleImpact()"><span class="glyphicon" data-ng-class="{'glyphicon-check': showImpact, 'glyphicon-unchecked': ! showImpact}"></span></a> Impact Points
              </div>
              <div data-ng-show="hasReflected">
                <a href="" data-ng-click="toggleReflected()"><span class="glyphicon" data-ng-class="{'glyphicon-check': showReflected, 'glyphicon-unchecked': ! showReflected}"></span></a> Reflected </span>
>>>>>>> 4cfcf568
              </div>
              <div>
                <a data-ng-show="hasConductors" href="" data-ng-click="toggleConductors()"><span class="glyphicon" data-ng-class="{'glyphicon-check': showConductors, 'glyphicon-unchecked': ! showConductors}"></span></a><span data-ng-show="hasConductors"> Conductors</span>
              </div>
            </div>
            <div class="col-sm-6">
                <div data-toggle="tooltip" title="View along z axis" class="btn btn-default pull-right" data-ng-class="{'btn-primary': side == 'z'}" style="margin: 2px;" data-ng-click="showSide('z')">Z{{ zdir == 1 ? '+' : '-' }}</div>
                <div data-toggle="tooltip" title="View along y axis" class="btn btn-default pull-right" data-ng-class="{'btn-primary': side == 'y'}" style="margin: 2px;" data-ng-click="showSide('y')">Y{{ ydir == 1 ? '+' : '-' }}</div>
                <div data-toggle="tooltip" title="View along x axis" class="btn btn-default pull-right" data-ng-class="{'btn-primary': side == 'x'}" style="margin: 2px;" data-ng-click="showSide('x')">X{{ xdir == 1 ? '+' : '-' }}</div>
                <div data-toggle="tooltip" title="Manipulate" class="btn btn-default pull-right" data-ng-class="{'btn-primary': mode == 'move'}" style="margin: 2px;" data-ng-click="selectMode('move')"><span class="glyphicon glyphicon-hand-up"></span></div>
                <div data-toggle="tooltip" title="Select" class="btn btn-default pull-right" data-ng-class="{'btn-primary': mode == 'select'}" style="margin: 2px;" data-ng-click="selectMode('select')">&#x2B09;</div>
            </div>
        </div>
    </div>
    <!-- the canvas holder is the container for the vtk render window -->
    <div class="vtk-canvas-holder" data-ng-style="interactionStyle()">
    </div>
    <div class="vtk-info-overlay" data-ng-class="{'vtk-info-overlay-move': mode == 'move', 'vtk-info-overlay-select': mode == 'select'}" data-ng-attr-width="{{ vtkCanvasGeometry().size.width }}px" data-ng-attr-height="{{ vtkCanvasGeometry().size.height }}px" data-ng-attr-style="top:{{ vtkCanvasGeometry().pos.top }}px; left:{{ vtkCanvasGeometry().pos.left }}px;">
      <svg data-ng-attr-width="{{ vtkCanvasGeometry().size.width }}" data-ng-attr-height="{{ vtkCanvasGeometry().size.height }}">

        <g class="x axis"></g>
        <text class="x-axis-label"></text>
        <text class="x axis-end low"></text>
        <text class="x axis-end high"></text>

        <g class="y axis"></g>
        <text class="y-axis-label"></text>
        <text class="y axis-end low"></text>
        <text class="y axis-end high"></text>

        <g class="z axis"></g>
        <text class="z-axis-label"></text>
        <text class="z axis-end low"></text>
        <text class="z axis-end high"></text>

        <!-- little test boxes are useful for translating vtk space to screen space -->

        <rect data-ng-repeat="testBoxPos in testBoxes" data-ng-attr-x="{{ testBoxPos.x - 2.5 }}" data-ng-attr-y="{{ testBoxPos.y - 2.5 }}" class="test-rect" height="5" width="5" style="fill: black;" data-ng-attr-style="fill:{{ testBoxPos.color }}"></rect>

      </svg>
    </div>
  </div>
</div><|MERGE_RESOLUTION|>--- conflicted
+++ resolved
@@ -5,15 +5,6 @@
         <div class="row">
             <div class="col-sm-6">
               <div>
-<<<<<<< HEAD
-                <a data-ng-show="hasAbsorbed" href="" data-ng-click="toggleAbsorbed()"><span class="glyphicon" data-ng-class="{'glyphicon-check': showAbsorbed, 'glyphicon-unchecked': ! showAbsorbed}"></span></a> <span data-ng-show="hasAbsorbed">Absorbed</span>
-                  <div style="text-indent: 1em">
-                    <a href="" data-ng-click="toggleImpact()"><span class="glyphicon" data-ng-class="{'glyphicon-check': showImpact, 'glyphicon-unchecked': ! showImpact}"></span></a> Impact Points
-                  </div>
-              </div>
-              <div>
-                <a data-ng-show="hasReflected" href="" data-ng-click="toggleReflected()"><span class="glyphicon" data-ng-class="{'glyphicon-check': showReflected, 'glyphicon-unchecked': ! showReflected}"></span></a><span data-ng-show="hasReflected"> Reflected </span>
-=======
                 <a href="" data-ng-click="toggleAbsorbed()"><span class="glyphicon" data-ng-class="{'glyphicon-check': showAbsorbed, 'glyphicon-unchecked': ! showAbsorbed}"></span></a> Absorbed
               </div>
               <div>
@@ -21,7 +12,6 @@
               </div>
               <div data-ng-show="hasReflected">
                 <a href="" data-ng-click="toggleReflected()"><span class="glyphicon" data-ng-class="{'glyphicon-check': showReflected, 'glyphicon-unchecked': ! showReflected}"></span></a> Reflected </span>
->>>>>>> 4cfcf568
               </div>
               <div>
                 <a data-ng-show="hasConductors" href="" data-ng-click="toggleConductors()"><span class="glyphicon" data-ng-class="{'glyphicon-check': showConductors, 'glyphicon-unchecked': ! showConductors}"></span></a><span data-ng-show="hasConductors"> Conductors</span>
