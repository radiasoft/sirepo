--- conflicted
+++ resolved
@@ -41,32 +41,13 @@
         </table>
         </div></div>
 
-<<<<<<< HEAD
-        <div data-ng-show="simulations.isIconView" style="margin-right: 65px"><div data-ng-repeat="item in simulations.activeFolder.children | orderBy:['isFolder', 'name']" class="sr-icon-col">
-          <div class="sr-thumbnail text-center dropdown">
-            <a class="sr-item-icon" data-toggle="dropdown">
-              <span class="caret" style="visibility: hidden"></span><span class="glyphicon" data-ng-class="{'glyphicon-folder-close': item.isFolder, 'glyphicon-file': ! item.isFolder, 'sr-transparent-icon': ! item.isFolder}"></span><span class="caret"></span>
-            </a>
-            <a class="sr-item-text" href data-ng-click="simulations.openItem(item)">{{ item.name | simulationName }}</a>
-            <ul class="dropdown-menu">
-              <li><a href data-ng-click="simulations.openItem(item)"><span class="glyphicon sr-nav-icon" data-ng-class="{'glyphicon-folder-open': item.isFolder, 'glyphicon-open-file': ! item.isFolder}"></span> Open</a></li>
-              <li data-ng-if="! item.isFolder"><a href data-ng-click="simulations.copyItem(item)"><span class="glyphicon glyphicon-duplicate sr-nav-icon"></span> Open as a New Copy</a></li>
-              <li><a href data-ng-click="simulations.renameItem(item)"><span class="glyphicon glyphicon-edit sr-nav-icon"></span> Rename</a></li>
-              <li><a href data-ng-click="simulations.moveItem(item)"><span class="glyphicon glyphicon-arrow-right sr-nav-icon"></span> Move</a></li>
-              <li data-ng-if="! item.isFolder"><a href data-ng-click="simulations.exportArchive(item, 'zip')"><span class="glyphicon glyphicon-save-file sr-nav-icon"></span> Export as Zip</a></li>
-              <li data-ng-if="! item.isFolder"><a href data-ng-click="simulations.exportArchive(item, 'html')"><span class="glyphicon glyphicon-export sr-nav-icon"></span> Self-Extracting Simulation</a></li>
-              <li data-ng-if="! item.isFolder"><a href data-ng-click="simulations.pythonSource(item)"><span class="glyphicon glyphicon-cloud-download sr-nav-icon"></span> Python Source</a></li>
-              <li data-ng-if="simulations.canDelete(item)" class="divider"></li>
-              <li data-ng-if="simulations.canDelete(item)"><a href data-ng-click="simulations.deleteItem(item)"><span class="glyphicon glyphicon-trash"></span> Delete</a></li>
-            </ul>
-=======
         <div data-ng-show="simulations.isIconView" style="margin-right: 65px">
           <div data-ng-repeat="item in simulations.activeFolder.children | orderBy:['isFolder', 'name']" class="sr-icon-col">
             <div class="sr-thumbnail text-center dropdown">
               <a class="sr-item-icon" data-toggle="dropdown">
                 <span class="caret" style="visibility: hidden"></span><span class="glyphicon" data-ng-class="{'glyphicon-folder-close': item.isFolder, 'glyphicon-file': ! item.isFolder, 'sr-transparent-icon': ! item.isFolder}"></span><span class="caret"></span>
               </a>
-              <a class="sr-item-text" href data-ng-click="simulations.openItem(item)">{{ item.name }}</a>
+              <a class="sr-item-text" href data-ng-click="simulations.openItem(item)">{{ item.name | simulationName }}</a>
               <ul class="dropdown-menu">
                 <li><a href data-ng-click="simulations.openItem(item)"><span class="glyphicon sr-nav-icon" data-ng-class="{'glyphicon-folder-open': item.isFolder, 'glyphicon-open-file': ! item.isFolder}"></span> Open</a></li>
                 <li data-ng-if="! item.isFolder"><a href data-ng-click="simulations.copyItem(item)"><span class="glyphicon glyphicon-duplicate sr-nav-icon"></span> Open as a New Copy</a></li>
@@ -79,7 +60,6 @@
                 <li data-ng-if="simulations.canDelete(item)"><a href data-ng-click="simulations.deleteItem(item)"><span class="glyphicon glyphicon-trash"></span> Delete</a></li>
               </ul>
             </div>
->>>>>>> 1cf71bee
           </div>
         </div>
 
@@ -88,7 +68,7 @@
   </div>
 </div>
 
-<div data-confirmation-modal="" data-id="sr-delete-confirmation" data-title="Delete Simulation?" data-ok-text="Delete" data-ok-clicked="simulations.deleteSelected()">Delete simulation &quot;{{ simulations.selectedItem.name | simulationName }}&quot;?</div>
+<div data-confirmation-modal="" data-id="sr-delete-confirmation" data-title="Delete Simulation?" data-ok-text="Delete" data-ok-clicked="simulations.deleteSelected()">Delete simulation &quot;{{ simulations.selectedItem.name }}&quot;?</div>
 
 <div data-confirmation-modal="" data-id="sr-rename-confirmation" data-title="Rename {{ simulations.selectedItemType() }}" data-ok-text="Rename" data-ok-clicked="simulations.renameSelected()">
   <form class="form-horizontal" autocomplete="off">
