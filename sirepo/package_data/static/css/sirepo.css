
    /* bootstrap overrides */
    .modal-header {
      border-top-left-radius: 6px;
      border-top-right-radius: 6px;
    }
    .popover {
      max-width: none;
      width: 100%;
    }
    @media (min-width: 768px) {
      .modal-lg {
        width: 100%;
      }
    }
    @media (min-width: 992px) {
      .modal-lg {
        width: 945px;
      }
    }
    @media(max-width: 480px) {
      div.navbar-brand {
        font-size: 12pt;
        padding-left: 5px;
        padding-right: 5px;
      }
      div.navbar-header {
        margin-left: -15px;
        margin-right: -15px;
      }
    }
    .tooltip-inner {
      max-width: 350px;
      background-color: #f9f9f9;
      color: black;
      border: 1px solid black;
    }
    .tooltip.in {
      opacity: 1;
    }

    input::-ms-clear {
      display: none;
    }

    html, body {
      height: 100%;
      min-height: 100%;
      margin: 0;
      padding: 0;
    }

    /* allow modals to cover active popovers */
    body.modal-open div.popover {
      z-index: 1000;
    }

    /* use body font size, override 12px which changed in 3.3.7 */
    .form-horizontal .form-group-sm .control-label {
      font-size: inherit;
    }

    /* app styles */
    .srw-toolbar-button {
        background-color: #fff;
        display: inline-block;
        border: 1px solid #ccc;
        border-radius: 4px;
        padding: 6px 12px;
        margin: 2px;
    }
    .srw-toolbar-button.dragging {
      opacity: 0.7;
    }
    .srw-toolbar-button, .srw-beamline-element {
        -moz-user-select: -moz-none;
        -khtml-user-select: none;
        -webkit-user-select: none;
        -ms-user-select: none;
        user-select: none;
    }
    .srw-beamline {
      border-radius: 6px;
      padding: 10px;
      background-color: #eee;
      min-height: 220px;
      margin-bottom: 20px;
    }
    .srw-beamline-container {
      padding-top: 25px;
      overflow: auto;
      white-space: nowrap;
    }
    .srw-beamline-element {
      display: inline-block;
      background-color: #fff;
      position: relative;
      padding: 5px;
      padding-top: 10px;
      border: 1px solid #fff;
      margin-bottom: 5px;
      vertical-align: top;
    }
    .sr-beamline-element-title {
      font-size: 16px;
      font-weight: 700;
      line-height: 1;
      color: #337ab7;
      padding: 4px 0;
      margin-left: 2px;
    }
    .srw-beamline-element.dragging {
      opacity: 0.7;
    }
    .srw-beamline-image {
      min-width: 80px;
      cursor: move;
    }
    .srw-beamline-element-label {
      padding-top: 5px;
      cursor: pointer;
    }
    .srw-beamline-badge {
      position: absolute;
      top: -24px;
      left: 0;
      right: 0;
      margin-left: auto;
      margin-right: auto;
    }
    .srw-beamline-close-icon {
      font-size: 20px;
      position: absolute;
      top: 1px;
      right: 1px;
      cursor: default;
      color: #aaa;
    }
    .srw-beamline-close-icon {
      visibility: hidden;
    }
    .srw-hover:hover {
      border-radius: 5px;
      border: 1px solid #ccc;
    }
    .srw-hover:hover .srw-beamline-close-icon {
      visibility: visible;
    }
    .srw-hover .srw-beamline-close-icon:hover {
      color: black;
    }
    .srw-beamline-disable-icon {
      font-size: 20px;
      position: absolute;
      top: 1px;
      left: 1px;
      cursor: default;
      color: #aaa;
    }
    .srw-disabled-item {
      background-color: gray;
    }
    .table > tbody > tr.srw-disabled-item {
      background-color: gray;
    }
    .table > tbody > tr.srw-disabled-item input,
    .table > tbody > tr.srw-disabled-item select {
      background-color: gray;
      opacity: 0.5;
    }
    .srw-disabled-item .srw-beamline-item-icon {
      opacity: 0.5;
    }
    .srw-beamline-disable-icon {
      visibility: hidden;
    }
    .srw-hover:hover .srw-beamline-disable-icon {
      visibility: visible;
    }
    .srw-hover .srw-beamline-disable-icon:hover {
      color: black;
    }
    .srw-drop-between-zone {
      display: inline-block;
      padding: 5px;
      width: 20px;
      height: 107px;
      margin:0;
      background-color: #fff;
      vertical-align: top;
    }
    .srw-drop-between-zone.drag-enter {
      opacity: 1;
      background: blue;
      width: 40px;
      transition: all 0.5s ease 0s;
    }

    .sr-panel-heading {
      font-weight: 300;
      line-height: 1.4;
      font-size: 21px;
      margin-bottom: 0;
    }
    .sr-panel-options > a, .sr-panel-options > div {
      margin-left: 1em;
    }

    .sr-panel-error {
      background-color: #777;
    }
    .sr-panel-error .sr-panel-wait {
      white-space: pre-line;
      color: #fad8de;
      display: block;
    }
    .sr-panel-loading {
      background-color: #777;
    }
    .sr-panel-wait {
      display: none;
    }
    .sr-panel-loading .sr-panel-wait {
      position: absolute;
      color: white;
      display: block;
      z-index: 1000;
    }
    .sr-panel-running .sr-panel-wait {
      font-weight: bold;
    }
    .sr-hide-report {
      opacity: 0;
    }

    /* plot styles */
    .sr-plot .axis text {
      font-size: 10px;
    }
    .sr-plot .axis path,
    .sr-plot .axis line {
      fill: none;
      stroke: #000;
      shape-rendering: crispEdges;
    }
    .sr-plot .axis.grid {
      fill: none;
      stroke: #000;
      stroke-opacity: .1;
    }
    .sr-plot .axis.grid text {
      display: none;
    }
    .sr-plot text.z-axis-label,
    .sr-plot text.y-axis-label,
    .sr-plot text.x-axis-label,
    .sr-plot text.frequency-label {
      font-size: 14px;
      font-weight: bold;
      text-anchor: middle;
    }
    .sr-plot .main-title {
      font-size: 18px;
      font-weight: bold;
      text-anchor: middle;
    }
    .sr-plot .line {
      fill: none;
      stroke: steelblue;
      stroke-width: 1px;
    }
    .sr-plot path.line-0 {
      stroke-width: 1.5px;
    }
    .sr-plot path.line-1 {
      opacity: 0.65;
    }
    .sr-plot path.line-2 {
      opacity: 0.6;
    }
    .sr-plot path.line-3 {
      opacity: 0.55;
    }
    .sr-plot path.line-4 {
      opacity: 0.5;
    }
    .sr-plot path.line-5 {
      opacity: 0.45;
    }
    .sr-plot path.line-6 {
      opacity: 0.4;
    }
    .sr-plot path.line-7 {
      opacity: 0.35;
    }
    .sr-plot path.line-8 {
      opacity: 0.3;
    }
    .sr-plot path.line-9 {
      opacity: 0.25;
    }
    .sr-plot path.line-10 {
      opacity: 0.20;
    }
    .sr-plot path.line-11 {
      opacity: 0.15;
    }
    .sr-plot path.line-y1 {
      fill: none;
      stroke: rgb(31, 119, 180);
      stroke-width: 2px;
    }
    .sr-plot circle.line-y1 {
      fill: rgb(31, 119, 180);
      stroke: rgb(31, 119, 180);
    }
    .sr-plot path.line-y2 {
      fill: none;
      stroke: rgb(255, 127, 14);
      stroke-width: 2px;
    }
    .sr-plot circle.line-y2 {
      fill: rgb(255, 127, 14);
      stroke: rgb(255, 127, 14);
    }
    .sr-plot path.line-error {
      stroke: #e04836;
      opacity: 0.35;
    }
    .sr-plot circle.line-error {
      stroke: #e04836;
      fill: #e04836;
    }
    .sr-plot .overlay {
      fill: none;
      pointer-events: all;
    }
    .sr-plot .focus circle {
      fill: none;
      stroke: steelblue;
      stroke-width: 2px;
    }
    .sr-plot .focus-hint {
      font-size: 10px;
      fill: steelblue;
    }
    .sr-plot .focus-text {
      font-size: 14px;
      fill: steelblue;
    }
    .sr-plot rect.mouse-zoom {
      cursor: zoom-in;
    }
    .sr-plot rect.mouse-move {
      cursor: move;
    }
    .sr-plot rect.mouse-move-ew {
      cursor: ew-resize;
    }
    .sr-plot rect.mouse-move-e {
      cursor: e-resize;
    }
    .sr-plot rect.mouse-move-w {
      cursor: w-resize;
    }
    .sr-plot rect.mouse-move-ns {
      cursor: ns-resize;
    }
    .sr-plot rect.mouse-move-n {
      cursor: n-resize;
    }
    .sr-plot rect.mouse-move-s {
      cursor: sr-resize;
    }
    .sr-plot .z-axis-label {
      line-height: 160%;
    }
    .sr-plot-loading {
      opacity: 0.2;
    }
    .sr-plot-cleared {
      opacity: 0;
    }
    .sr-plot .cross-hair {
      stroke-width: 1px;
      shape-rendering: crispEdges;
      stroke: steelblue;
    }

    @media (max-width: 767px) {
      div.sr-plot .z-axis-label,
      div.sr-plot .y-axis-label,
      div.sr-plot .x-axis-label {
        font-size: 12px;
        font-weight: bold;
        text-anchor: middle;
      }
      div.sr-plot .main-title {
        font-size: 12px;
      }
      div.sr-plot .focus-text {
        font-size: 12px;
      }
    }


table td.sr-center {
  text-align: center;
}
input.srw-small-float {
  text-align: right;
  width: 100%;
}
th.srw-tiny-heading {
  font-size: 12px;
  font-weight: normal;
  text-align: center;
}
.sr-info-pointer {
  cursor: default;
}
ul.navbar-nav > li.sr-logged-in-menu > a {
  line-height: 1px;
}
.sr-logged-in-menu img {
  border-radius: 3px;
  width: 20px;
  height: 20px;
}

input.ng-invalid.ng-dirty {
  background-color: #fad8de;
}

/* toolbar icons */
rect.srw-obstacle {
  stroke: #000;
  fill: #699;
}
rect.srw-mirror, path.srw-mirror, polygon.srw-mirror, rect.srw-crystal {
  stroke: #000;
  fill: #bdd7ee;
}
path.srw-fiber, ellipse.srw-fiber {
  stroke: #000;
  stroke-width: 1;
  fill: #c4c7ce;
}
ellipse.srw-fiber-right {
  stroke: #000;
  stroke-width: 1;
  fill: #9498a1;
}
ellipse.srw-curvature {
  stroke: blue;
  stroke-width: 2;
  stroke-dasharray: 1px, 5px;
  stroke-linecap: round;
  fill: none;
}
path.srw-lens {
  stroke: #000;
  fill: #ddee00;
}
rect.srw-crl {
  fill: #333;
}
path.srw-watch {
  stroke: #000;
  fill: #fff;
}
circle.srw-watch {
  stroke: #a52a2a;
  fill: #a52a2a;
}
circle.srw-pupil {
  stroke: #000;
  fill: #000;
}
circle.srw-mask {
  stroke: #fff;
  fill: #fff;
}
circle.srw-sample-white {
  stroke: #fff;
  fill: #fff;
}
circle.srw-sample-black {
  stroke: #000;
  fill: #000;
}
svg.srw-beamline-item-icon {
  width: 50px;
  height: 60px;
}
.srw-toolbar-button svg.srw-beamline-item-icon {
  width: 30px;
  height: 35px;
}
.srw-propagation-button {
  position: absolute;
  right: 21px;
}

a:focus, a.srw-tab:focus {
  outline: none;
}

.sr-clearfix-pad {
  height: 10px;
}
.sr-help-icon {
  margin-right: 15px;
  color: #337ab7;
  opacity: 1;
  margin-right: 10px;
}
.sr-help-icon:hover {
  color: #286090;
  opacity: 1;
}

.sr-button-bar-parent {
  display: none;
  position: relative;
}
tr:hover .sr-button-bar-parent {
  display: inline;
}
.sr-button-bar {
  position: absolute;
  top: -2px;
  right: 0px;
  white-space: nowrap;
  background-color: #f5f5f5;
  padding-left: 15px;
}
.sr-hover-button {
  display: inline-block;
  min-width: 8em;
}

.sr-drop-zone {
  display: inline-block;
  width: 10px;
}
.sr-drop-zone.drag-enter {
  background-color: blue;
  width: 40px;
  transition: all 0.5s ease 0s;
}

.split-pane-divider {
  -moz-user-select: none;
  -webkit-user-select: none;
  user-select: none;
}
.sr-split-pane-frame {
  box-sizing: border-box;
  width: 100%;
  height: 100%;
  background: silver;
}
.sr-split-pane-frame .split-pane > .split-pane-divider.dragged.touch {
  background: blue;
  opacity: 0.25;
}
.sr-split-pane-component-inner {
  box-sizing: border-box;
  background: white;
  width: 100%;
  height: 100%;
  overflow: auto;
}
.sr-split-pane-frame div.panel {
  margin-bottom: 0;
}
.sr-split-pane-frame table.table {
  margin-bottom: 0;
}

.sr-dropdown-submenu {
  position: relative;
}
.sr-dropdown-submenu > .dropdown-menu {
  top: 0;
  left: auto;
  right: 100%;
  margin-top: -6px;
  margin-right: -1px;
  border-radius: 4px;
}
.sr-dropdown-submenu:hover > .dropdown-menu {
  display: block;
}
li.sr-dropdown-submenu > a {
  margin-right: 5px;
  white-space: normal;
}

.sr-sidebar {
  margin-top: -10px;
  padding: 0;
  overflow-x: hidden;
  overflow-y: auto;
  border: 1px solid #e7e7e7;
  min-height: 80ex;
  border-radius: 4px;
  margin-left: 1ex;
  margin-right: -1ex;
  background-color: #f8f8f8;
}
ul.sr-nav-sidebar {
  padding-left: 12px;
}
ul.sr-nav-sidebar-root {
  padding-left: 0;
}
.sr-nav-sidebar > li > a {
  padding: 7px 0 7px 16px;
}
.sr-nav-sidebar > li > a:hover {
  background-color: transparent;
}
.sr-nav-sidebar > li.active > a {
  color: #555;
  background-color: #e7e7e7;
}
.sr-nav-icon {
  margin-right: 4px;
}
.sr-small-nav-icon {
  font-size: 10px;
  margin-right: 8px;
}
.sr-small-icon {
  font-size: 10px;
}
.sr-iconset {
  margin-top: -10px;
}
.sr-iconset a {
  text-decoration: none;
}
.sr-iconset .sr-icon-view-toggle {
  float: right;
  min-width: 8em;
}
.sr-icon-col {
  float: left;
  margin-bottom: 9px;
  margin-right: 9px;
  height: 100px;
  width: 140px;
}
.sr-thumbnail {
  padding-top: 10px;
}
.sr-item-icon {
  font-size: 32px;
  display: block;
  cursor: pointer;
}
.sr-transparent-icon {
  color: #f8f8f8;
  text-shadow: 1px 0px 0 #337ab7, -1px 0px 0 #337ab7, 0px 1px 0 #337ab7, 0px -1px 0 #337ab7;
}
.sr-transparent-icon:hover {
  text-shadow: 1px 0px 0 #23527c, -1px 0px 0 #23527c, 0px 1px 0 #23527c, 0px -1px 0 #23527c;
}
.sr-item-text {
  display: inline-block;
  max-height: 60px;
  overflow: hidden;
}
.sr-folder-nav {
  font-size: 17px;
}
.sr-enum-button {
  min-width: 8em;
}
.sr-model-list-item {
  position: relative;
}
.sr-model-list-item .glyphicon-remove {
  position: absolute;
  left: auto;
  right: 15px;
  top: 7px;
  opacity: 0.5;
}
li.sr-model-list-item > a {
  padding-right: 3em;
}
.sr-model-list-item .glyphicon-remove:hover {
  opacity: 1;
  color: #d9534f;
}

.sr-input-warning {
  font-style: italic;
  font-size: 95%;
  color: #ff0000;
  align-self: center;
}

.sr-page-load {
<<<<<<< HEAD
    /* display will toggle to block */
=======
>>>>>>> 06ee36a4
    display: none;
    position: absolute;
    top: 0;
    left: 0;
    z-index: 100;
    width: 100%;
    height: 100%;
    background-color: rgba(192, 192, 192, 0.5);
    text-align: center;
}
.sr-page-load-image {
    position: absolute;
    left: 50%;
    top: 50%;
    margin: -23px 0 0 -24px;
    display: block;
}
<<<<<<< HEAD
=======
.sr-page-load-text {
    display: inline-block;
    font-size: 16pt;
    font-weight: bold;
    color: rgb(1, 80 , 147);
    position: absolute;
    left:50%;
    top:50%;
    transform: translate(-50%, -50%);
    margin-top: calc(23px + 0.75em);
}
>>>>>>> 06ee36a4

.elegant-beamline-element {
  float: left;
  min-width: 4em;
  line-height: 3em;
  text-align: center;
}
.sr-count {
  font-size: 10px;
  font-weight: bold;
  vertical-align: top;
  margin-top: -10px;
  display: inline-block;
  padding-left: 4px;
}
.elegant-beamline-element-with-count {
  margin-left: 1em;
}
.elegant-beamline-element-group {
  background-color: lightcyan;
}
.sr-drop-left {
  background-color: #d9edf7;
  width: 0;
  display: inline-block;
}
.elegant-beamline-element.drag-enter .sr-drop-left {
  width: 4em;
}
.elegant-beamline-element.dragging {
  display: none;
}
.elegant-beamline-element.drag-enter.dragging .sr-drop-left {
  width: 0;
}
.elegant-beamline-icon {
  background-color: #222;
}
.elegant-item-selected {
  background-color: blue;
  box-shadow: 0 0 25px gray;
  cursor: move;
  -moz-user-select: none;
  -webkit-user-select: none;
  user-select: none;
}
.elegant-icon {
  -moz-user-select: none;
  -webkit-user-select: none;
  user-select: none;
  min-width: 4em;
}
.elegant-icon span {
  cursor: move;
}
.elegant-beamline-editor-panel {
  overflow: auto;
}
.elegant-cmd-table table tr td.drag-enter {
  background-color: #d9edf7;
}
.elegant-cmd-table table tr td.drag-enter div.elegant-cmd-icon-holder {
  transition: padding 0.5s ease 0s;
  padding-top: 2em;
}
.elegant-cmd-table table tr td.drag-enter div.dragging {
  padding-top: 0;
}
.elegant-parameter-table-row {
  margin-bottom: 0;
  padding: 0;
}
.elegant-parameter-table-value {
  /* matching control-label */
  padding-top: 6px;
  /* normal spacing */
  padding-left: 1.7em;
}
.elegant-error-box {
  white-space: pre-wrap;
  overflow: auto;
  max-height: 180px;
}
.elegant-list-value {
    display: inline-block;
    width: 10em;
    margin-right: 1em;
    margin-bottom: 4px;
}

.hellweg-icon {
  -moz-user-select: none;
  -webkit-user-select: none;
  user-select: none;
  display: inline-block;
}
.hellweg-icon span {
  cursor: move;
  display: inline-block;
  min-width: 6em;
  padding: 1ex;
  margin-right: 1em;
}
.hellweg-beamline-table td div {
  transition: padding 0.5s ease 0s;
}
.hellweg-beamline-table td.drag-enter {
  background-color: #d9edf7;
}
.hellweg-beamline-table td.drag-enter div {
  padding-top: 2em;
}
.hellweg-beamline-table td.drag-enter div.dragging {
  padding-top: 0;
}
table.hellweg-beamline-table.drag-enter div.sr-button-bar-parent {
  display: none;
}
div.hellweg-icon.dragging {
  visibility: hidden;
}
p.hellweg-drop-zone {
  margin: 0;
  padding-bottom: 25px;
}

.warpvnd-plate {
  stroke: rgb(228, 176, 95);
  fill: rgba(255, 146, 105, 0.3);
  cursor: pointer;
}
.warpvnd-plate-voltage {
  fill: rgba(105, 146, 255, 0.3);
  stroke: rgb(95, 176, 228);
}
.warpvnd-shape {
  stroke: rgb(228, 176, 95);
  fill: rgba(255, 146, 105, 0.3);
  cursor: move;
  stroke-width: 2;
}
.warpvnd-shape-voltage {
  stroke: rgb(95, 176, 228);
  fill: rgba(105, 146, 255, 0.3);
 }
.warpvnd-shape-noncrossing {
  stroke: rgb(255, 0, 0);
  stroke-dasharray: 1,2;
  fill: rgba(255, 0, 0, 0.0);
 }
.warpvnd-shape:hover {
  fill: lightgreen;
  filter: drop-shadow(2px 2px 2px #999);
}
.warpvnd-shape-noncrossing:hover {
  stroke: rgb(255, 0, 0);
  fill: rgba(255, 0, 0, 0.0);
}
.warpvnd-drag-shadow {
  fill: black;
  stroke-width: 0;
  filter: drop-shadow(2px 2px 2px #999);
}
.warpvnd-drag-shadow:hover {
  fill: black;
}
.table-hover > tbody > tr.warpvnd-conductor-th {
  background-color: inherit;
}
.sr-drag-clone-hidden {
  opacity: 0;
}

.sr-plot .bar rect {
  shape-rendering: crispEdges;
  fill: steelblue;
}
.sr-plot .resize path {
  fill: #666;
  fill-opacity: .8;
  stroke: #000;
  stroke-width: 1.5px;
}
.sr-plot .brush .extent {
  stroke: #fff;
  stroke-opacity: .6;
  stroke-width: 2px;
  fill-opacity: .1;
  shape-rendering: crispEdges;
}
.sr-flip-glyph {
  transform: scaleX(-1);
  filter: FlipH;
  -ms-filter: "FlipH";
}
.sr-rotate-glyph {
  transform: rotate(-45deg);
}
.sr-circle-glyph {
  font-size: 24px;
  line-height: 13px;
  position: relative;
  top: 3px;
}

.sr-plot .dicom-roi {
  fill: none;
  stroke-width: 4px;
  stroke-dasharray: 5,5;
  stroke-width: 2px;
  fill-rule: evenodd;
  pointer-events: none;
}
.sr-plot .dicom-roi-selected {
  stroke-dasharray: 1,0;
}
.sr-plot .dicom-roi-drawing {
  stroke-width: 2px;
  stroke-dasharray: 1,0;
}

.sr-plot .dicom-dragpath {
  stroke: #fff;
  stroke-opacity: 0;
  fill: none;
  stroke-width: 15px;
  pointer-events: none;
}
.sr-plot .dicom-dragpath:hover {
  stroke-opacity: 0.1;
}
.sr-plot .plane-dragline {
  stroke: red;
  stroke-opacity: 0;
  fill: none;
  stroke-width: 15px;
  pointer-events: none;
}
.sr-plot .selectable-path {
  pointer-events: visibleStroke;
}
.sr-plot .plane-dragline:hover {
  stroke-opacity: 0.3;
  stroke: steelblue;
}
.sr-plot .plane-dragline-x {
  cursor: ew-resize;
}
.sr-plot .plane-dragline-y {
  cursor: ns-resize;
}
.sr-plot .dicom-dragpath-move {
  cursor: move;
}
.sr-plot .dicom-dragpath-select {
  cursor: auto;
}
.sr-plot .dicom-roimode-draw {
  cursor: crosshair;
}
.sr-plot .dicom-draw-start {
  stroke: rgb(0,230,0);
  stroke-width: 1px;
  fill: none;
}
.dicom-button-panel {
  margin-bottom: 1ex;
}<|MERGE_RESOLUTION|>--- conflicted
+++ resolved
@@ -705,10 +705,6 @@
 }
 
 .sr-page-load {
-<<<<<<< HEAD
-    /* display will toggle to block */
-=======
->>>>>>> 06ee36a4
     display: none;
     position: absolute;
     top: 0;
@@ -726,8 +722,6 @@
     margin: -23px 0 0 -24px;
     display: block;
 }
-<<<<<<< HEAD
-=======
 .sr-page-load-text {
     display: inline-block;
     font-size: 16pt;
@@ -739,7 +733,6 @@
     transform: translate(-50%, -50%);
     margin-top: calc(23px + 0.75em);
 }
->>>>>>> 06ee36a4
 
 .elegant-beamline-element {
   float: left;
