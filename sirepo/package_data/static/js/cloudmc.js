'use strict';

var srlog = SIREPO.srlog;
var srdbg = SIREPO.srdbg;

SIREPO.app.config(() => {
    SIREPO.appReportTypes = `
        <div data-ng-switch-when="geometry3d" data-geometry-3d="" class="sr-plot" data-model-name="{{ modelKey }}" data-report-id="reportId"></div>
    `;
    //TODO(pjm): OptionalFloat should be standard
    SIREPO.appFieldEditors = `
        <div data-ng-switch-when="Color" data-ng-class="fieldClass">
          <input type="color" data-ng-model="model[field]" class="sr-color-button">
        </div>
        <div data-ng-switch-when="Point3D" class="col-sm-7">
          <div data-point3d="" data-model="model" data-field="field"></div>
        </div>
        <div data-ng-switch-when="OptionalFloat" data-ng-class="fieldClass">
          <input data-string-to-number="" data-ng-model="model[field]"
            data-min="info[4]" data-max="info[5]" class="form-control"
            style="text-align: right" data-lpignore="true" />
        </div>
        <div data-ng-switch-when="MaterialComponents" class="col-sm-12">
          <div data-material-components=""></div>
        </div>
        <div data-ng-switch-when="ComponentName" data-ng-class="fieldClass">
          <input data-component-name="" data-ng-model="model[field]"
            class="form-control" data-lpignore="true" data-ng-required="isRequired()"
            autocomplete="chrome-off" />
        </div>
        <div data-ng-switch-when="PercentWithType" data-ng-class="fieldClass">
          <div data-compound-field="" data-field1="percent"
            data-field2="percent_type" data-field2-size="8em"
            data-model-name="modelName" data-model="model"></div>
        </div>
        <div data-ng-switch-when="EnrichmentWithType" data-ng-class="fieldClass">
          <div data-compound-field="" data-field1="enrichment"
            data-field2="enrichment_type" data-field2-size="8em"
            data-model-name="modelName" data-model="model"></div>
        </div>
        <div data-ng-switch-when="DensityWithUnits" data-ng-class="fieldClass">
          <div data-compound-field="" data-field1="density"
            data-field2="density_units" data-field2-size="10em"
            data-model-name="modelName" data-model="model"></div>
        </div>
        <div data-ng-switch-when="Spatial">
          <div data-multi-level-editor="spatial" data-model="model" data-field="field"></div>
        </div>
        <div data-ng-switch-when="Univariate">
          <div data-multi-level-editor="univariate" data-model="model" data-field="field"></div>
        </div>
        <div data-ng-switch-when="UnitSphere">
          <div data-multi-level-editor="unitSphere" data-model="model" data-field="field"></div>
        </div>
        <div data-ng-switch-when="SourcesOrTallies">
          <div data-sources-or-tallies-editor="" data-model-name="modelName"
            data-model="model" data-field="field"></div>
        </div>
        <div data-ng-switch-when="TallyAspects" class="col-sm-12">
          <div data-tally-aspects="" data-model="model" data-field="model[field]"></div>
           <div class="sr-input-warning"></div>
        </div>
        <div data-ng-switch-when="TallyScoreWithGrouping" class="col-sm-10">
          <div data-tally-score-group="" data-model="model" data-field="field" data-enum="enum"></div>
        </div>
        <div data-ng-switch-when="SimpleListEditor" class="col-sm-7">
          <div data-simple-list-editor="" data-model="model" data-field="field" data-sub-model="info[4]"></div>
        </div>
        <div data-ng-switch-when="Filter">
          <div data-multi-level-editor="filter" data-model="model" data-field="field"></div>
        </div>
        <div data-ng-switch-when="MaterialValue" data-ng-class="fieldClass">
          <div data-material-list="" data-model="model" data-field="field"></div>
        </div>
        <div data-ng-switch-when="TallyList" data-ng-class="fieldClass">
          <div class="input-group">
            <select class="form-control" data-ng-model="model[field]" data-ng-options="t.name as t.name for t in model.tallies"></select>
          </div>
        </div>
        <div data-ng-switch-when="ScoreList" data-ng-class="fieldClass">
          <div class="input-group">
            <select class="form-control" data-ng-model="model[field]" data-ng-options="s.score as s.score for s in (model.tallies | filter:{name:model.tally})[0].scores"></select>
          </div>
        </div>
    `;
    SIREPO.FILE_UPLOAD_TYPE = {
        'geometryInput-dagmcFile': '.h5m',
    };
});

SIREPO.app.factory('cloudmcService', function(appState) {
    const self = {};
    appState.setAppService(self);

    function findScore(tallies, tally, score) {
        return findTally(tallies, tally).scores.filter(v => v.score == score).length
            ? score
            : null;
    }

    function findTally(tallies, tally) {
        return tallies.filter(v => v.name == tally)[0];
    }

    self.computeModel = modelKey => modelKey;

    self.findTally = () => {
        return findTally(appState.models.openmcAnimation.tallies, appState.models.openmcAnimation.tally);
    };

    self.isGraveyard = volume => {
        return volume.name && volume.name.toLowerCase() == 'graveyard';
    };

    self.validateSelectedTally = () => {
        const a = appState.models.openmcAnimation;
        if (! a.tally || ! findTally(a.tallies, a.tally)) {
            a.tally = a.tallies[0].name;
        }
        if (! a.score || ! findScore(a.tallies, a.tally, a.score)) {
            a.score = findTally(a.tallies, a.tally).scores[0].score;
        }
        appState.saveQuietly('openmcAnimation');
    };
    return self;
});

SIREPO.app.controller('GeometryController', function (appState, cloudmcService, panelState, persistentSimulation, requestSender, $scope) {
    const self = this;
    let hasVolumes = false;

    function downloadRemoteGeometryFile() {
        requestSender.sendStatefulCompute(
            appState,
            data => {
                if (data.error) {
                    throw new Error(data.error);
                }
                appState.models.geometryInput.exampleURL = "";
                appState.saveQuietly('geometryInput');
                processGeometry();
            },
            {
                method: 'download_remote_lib_file',
                args: {
                    exampleURL: appState.models.geometryInput.exampleURL,
                },
            }
        );
    }

    function processGeometry() {
        panelState.showField('geometryInput', 'dagmcFile', false);
        if (appState.models.geometryInput.exampleURL) {
            downloadRemoteGeometryFile();
            return;
        }
        self.simState.runSimulation();
    }

    self.isGeometrySelected = () => {
        return appState.applicationState().geometryInput.dagmcFile;
    };
    self.isGeometryProcessed = () => hasVolumes;
    self.simHandleStatus = data => {
        self.hasServerStatus = true;
        if (data.volumes) {
            hasVolumes = true;
            if (! Object.keys(appState.applicationState().volumes).length) {
                appState.models.volumes = data.volumes;
                appState.saveChanges('volumes');
            }
        }
        else if (data.state == 'missing' || data.state == 'canceled') {
            if (self.isGeometrySelected()) {
                processGeometry();
            }
        }
    };

    $scope.$on('geometryInput.changed', () => {
        if (! hasVolumes) {
            processGeometry();
        }
    });

    self.simScope = $scope;
    self.simComputeModel = 'dagmcAnimation';
    self.simState = persistentSimulation.initSimulationState(self);
});

SIREPO.app.controller('VisualizationController', function(appState, cloudmcService, frameCache, persistentSimulation, requestSender, $scope) {
    const self = this;
    self.eigenvalue = null;
    self.frameCache = frameCache;
    self.results = null;
    self.simScope = $scope;
    self.simComputeModel = 'openmcAnimation';
    let errorMessage;

    function validateSelectedTally(tallies) {
        appState.models.openmcAnimation.tallies = tallies;
        appState.saveQuietly('openmcAnimation');
        cloudmcService.validateSelectedTally();
    }

    self.eigenvalueHistory = () => appState.models.settings.eigenvalueHistory;

    self.simHandleStatus = function (data) {
        errorMessage = data.error;
        self.eigenvalue = data.eigenvalue;
        self.results = data.results;
        if (data.frameCount) {
            frameCache.setFrameCount(data.frameCount);
        }
        if (data.tallies) {
            validateSelectedTally(data.tallies);
        }
    };
    self.simState = persistentSimulation.initSimulationState(self);
    self.simState.errorMessage = () => errorMessage;
    self.simState.runningMessage = () => {
        return `Completed batch: ${self.simState.getFrameCount()}`;
    };
    self.simCompletionState = () => {
        if (self.simState.isStateError) {
            return '';
        }
        return `${frameCache.getFrameCount()} batches`;
    };
    self.simState.logFileURL = function() {
        return requestSender.formatUrl('downloadDataFile', {
            '<simulation_id>': appState.models.simulation.simulationId,
            '<simulation_type>': SIREPO.APP_SCHEMA.simulationType,
            '<model>': self.simState.model,
            '<frame>': SIREPO.nonDataFileFrame,
            '<suffix>': 'log',
        });
    };
    self.tallyTitle = () => {
        const a = appState.models.openmcAnimation;
        return `Tally Results - ${a.tally} - ${a.score} - ${a.aspect}`;
    };
    return self;
});

SIREPO.app.directive('appFooter', function() {
    return {
        restrict: 'A',
        scope: {
            nav: '=appFooter',
        },
        template: `
            <div data-common-footer="nav"></div>
            <div data-import-dialog=""></div>
        `,
    };
});

SIREPO.app.directive('appHeader', function(appState, cloudmcService, panelState) {
    return {
        restrict: 'A',
        scope: {
            nav: '=appHeader',
        },
        template: `
            <div data-app-header-brand="nav"></div>
            <div data-app-header-left="nav"></div>
            <div data-app-header-right="nav">
              <app-header-right-sim-loaded>
                <div data-sim-sections="">
                  <li class="sim-section" data-ng-class="{active: nav.isActive('geometry')}"><a href data-ng-click="nav.openSection('geometry')"><span class="glyphicon glyphicon-globe"></span> Geometry</a></li>
                  <li class="sim-section" data-ng-class="{active: nav.isActive('visualization')}"><a href data-ng-click="nav.openSection('visualization')"><span class="glyphicon glyphicon-picture"></span> Visualization</a></li>
                </div>
              </app-header-right-sim-loaded>
              <app-settings>
              </app-settings>
              <app-header-right-sim-list>
                <ul class="nav navbar-nav sr-navbar-right">
                  <li><a href data-ng-click="nav.showImportModal()"><span class="glyphicon glyphicon-cloud-upload"></span> Import</a></li>
                </ul>
              </app-header-right-sim-list>
            </div>
        `,
    };
});

SIREPO.app.directive('geometry3d', function(appState, cloudmcService, frameCache, mathRendering, panelState, plotting, plotToPNG, requestSender, vtkPlotting, $rootScope) {
    return {
        restrict: 'A',
        scope: {
            modelName: '@',
            reportId: '<',
        },
        template: `
            <ul data-ng-if="! isClientOnly" class="nav nav-tabs">
                <li role="presentation" data-ng-class="{active: displayType === '2D'}">
                    <a href data-ng-click="setDisplay('2D')">2D</a>
                </li>
                <li role="presentation" data-ng-class="{active: displayType === '3D'}">
                    <a href data-ng-click="setDisplay('3D')">3D</a>
                </li>
            </ul>
            <div>
                <div data-ng-show="isClientOnly || displayType === '3D'" data-vtk-display="" class="vtk-display col-sm-11"
                  data-ng-style="sizeStyle()" data-show-border="true"
                  data-report-id="reportId" data-model-name="{{ modelName }}"
                  data-event-handlers="eventHandlers" data-reset-side="y"
                  data-enable-axes="true" data-axis-cfg="axisCfg"
                  data-axis-obj="axisObj" data-enable-selection="true"></div>
                <div class="col-sm-1" style="padding-left: 0;" data-ng-show="supportsColorbar()">
                    <div class="colorbar"></div>
                </div>
            </div>
            <div class="col-sm-12" data-ng-show="displayType === '2D'">
               <div class="row">
                   <div class="col-md-6" style="padding: 8px;" data-field-editor="'axis'" data-model="tallyReport" data-model-name="'tallyReport'" data-label-size="2"></div>
               </div>
               <div class="row">
                   <div class="col-md-6" style="padding: 8px;" data-field-editor="'planePos'" data-model="tallyReport" data-model-name="'tallyReport'"></div>
               </div>
               <div class="row">
                   <div data-ng-repeat="f in displayRangeVars" class="col-md-6" data-field-editor="f" data-model="tallyReport" data-model-name="'tallyReport'" data-label-size="2" data-field-size="4"></div>
               </div>
               <div data-report-content="heatmap" data-model-key="tallyReport"></div>
            </div>
        `,
        controller: function($scope, $element) {
            const isGeometryOnly = $scope.modelName === 'geometry3DReport';
            $scope.displayType = '3D';
            $scope.displayRangeVars = [
                'xDisplayMin', 'xDisplayMax',
                'yDisplayMin', 'yDisplayMax',
                'zDisplayMin', 'zDisplayMax',
            ];
            $scope.isClientOnly = isGeometryOnly;
            $scope.tallyReport = appState.models.tallyReport;

            let axesBoxes = {};
            let basePolyData = null;
            let colorbar = null;
            let colorbarPtr = null;
            let fieldData = [];
            let mesh = null;
            let minField, maxField;
            let picker = null;
            let planePosDelegate = null;
            let selectedVolume = null;
            let sourceBundles = [];
            let tally = null;

            const bundleByVolume = {};
            const colorbarThickness = 30;
            let tallyBundle = null;
            let vtkScene = null;
            // volumes are measured in centimeters
            const scale = 0.01;
            const coordMapper = new SIREPO.VTK.CoordMapper(
                new SIREPO.GEOMETRY.Transform(
                    new SIREPO.GEOMETRY.SquareMatrix([[scale, 0, 0], [0, scale, 0], [0, 0, scale]])
                )
            );
            const watchFields = [`${$scope.modelName}.bgColor`, `${$scope.modelName}.showEdges`];
            const clientOnlyFields = ['voxels.colorMap'].concat(watchFields);
            const voxelPoly = [
                [0, 1, 2, 3],
                [4, 5, 6, 7],
                [4, 5, 1, 0],
                [3, 2, 6, 7],
                [4, 0, 3, 7],
                [1, 5, 6, 2],
            ];
            const _SCENE_BOX = '_scene';

<<<<<<< HEAD
            function addSources() {
                function boxDims(space) {
                    const sz = space.upper_right.map((x, i) => Math.abs(x - space.lower_left[i]));
                    const ctr = sz.map((x, i) => space.lower_left[i] + 0.5 * x);
                    return {
                        sz: sz,
                        ctr: ctr,
                    };
                }

                function boxSource(space) {
                    const d = boxDims(space);
                    return coordMapper.buildBox(
                        d.sz,
                        d.ctr,
                        {
                            edgeColor: [255, 0, 0],
                            edgeVisibility: true,
                            lighting: false
                        }
                    );
                }

                function pointSource(space) {
                    //sphere?

                }

                for (const b of sourceBundles) {
                    vtkScene.removeActor(b.actor);
                }
                sourceBundles = [];
                for (const s of appState.models.settings.sources.filter(x => x.space)) {
                    let b = null;
                    const space = s.space;
                    if (space._type === 'box') {
                        b = boxSource(space);
                    }
                    if (space._type === 'point') {
                        b = pointSource(space);
                    }
                    if (b) {
                        sourceBundles.push(b);
                        vtkScene.addActor(b.actor);
                    }
                }
            }

            function addTally(str, aspect) {
                //TODO(pjm): the axis lines are lost when actors are removed
                //vtkScene.removeActors();
                const pd = SIREPO.VTK.VTKUtils.parseLegacy(str);
=======
            function addTally(data) {
                loadTally(data);
>>>>>>> c3a69235
                $rootScope.$broadcast('vtk.hideLoader');
                initAxes();
                buildAxes();
                vtkScene.renderer.resetCamera();
                vtkScene.render();
            }

            function addVolume(volId) {
                const reader = vtk.IO.Core.vtkHttpDataSetReader.newInstance();
                const res = reader.setUrl(volumeURL(volId), {
                    compression: 'zip',
                    fullpath: true,
                    loadData: true,
                });
                const v = getVolumeById(volId);
                const b = coordMapper.buildActorBundle(reader, {
                    color: v.color,
                    opacity: v.opacity,
                    edgeVisibility: model().showEdges === '1',
                });
                bundleByVolume[volId] = b;
                vtkScene.addActor(b.actor);
                picker.addPickList(b.actor);
                return res;
            }

            function buildAxes(actor) {
                let boundsBox = null;
                let name = null;
                if (actor) {
                    const v = getVolumeByActor(actor);
                    name = v.name;
                    boundsBox = SIREPO.VTK.VTKUtils.buildBoundingBox(actor.getBounds());
                }
                else {
                    // always clear the scene box
                    name = _SCENE_BOX;
                    vtkScene.removeActor(axesBoxes[name]);
                    delete axesBoxes[name];
                    boundsBox = vtkScene.sceneBoundingBox();
                }
                if (! axesBoxes[name]) {
                    vtkScene.addActor(boundsBox.actor);
                }
                const bounds = boundsBox.actor.getBounds();
                axesBoxes[name] = boundsBox.actor;
                $scope.axisObj = new SIREPO.VTK.ViewPortBox(boundsBox.source, vtkScene.renderer);

                SIREPO.GEOMETRY.GeometryUtils.BASIS().forEach((dim, i) => {
                    $scope.axisCfg[dim].max = bounds[2 * i + 1];
                    $scope.axisCfg[dim].min = bounds[2 * i];
                });
            }

            function buildRangeDelegate(modelName, field) {
                const d = panelState.getFieldDelegate(modelName, field);
                d.range = () => {
                    return {
                        min: appState.fieldProperties(modelName, field).min,
                        max: appState.fieldProperties(modelName, field).max,
                        step: 0.01
                    };
                };
                d.readout = () => {
                    return appState.modelInfo(modelName)[field][SIREPO.INFO_INDEX_LABEL];
                };
                d.update = () => {};
                d.watchFields = [];
                return d;
            }

            function buildOpacityDelegate() {
                const d = buildRangeDelegate($scope.modelName, 'opacity');
                d.update = setGlobalProperties;
                return d;
            }

            function buildPlanePosDelegate() {
                const d = buildRangeDelegate('tallyReport', 'planePos');
                d.range = planePosRange;
                d.update = () => {};
                d.watchFields.push('tallyReport.axis');
                return d;
            }

            function buildTallyReport() {
                if (! mesh) {
                    return;
                }
                const [z, x, y] = tallyReportAxes();
                const [n, l, m] = tallyReportAxisIndices();
                const ranges = getMeshRanges();
                const inds = displayRangeIndices();
                for (const dim of SIREPO.GEOMETRY.GeometryUtils.BASIS()) {
                    const i = SIREPO.GEOMETRY.GeometryUtils.axisIndex(dim);
                    const range = [appState.models.tallyReport[`${dim}DisplayMin`], appState.models.tallyReport[`${dim}DisplayMax`]];
                    ranges[i][0] = range[0];
                    ranges[i][1] = range[1];
                    ranges[i][2] = inds[i][1] - inds[i][0] + 1;
                }

                // for now set the aspect ratio to something reasonable even if it distorts the shape
                const arRange = [0.50, 2.0];
                let ar = Math.max(
                    arRange[0],
                    Math.min(
                        arRange[1],
                        Math.abs(ranges[m][1] - ranges[m][0]) / Math.abs(ranges[l][1] - ranges[l][0])
                    )
                );

                const r =  {
                    aspectRatio: ar,
                    title: `Score at ${z} = ${SIREPO.UTILS.roundToPlaces(scale * $scope.tallyReport.planePos, 6)}m`,
                    x_label: `${x} [m]`,
                    x_range: ranges[l],
                    y_label: `${y} [m]`,
                    y_range: ranges[m],
                    z_matrix: reorderFieldData(z, mesh.dimension)[fieldIndex($scope.tallyReport.planePos, ranges[n], n)],
                    z_range: ranges[n],
                };
                panelState.setData('tallyReport', r);
                $scope.$broadcast('tallyReport.reload', r);
            }

            function buildVoxel(lowerLeft, wx, wy, wz, points, polys) {
                const pi = points.length / 3;
                points.push(...lowerLeft);
                points.push(...[lowerLeft[0] + wx, lowerLeft[1], lowerLeft[2]]);
                points.push(...[lowerLeft[0] + wx, lowerLeft[1] + wy, lowerLeft[2]]);
                points.push(...[lowerLeft[0], lowerLeft[1] + wy, lowerLeft[2]]);
                points.push(...[lowerLeft[0], lowerLeft[1], lowerLeft[2] + wz]);
                points.push(...[lowerLeft[0] + wx, lowerLeft[1], lowerLeft[2] + wz]);
                points.push(...[lowerLeft[0] + wx, lowerLeft[1] + wy, lowerLeft[2] + wz]);
                points.push(...[lowerLeft[0], lowerLeft[1] + wy, lowerLeft[2] + wz]);
                for (const r of voxelPoly) {
                    polys.push(4);
                    polys.push(...r.map(v => v + pi));
                }
            }

            function buildVoxels() {

                if (tallyBundle) {
                    vtkScene.removeActor(tallyBundle.actor);
                    picker.deletePickList(tallyBundle.actor);
                    tallyBundle = null;
                }
                mesh = getMeshFilter();
                if (! mesh) {
                    return;
                }
                const [nx, ny, nz] = mesh.dimension;
                const [wx, wy, wz] = [
                    (mesh.upper_right[0] - mesh.lower_left[0]) / mesh.dimension[0],
                    (mesh.upper_right[1] - mesh.lower_left[1]) / mesh.dimension[1],
                    (mesh.upper_right[2] - mesh.lower_left[2]) / mesh.dimension[2],
                ];
                const [sx, sy, sz] = mesh.upper_right.map(
                    (x, i) => (1.0 - appState.models.voxels.voxelInsetPct)
                        * Math.abs(x - mesh.lower_left[i]) / mesh.dimension[i]
                );
                const points = [];
                const polys = [];
                fieldData = [];
                const fd = getFieldData();
                minField = Number.MAX_VALUE;
                maxField = -Number.MAX_VALUE;
                for (let zi = 0; zi < nz; zi++) {
                    for (let yi = 0; yi < ny; yi++) {
                        for (let xi = 0; xi < nx; xi++) {
                            const f = fd[zi * nx * ny + yi * nx + xi];
                            if (! isInFieldThreshold(f)) {
                                continue;
                            }
                            if (f < minField) {
                                minField = f;
                            }
                            else if (f > maxField) {
                                maxField = f;
                            }
                            fieldData.push(f);
                            const p = [
                                xi * wx + mesh.lower_left[0],
                                yi * wy + mesh.lower_left[1],
                                zi * wz + mesh.lower_left[2],
                            ];
                            buildVoxel(p, sx, sy, sz, points, polys);
                        }
                    }
                }
                basePolyData.getPoints().setData(new window.Float32Array(points), 3);
                basePolyData.getPolys().setData(new window.Uint32Array(polys));
                basePolyData.buildCells();

                tallyBundle = coordMapper.buildPolyData(
                    basePolyData,
                    {
                        lighting: false,
                    }
                );
                vtkScene.addActor(tallyBundle.actor);
                picker.addPickList(tallyBundle.actor);
                setTallyColors();
            }

            function displayRangeIndices() {
                const t = appState.models.tallyReport;
                const r = getMeshRanges();
                return [
                    [t.xDisplayMin, t.xDisplayMax],
                    [t.yDisplayMin, t.yDisplayMax],
                    [t.zDisplayMin, t.zDisplayMax],
                ].map((x, i) => [fieldIndex(x[0], r[i], i), fieldIndex(x[1], r[i], i)]);
            }

            function fieldIndex(pos, range, dimIndex) {
                const d = mesh.dimension[dimIndex];
                return Math.min(
                    d - 1,
                    Math.max(0, Math.floor(d * (pos - range[0]) / (range[1] - range[0])))
                );
            }

            function getFieldData() {
                return basePolyData.getFieldData().getArrayByName(model().aspect).getData();
            }

            function getMeshFilter() {
                const t = cloudmcService.findTally();
                for (let k = 1; k <= SIREPO.APP_SCHEMA.constants.maxFilters; k++) {
                    const f = t[`filter${k}`];
                    if (f && f._type === 'meshFilter') {
                        return f;
                    }
                }
                return null;
            }

            function getMeshRanges() {
                return [0, 1, 2].map(i => [
                    scale * mesh.lower_left[i], scale * mesh.upper_right[i], mesh.dimension[i]
                ]);
            }

            function getVolumeById(volId) {
                for (const n in appState.models.volumes) {
                    const v = appState.models.volumes[n];
                    if (v.volId === volId) {
                        return v;
                    }
                }
                return null;
            }

            function getVolumeByActor(a) {
                for (const volId in bundleByVolume) {
                    if (bundleByVolume[volId].actor === a) {
                        return getVolumeById(volId);
                    }
                }
                return null;
            }

            function handlePick(callData) {
                function getClosestActor(pickedActors) {
                    for (const a of pickedActors) {
                        const v = getVolumeByActor(a);
                        if (v) {
                            return [a, v];
                        }
                    }
                    return [null, null];
                }

                if (vtkScene.renderer !== callData.pokedRenderer || ! isGeometryOnly) {
                    return;
                }

                // regular clicks are generated when spinning the scene - we'll select/deselect with ctrl-click
                if (vtkScene.interactionMode === SIREPO.VTK.VTKUtils.interactionMode().INTERACTION_MODE_MOVE ||
                    (vtkScene.interactionMode === SIREPO.VTK.VTKUtils.interactionMode().INTERACTION_MODE_SELECT && ! callData.controlKey)
                ) {
                    return;
                }

                const pos = callData.position;
                picker.pick([pos.x, pos.y, 0.0], vtkScene.renderer);
                const [actor, v] = getClosestActor(picker.getActors());

                if (selectedVolume) {
                    vtkScene.removeActor(axesBoxes[selectedVolume.name]);
                    delete axesBoxes[selectedVolume.name];
                }
                if (v === selectedVolume) {
                    selectedVolume = null;
                    axesBoxes[_SCENE_BOX].getProperty().setOpacity(1);
                    buildAxes();
                }
                else {
                    axesBoxes[_SCENE_BOX].getProperty().setOpacity(0);
                    selectedVolume = v;
                    buildAxes(actor);
                }
                $scope.$apply(vtkScene.fsRenderer.resize());
            }

            function initAxes() {
                $scope.axisCfg = {};
                SIREPO.GEOMETRY.GeometryUtils.BASIS().forEach((dim, i) => {
                    $scope.axisCfg[dim] = {};
                    $scope.axisCfg[dim].dimLabel = dim;
                    $scope.axisCfg[dim].label = dim + ' [m]';
                    $scope.axisCfg[dim].numPoints = 2;
                    $scope.axisCfg[dim].screenDim = dim === 'z' ? 'y' : 'x';
                    $scope.axisCfg[dim].showCentral = false;
                });
            }

            function isInFieldThreshold(value) {
                //TODO(pjm): add a min threshold value to openmcAnimation model
                return value > 0;
            }

            function loadTally(data) {
                basePolyData = SIREPO.VTK.VTKUtils.parseLegacy(data);
                buildVoxels();
                updateSliceAxis();
                updateDisplayRange();
                $scope.$broadcast('sliderParent.ready', appState.models.tallyReport);
            }

            function loadVolumes(volIds) {
                //TODO(pjm): update progress bar with each promise resolve?
                return Promise.all(volIds.map(i => addVolume(i)));
            }

            function model() {
                return appState.models[$scope.modelName];
            }

            function planePosRange() {
                let r = {
                    min: -1,
                    max: 1,
                    step: 0.01
                };
                if (! mesh) {
                    return r;
                }
                const i = SIREPO.GEOMETRY.GeometryUtils.BASIS().indexOf(appState.models.tallyReport.axis);
                const s = Math.abs((mesh.upper_right[i] - mesh.lower_left[i])) / mesh.dimension[i];
                r.min = mesh.lower_left[i] + 0.5 * s;
                r.max = mesh.upper_right[i] - 0.5 * s;
                r.step = mesh.dimension[i] === 1 ? r.max : s;
                return r;
            }

            function reorderFieldData(outerAxis, dims) {
                const [n, l, m] = tallyReportAxisIndices();
                const fd = getFieldData();
                const d = SIREPO.UTILS.reshape(fd, dims.slice().reverse());
                const inds = displayRangeIndices();
                let N = 1;
                for (const idx of inds) {
                    N *= (idx[1] - idx[0] + 1);
                }
                const ff = SIREPO.UTILS.reshape(
                    new Array(N),
                    [(inds[n][1] - inds[n][0] + 1), (inds[m][1] - inds[m][0] + 1), (inds[l][1] - inds[l][0] + 1)]
                );

                for (let k = 0; k <= (inds[n][1] - inds[n][0]); ++k) {
                    for (let j = 0; j <= (inds[m][1] - inds[m][0]); ++j) {
                        for (let i = 0; i <= (inds[l][1] - inds[l][0]); ++i) {
                            const v = [0, 0, 0];
                            v[l] = inds[l][0] + i;
                            v[m] = inds[m][0] + j;
                            v[n] = inds[n][0] + k;
                            ff[k][j][i] = d[v[2]][v[1]][v[0]];
                        }
                    }
                }
                return ff;
            }

            function scoreUnits() {
                return SIREPO.APP_SCHEMA.constants.scoreUnits[appState.models.openmcAnimation.score] || '';
            }

            function setGlobalProperties() {
                if (! vtkScene.renderer) {
                    return;
                }
                vtkScene.setBgColor(model().bgColor);
                for (const volId in bundleByVolume) {
                    const b = bundleByVolume[volId];
                    const v = getVolumeById(volId);
                    b.setActorProperty(
                        'opacity',
                        v.isVisible ? v.opacity * model().opacity : 0
                    );
                    b.setActorProperty(
                        'edgeVisibility',
                        model().showEdges === '1'
                    );
                }
                vtkScene.render();
            }

            function setTallyColors() {
                appState.models.tallyReport.colorMap = appState.models.voxels.colorMap;
                appState.saveChanges('tallyReport');
                const cellsPerVoxel = voxelPoly.length;
                const s = SIREPO.PLOTTING.Utils.colorScale(
                    minField,
                    maxField,
                    SIREPO.PLOTTING.Utils.COLOR_MAP()[appState.models.voxels.colorMap],
                );
                colorbar.scale(s);
                colorbarPtr = d3.select('.colorbar').call(colorbar);
                const sc = [];
                const o = Math.floor(255 * appState.models.openmcAnimation.opacity);
                for (const f of getFieldData()) {
                    if (! isInFieldThreshold(f)) {
                        continue;
                    }
                    const c = SIREPO.VTK.VTKUtils.colorToFloat(s(f)).map(v => Math.floor(255 * v));
                    c.push(o);
                    for (let j = 0; j < cellsPerVoxel; j++) {
                        sc.push(...c);
                    }
                }
                tallyBundle.setColorScalarsForCells(sc, 4);
                basePolyData.modified();
                vtkScene.render();
            }

            function setVolumeProperty(bundle, name, value) {
                bundle.setActorProperty(name, value);
                vtkScene.render();
            }

            function showFieldInfo(callData) {
                function info(field, pos) {
                    const p = pos.map(
                        x => SIREPO.UTILS.roundToPlaces(x, 4).toLocaleString(
                            undefined,
                            {
                                minimumFractionDigits: 3,
                            }
                        )
                    );
                    return {
                        info: `
                                ${SIREPO.UTILS.roundToPlaces(field, 3)}
                                ${scoreUnits()} at
                                (${p[0]}, ${p[1]}, ${p[2]})cm
                            `,
                    };
                }

                if (vtkScene.renderer !== callData.pokedRenderer) {
                    return;
                }
                const pos = callData.position;
                picker.pick([pos.x, pos.y, 0.0], vtkScene.renderer);
                const cid = picker.getCellId();
                if (cid < 0) {
                    $scope.$broadcast('vtk.selected', null);
                    return;
                }
                const f = fieldData[Math.floor(cid / 6)];
                $scope.$broadcast(
                    'vtk.selected',
                    info(f, picker.getMapperPosition())
                );
                colorbarPtr.pointTo(f);
            }

            function tallyReportAxes() {
                return [
                    $scope.tallyReport.axis,
                    ...SIREPO.GEOMETRY.GeometryUtils.nextAxes($scope.tallyReport.axis)
                ];
            }

            function tallyReportAxisIndices() {
                return SIREPO.GEOMETRY.GeometryUtils.axisIndices($scope.tallyReport.axis);
            }

            function updateDisplayRange() {
                if (! mesh) {
                    return  null;
                }
                for (const dim of SIREPO.GEOMETRY.GeometryUtils.BASIS()) {
                    const r = getMeshRanges()[SIREPO.GEOMETRY.GeometryUtils.axisIndex(dim)];
                    if (appState.models.tallyReport[`${dim}DisplayMin`] < r[0]) {
                        appState.models.tallyReport[`${dim}DisplayMin`] = r[0];
                    }
                    if (appState.models.tallyReport[`${dim}DisplayMax`] > r[1]) {
                        appState.models.tallyReport[`${dim}DisplayMax`] = r[1];
                    }
                    appState.saveQuietly('tallyReport');
                }
            }

            function updateSlice() {
                buildTallyReport();
                appState.saveQuietly('tallyReport');
            }

            function updateSliceAxis() {
                if (! mesh) {
                    return;
                }
                const pos = scale * appState.models.tallyReport.planePos;
                const r = getMeshRanges()[tallyReportAxisIndices()[0]];
                if (pos < r[0] || pos > r[1]) {
                    appState.models.tallyReport.planePos = Math.floor(r[2] / 2) * (r[1] - r[0]) / r[2];
                }
                appState.saveChanges('tallyReport');
                updateSlice();
            }

            function volumesError(reason) {
                srlog(new Error(`Volume load failed: ${reason}`));
                $rootScope.$broadcast('vtk.hideLoader');
            }

            function volumesLoaded() {
                if (! vtkScene) {
                    // volumesLoaded may be called after the component was destroyed
                    return;
                }
                setGlobalProperties();
                $rootScope.$broadcast('vtk.hideLoader');
                initAxes();
                buildAxes();
                $scope.$apply(vtkScene.fsRenderer.resize());
            }

            function volumeURL(volId) {
                return requestSender.formatUrl(
                    'downloadDataFile',
                    {
                        '<simulation_id>': appState.models.simulation.simulationId,
                        '<simulation_type>': SIREPO.APP_SCHEMA.simulationType,
                        '<model>': 'dagmcAnimation',
                        '<frame>': volId,
                    });
            }

            $scope.onlyClientFieldsChanged = false;

            // the vtk teardown is handled in vtkPlotting
            $scope.destroy = () => {
                vtkScene = null;
            };

            $scope.init = () => {
                buildOpacityDelegate();
                planePosDelegate = buildPlanePosDelegate();
            };

            $scope.load = json => {
                if (vtkScene) {
                    $rootScope.$broadcast('vtk.showLoader');
                    addTally(json.content, model().aspect);
                }
                else {
                    tally = json.content;
                }
            };

            $scope.resize = () => {
                //TODO(pjm): reposition camera?
            };

            $scope.setDisplay = d => {
                $scope.displayType = d;
                appState.saveChanges('tallyReport');
            };

            $scope.sizeStyle = () => {
                if (! isGeometryOnly) {
                    return {};
                }
                // 53 legend size + 35 bottom panel padding
                const ph = Math.ceil(
                    $(window).height() - ($($element).offset().top + 53 + 35));
                const pw = Math.ceil($($element).width() - 1);
                return {
                    width: `${Math.min(ph, pw)}px`,
                    margin: '0 auto',
                };
            };

            $scope.supportsColorbar = () => $scope.displayType === '3D' && ! isGeometryOnly;

            $scope.$on('fieldsChanged', function(e, modelFields) {
                $scope.onlyClientFieldsChanged = modelFields && modelFields.every(x => clientOnlyFields.includes(x));
            });

            $scope.$on('openmcAnimation.saved', () => {
                frameCache.getFrame('openmcAnimation', -1, false, (i, d) => {
                    $scope.load(d);
                });
            });

            $scope.$on('vtk-init', (e, d) => {
                $rootScope.$broadcast('vtk.showLoader');
                colorbar = Colorbar()
                    .margin({top: 5, right: colorbarThickness + 10, bottom: 5, left: 0})
                    .thickness(colorbarThickness)
                    .orient('vertical')
                    .barlength($('.vtk-canvas-holder').height())
                    .origin([0, 0]);
                vtkScene = d;
                const ca = vtk.Rendering.Core.vtkAnnotatedCubeActor.newInstance();
                vtk.Rendering.Core.vtkAnnotatedCubeActor.Presets.applyPreset('default', ca);
                const df = ca.getDefaultStyle();
                df.fontFamily = 'Arial';
                df.faceRotation = 45;
                ca.setDefaultStyle(df);

                vtkScene.setMarker(
                    SIREPO.VTK.VTKUtils.buildOrientationMarker(
                        ca,
                        vtkScene.renderWindow.getInteractor(),
                        vtk.Interaction.Widgets.vtkOrientationMarkerWidget.Corners.TOP_RIGHT
                    )
                );

                picker = vtk.Rendering.Core.vtkCellPicker.newInstance();
                picker.setPickFromList(true);
                vtkScene.renderWindow.getInteractor().onLeftButtonPress(handlePick);
                if (! isGeometryOnly) {
                    vtkScene.renderWindow.getInteractor().onMouseMove(showFieldInfo);
                }

                const vols = [];
                for (const n in appState.models.volumes) {
                    if (! cloudmcService.isGraveyard(appState.models.volumes[n])) {
                        vols.push(appState.models.volumes[n].volId);
                    }
                }
                vtkScene.render();
                if (isGeometryOnly) {
                    loadVolumes(Object.values(vols)).then(volumesLoaded, volumesError);
                }
                if (tally) {
                    addTally(tally, model().aspect);
                    tally = null;
                }
                addSources();
                vtkScene.resetView();

                plotToPNG.initVTK($element, vtkScene.renderer);
            });

            $scope.$on('sr-volume-visibility-toggled', (event, volId, isVisible) => {
                setVolumeProperty(
                    bundleByVolume[volId], 'opacity', isVisible ? getVolumeById(volId).opacity : 0
                );
            });

            $scope.$on('sr-volume-property.changed', (event, volId, prop, val) => {
                setVolumeProperty(bundleByVolume[volId], prop, val);
            });

            $scope.$on('tallyReport.summaryData', updateSliceAxis);

            appState.watchModelFields($scope, watchFields, setGlobalProperties);

            appState.watchModelFields($scope, ['voxels.colorMap'], setTallyColors);

            appState.watchModelFields($scope, ['tallyReport.axis'], updateSliceAxis);

            appState.watchModelFields(
                $scope,
                [
                    'tallyReport.planePos',
                    'tallyReport.xDisplayMin',
                    'tallyReport.xDisplayMax',
                    'tallyReport.yDisplayMin',
                    'tallyReport.yDisplayMax',
                    'tallyReport.zDisplayMin',
                    'tallyReport.zDisplayMax',
                ],
                updateSlice
            );

        },
        link: function link(scope, element) {
            plotting.linkPlot(scope, element);
        },
    };
});

SIREPO.app.directive('compoundField', function() {
    return {
        restrict: 'A',
        scope: {
            field1: '@',
            field2: '@',
            field2Size: '@',
            modelName: '=',
            model: '=',
        },
        //TODO(pjm): couldn't find a good way to layout fields together without table
        template: `
          <div class="row">
            <table><tr><td>
              <div data-field-editor="field1" data-label-size="0"
                data-field-size="12" data-model-name="modelName" data-model="model"></div>
            </td><td>
              <div data-ng-attr-style="margin-left: -27px; width: {{ field2Size }}">
                <div data-field-editor="field2" data-label-size="0"
                  data-field-size="12" data-model-name="modelName"
                  data-model="model"></div>
              </div>
            </td></tr></table>
          </div>
        `,
    };
});

SIREPO.app.directive('volumeSelector', function(appState, cloudmcService, panelState, $rootScope) {
    return {
        restrict: 'A',
        scope: {},
        template: `
            <div style="padding: 0.5ex 1ex; border-bottom: 1px solid #ddd;">
              <div style="display: inline-block; cursor: pointer"
                data-ng-click="toggleAll()">
                <span class="glyphicon"
                  data-ng-class="allVisible ? 'glyphicon-check' : 'glyphicon-unchecked'"></span>
              </div>
            </div>
            <div id="sr-volume-list" data-ng-style="heightStyle()">
              <div class="sr-hover-row" data-ng-repeat="row in rows track by $index"
                style="padding: 0.5ex 0 0.5ex 1ex; white-space: nowrap; overflow: hidden"
                data-ng-class="{'bg-warning': ! row.material.density}">
                <div style="position: relative">
                  <div
                    style="display: inline-block; cursor: pointer; white-space: nowrap; min-height: 25px;"
                    data-ng-click="toggleSelected(row)">
                    <span class="glyphicon"
                      data-ng-class="row.isVisible ? 'glyphicon-check' : 'glyphicon-unchecked'"></span>
                    <b>{{ row.name }}</b>
                  </div>
                  <div style="position: absolute; top: 0px; right: 5px">
                    <button data-ng-click="editMaterial(row)"
                      class="btn btn-info btn-xs sr-hover-button">Edit</button>
                  </div>
                  <div data-ng-show="row.isVisible">
                    <div class="col-sm-3">
                      <input
                        id="volume-{{ row.name }}-color" type="color"
                        class="sr-color-button" data-ng-model="row.color"
                        data-ng-change="broadcastVolumePropertyChanged(row, 'color')" />
                    </div>
                    <div class="col-sm-9" style="margin-top: 10px">
                      <input
                        id="volume-{{ row.name }}-opacity-range" type="range"
                        min="0" max="1.0" step="0.01" data-ng-model="row.opacity"
                        data-ng-change="broadcastVolumePropertyChanged(row, 'opacity')" />
                    </div>
                  </div>
                </div>
              </div>
            </div>
        `,
        controller: function($scope, $window) {
            $scope.allVisible = true;
            let editRowKey = null;
            let prevOffset = 0;

            function loadRows() {
                $scope.rows = [];
                for (const n in appState.models.volumes) {
                    const row = appState.models.volumes[n];
                    row.key = n;
                    if (! row.color) {
                        row.name = n;
                        row.color = randomColor();
                        row.opacity = 0.3;
                        row.isVisible = true;
                    }
                    if (cloudmcService.isGraveyard(row)) {
                        continue;
                    }
                    $scope.rows.push(row);
                }
                $scope.rows.sort((a, b) => a.name.localeCompare(b.name));
            }

            function randomColor() {
                return SIREPO.VTK.VTKUtils.colorToHex(
                    Array(3).fill(0).map(() => Math.random()));
            }

            function unloadMaterial() {
                appState.removeModel('material');
                editRowKey = null;
            }

            $scope.broadcastVolumePropertyChanged = (row, prop) => {
                appState.saveQuietly('volumes');
                $rootScope.$broadcast(
                    'sr-volume-property.changed',
                    row.volId,
                    prop,
                    row[prop]);
            };

            $scope.editMaterial = (row) => {
                if (! row.material) {
                    row.material = appState.setModelDefaults(
                        {
                            name: row.name,
                        },
                        'material');
                }
                editRowKey = row.key;
                appState.models.material = appState.clone(row.material);
                panelState.showModalEditor('material');
            };

            $scope.heightStyle = () => {
                const el = $('#sr-volume-list:visible');
                const offset = el.length ? el.offset().top : prevOffset;
                // keep previous offset in case the element is hidden and then restored
                prevOffset = offset;
                return {
                    // bottom padding is 35px
                    //   .panel margin-bottom: 20px
                    //   .panel-body padding: 15px
                    height: `calc(100vh - ${Math.ceil(offset) + 35}px)`,
                    overflow: 'auto',
                };
            };

            $scope.toggleAll = () => {
                $scope.allVisible = ! $scope.allVisible;
                Object.values(appState.models.volumes).forEach(v => {
                    if (cloudmcService.isGraveyard(v)) {
                        return;
                    }
                    if (v.isVisible != $scope.allVisible) {
                        $scope.toggleSelected(v, true);
                    }
                });
                appState.saveChanges('volumes');
            };

            $scope.toggleSelected = (row, noSave) => {
                row.isVisible = ! row.isVisible;
                if (! noSave) {
                    appState.saveChanges('volumes');
                }
                $rootScope.$broadcast(
                    'sr-volume-visibility-toggled',
                    row.volId,
                    row.isVisible);
            };

            $scope.$on('material.changed', () => {
                if (editRowKey) {
                    const r = appState.models.volumes[editRowKey];
                    r.material = appState.models.material;
                    r.name = r.material.name;
                    appState.saveChanges('volumes', loadRows);
                    unloadMaterial();
                }
            });

            $scope.$on('cancelChanges', (event, name) => {
                if (editRowKey && name == 'material') {
                    appState.cancelChanges('volumes');
                    unloadMaterial();
                }
            });

            loadRows();
        },
    };
});

SIREPO.app.directive('materialComponents', function(appState, panelState) {
    return {
        restrict: 'A',
        scope: {},
        template: `
              <table class="table table-hover table-condensed">
                <tr data-ng-init="ci = $index"
                    data-ng-repeat="c in appState.models.material.components track by $index">
                  <td data-ng-repeat="fieldInfo in componentInfo(ci) track by fieldTrack(ci, $index)">
                    <div data-ng-if="fieldInfo.field">
                      <div style="font-size: 13px" data-label-with-tooltip="" data-label="{{ fieldInfo.label }}"
                        data-tooltip="{{ fieldInfo.tooltip }}"></div>
                      <div class="row" data-field-editor="fieldInfo.field"
                        data-field-size="12" data-model-name="'materialComponent'"
                        data-model="c" data-label-size="0"></div>
                    </div>
                  </td>
                  <td>
                    <div class="sr-button-bar-parent pull-right">
                      <div class="sr-button-bar">
                        <button data-ng-click="deleteComponent($index)"
                          class="btn btn-danger btn-xs">
                          <span class="glyphicon glyphicon-remove"></span>
                        </button>
                      </div>
                    </div>
                  </td>
                </tr>
                <tr>
                  <td style="width: 15em">
                    <b>Add Component</b>
                      <select class="form-control" data-ng-model="selectedComponent"
                        data-ng-options="item[0] as item[1] for item in componentEnum"
                        data-ng-change="addComponent()"></select>
                  </td>
                  <td></td>
                  <td></td>
                  <td></td>
                  <td></td>
                  <td></td>
                </tr>
              </table>
        `,
        controller: function($scope, $element) {
            const componentInfo = [];
            $scope.appState = appState;
            $scope.selectedComponent = '';
            $scope.componentEnum = SIREPO.APP_SCHEMA.enum.MaterialComponent;
            const fieldsByComponent = {
                add_element: [
                    'percent_with_type',
                    'enrichment_with_type',
                    'enrichment_target',
                ],
                add_elements_from_formula: [
                    'percent_type',
                    'enrichment_with_type',
                    'enrichment_target',
                ],
                add_macroscopic: [],
                add_nuclide: ['percent_with_type'],
                add_s_alpha_beta: ['fraction'],
            };
            const fieldInfo = {};

            function buildFieldInfo() {
                const mi = appState.modelInfo('materialComponent');
                for (const p in fieldsByComponent) {
                    fieldsByComponent[p].unshift('component', 'name');
                    fieldInfo[p] = [];
                    for (const f of fieldsByComponent[p]) {
                        fieldInfo[p].push({
                            field: f,
                            label: mi[f][0],
                            tooltip: mi[f][3],
                        });
                    }
                    while (fieldInfo[p].length < 5) {
                        fieldInfo[p].push({
                            field: '',
                        });
                    }
                }
            }

            $scope.addComponent = () => {
                if (! $scope.selectedComponent) {
                    return;
                }
                var c = appState.models.material;
                if (! c.components) {
                    c.components = [];
                }
                var m = appState.setModelDefaults({}, 'materialComponent');
                // use the previous percent_type
                if (c.components.length) {
                    m.percent_type = c.components[c.components.length - 1].percent_type;
                }
                m.component = $scope.selectedComponent;
                c.components.push(m);
                $scope.selectedComponent = '';
                panelState.waitForUI(() => {
                    $($element).find('.model-materialComponent-name input').last().focus();
                });
            };

            $scope.componentInfo = idx => {
                const c = appState.models.material.components[idx];
                componentInfo[idx] = fieldInfo[c.component];
                return componentInfo[idx];
            };

            $scope.deleteComponent = idx => {
                appState.models.material.components.splice(idx, 1);
            };

            $scope.fieldTrack = (componentIndex, idx) => {
                var c = appState.models.material.components[componentIndex];
                return c.component + idx;
            };

            buildFieldInfo();
        },
    };
});

SIREPO.app.directive('componentName', function(appState, requestSender) {
    var requestIndex = 0;
    return {
        restrict: 'A',
        require: 'ngModel',
        link: function(scope, element, attrs, ngModel) {

            scope.isRequired = () => true;

            ngModel.$parsers.push(function(value) {
                if (ngModel.$isEmpty(value)) {
                    return null;
                }
                requestIndex++;
                const currentRequestIndex = requestIndex;
                requestSender.sendStatelessCompute(
                    appState,
                    data => {
                        // check for a stale request
                        if (requestIndex != currentRequestIndex) {
                            return;
                        }
                        ngModel.$setValidity('', data.error ? false : true);
                    },
                    {
                        method: 'validate_material_name',
                        args: {
                            name: value,
                            component: scope.model.component,
                        }
                    }
                );


                return value;
            });
            ngModel.$formatters.push(function(value) {
                if (ngModel.$isEmpty(value)) {
                    return value;
                }
                return value.toString();
            });
        }
    };
});

SIREPO.app.directive('multiLevelEditor', function(appState, panelState) {
    return {
        restrict: 'A',
        scope: {
            modelName: '@multiLevelEditor',
            model: '=',
            field: '=',
        },
        template: `
          <div style="position: relative; top: -5px; background: rgba(0, 0, 0, 0.05);
            border: 1px solid lightgray; border-radius: 3px; padding-top: 5px;
            margin: 0 15px">
            <div class="form-group">
              <div data-field-editor="'_type'" data-model-name="modelName"
                data-model="model[field]" data-label-size="0"></div>
            </div>
            <div data-ng-repeat="v in viewFields track by v.track">
              <div class="form-group">
                <div class="col-sm-11 col-sm-offset-1">
                  <div data-field-editor="v.field" data-model-name="model[field]._type"
                    data-label-size="5"
                    data-model="model[field]"></div>
                </div>
              </div>
            </div>
          </div>
        `,
        controller: function($scope) {

            function setView() {
                if (type() && type() !== 'None') {
                    $scope.viewFields = SIREPO.APP_SCHEMA.view[type()].advanced
                        .map(f => {
                            return {
                                field: f,
                                track: type() + f,
                            };
                        });
                }
                else {
                    $scope.viewFields = null;
                }
            }

            function type() {
                return $scope.model[$scope.field]._type;
            }

            $scope.$watch('model[field]._type', (newValue, oldValue) => {
                if (! $scope.model) {
                    return;
                }
                if (panelState.isActiveField($scope.modelName, '_type')) {
                    if (newValue !== oldValue && newValue) {
                        $scope.model[$scope.field] = {
                            _type: type(),
                        };
                        if (newValue !== 'None') {
                            appState.setModelDefaults(
                                $scope.model[$scope.field],
                                type(),
                            );
                        }
                    }
                }
                setView();
            });
        },
    };
});

SIREPO.app.directive('point3d', function() {
    return {
        restrict: 'A',
        scope: {
            model: '=',
            field: '=',
        },
        template: `
            <div data-ng-repeat="v in model[field] track by $index"
              style="display: inline-block; width: 7em; margin-right: 5px;" >
              <input class="form-control" data-string-to-number="Float"
                data-ng-model="model[field][$index]"
                style="text-align: right" required />
            </div>
        `,
    };
});

SIREPO.app.directive('sourcesOrTalliesEditor', function(appState, panelState) {
    return {
        restrict: 'A',
        scope: {
            modelName: '=',
            model: '=',
            field: '=',
        },
        template: `
            <div class="col-sm-7">
              <button class="btn btn-xs btn-info pull-right"
                data-ng-click="addItem()">
                <span class="glyphicon glyphicon-plus"></span> Add {{ itemName }}</button>
            </div>
            <div class="col-sm-12">
              <table data-ng-if="model[field].length"
                style="width: 100%; table-layout: fixed; margin-bottom: 10px"
                class="table table-hover">
                <colgroup>
                  <col>
                  <col style="width: 8em">
                </colgroup>
                <thead>
                  <tr>
                    <th>{{ itemHeading }}</th>
                    <th></th>
                  </tr>
                </thead>
                <tbody>
                  <tr data-ng-repeat="m in model[field] track by $index">
                    <td>
                      <div style="text-overflow: ellipsis; overflow: hidden; white-space: nowrap">
                        {{ description(m) }}
                      </div>
                    </td>
                    <td>
                      <button class="btn btn-xs btn-info" style="width: 5em"
                        data-ng-click="editItem(m)">Edit</button>
                      <button data-ng-click="removeItem(m)"
                        class="btn btn-danger btn-xs"><span
                          class="glyphicon glyphicon-remove"></span></button>
                    </td>
                  </tr>
                </tbody>
              </table>
            </div>
        `,
        controller: function($scope) {
            const childModel = $scope.field == 'sources' ? 'source' : 'tally';
            const infoFields = {
                box: ['lower_left', 'upper_right'],
                cartesianIndependent: ['x', 'y', 'z'],
                cylindricalIndependent: ['r', 'phi', 'z'],
                point: ['xyz'],
                sphericalIndependent: ['r', 'theta', 'phi'],
                maxwell: ['theta'],
                muir: ['e0', 'm_rat', 'kt'],
                normal: ['mean_value', 'std_dev'],
                powerLaw: ['a', 'b'],
                uniform: ['a', 'b'],
                watt: ['a', 'b'],
            };

            $scope.itemName = childModel === 'source' ? 'Source' : 'Tally';
            $scope.itemHeading = childModel === 'source' ? 'Space' : 'Tally';

            function nextIndex() {
                return $scope.model[$scope.field].length;
            }

            function editChild(model) {
                appState.models[childModel] = model;
                panelState.showModalEditor(childModel);
            }

            $scope.addItem = () => {
                editChild(appState.setModelDefaults({
                    _index: nextIndex(),
                }, childModel));
            };

            $scope.description = m => {
                if (childModel === 'source')  {
                    return m.type === 'file' && m.file
                         ? `File(filename=${m.file })`
                         : sourceInfo('SpatialDistribution', m.space);
                }
                return tallyInfo(m);
            };

            function tallyInfo(model) {
                return model.name + ': ' + model.scores.map(t => t.score).join(', ');
            }

            function sourceInfo(modelType, model) {
                let res = appState.enumDescription(modelType, model._type);
                if (infoFields[model._type]) {
                    res += '(';
                    for (const f of infoFields[model._type]) {
                        if (! model[f]) {
                            continue;
                        }
                        res += `${f}=`;
                        if (model[f]._type) {
                            res += sourceInfo('ProbabilityDistribution', model[f]);
                        }
                        else {
                            res += model[f];
                        }
                        res += ' ';
                    }
                    res = res.trim() + ')';
                }
                else if (model.probabilityValue) {
                    const MAX_VALUES = 3;
                    res += '(';
                    for (let i = 0; i < MAX_VALUES; i++) {
                        if (model.probabilityValue[i]
                            && model.probabilityValue[i].p) {
                            res += `(${model.probabilityValue[i].x},${model.probabilityValue[i].p}) `;
                        }
                    }
                    if (model.probabilityValue[MAX_VALUES]
                        && model.probabilityValue[MAX_VALUES].p) {
                        res += '...';
                    }
                    res = res.trim() + ')';
                }
                return res + ' ';
            }

            $scope.editItem = model => {
                editChild(model);
            };

            $scope.removeItem = model => {
                const c = [];
                for (const m of $scope.model[$scope.field]) {
                    if (m._index != model._index) {
                        m._index = c.length;
                        c.push(m);
                    }
                }
                $scope.model[$scope.field] = c;
            };

            $scope.$on('modelChanged', function(event, name) {
                if (name == childModel) {
                    const m = appState.models[childModel];
                    $scope.model[$scope.field][m._index] = m;
                    appState.removeModel(childModel);
                    appState.saveChanges($scope.modelName);
                }
            });
        },
    };
});

// A special enum editor which groups items within optgroups
SIREPO.app.directive('tallyScoreGroup', function() {
    return {
        restrict: 'A',
        scope: {
            model: '=',
            field: '=',
            enum: '=',
        },
        template: `
            <select class="form-control" data-ng-model="model[field]"
              data-ng-options="item.v as item.l group by item.g for item in items">
            </select>
        `,
        controller: function($scope) {
            // enums are in order by group
            const groups = {
                flux: 'Flux scores',
                absorption: 'Reaction scores',
                'delayed-nu-fission': 'Particle production scores',
                current: 'Miscellaneous scores',
            };
            $scope.items = [];
            let g = '';
            for (const t of $scope.enum.TallyScore) {
                const v = t[0];
                if (groups[v]) {
                    g = groups[v];
                }
                $scope.items.push({
                    v: v,
                    l: t[1],
                    g: g,
                });
            }
        },
    };
});

SIREPO.app.directive('tallyAspects', function() {

    const aspects = SIREPO.APP_SCHEMA.enum.TallyAspect;

    function template() {
        const numCols = 4;
        const numRows = Math.ceil(aspects.length / numCols);
        let t = '';
        for (let i = 0; i < numRows; ++i) {
            t += '<div class="row">';
            for (let j = 0; j < numCols; ++j) {
                const n = i * numRows + j;
                const label = aspects[n][1];
                const val = aspects[n][0];
                t += `
                  <div style="position: relative; top: -25px">
                    <div class="col-sm-offset-5 col-sm-6">
                        <label><input type="checkbox" data-ng-model="selectedAspects['${val}']" data-ng-change="toggleAspect('${val}')"> ${label}</label>
                    </div>
                  </div>
                `;
            }
            t += '</div>';
        }
        return t;
    }

    return {
        restrict: 'A',
        scope: {
            model: '=',
            field: '=',
        },
        template: template(),
        controller: function($scope) {
            $scope.selectedAspects = {};
            for (const a of aspects) {
                $scope.selectedAspects[a[0]] = $scope.field.includes(a[0]);
            }

            $scope.toggleAspect = val => {
                if ($scope.selectedAspects[val]) {
                    $scope.field.push(val);
                }
                else {
                    $scope.field.splice($scope.field.indexOf(val), 1);
                }
            };
        },
    };
});

SIREPO.viewLogic('settingsView', function(appState, panelState, $scope) {

    function updateEditor() {
        panelState.showFields('reflectivePlanes', [
            ['plane1a', 'plane1b', 'plane2a', 'plane2b'],
            appState.models.reflectivePlanes.useReflectivePlanes === '1',
        ]);

        panelState.showField(
            $scope.modelName,
            'eigenvalueHistory',
            appState.models[$scope.modelName].run_mode === 'eigenvalue'
        );
    }

    $scope.whenSelected = updateEditor;

    $scope.watchFields = [
        [`${$scope.modelName}.run_mode`, 'reflectivePlanes.useReflectivePlanes'], updateEditor,
    ];

});

SIREPO.viewLogic('sourceView', function(appState, panelState, $scope) {
    $scope.whenSelected = () => {
        $scope.modelData = appState.models[$scope.modelName];
        updateEditor();
    };

    $scope.watchFields = [
        [
            'source.type',
        ], updateEditor,
    ];

    function updateEditor() {
        const isFile = $scope.modelData.type === 'file';
        panelState.showField($scope.modelName, 'file', isFile);
        $scope.$parent.advancedFields.forEach((x, i) => {
            panelState.showTab($scope.modelName, i + 1, ! isFile || x[0] === 'Type');
        });
    }

});


SIREPO.app.directive('simpleListEditor', function(panelState) {
    return {
        restrict: 'A',
        scope: {
            model: '=',
            field: '=',
            subModel: '=',
        },
        template: `
            <div data-ng-repeat="row in model[field] track by $index">
              <div class="form-group form-group-sm">
                <div data-field-editor="subField"
                  data-model-name="subModel" data-label-size="0"
                  data-field-size="10"
                  data-model="model[field][$index]"></div>
                <div class="col-sm-2" style="margin-top: 5px">
                  <button data-ng-click="removeIndex($index)"
                    class="btn btn-danger btn-xs"><span
                      class="glyphicon glyphicon-remove"></span></button>
                </div>
              </div>
            </div>
            <div class="form-group form-group-sm">
              <div data-field-editor="subField" data-model-name="subModel"
                data-field-size="10"
                data-label-size="0" data-model="newRowModel"></div>
            </div>
        `,
        controller: function($scope, $element) {
            $scope.subField = SIREPO.APP_SCHEMA.view[$scope.subModel].advanced[0];
            $scope.newRowModel = {};

            $scope.removeIndex = (idx) => {
                $scope.model[$scope.field].splice(idx, 1);
            };

            $scope.$watchCollection('newRowModel', (newValue, oldValue) => {
                if (newValue && newValue[$scope.subField]) {
                    $scope.model[$scope.field].push({
                        [$scope.subField]: newValue[$scope.subField],
                    });
                    $scope.newRowModel = {};
                    // the focus should now be set to the new field in the field array
                    panelState.waitForUI(() => {
                        $($element).find(
                            `.model-${$scope.subModel}-${$scope.subField} input`,
                        ).eq(-2).focus();
                });
                }
            });
        },
    };
});

SIREPO.app.directive('materialList', function(appState, cloudmcService) {
    return {
        restrict: 'A',
        scope: {
            model: '=',
            field: '=',
        },
        template: `
            <select class="form-control" data-ng-model="model[field]" data-ng-options="v.key as v.name for v in volumes"></select>
        `,
        controller: function($scope) {
            function initVolumes() {
                const res = [];
                const volumes = appState.applicationState().volumes;
                for (const k in volumes) {
                    if (cloudmcService.isGraveyard(volumes[k])) {
                        continue;
                    }
                    res.push({
                        key: k,
                        name: volumes[k].name,
                    });
                }
                res.sort((a, b) => a.name.localeCompare(b.name));
                return res;
            }
            $scope.volumes = initVolumes();
        },
    };
});

SIREPO.viewLogic('openmcAnimationView', function(appState, cloudmcService, panelState, $scope) {
    $scope.watchFields = [
        ['openmcAnimation.tally'], cloudmcService.validateSelectedTally,
    ];
});<|MERGE_RESOLUTION|>--- conflicted
+++ resolved
@@ -371,8 +371,7 @@
                 [1, 5, 6, 2],
             ];
             const _SCENE_BOX = '_scene';
-
-<<<<<<< HEAD
+            
             function addSources() {
                 function boxDims(space) {
                     const sz = space.upper_right.map((x, i) => Math.abs(x - space.lower_left[i]));
@@ -425,10 +424,6 @@
                 //TODO(pjm): the axis lines are lost when actors are removed
                 //vtkScene.removeActors();
                 const pd = SIREPO.VTK.VTKUtils.parseLegacy(str);
-=======
-            function addTally(data) {
-                loadTally(data);
->>>>>>> c3a69235
                 $rootScope.$broadcast('vtk.hideLoader');
                 initAxes();
                 buildAxes();
