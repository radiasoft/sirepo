'use strict';

var srlog = SIREPO.srlog;
var srdbg = SIREPO.srdbg;

SIREPO.app.config(() => {
    SIREPO.appReportTypes = `
        <div data-ng-switch-when="geometry3d" data-geometry-3d="" class="sr-plot" data-model-name="{{ modelKey }}" data-report-id="reportId"></div>
    `;
    //TODO(pjm): OptionalInteger and OptionalFloat should be standard
    SIREPO.appFieldEditors = `
        <div data-ng-switch-when="Color" data-ng-class="fieldClass">
          <input type="color" data-ng-model="model[field]" class="sr-color-button">
        </div>
        <div data-ng-switch-when="Float3" class="col-sm-7">
          <div data-number-list="" data-field="model[field]" data-info="info" data-type="Float" data-count="3"></div>
        </div>
        <div data-ng-switch-when="OptionalInteger" data-ng-class="fieldClass">
          <input data-string-to-number="integer" data-ng-model="model[field]"
            data-min="info[4]" data-max="info[5]" class="form-control"
            style="text-align: right" data-lpignore="true" />
        </div>
        <div data-ng-switch-when="OptionalFloat" data-ng-class="fieldClass">
          <input data-string-to-number="" data-ng-model="model[field]"
            data-min="info[4]" data-max="info[5]" class="form-control"
            style="text-align: right" data-lpignore="true" />
        </div>
        <div data-ng-switch-when="MaterialComponents" class="col-sm-12">
          <div data-material-components=""></div>
        </div>
        <div data-ng-switch-when="ComponentName" data-ng-class="fieldClass">
          <input data-component-name="" data-ng-model="model[field]"
            class="form-control" data-lpignore="true" data-ng-required="isRequired()"
            autocomplete="chrome-off" />
        </div>
        <div data-ng-switch-when="PercentWithType" data-ng-class="fieldClass">
          <div data-compound-field="" data-field1="percent"
            data-field2="percent_type" data-field2-size="8em"
            data-model-name="modelName" data-model="model"></div>
        </div>
        <div data-ng-switch-when="EnrichmentWithType" data-ng-class="fieldClass">
          <div data-compound-field="" data-field1="enrichment"
            data-field2="enrichment_type" data-field2-size="8em"
            data-model-name="modelName" data-model="model"></div>
        </div>
        <div data-ng-switch-when="DensityWithUnits" data-ng-class="fieldClass">
          <div data-compound-field="" data-field1="density"
            data-field2="density_units" data-field2-size="10em"
            data-model-name="modelName" data-model="model"></div>
        </div>
    `;
    SIREPO.FILE_UPLOAD_TYPE = {
        'geometryInput-dagmcFile': '.h5m',
    };
});

SIREPO.app.factory('cloudmcService', function(appState) {
    const self = {};
    appState.setAppService(self);
    self.computeModel = (modelKey) => modelKey;
    return self;
});

SIREPO.app.controller('GeometryController', function (appState, persistentSimulation, $scope) {
    const self = this;
    self.isGeometrySelected = () => {
        return appState.applicationState().geometryInput.dagmcFile;
    };
    self.isGeometryProcessed = () => {
        return Object.keys(appState.applicationState().volumes).length;
    };
    self.simScope = $scope;
    self.simComputeModel = 'dagmcAnimation';
    self.simHandleStatus = data => {
        if (data.volumes && ! self.isGeometryProcessed()) {
            appState.models.volumes = data.volumes;
            appState.saveChanges('volumes');
        }
    };
    self.simState = persistentSimulation.initSimulationState(self);
});

SIREPO.app.controller('VisualizationController', function(appState, frameCache, persistentSimulation, $scope) {
    const self = this;
    self.frameCache = frameCache;
    self.simScope = $scope;
    self.simComputeModel = 'openmcAnimation';
    self.simHandleStatus = function (data) {
        if (data.frameCount) {
            frameCache.setFrameCount(data.frameCount);
        }
    };
    self.simState = persistentSimulation.initSimulationState(self);
    return self;
});

SIREPO.app.directive('appFooter', function() {
    return {
        restrict: 'A',
        scope: {
            nav: '=appFooter',
        },
        template: `
            <div data-common-footer="nav"></div>
        `,
    };
});

SIREPO.app.directive('appHeader', function(appState, panelState) {
    return {
        restrict: 'A',
        scope: {
            nav: '=appHeader',
        },
        template: `
            <div data-app-header-brand="nav"></div>
            <div data-app-header-left="nav"></div>
            <div data-app-header-right="nav">
              <app-header-right-sim-loaded>
                <div data-sim-sections="">
                  <li class="sim-section" data-ng-class="{active: nav.isActive('geometry')}"><a href data-ng-click="nav.openSection('geometry')"><span class="glyphicon glyphicon-globe"></span> Geometry</a></li>
                  <li class="sim-section" data-ng-class="{active: nav.isActive('visualization')}"><a href data-ng-click="nav.openSection('visualization')"><span class="glyphicon glyphicon-picture"></span> Visualization</a></li>
                </div>
              </app-header-right-sim-loaded>
              <app-settings>
              </app-settings>
              <app-header-right-sim-list>
              </app-header-right-sim-list>
            </div>
        `,
    };
});

<<<<<<< HEAD
SIREPO.app.directive('geometry3d', function(appState, panelState, plotting, requestSender, utilities, vtkToPNG, vtkPlotting, $rootScope) {
=======
SIREPO.app.directive('geometry3d', function(appState, panelState, plotting, plotToPNG, requestSender, vtkPlotting, $rootScope) {
>>>>>>> 0cec3e07
    return {
        restrict: 'A',
        scope: {
            modelName: '@',
            reportId: '<',
        },
        template: `
            <div data-vtk-display="" class="vtk-display"
              data-ng-style="sizeStyle()" data-show-border="true"
              data-report-id="reportId" data-model-name="{{ modelName }}"
              data-event-handlers="eventHandlers" data-reset-side="z"
              data-enable-axes="true" data-axis-cfg="axisCfg"
              data-axis-obj="axisObj" data-enable-selection="true"></div>
        `,
        controller: function($scope, $element) {
            $scope.isClientOnly = true;
            $scope.model = appState.models[$scope.modelName];
            let axesBoxes = {};
            let picker = null;
            let vtkScene = null;
            let selectedVolume = null;

            const bundleByVolume = {};
            // volumes are measured in centimeters
            const scale = 0.01;
            const coordMapper = new SIREPO.VTK.CoordMapper(
                new SIREPO.GEOMETRY.Transform(
                    new SIREPO.GEOMETRY.SquareMatrix([[scale, 0, 0], [0, scale, 0], [0, 0, scale]])
                )
            );
            const watchFields = ['geometry3DReport.bgColor', 'geometry3DReport.showEdges'];

            const _SCENE_BOX = '_scene';

            function addVolume(volId) {
                const reader = vtk.IO.Core.vtkHttpDataSetReader.newInstance();
                const res = reader.setUrl(volumeURL(volId), {
                    compression: 'zip',
                    fullpath: true,
                    loadData: true,
                });
                const v = getVolumeById(volId);
                const b = coordMapper.buildActorBundle(reader, {
                    color: v.color,
                    opacity: v.opacity,
                    edgeVisibility: $scope.model.showEdges === '1',
                });
                bundleByVolume[volId] = b;
                vtkScene.addActor(b.actor);
                return res;
            }

            function buildAxes(actor) {
                let boundsBox = null;
                let name = null;
                if (actor) {
                    const v = getVolumeByActor(actor);
                    name = v.name;
                    boundsBox = SIREPO.VTK.VTKUtils.buildBoundingBox(actor.getBounds());
                }
                else {
                    name = _SCENE_BOX;
                    boundsBox = vtkScene.sceneBoundingBox(0.02);
                }
                if (! axesBoxes[name]) {
                    vtkScene.addActor(boundsBox.actor);
                }
                const bounds = boundsBox.actor.getBounds();
                axesBoxes[name] = boundsBox.actor;
                $scope.axisObj = new SIREPO.VTK.ViewPortBox(boundsBox.source, vtkScene.renderer);

                SIREPO.GEOMETRY.GeometryUtils.BASIS().forEach((dim, i) => {
                    $scope.axisCfg[dim].max = bounds[2 * i + 1];
                    $scope.axisCfg[dim].min = bounds[2 * i];
                });
                // force the full screen renderer to resize
                $scope.$apply(vtkScene.fsRenderer.resize());
            }

            function buildOpacityDelegate() {
                const m = $scope.modelName;
                const f = 'opacity';
                const d = panelState.getFieldDelegate(m, f);
                d.range = () => {
                    return {
                        min: appState.fieldProperties(m, f).min,
                        max: appState.fieldProperties(m, f).max,
                        step: 0.01
                    };
                };
                d.readout = () => {
                    return appState.modelInfo(m)[f][SIREPO.INFO_INDEX_LABEL];
                };
                d.update = setGlobalProperties;
            }

            function getVolumeById(volId) {
                for (const n in appState.models.volumes) {
                    const v = appState.models.volumes[n];
                    if (v.volId === volId) {
                        return v;
                    }
                }
                return null;
            }

            function getVolumeByActor(a) {
                for (const volId in bundleByVolume) {
                    if (bundleByVolume[volId].actor === a) {
                        return getVolumeById(volId);
                    }
                }
                return null;
            }

            function handlePick(callData) {
                if (vtkScene.renderer !== callData.pokedRenderer) {
                    return;
                }

                // regular clicks are generated when spinning the scene - we'll select/deselect with ctrl-click
                if (vtkScene.interactionMode === SIREPO.VTK.VTKUtils.interactionMode().INTERACTION_MODE_MOVE ||
                    (vtkScene.interactionMode === SIREPO.VTK.VTKUtils.interactionMode().INTERACTION_MODE_SELECT && ! callData.controlKey)
                ) {
                    return;
                }

                const pos = callData.position;
                picker.pick([pos.x, pos.y, 0.0], vtkScene.renderer);

                const actor = picker.getActors()[0];
                const v = getVolumeByActor(actor);
                if (selectedVolume) {
                    vtkScene.removeActor(axesBoxes[selectedVolume.name]);
                    delete axesBoxes[selectedVolume.name];
                }
                if (v === selectedVolume) {
                    selectedVolume = null;
                    axesBoxes[_SCENE_BOX].getProperty().setOpacity(1);
                    buildAxes();
                }
                else {
                    axesBoxes[_SCENE_BOX].getProperty().setOpacity(0);
                    selectedVolume = v;
                    buildAxes(actor);
                }

            }

            function loadVolumes(volIds) {
                //TODO(pjm): update progress bar with each promise resolve?
                return Promise.all(volIds.map(i => addVolume(i)));
            }

            function setGlobalProperties() {
                if (! vtkScene.renderer) {
                    return;
                }
                vtkScene.setBgColor(appState.models.geometry3DReport.bgColor);
                for (const volId in bundleByVolume) {
                    const b = bundleByVolume[volId];
                    const v = getVolumeById(volId);
                    b.setActorProperty(
                        'opacity',
                        v.isVisible ? v.opacity * appState.models.geometry3DReport.opacity : 0
                    );
                    b.setActorProperty(
                        'edgeVisibility',
                        appState.models.geometry3DReport.showEdges === '1'
                    );
                }
                vtkScene.render();
            }

            function setVolumeProperty(bundle, name, value) {
                bundle.setActorProperty(name, value);
                vtkScene.render();
            }

            function volumesError(reason) {
                srlog(new Error(`Volume load failed: ${reason}`));
                $rootScope.$broadcast('vtk.hideLoader');
            }

            function volumesLoaded() {
                setGlobalProperties();
                $rootScope.$broadcast('vtk.hideLoader');
                $scope.axisCfg = {};
                SIREPO.GEOMETRY.GeometryUtils.BASIS().forEach((dim, i) => {
                    $scope.axisCfg[dim] = {};
                    $scope.axisCfg[dim].dimLabel = dim;
                    $scope.axisCfg[dim].label = dim + ' [m]';
                    $scope.axisCfg[dim].numPoints = 2;
                    $scope.axisCfg[dim].screenDim = dim === 'z' ? 'y' : 'x';
                    $scope.axisCfg[dim].showCentral = false;
                });
                buildAxes();
                vtkScene.render();
            }

            function volumeURL(volId) {
                return requestSender.formatUrl(
                    'downloadDataFile',
                    {
                        '<simulation_id>': appState.models.simulation.simulationId,
                        '<simulation_type>': SIREPO.APP_SCHEMA.simulationType,
                        '<model>': 'dagmcAnimation',
                        '<frame>': volId,
                    });
            }

            // the vtk teardown is handled in vtkPlotting
            $scope.destroy = () => {};

            $scope.init = () => {
                $scope.fieldDelegate = buildOpacityDelegate();
            };

            $scope.resize = () => {
                //TODO(pjm): reposition camera?
            };

            $scope.sizeStyle = () => {
                // 53 legend size + 35 bottom panel padding
                const ph = Math.ceil(
                    $(window).height() - ($($element).offset().top + 53 + 35));
                const pw = Math.ceil($($element).width() - 1);
                return {
                    width: `${Math.min(ph, pw)}px`,
                    margin: '0 auto',
                };
            };

            $scope.$on('vtk-init', (e, d) => {
                $rootScope.$broadcast('vtk.showLoader');
                vtkScene = d;
                const ca = vtk.Rendering.Core.vtkAnnotatedCubeActor.newInstance();
                vtk.Rendering.Core.vtkAnnotatedCubeActor.Presets.applyPreset('default', ca);
                const df = ca.getDefaultStyle();
                df.fontFamily = 'Arial';
                df.faceRotation = 45;
                ca.setDefaultStyle(df);

                vtkScene.setMarker(
                    SIREPO.VTK.VTKUtils.buildOrientationMarker(
                        ca,
                        vtkScene.renderWindow.getInteractor(),
                        vtk.Interaction.Widgets.vtkOrientationMarkerWidget.Corners.TOP_RIGHT
                    )
                );

                const vols = [];
                for (const n in appState.models.volumes) {
                    vols.push(appState.models.volumes[n].volId);
                }
                loadVolumes(Object.values(vols)).then(volumesLoaded, volumesError);

                picker = vtk.Rendering.Core.vtkCellPicker.newInstance();
                picker.setPickFromList(false);
                vtkScene.renderWindow.getInteractor().onLeftButtonPress(handlePick);
                plotToPNG.initVTK($element, vtkScene.renderer);
            });

            $scope.$on('sr-volume-visibility-toggled', (event, volId, isVisible) => {
                setVolumeProperty(
                    bundleByVolume[volId], 'opacity', isVisible ? getVolumeById(volId).opacity : 0
                );
            });

            $scope.$on('sr-volume-property.changed', (event, volId, prop, val) => {
                setVolumeProperty(bundleByVolume[volId], prop, val);
            });

            appState.watchModelFields($scope, watchFields, setGlobalProperties);
        },
        link: function link(scope, element) {
            plotting.linkPlot(scope, element);
        },
    };
});

SIREPO.app.directive('compoundField', function() {
    return {
        restrict: 'A',
        scope: {
            field1: '@',
            field2: '@',
            field2Size: '@',
            modelName: '=',
            model: '=',
        },
        //TODO(pjm): couldn't find a good way to layout fields together without table
        template: `
          <div class="row">
            <table><tr><td>
              <div data-field-editor="field1" data-label-size="0"
                data-field-size="12" data-model-name="modelName" data-model="model"></div>
            </td><td>
              <div data-ng-attr-style="margin-left: -27px; width: {{ field2Size }}">
                <div data-field-editor="field2" data-label-size="0"
                  data-field-size="12" data-model-name="modelName"
                  data-model="model"></div>
              </div>
            </td></tr></table>
          </div>
        `,
    };
});

SIREPO.app.directive('volumeSelector', function(appState, panelState, $rootScope) {
    return {
        restrict: 'A',
        scope: {},
        template: `
            <div style="padding: 0.5ex 1ex; border-bottom: 1px solid #ddd;">
              <div style="display: inline-block; cursor: pointer"
                data-ng-click="toggleAll()">
                <span class="glyphicon"
                  data-ng-class="allVisible ? 'glyphicon-check' : 'glyphicon-unchecked'"></span>
              </div>
            </div>
            <div id="sr-volume-list" data-ng-style="heightStyle()">
              <div class="sr-hover-row" data-ng-repeat="row in rows track by $index"
                style="padding: 0.5ex 0 0.5ex 1ex; white-space: nowrap; overflow: hidden">
                <div style="position: relative">
                  <div
                    style="display: inline-block; cursor: pointer; white-space: nowrap; min-height: 25px;"
                    data-ng-click="toggleSelected(row)">
                    <span class="glyphicon"
                      data-ng-class="row.isVisible ? 'glyphicon-check' : 'glyphicon-unchecked'"></span>
                    {{ row.name }}
                  </div>
                  <div style="position: absolute; top: 0px; right: 5px">
                    <button data-ng-click="editMaterial(row)"
                      class="btn btn-info btn-xs sr-hover-button">Edit</button>
                  </div>
                  <div data-ng-show="row.isVisible">
                    <div class="col-sm-3">
                      <input
                        id="volume-{{ row.name }}-color" type="color"
                        class="sr-color-button" data-ng-model="row.color"
                        data-ng-change="broadcastVolumePropertyChanged(row, 'color')" />
                    </div>
                    <div class="col-sm-9" style="margin-top: 10px">
                      <input
                        id="volume-{{ row.name }}-opacity-range" type="range"
                        min="0" max="1.0" step="0.01" data-ng-model="row.opacity"
                        data-ng-change="broadcastVolumePropertyChanged(row, 'opacity')" />
                    </div>
                  </div>
                </div>
              </div>
            </div>
        `,
        controller: function($scope, $window) {
            $scope.allVisible = true;
            let editRowKey = null;
            let prevOffset = 0;

            function loadRows() {
                $scope.rows = [];
                for (const n in appState.models.volumes) {
                    const row = appState.models.volumes[n];
                    row.key = n;
                    if (! row.color) {
                        row.name = n;
                        row.color = randomColor();
                        row.opacity = 0.3;
                        row.isVisible = true;
                    }
                    $scope.rows.push(row);
                }
                $scope.rows.sort((a, b) => a.name.localeCompare(b.name));
            }

            function randomColor() {
                return SIREPO.VTK.VTKUtils.colorToHex(
                    Array(3).fill(0).map(() => Math.random()));
            }

            function unloadMaterial() {
                appState.removeModel('material');
                editRowKey = null;
            }

            $scope.broadcastVolumePropertyChanged = (row, prop) => {
                appState.saveQuietly('volumes');
                $rootScope.$broadcast(
                    'sr-volume-property.changed',
                    row.volId,
                    prop,
                    row[prop]);
            };

            $scope.editMaterial = (row) => {
                if (! row.material) {
                    row.material = appState.setModelDefaults(
                        {
                            name: row.name,
                        },
                        'material');
                }
                editRowKey = row.key;
                appState.models.material = appState.clone(row.material);
                panelState.showModalEditor('material');
            };

            $scope.heightStyle = () => {
                const el = $('#sr-volume-list:visible');
                const offset = el.length ? el.offset().top : prevOffset;
                // keep previous offset in case the element is hidden and then restored
                prevOffset = offset;
                return {
                    // bottom padding is 35px
                    //   .panel margin-bottom: 20px
                    //   .panel-body padding: 15px
                    height: `calc(100vh - ${Math.ceil(offset) + 35}px)`,
                    overflow: 'auto',
                };
            };

            $scope.toggleAll = () => {
                $scope.allVisible = ! $scope.allVisible;
                Object.values(appState.models.volumes).forEach(v => {
                    if (v.isVisible != $scope.allVisible) {
                        $scope.toggleSelected(v, true);
                    }
                });
                appState.saveChanges('volumes');
            };

            $scope.toggleSelected = (row, noSave) => {
                row.isVisible = ! row.isVisible;
                if (! noSave) {
                    appState.saveChanges('volumes');
                }
                $rootScope.$broadcast(
                    'sr-volume-visibility-toggled',
                    row.volId,
                    row.isVisible);
            };

            $scope.$on('material.changed', () => {
                if (editRowKey) {
                    const r = appState.models.volumes[editRowKey];
                    r.material = appState.models.material;
                    r.name = r.material.name;
                    appState.saveChanges('volumes', loadRows);
                    unloadMaterial();
                }
            });

            $scope.$on('cancelChanges', (event, name) => {
                if (editRowKey && name == 'material') {
                    appState.cancelChanges('volumes');
                    unloadMaterial();
                }
            });

            loadRows();
        },
    };
});

SIREPO.app.directive('materialComponents', function(appState, panelState) {
    return {
        restrict: 'A',
        scope: {},
        template: `
              <table class="table table-hover table-condensed">
                <tr data-ng-init="ci = $index"
                    data-ng-repeat="c in appState.models.material.components track by $index">
                  <td data-ng-repeat="fieldInfo in componentInfo(ci) track by fieldTrack(ci, $index)">
                    <div data-ng-if="fieldInfo.field">
                      <div data-label-with-tooltip="" data-label="{{ fieldInfo.label }}"
                        data-tooltip="{{ fieldInfo.tooltip }}"></div>
                      <div class="row" data-field-editor="fieldInfo.field"
                        data-field-size="12" data-model-name="'materialComponent'"
                        data-model="c" data-label-size="0"></div>
                    </div>
                  </td>
                  <td>
                    <div class="sr-button-bar-parent pull-right">
                      <div class="sr-button-bar">
                        <button data-ng-click="deleteComponent($index)"
                          class="btn btn-danger btn-xs">
                          <span class="glyphicon glyphicon-remove"></span>
                        </button>
                      </div>
                    </div>
                  </td>
                </tr>
                <tr>
                  <td style="width: 15em">
                    <b>Add Component</b>
                      <select class="form-control" data-ng-model="selectedComponent"
                        data-ng-options="item[0] as item[1] for item in componentEnum"
                        data-ng-change="addComponent()"></select>
                  </td>
                  <td></td>
                  <td></td>
                  <td></td>
                  <td></td>
                  <td></td>
                </tr>
              </table>
        `,
        controller: function($scope) {
            const componentInfo = [];
            $scope.appState = appState;
            $scope.selectedComponent = '';
            $scope.componentEnum = SIREPO.APP_SCHEMA.enum.MaterialComponent;
            const fieldsByComponent = {
                add_element: [
                    'percent_with_type',
                    'enrichment_with_type',
                    'enrichment_target',
                ],
                add_elements_from_formula: [
                    'percent_type',
                    'enrichment_with_type',
                    'enrichment_target',
                ],
                add_macroscopic: [],
                add_nuclide: ['percent_with_type'],
                add_s_alpha_beta: ['fraction'],
            };
            const fieldInfo = {};

            function buildFieldInfo() {
                const mi = appState.modelInfo('materialComponent');
                for (const p in fieldsByComponent) {
                    fieldsByComponent[p].unshift('component', 'name');
                    fieldInfo[p] = [];
                    for (const f of fieldsByComponent[p]) {
                        fieldInfo[p].push({
                            field: f,
                            label: mi[f][0],
                            tooltip: mi[f][3],
                        });
                    }
                    while (fieldInfo[p].length < 5) {
                        fieldInfo[p].push({
                            field: '',
                        });
                    }
                }
            }

            $scope.addComponent = () => {
                if (! $scope.selectedComponent) {
                    return;
                }
                var c = appState.models.material;
                if (! c.components) {
                    c.components = [];
                }
                var m = appState.setModelDefaults({}, 'materialComponent');
                m.component = $scope.selectedComponent;
                c.components.push(m);
                $scope.selectedComponent = '';
            };

            $scope.componentInfo = idx => {
                const c = appState.models.material.components[idx];
                componentInfo[idx] = fieldInfo[c.component];
                return componentInfo[idx];
            };

            $scope.deleteComponent = idx => {
                appState.models.material.components.splice(idx, 1);
            };

            $scope.fieldTrack = (componentIndex, idx) => {
                var c = appState.models.material.components[componentIndex];
                return c.component + idx;
            };

            buildFieldInfo();

        },
    };
});

SIREPO.app.directive('componentName', function(appState, requestSender) {
    var requestIndex = 0;
    return {
        restrict: 'A',
        require: 'ngModel',
        link: function(scope, element, attrs, ngModel) {

            scope.isRequired = () => true;

            ngModel.$parsers.push(function(value) {
                if (ngModel.$isEmpty(value)) {
                    return null;
                }
                requestIndex++;
                const currentRequestIndex = requestIndex;
                requestSender.sendStatelessCompute(
                    appState,
                    data => {
                        // check for a stale request
                        if (requestIndex != currentRequestIndex) {
                            return;
                        }
                        ngModel.$setValidity('', data.error ? false : true);
                    },
                    {
                        method: 'validate_material_name',
                        name: value,
                        component: scope.model.component,
                    }
                );


                return value;
            });
            ngModel.$formatters.push(function(value) {
                if (ngModel.$isEmpty(value)) {
                    return value;
                }
                return value.toString();
            });
        }
    };
});<|MERGE_RESOLUTION|>--- conflicted
+++ resolved
@@ -131,11 +131,7 @@
     };
 });
 
-<<<<<<< HEAD
-SIREPO.app.directive('geometry3d', function(appState, panelState, plotting, requestSender, utilities, vtkToPNG, vtkPlotting, $rootScope) {
-=======
 SIREPO.app.directive('geometry3d', function(appState, panelState, plotting, plotToPNG, requestSender, vtkPlotting, $rootScope) {
->>>>>>> 0cec3e07
     return {
         restrict: 'A',
         scope: {
