--- conflicted
+++ resolved
@@ -563,7 +563,7 @@
         if ((t.val.concat(t.global)).some((v) => v === null)) {
             updateModel(t);
         }
-        
+
         // initial page load - respect user setting
         if (Object.values(self.cachedSettings).every((v) => v == null)) {
             updateCache();
@@ -2866,7 +2866,6 @@
     };
 });
 
-<<<<<<< HEAD
 SIREPO.app.directive('tallyList', function() {
     return {
         restrict: 'A',
@@ -2893,11 +2892,7 @@
     };
 });
 
-SIREPO.viewLogic('tallySettingsView', function(appState, cloudmcService, panelState, utilities, $scope) {
-=======
 SIREPO.viewLogic('tallySettingsView', function(appState, cloudmcService, panelState, utilities, validationService, $element, $scope) {
->>>>>>> 01d0319a
-
     const autoUpdate = utilities.debounce(() => {
         if ($scope.form.$valid) {
             appState.saveChanges('openmcAnimation');
