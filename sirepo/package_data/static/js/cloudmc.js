'use strict';

var srlog = SIREPO.srlog;
var srdbg = SIREPO.srdbg;

SIREPO.app.config(() => {
    SIREPO.PLOTTING_HEATPLOT_FULL_PIXEL = true;
    SIREPO.appReportTypes = `
        <div data-ng-switch-when="geometry3d" data-geometry-3d="" class="sr-plot" data-model-name="{{ modelKey }}" data-report-id="reportId"></div>
        <div data-ng-switch-when="tallyViewer" data-tally-viewer="" class="sr-plot" data-model-name="{{ modelKey }}" data-report-id="reportId"></div>
    `;
    //TODO(pjm): OptionalFloat should be standard
    SIREPO.appFieldEditors = `
        <div data-ng-switch-when="Point3D" class="col-sm-7">
          <div data-point3d="" data-model="model" data-field="field"></div>
        </div>
        <div data-ng-switch-when="OptionalFloat" data-ng-class="fieldClass">
          <input data-string-to-number="" data-ng-model="model[field]"
            data-min="info[4]" data-max="info[5]" class="form-control"
            style="text-align: right" data-lpignore="true" />
        </div>
        <div data-ng-switch-when="MaterialComponents" class="col-sm-12">
          <div data-material-components=""></div>
        </div>
        <div data-ng-switch-when="ComponentName" data-ng-class="fieldClass">
          <input data-component-name="" data-ng-model="model[field]"
            class="form-control" data-lpignore="true" data-ng-required="isRequired()"
            autocomplete="chrome-off" />
        </div>
        <div data-ng-switch-when="PercentWithType" data-ng-class="fieldClass">
          <div data-compound-field="" data-field1="percent"
            data-field2="percent_type" data-field2-size="8em"
            data-model-name="modelName" data-model="model"></div>
        </div>
        <div data-ng-switch-when="EnrichmentWithType" data-ng-class="fieldClass">
          <div data-compound-field="" data-field1="enrichment"
            data-field2="enrichment_type" data-field2-size="8em"
            data-model-name="modelName" data-model="model"></div>
        </div>
        <div data-ng-switch-when="DensityWithUnits" data-ng-class="fieldClass">
          <div data-compound-field="" data-field1="density"
            data-field2="density_units" data-field2-size="10em"
            data-model-name="modelName" data-model="model"></div>
        </div>
        <div data-ng-switch-when="Spatial">
          <div data-multi-level-editor="spatial" data-model="model" data-field="field"></div>
        </div>
        <div data-ng-switch-when="Univariate">
          <div data-multi-level-editor="univariate" data-model="model" data-field="field"></div>
        </div>
        <div data-ng-switch-when="UnitSphere">
          <div data-multi-level-editor="unitSphere" data-model="model" data-field="field"></div>
        </div>
        <div data-ng-switch-when="SourcesOrTallies">
          <div data-sources-or-tallies-editor="" data-model-name="modelName"
            data-model="model" data-field="field"></div>
        </div>
        <div data-ng-switch-when="TallyAspects" class="col-sm-12">
          <div data-tally-aspects="" data-model="model" data-field="model[field]"></div>
           <div class="sr-input-warning"></div>
        </div>
        <div data-ng-switch-when="TallyScoreWithGrouping" class="col-sm-10">
          <div data-tally-score-group="" data-model="model" data-field="field" data-enum="enum"></div>
        </div>
        <div data-ng-switch-when="SimpleListEditor" class="col-sm-7">
          <div data-simple-list-editor="" data-model="model" data-field="field" data-sub-model="info[4]"></div>
        </div>
        <div data-ng-switch-when="Filter">
          <div data-multi-level-editor="filter" data-model="model" data-field="field"></div>
        </div>
        <div data-ng-switch-when="MaterialValue" data-ng-class="fieldClass">
          <div data-material-list="" data-model="model" data-field="field"></div>
        </div>
        <div data-ng-switch-when="TallyList" data-ng-class="fieldClass">
          <div class="input-group">
            <select class="form-control" data-ng-model="model[field]" data-ng-options="t.name as t.name for t in model.tallies"></select>
          </div>
        </div>
        <div data-ng-switch-when="JRange" class="col-sm-5">
          <div data-j-range-slider="" data-ng-model="model[field]" data-model-name="modelName" data-field-name="field" data-model="model" data-field="model[field]"></div>
        </div>
        <div data-ng-switch-when="ScoreList" data-ng-class="fieldClass">
          <div class="input-group">
            <select class="form-control" data-ng-model="model[field]" data-ng-options="s.score as s.score for s in (model.tallies | filter:{name:model.tally})[0].scores"></select>
          </div>
        </div>
    `;
    SIREPO.FILE_UPLOAD_TYPE = {
        'geometryInput-dagmcFile': '.h5m',
    };
});

SIREPO.app.factory('cloudmcService', function(appState, panelState, $rootScope) {
    const self = {};
    appState.setAppService(self);

    function findFilter(tallies, tally, type) {
        const t = findTally(tallies, tally);
        return self.FILTER_INDICES
            .map(i => t[`filter${i}`])
            .filter(x => x._type === type)[0];
    }

    function findScore(tallies, tally, score) {
        return findTally(tallies, tally).scores.filter(v => v.score == score).length
            ? score
            : null;
    }

    function findTally() {
        const a = appState.models.openmcAnimation;
        return a.tallies.filter(v => v.name === a.tally)[0];
    }

    // volumes are measured in centimeters
    self.GEOMETRY_SCALE = SIREPO.APP_SCHEMA.constants.geometryScale;

    self.FILTER_INDICES = SIREPO.UTILS.indexArray(SIREPO.APP_SCHEMA.constants.maxFilters, 1);

    self.boxDimensions = space => {
        const size = space.upper_right.map((x, i) => Math.abs(x - space.lower_left[i]));
        return {
            center: size.map((x, i) => space.lower_left[i] + 0.5 * x),
            size: size,
        };
    };

    self.buildRangeDelegate = (modelName, field) => {
        const d = panelState.getFieldDelegate(modelName, field);
        d.range = () => {
            return {
                min: appState.fieldProperties(modelName, field).min,
                max: appState.fieldProperties(modelName, field).max,
                step: 0.01
            };
        };
        d.readout = () => {
            return appState.modelInfo(modelName)[field][SIREPO.INFO_INDEX_LABEL];
        };
        d.update = () => {};
        d.watchFields = [];
        return d;
    };

    self.canNormalizeScore = score => ! SIREPO.APP_SCHEMA.constants.unnormalizableScores.includes(score);

    self.computeModel = modelKey => modelKey;

    self.findFilter = type => {
        return findFilter(
            appState.models.settings.tallies,
            appState.models.openmcAnimation.tally,
            type
        );
    };

    self.findTally = () => {
        return findTally(
            appState.models.openmcAnimation.tallies,
            appState.models.openmcAnimation.tally,
        );
    };

    self.getNonGraveyardVolumes = () => {
        const vols = [];
        for (const n in appState.models.volumes) {
            if (! self.isGraveyard(appState.models.volumes[n])) {
                vols.push(appState.models.volumes[n].volId);
            }
        }
        return vols;
    };


    self.getSourceVisualizations = builders => {
        const sources = [];
        const noop = () => {};
        for (const s of appState.models.settings.sources.filter(x => x.space && x.space.only_fissionable !== '1')) {
            let b = null;
            const space = s.space;
            b = (builders[space._type] || noop)(space);
            if (b) {
                sources.push(b);
            }
        }
        return sources;
    };

    self.getVolumeById = volId => {
        for (const n in appState.models.volumes) {
            const v = appState.models.volumes[n];
            if (v.volId === volId) {
                return v;
            }
        }
        return null;
    };

    self.isGraveyard = volume => {
        return volume.name && volume.name.toLowerCase() === 'graveyard';
    };

    self.toggleAllVolumes = (isVisible, visibleKey) => {
        for (const vId of self.getNonGraveyardVolumes()) {
            const v = self.getVolumeById(vId);
            if (v[visibleKey] !== isVisible) {
                self.toggleVolume(v, visibleKey, false);
            }
        }
        $rootScope.$broadcast('sr-volume-visibility-toggle-all', isVisible);
        appState.saveQuietly('volumes');
    };

    self.toggleVolume = (volume, visibleKey, doUpdate) => {
        volume[visibleKey] = ! volume[visibleKey];
        $rootScope.$broadcast('sr-volume-visibility-toggle', volume, volume[visibleKey], doUpdate);
        if (doUpdate) {
            appState.saveQuietly('volumes');
        }
    };

    self.validateSelectedTally = () => {
        const a = appState.models.openmcAnimation;
        if (! a.tally || ! findTally()) {
            a.tally = a.tallies[0].name;
        }
        if (! a.score || ! findScore(a.score)) {
            a.score = findTally().scores[0].score;
        }
        appState.saveQuietly('openmcAnimation');
    };
    return self;
});

SIREPO.app.controller('GeometryController', function (appState, cloudmcService, panelState, persistentSimulation, requestSender, $scope) {
    const self = this;
    let hasVolumes = false;

    function downloadRemoteGeometryFile() {
        requestSender.sendStatefulCompute(
            appState,
            data => {
                if (data.error) {
                    throw new Error(data.error);
                }
                appState.models.geometryInput.exampleURL = "";
                appState.saveQuietly('geometryInput');
                processGeometry();
            },
            {
                method: 'download_remote_lib_file',
                args: {
                    exampleURL: appState.models.geometryInput.exampleURL,
                },
            }
        );
    }

    function processGeometry() {
        panelState.showField('geometryInput', 'dagmcFile', false);
        if (appState.models.geometryInput.exampleURL) {
            downloadRemoteGeometryFile();
            return;
        }
        self.simState.runSimulation();
    }

    self.isGeometrySelected = () => {
        return appState.applicationState().geometryInput.dagmcFile;
    };
    self.isGeometryProcessed = () => hasVolumes;
    self.simHandleStatus = data => {
        self.hasServerStatus = true;
        if (data.volumes) {
            hasVolumes = true;
            if (! Object.keys(appState.applicationState().volumes).length) {
                appState.models.volumes = data.volumes;
                appState.saveChanges('volumes');
            }
        }
        else if (data.state === 'missing' || data.state === 'canceled') {
            if (self.isGeometrySelected()) {
                processGeometry();
            }
        }
    };

    $scope.$on('geometryInput.changed', () => {
        if (! hasVolumes) {
            processGeometry();
        }
    });

    self.simScope = $scope;
    self.simComputeModel = 'dagmcAnimation';
    self.simState = persistentSimulation.initSimulationState(self);
});

SIREPO.app.controller('VisualizationController', function(appState, cloudmcService, frameCache, persistentSimulation, requestSender, tallyService, $scope) {
    const self = this;
    self.eigenvalue = null;
    self.results = null;
    self.simScope = $scope;
    self.simComputeModel = 'openmcAnimation';
    let errorMessage;

    function validateSelectedTally(tallies) {
        appState.models.openmcAnimation.tallies = tallies;
        appState.saveQuietly('openmcAnimation');
        cloudmcService.validateSelectedTally();
    }

    self.eigenvalueHistory = () => appState.models.settings.eigenvalueHistory;

    self.simHandleStatus = function (data) {
        errorMessage = data.error;
        self.eigenvalue = data.eigenvalue;
        self.results = data.results;
        if (data.frameCount) {
            frameCache.setFrameCount(data.frameCount);
        }
        if (data.tallies) {
            validateSelectedTally(data.tallies);
        }
    };
    self.simState = persistentSimulation.initSimulationState(self);
    self.simState.errorMessage = () => errorMessage;
    self.simState.runningMessage = () => {
        return `Completed batch: ${self.simState.getFrameCount()}`;
    };
    self.startSimulation = function() {
        tallyService.clearMesh();
        delete appState.models.openmcAnimation.tallies;
        self.simState.saveAndRunSimulation('openmcAnimation');
    };
    self.simState.logFileURL = function() {
        return requestSender.downloadDataFileUrl(
            appState,
            {
                model: self.simState.model,
                suffix: 'log',
            },
        );
    };
    self.tallyTitle = () => {
        const a = appState.models.openmcAnimation;
        return `Tally Results - ${a.tally} - ${a.score} - ${a.aspect}`;
    };
    return self;
});

SIREPO.app.directive('appFooter', function() {
    return {
        restrict: 'A',
        scope: {
            nav: '=appFooter',
        },
        template: `
            <div data-common-footer="nav"></div>
            <div data-import-dialog=""></div>
        `,
    };
});

SIREPO.app.directive('appHeader', function(appState, cloudmcService, panelState) {
    return {
        restrict: 'A',
        scope: {
            nav: '=appHeader',
        },
        template: `
            <div data-app-header-brand="nav"></div>
            <div data-app-header-left="nav"></div>
            <div data-app-header-right="nav">
              <app-header-right-sim-loaded>
                <div data-sim-sections="">
                  <li class="sim-section" data-ng-class="{active: nav.isActive('geometry')}"><a href data-ng-click="nav.openSection('geometry')"><span class="glyphicon glyphicon-globe"></span> Geometry</a></li>
                  <li class="sim-section" data-ng-class="{active: nav.isActive('visualization')}"><a href data-ng-click="nav.openSection('visualization')"><span class="glyphicon glyphicon-picture"></span> Visualization</a></li>
                </div>
              </app-header-right-sim-loaded>
              <app-settings>
              </app-settings>
              <app-header-right-sim-list>
                <ul class="nav navbar-nav sr-navbar-right">
                  <li><a href data-ng-click="nav.showImportModal()"><span class="glyphicon glyphicon-cloud-upload"></span> Import</a></li>
                </ul>
              </app-header-right-sim-list>
            </div>
        `,
    };
});

SIREPO.app.factory('tallyService', function(appState, cloudmcService, $rootScope) {
    const self = {
        mesh: null,
        fieldData: null,
        minField: 0,
        maxField: 0,
        outlines: null,
        sourceParticles: [],
    };

    function normalizer(score, numParticles) {
        if (numParticles === undefined || ! cloudmcService.canNormalizeScore(score)) {
            return x => x;
        }
        return x => (appState.models.openmcAnimation.sourceNormalization / numParticles) * x;
    }

    self.clearMesh = () => {
        self.mesh = null;
        self.fieldData = null;
        self.outlines = null;
    };

    self.colorScale = modelName => {
        return SIREPO.PLOTTING.Utils.colorScale(
            self.getMinWithThreshold(),
            self.maxField,
            SIREPO.PLOTTING.Utils.COLOR_MAP()[appState.applicationState()[modelName].colorMap],
        );
    };

    self.getMaxMeshExtent = () => {
        let e = 0;
        for (const r of self.getMeshRanges()) {
            e = Math.max(e, Math.abs(r[1] - r[0]));
        }
        return e;
    };

    self.getMeshRanges = () => {
        return SIREPO.GEOMETRY.GeometryUtils.BASIS().map(
            dim => SIREPO.GEOMETRY.GeometryUtils.axisIndex(dim),
        ).map(i => [
            cloudmcService.GEOMETRY_SCALE * self.mesh.lower_left[i],
            cloudmcService.GEOMETRY_SCALE * self.mesh.upper_right[i],
            self.mesh.dimension[i],
        ]);
    };

    self.getMinWithThreshold = () => {
        const t = appState.applicationState().openmcAnimation.threshold;
        return t > self.maxField
             ? self.minField
             : t;
    };

    self.getOutlines = (volId, dim, index) => {
        if (! self.outlines) {
            return [];
        }
        const t = self.outlines[appState.applicationState().openmcAnimation.tally];
        if (t && t[`${volId}`]) {
            const o = t[`${volId}`][dim];
            if (o.length) {
                return o[index];
            }
        }
        return [];
    };

    self.getSourceParticles = () => self.sourceParticles;

    self.initMesh = () => {
        const t = cloudmcService.findTally();
        for (let k = 1; k <= SIREPO.APP_SCHEMA.constants.maxFilters; k++) {
            const f = t[`filter${k}`];
            if (f && f._type === 'meshFilter') {
                self.mesh = f;
                return true;
            }
        }
        self.mesh = null;
        return false;
    };

    self.setFieldData = (fieldData, min, max, numParticles) => {
        const n = normalizer(appState.models.openmcAnimation.score, numParticles);
        self.fieldData = fieldData.map(n);
        self.minField = n(min);
        self.maxField = n(max);
    };

    self.setOutlines = (tally, outlines) => {
        if (appState.applicationState().openmcAnimation.tally === tally) {
            self.outlines = {
                [tally]: outlines,
            };
        }
    };

    self.setSourceParticles = particles => {
        self.sourceParticles = particles;
    };

    self.sourceParticleColorScale = colorMapName => {
        const r = self.sourceParticleEnergyRange();
        return SIREPO.PLOTTING.Utils.colorScale(
            r[0],
            r[1],
            SIREPO.PLOTTING.Utils.COLOR_MAP()[colorMapName],
        );
    };

    self.sourceParticleEnergyRange = () => {
        const e = self.getSourceParticles().map(x => x.energy);
        return [Math.min(...e), Math.max(...e)];
    };

    self.sourceParticleMeanEnergy = () => {
        let e = 0;
        const p = self.getSourceParticles();
        const n = p.length;
        if (! n) {
            return e;
        }
        for (const s of p) {
            e += s.energy;
        }
        return e / n;
    };

    self.tallyRange = (dim, useBinCenter=false) => {
        if (! self.mesh) {
            return {};
        }
        const r = self.getMeshRanges()[SIREPO.GEOMETRY.GeometryUtils.BASIS().indexOf(dim)];
        const s = Math.abs((r[1] - r[0])) / r[2];
        const f = useBinCenter ? 0.5 : 0;
        return {
            min: r[0] + f * s,
            max: r[1] - f * s,
            step: s,
        };
    };

    $rootScope.$on('modelsUnloaded', self.clearMesh);

    return self;
});

SIREPO.app.factory('volumeLoadingService', function(appState, requestSender, $rootScope) {
    const self = {};
    let cacheReadersByVol = {};

    function addVolume(volId, initCallback) {
        let reader = cacheReadersByVol[volId];
        let res;
        if (reader) {
            res = Promise.resolve();
        }
        else {
            reader = vtk.IO.Core.vtkHttpDataSetReader.newInstance();
            cacheReadersByVol[volId] = reader;
            res = reader.setUrl(volumeURL(volId), {
                compression: 'zip',
                fullpath: true,
                loadData: true,
            });
        }
        initCallback(volId, reader);
        return res;
    }

    function volumesError(reason) {
        srlog(new Error(`Volume load failed: ${reason}`));
        $rootScope.$broadcast('vtk.hideLoader');
    }

    function volumeURL(volId) {
        return requestSender.downloadDataFileUrl(
            appState,
            {
                model: 'dagmcAnimation',
                frame: volId,
            }
        );
    }

    self.loadVolumes = (volIds, initCallback, loadedCallback) => {
        //TODO(pjm): update progress bar with each promise resolve?
        Promise.all(
            volIds.map(i => addVolume(i, initCallback))
        ).then(loadedCallback, volumesError);
    };

    $rootScope.$on('modelsUnloaded', () => {
        cacheReadersByVol = {};
    });

    return self;
});

SIREPO.app.directive('tallyVolumePicker', function(cloudmcService, volumeLoadingService) {
    return {
        restrict: 'A',
        scope: {},
        template: `
            <div data-ng-if="volumeList" style="padding-top: 8px; padding-bottom: 8px;"><div data-ng-click="toggleVolumeList()" title="{{ isVolumeListExpanded ? 'hide' : 'show' }}" style="cursor: pointer; display: inline-block">Select Volumes <span class="glyphicon" data-ng-class="isVolumeListExpanded ? 'glyphicon-chevron-up' : 'glyphicon-chevron-down'"></span></div></div>
            <div data-ng-if="! buildVolumeList()" style="padding-top: 8px; padding-bottom: 8px;">Loading Volumes<span data-header-tooltip="'loading'"></span></div>
            <table data-ng-show="isVolumeListExpanded" class="table-condensed">
                <thead>
                <th style="border-bottom: solid lightgray;" colspan="{{ numVolumeCols }}">
                    <div
                        title="{{ allVolumesVisible ? 'Deselect' : 'Select' }} all volumes"
                        style="display: inline-block; cursor: pointer; white-space: nowrap; min-height: 25px;"
                        data-ng-click="toggleAllVolumes(v)">
                            <span class="glyphicon"
                                data-ng-class="allVolumesVisible ? 'glyphicon-check' : 'glyphicon-unchecked'">
                            </span>
                    </div>
                </th>
                </thead>
                <tbody>
                    <tr data-ng-repeat="r in volumeList track by $index">
                        <td data-ng-repeat="v in r track by v.volId">
                            <div
                                title="{{ v.isVisibleWithTallies ? 'Deselect' : 'Select' }} volume"
                                style="display: inline-block; cursor: pointer; white-space: nowrap; min-height: 25px;"
                                data-ng-click="toggleVolume(v)">
                                    <span class="glyphicon"
                                        data-ng-class="v.isVisibleWithTallies ? 'glyphicon-check' : 'glyphicon-unchecked'"></span>
                                <span style="font-weight: 500;">{{ v.name }}</span>
                            </div>
                        </td>
                    </tr>
                </tbody>
            </table>
        `,
        controller: function($scope) {
            $scope.allVolumesVisible = false;
            $scope.numVolumeCols = 2;
            $scope.isVolumeListExpanded = false;
            $scope.volumeList = null;
            const volumeIds = cloudmcService.getNonGraveyardVolumes();

            function getVolumes() {
                return volumeIds.map(x => cloudmcService.getVolumeById(x));
            }

            $scope.buildVolumeList = () => {
                if (! $scope.volumeList) {
                    const vols = getVolumes();
                    if (! $scope.numVolumeCols) {
                        return vols;
                    }
                    const v = [];
                    for (let i = 0; i < vols.length; i += $scope.numVolumeCols) {
                        v.push(vols.slice(i, i + $scope.numVolumeCols));
                    }
                    $scope.volumeList = v;
                }
                return true;
            };

            $scope.toggleAllVolumes = () => {
                $scope.allVolumesVisible = ! $scope.allVolumesVisible;
                cloudmcService.toggleAllVolumes($scope.allVolumesVisible, 'isVisibleWithTallies');
            };

            $scope.toggleVolume = volume => {
                cloudmcService.toggleVolume(volume, 'isVisibleWithTallies', true);
            };

            $scope.toggleVolumeList = () => {
                $scope.isVolumeListExpanded = ! $scope.isVolumeListExpanded;
            };
        },
    };
});

SIREPO.app.directive('tallyViewer', function(appState, cloudmcService, plotting, tallyService) {
    return {
        restrict: 'A',
        scope: {
            modelName: '@',
            reportId: '<',
        },
        template: `
            <div style="height: 90%">
                <ul class="nav nav-tabs">
                    <li role="presentation" data-ng-class="{active: is2D()}">
                        <a href data-ng-click="setSelectedGeometry('2D')">2D</a>
                    </li>
                    <li role="presentation" data-ng-class="{active: is3D()}">
                        <a href data-ng-click="setSelectedGeometry('3D')">3D</a>
                    </li>
                </ul>
                <div data-ng-if="energyFilter()" class="pull-right">
                  <label>Energy &Sigma; {{ sumDisplay(sumRange.val[0]) }}-{{ sumDisplay(sumRange.val[1]) }} MeV</label>
                </div>
                <div data-ng-if="is3D()">
                    <div data-report-content="geometry3d" data-model-key="{{ modelName }}"></div>
                </div>
                <div data-ng-if="is2D()">
                    <div data-geometry-2d=""></div>
                </div>
            </div>
        `,
        controller: function($scope) {
            plotting.setTextOnlyReport($scope);

            $scope.appState = appState;
            $scope.sumRange = appState.models.openmcAnimation.energyRangeSum;

            $scope.sumDisplay = val => {
                if ($scope.energyFilter().space === 'linear') {
                    return val;
                }
                return SIREPO.UTILS.formatFloat(
                    SIREPO.UTILS.linearToLog(val, $scope.sumRange.min, $scope.sumRange.max, $scope.sumRange.step),
                    4
                );
            };

            $scope.energyFilter = () => cloudmcService.findFilter('energyFilter');

            $scope.load = json => {
                if (json.content) {
                    // old format, ignore
                    return;
                }
                tallyService.setFieldData(json.field_data, json.min_field, json.max_field, json.num_particles);
            };

            $scope.setSelectedGeometry = d => {
                appState.models.tallyReport.selectedGeometry = d;
                appState.saveQuietly('tallyReport');
            };
            $scope.is2D = () => appState.applicationState().tallyReport.selectedGeometry === '2D';
            $scope.is3D = () => ! $scope.is2D();
            $scope.$on('openmcAnimation.changed', () => {
                // keep colorMap synchronized
                appState.models.tallyReport.colorMap = appState.models.openmcAnimation.colorMap;
                appState.saveQuietly('tallyReport');
            });

            $scope.$on('openmcAnimation.summaryData', (e, summaryData) => {
                if (summaryData.tally) {
                    tallyService.setOutlines(summaryData.tally, summaryData.outlines);
                }
                tallyService.setSourceParticles(summaryData.sourceParticles || []);
            });

        },
        link: function link(scope, element) {
            plotting.linkPlot(scope, element);
        },
    };
});

SIREPO.app.directive('energySpectrum', function(appState, cloudmcService, utilities) {
    return {
        restrict: 'A',
        scope: {
            modelName: '@',
        },
        template: `
            <div  data-ng-if="! ! energyFilter" class="col-sm-8" data-report-panel="parameter" data-model-name="modelName" data-panel-title="Energy Spectrum"></div>
        `,
        controller: function($scope) {
            $scope.energyFilter = cloudmcService.findFilter('energyFilter');
            srdbg($scope);
        },
    };
});

SIREPO.app.directive('geometry2d', function(appState, cloudmcService, frameCache, panelState, tallyService) {
    return {
        restrict: 'A',
        scope: {},
        template: `
             <div data-report-content="heatmap" data-model-key="{{ modelName }}" data-report-cfg="reportCfg"></div>
        `,
        controller: function($scope) {
            $scope.modelName = 'tallyReport';
            $scope.reportCfg = {
                cellHighlight: {
                    color: 'red',
                    strokeWidth: '2.0',
                },
                crosshairs: {
                    color: 'red',
                    strokeWidth: '2.0',                    
                },
            };
            const displayRanges = {};
            const sources = cloudmcService.getSourceVisualizations(
                {
                    box: space => {
                        const d = cloudmcService.boxDimensions(space);
                        return new SIREPO.VTK.CuboidViews(
                            null,
                            'box',
                            d.center,
                            d.size,
                            cloudmcService.GEOMETRY_SCALE
                        );
                    },
                    point: space => {
                        return new SIREPO.VTK.SphereViews(
                            null,
                            'point',
                            space.xyz,
                            0.5,
                            24,
                            cloudmcService.GEOMETRY_SCALE,
                        );
                    },
                }
            );

            function buildTallyReport() {
                if (! tallyService.mesh) {
                    return;
                }
                const [z, x, y] = tallyReportAxes();
                const [n, m, l] = tallyReportAxisIndices();
                const ranges = tallyService.getMeshRanges();
                const pos = appState.models.tallyReport.planePos;

                // for now set the aspect ratio to something reasonable even if it distorts the shape
                const arRange = [0.50, 1.25];
                let ar = Math.max(
                    arRange[0],
                    Math.min(
                        arRange[1],
                        Math.abs(ranges[m][1] - ranges[m][0]) / Math.abs(ranges[l][1] - ranges[l][0])
                    )
                );
                const r =  {
                    aspectRatio: ar,
                    global_max: tallyService.maxField,
                    global_min: tallyService.getMinWithThreshold(),
                    threshold: appState.models.openmcAnimation.threshold,
                    title: `Score at ${z} = ${SIREPO.UTILS.roundToPlaces(appState.models.tallyReport.planePos, 6)}m`,
                    x_label: `${x} [m]`,
                    x_range: ranges[l],
                    y_label: `${y} [m]`,
                    y_range: ranges[m],
                    z_matrix: reorderFieldData(tallyService.mesh.dimension)[fieldIndex(pos, ranges[n], n)],
                    z_range: ranges[n],
                    overlayData: getOutlines(pos, ranges[n], n),
                };
                panelState.setData('tallyReport', r);
                $scope.$broadcast('tallyReport.reload', r);
            }

            function displayRangeIndices() {
                const r = tallyService.getMeshRanges();
                return [
                    displayRanges.x,
                    displayRanges.y,
                    displayRanges.z,
                ]
                    .map((x, i) => [fieldIndex(x.min, r[i], i), fieldIndex(x.max, r[i], i)]);
            }

            function fieldIndex(pos, range, dimIndex) {
                const d = tallyService.mesh.dimension[dimIndex];
                return Math.min(
                    d - 1,
                    Math.max(0, Math.floor(d * (pos - range[0]) / (range[1] - range[0])))
                );
            }

            function getOutlines(pos, range, dimIndex) {

                const particleColors = SIREPO.UTILS.unique(
                    tallyService.getSourceParticles().map(p => particleColor(p))
                );

                function particleColor(p) {
                    return tallyService.sourceParticleColorScale(
                        appState.models.openmcAnimation.sourceColorMap
                    )(p.energy);
                }

                function particleId(p) {
                    return particleIdFromColor(particleColor(p));
                }

                function particleIdFromColor(c) {
                    return `arrow-${c.slice(1)}`;
                }

                // we cannot set the color of an instance of a marker ref, so we will
                // have to create them on the fly
                function placeMarkers() {
                    const ns = 'http://www.w3.org/2000/svg';
                    let ds = d3.select('svg.sr-plot defs')
                        .selectAll('marker')
                        .data(particleColors);
                    ds.exit().remove();
                    ds.enter()
                        .append(d => document.createElementNS(ns, 'marker'))
                        .append('path')
                        .attr('d', 'M0,0 L0,4 L9,2 z');
                    ds.call(updateMarkers);
                }

                function updateMarkers(selection) {
                    selection
                        .attr('id', d => particleIdFromColor(d))
                        .attr('markerHeight', 8)
                        .attr('markerWidth', 8)
                        .attr('refX', 4)
                        .attr('refY', 2)
                        .attr('orient', 'auto')
                        .attr('markerUnits', 'strokeWidth')
                        .select('path')
                        .attr('fill', d => sourceColor(d));
                }
                
                const outlines = [];
                const dim = SIREPO.GEOMETRY.GeometryUtils.BASIS()[dimIndex];
                for (const volId of cloudmcService.getNonGraveyardVolumes()) {
                    const v = cloudmcService.getVolumeById(volId);
                    if (! v.isVisibleWithTallies) {
                        continue;
                    }
                    const o = tallyService.getOutlines(volId, dim, fieldIndex(pos, range, dimIndex));
                    o.forEach((arr, i) => {
                        outlines.push({
                            name: `${v.name}-${i}`,
                            color: v.color,
                            data: arr,
                        });
                    });
                }
                sources.forEach((view, i) => {
                    const s = appState.models.settings.sources[i];
                    if (view instanceof SIREPO.VTK.SphereViews) {
                        view.setRadius(25 * vectorScaleFactor());
                    }
                    outlines.push({
                        name: `source-${s.particle}-${s.space._type}-${i}`,
                        color: sourceColor('#ff0000'),
                        data: view.shapePoints(dim).map(p => p.toReversed()),
                        doClose: true,
                    });
                });
                placeMarkers();
                tallyService.getSourceParticles().forEach((p, n) => {
                    const [j, k] = SIREPO.GEOMETRY.GeometryUtils.nextAxisIndices(dim);
                    const p1 = [p.position[j], p.position[k]].map(x => x * cloudmcService.GEOMETRY_SCALE);
                    const r = vectorScaleFactor();
                    // normalize in the plane
                    const d = Math.hypot(p.direction[j], p.direction[k]);
                    const p2 = [p1[0] + r * p.direction[j] / d, p1[1] + r * p.direction[k] / d];
                    outlines.push({
                        name: `${p.type}-${p.energy}eV-${n}`,
                        color: sourceColor(particleColor(p)),
                        dashes: p.type === 'PHOTON' ? '6 2' : '',
                        data: [p1, p2].map(p => p.toReversed()),
                        marker: particleId(p),
                    });
                });
                return outlines;
            }

            function reorderFieldData(dims) {
                const [n, m, l] = tallyReportAxisIndices();
                const fd = tallyService.fieldData;
                const d = SIREPO.UTILS.reshape(fd, dims.slice().reverse());
                const inds = displayRangeIndices();
                let N = 1;
                for (const idx of inds) {
                    N *= (idx[1] - idx[0] + 1);
                }
                const ff = SIREPO.UTILS.reshape(
                    new Array(N),
                    [(inds[n][1] - inds[n][0] + 1), (inds[m][1] - inds[m][0] + 1), (inds[l][1] - inds[l][0] + 1)]
                );

                for (let k = 0; k <= (inds[n][1] - inds[n][0]); ++k) {
                    for (let j = 0; j <= (inds[m][1] - inds[m][0]); ++j) {
                        for (let i = 0; i <= (inds[l][1] - inds[l][0]); ++i) {
                            const v = [0, 0, 0];
                            v[l] = inds[l][0] + i;
                            v[m] = inds[m][0] + j;
                            v[n] = inds[n][0] + k;
                            ff[k][j][i] = d[v[2]][v[1]][v[0]];
                        }
                    }
                }
                return ff;
            }

            function sourceColor(color) {
                return appState.models.openmcAnimation.showSources === '1' ? color : 'none';
            }

            function tallyReportAxes() {
                return [
                    appState.models.tallyReport.axis,
                    ...SIREPO.GEOMETRY.GeometryUtils.nextAxes(appState.models.tallyReport.axis).reverse()
                ];
            }

            function tallyReportAxisIndices() {
                return SIREPO.GEOMETRY.GeometryUtils.axisIndices(appState.models.tallyReport.axis);
            }

            function updateDisplayRange() {
                if (! tallyService.initMesh()) {
                    return;
                }
                SIREPO.GEOMETRY.GeometryUtils.BASIS().forEach(dim => {
                    displayRanges[dim] = tallyService.tallyRange(dim);
                });
                updateVisibleAxes();
                updateSliceAxis();
            }

            function updateSlice() {
                buildTallyReport();
                // save quietly but immediately
                appState.saveQuietly('tallyReport');
                appState.saveQuietly('openmcAnimation');
                appState.autoSave();
            }

            function updateSliceAxis() {
                function adjustToRange(val, range) {
                    if (val < range.min) {
                        return range.min;
                    }
                    if (val > range.max) {
                        return  range.max;
                    }
                    return range.min + range.step * Math.round((val - range.min) / range.step);
                }

                if (! tallyService.fieldData) {
                    return;
                }
                if (! tallyService.initMesh()) {
                    return ;
                }
                const r = tallyService.tallyRange(appState.models.tallyReport.axis, true);
                appState.models.tallyReport.planePos = adjustToRange(
                    appState.models.tallyReport.planePos,
                    r
                );
                updateSlice();
            }

            function updateVisibleAxes() {
                const v = {};
                SIREPO.GEOMETRY.GeometryUtils.BASIS().forEach(dim => {
                    v[dim] = true;
                    SIREPO.GEOMETRY.GeometryUtils.BASIS_VECTORS()[dim].forEach((bv, bi) => {
                        if (! bv && tallyService.mesh.dimension[bi] < SIREPO.APP_SCHEMA.constants.minTallyResolution) {
                            delete v[dim];
                        }
                    });
                });
                SIREPO.GEOMETRY.GeometryUtils.BASIS().forEach(dim => {
                    const s = ! Object.keys(v).length || dim in v;
                    panelState.showEnum('tallyReport', 'axis', dim, s);
                    if (! s && appState.models.tallyReport.axis === dim) {
                        appState.models.tallyReport.axis = Object.keys(v)[0];
                    }
                });
            }

            function vectorScaleFactor() {
                return 0.05 * tallyService.getMaxMeshExtent();
            }

            $scope.$on('sr-volume-visibility-toggle', (event, volume, isVisible, doUpdate) => {
                if (doUpdate) {
                    buildTallyReport();
                }
            });

            $scope.$on('sr-volume-visibility-toggle-all', buildTallyReport);

            $scope.$on('tallyReport.summaryData', updateSliceAxis);
            appState.watchModelFields($scope, ['tallyReport.axis'], updateSliceAxis);
            appState.watchModelFields($scope, ['tallyReport.planePos', 'openmcAnimation.showSources'], updateSlice, true);
            $scope.$on('openmcAnimation.summaryData', updateDisplayRange);
            if (frameCache.hasFrames('openmcAnimation')) {
                panelState.waitForUI(updateDisplayRange);
            }
        },
    };
});

SIREPO.app.directive('geometry3d', function(appState, cloudmcService, plotting, plotToPNG, tallyService, volumeLoadingService, $rootScope) {
    return {
        restrict: 'A',
        scope: {
            modelName: '@',
            reportId: '<',
        },
        template: `
            <div data-vtk-display="" class="vtk-display col-sm-11"
                  data-ng-style="sizeStyle()" data-show-border="true"
                  data-report-id="reportId" data-model-name="{{ modelName }}"
                  data-event-handlers="eventHandlers" data-reset-side="y" data-reset-direction="-1"
                  data-enable-axes="true" data-axis-cfg="axisCfg"
                  data-axis-obj="axisObj" data-enable-selection="true"></div>
            <div class="col-sm-1" style="padding-left: 0;" data-ng-show="supportsColorbar()">
                <div class="colorbar"></div>
            </div>
        `,
        controller: function($scope, $element) {
            const hasTallies = $scope.modelName === 'openmcAnimation';
            $scope.isClientOnly = true;

            // 3d geometry state
            const axes = {
                boxes: {},
                SCENE_BOX: '_scene',
            };
            const bundleByVolume = {};
            const coordMapper = new SIREPO.VTK.CoordMapper(
                new SIREPO.GEOMETRY.Transform(
                    new SIREPO.GEOMETRY.SquareMatrix([
                        [cloudmcService.GEOMETRY_SCALE, 0, 0],
                        [0, cloudmcService.GEOMETRY_SCALE, 0],
                        [0, 0, cloudmcService.GEOMETRY_SCALE],
                    ])
                )
            );
            let picker = null;
            let renderedFieldData = [];
            let selectedVolume = null;
            const sourceProps = {
                color: [255, 0, 0],
                edgeVisibility: true,
                lighting: false,
            };
            const sourceBundles = cloudmcService.getSourceVisualizations(
                {
                    box: space => {
                        const d = cloudmcService.boxDimensions(space);
                        const b = coordMapper.buildBox(
                            d.size,
                            d.center,
                            sourceProps
                        );
                        b.actorProperties.setRepresentationToWireframe();
                        return b;
                    },
                    point: space => {
                        const b = coordMapper.buildSphere(
                            space.xyz,
                            0.5,
                            sourceProps
                        );
                        b.setRes(8, 8);
                        b.actorProperties.setRepresentationToWireframe();
                        return b;
                    },
                }
            );
            let particleBundle = null;

            let vtkScene = null;

            // ********* 3d tally state and functions
            //TODO(pjm): these should be moved to a subdirective

            const colorbar = {
                element: null,
                pointer: null,
                THICKNESS: 30,
            };
            let tallyBundle = null;
            let tallyPolyData = null;
            const voxelPoly = [
                [0, 1, 2, 3],
                [4, 5, 6, 7],
                [4, 5, 1, 0],
                [3, 2, 6, 7],
                [4, 0, 3, 7],
                [1, 5, 6, 2],
            ];

            function addTally(data) {
                tallyPolyData = vtk.Common.DataModel.vtkPolyData.newInstance();
                buildVoxels();
                addSources();
                $rootScope.$broadcast('vtk.hideLoader');
                initAxes();
                buildAxes();
                vtkScene.renderer.resetCamera();
                vtkScene.render();
            }

            function addSources() {
                sourceBundles.forEach(b => {
                    vtkScene.removeActor(b.actor);
                    if (appState.models.openmcAnimation.showSources !== '1') {
                        return;
                    }
                    if (b.source.setRadius) {
                        b.source.setRadius(0.25 * vectorScaleFactor());
                    }
                    vtkScene.addActor(b.actor);
                });

                if (particleBundle) {
                    vtkScene.removeActor(particleBundle.actor);
                }
                if (appState.models.openmcAnimation.showSources === '1') {
                    const particles = tallyService.getSourceParticles();
                    if (particles.length) {
                        particleBundle = coordMapper.buildVectorField(
                            particles.map(p => p.direction.map(x => p.energy * x)),
                            particles.map(p => p.position),
                            vectorScaleFactor(),
                            true,
                            appState.models.openmcAnimation.sourceColorMap,
                            {edgeVisibility: false, lighting: false}
                        );
                        vtkScene.addActor(particleBundle.actor);
                    }
                }
                vtkScene.render();
            }

            function buildVoxel(lowerLeft, wx, wy, wz, points, polys) {
                const pi = points.length / 3;
                points.push(...lowerLeft);
                points.push(...[lowerLeft[0] + wx, lowerLeft[1], lowerLeft[2]]);
                points.push(...[lowerLeft[0] + wx, lowerLeft[1] + wy, lowerLeft[2]]);
                points.push(...[lowerLeft[0], lowerLeft[1] + wy, lowerLeft[2]]);
                points.push(...[lowerLeft[0], lowerLeft[1], lowerLeft[2] + wz]);
                points.push(...[lowerLeft[0] + wx, lowerLeft[1], lowerLeft[2] + wz]);
                points.push(...[lowerLeft[0] + wx, lowerLeft[1] + wy, lowerLeft[2] + wz]);
                points.push(...[lowerLeft[0], lowerLeft[1] + wy, lowerLeft[2] + wz]);
                for (const r of voxelPoly) {
                    polys.push(4);
                    polys.push(...r.map(v => v + pi));
                }
            }

            function buildVoxels() {
                if (tallyBundle) {
                    vtkScene.removeActor(tallyBundle.actor);
                    picker.deletePickList(tallyBundle.actor);
                    tallyBundle = null;
                }
                if (! tallyService.initMesh()) {
                    return;
                }
                const [nx, ny, nz] = tallyService.mesh.dimension;
                const [wx, wy, wz] = [
                    (tallyService.mesh.upper_right[0] - tallyService.mesh.lower_left[0]) / tallyService.mesh.dimension[0],
                    (tallyService.mesh.upper_right[1] - tallyService.mesh.lower_left[1]) / tallyService.mesh.dimension[1],
                    (tallyService.mesh.upper_right[2] - tallyService.mesh.lower_left[2]) / tallyService.mesh.dimension[2],
                ];
                const [sx, sy, sz] = tallyService.mesh.upper_right.map(
                    (x, i) => Math.abs(x - tallyService.mesh.lower_left[i]) / tallyService.mesh.dimension[i]
                );
                const points = [];
                const polys = [];
                renderedFieldData = [];
                const fd = tallyService.fieldData;
                if (! fd) {
                    return;
                }
                for (let zi = 0; zi < nz; zi++) {
                    for (let yi = 0; yi < ny; yi++) {
                        for (let xi = 0; xi < nx; xi++) {
                            const f = fd[zi * nx * ny + yi * nx + xi];
                            if (! isInFieldThreshold(f)) {
                                continue;
                            }
                            renderedFieldData.push(f);
                            const p = [
                                xi * wx + tallyService.mesh.lower_left[0],
                                yi * wy + tallyService.mesh.lower_left[1],
                                zi * wz + tallyService.mesh.lower_left[2],
                            ];
                            buildVoxel(p, sx, sy, sz, points, polys);
                        }
                    }
                }
                tallyPolyData.getPoints().setData(new window.Float32Array(points), 3);
                tallyPolyData.getPolys().setData(new window.Uint32Array(polys));
                tallyPolyData.buildCells();

                tallyBundle = coordMapper.buildPolyData(
                    tallyPolyData,
                    {
                        lighting: false,
                    }
                );
                vtkScene.addActor(tallyBundle.actor);
                picker.addPickList(tallyBundle.actor);
                setTallyColors();
            }

            function isInFieldThreshold(value) {
                return value > appState.models.openmcAnimation.threshold;
            }

            function scoreUnits() {
                return SIREPO.APP_SCHEMA.constants.scoreUnits[appState.models.openmcAnimation.score] || '';
            }

            function setTallyColors() {
                const cellsPerVoxel = voxelPoly.length;
                $scope.colorScale = tallyService.colorScale($scope.modelName);
                colorbar.element.scale($scope.colorScale);
                colorbar.element.pointer = d3.select('.colorbar').call(colorbar.element);
                const sc = [];
                const o = Math.floor(255 * appState.models.openmcAnimation.opacity);
                for (const f of tallyService.fieldData) {
                    if (! isInFieldThreshold(f)) {
                        continue;
                    }
                    const c = SIREPO.VTK.VTKUtils.colorToFloat($scope.colorScale(f)).map(v => Math.floor(255 * v));
                    c.push(o);
                    for (let j = 0; j < cellsPerVoxel; j++) {
                        sc.push(...c);
                    }
                }
                tallyBundle.setColorScalarsForCells(sc, 4);
                tallyPolyData.modified();
                vtkScene.render();
            }

            function showFieldInfo(callData) {
                function info(field, pos) {
                    const p = pos.map(
                        x => SIREPO.UTILS.roundToPlaces(x, 4).toLocaleString(
                            undefined,
                            {
                                minimumFractionDigits: 3,
                            }
                        )
                    );
                    return {
                        info: `
                                ${SIREPO.UTILS.roundToPlaces(field, 3)}
                                ${scoreUnits()} at
                                (${p[0]}, ${p[1]}, ${p[2]})cm
                            `,
                    };
                }

                if (vtkScene.renderer !== callData.pokedRenderer) {
                    return;
                }
                const pos = callData.position;
                picker.pick([pos.x, pos.y, 0.0], vtkScene.renderer);
                const cid = picker.getCellId();
                if (cid < 0) {
                    $scope.$broadcast('vtk.selected', null);
                    return;
                }
                const f = renderedFieldData[Math.floor(cid / 6)];
                $scope.$broadcast(
                    'vtk.selected',
                    info(f, picker.getMapperPosition())
                );
                colorbar.element.pointer.pointTo(f);
            }

            // ********* 3d geometry functions

            function buildAxes(actor) {
                let boundsBox = null;
                let name = null;
                if (selectedVolume) {
                    vtkScene.removeActor(axes.boxes[selectedVolume.name]);
                    delete axes.boxes[selectedVolume.name];
                    selectedVolume = null;
                }
                if (actor) {
                    const v = getVolumeByActor(actor);
                    name = v.name;
                    boundsBox = SIREPO.VTK.VTKUtils.buildBoundingBox(actor.getBounds());
                }
                else {
                    // always clear the scene box
                    name = axes.SCENE_BOX;
                    vtkScene.removeActor(axes.boxes[name]);
                    delete axes.boxes[name];
                    boundsBox = vtkScene.sceneBoundingBox();
                }
                if (! axes.boxes[name]) {
                    vtkScene.addActor(boundsBox.actor);
                }
                const bounds = boundsBox.actor.getBounds();
                axes.boxes[name] = boundsBox.actor;
                $scope.axisObj = new SIREPO.VTK.ViewPortBox(boundsBox.source, vtkScene.renderer);

                SIREPO.GEOMETRY.GeometryUtils.BASIS().forEach((dim, i) => {
                    $scope.axisCfg[dim].max = bounds[2 * i + 1];
                    $scope.axisCfg[dim].min = bounds[2 * i];
                });
            }

            function getVolumeByActor(a) {
                for (const volId in bundleByVolume) {
                    if (bundleByVolume[volId].actor === a) {
                        return cloudmcService.getVolumeById(volId);
                    }
                }
                return null;
            }

            function handlePick(callData) {
                function getClosestActor(pickedActors) {
                    for (const a of pickedActors) {
                        const v = getVolumeByActor(a);
                        if (v) {
                            return [a, v];
                        }
                    }
                    return [null, null];
                }

                if (vtkScene.renderer !== callData.pokedRenderer || hasTallies) {
                    return;
                }

                // regular clicks are generated when spinning the scene - we'll select/deselect with ctrl-click
                if (! callData.controlKey) {
                    return;
                }

                const pos = callData.position;
                picker.pick([pos.x, pos.y, 0.0], vtkScene.renderer);
                const [actor, v] = getClosestActor(picker.getActors());

                if (v === selectedVolume) {
                    buildAxes();
                }
                else {
                    axes.boxes[axes.SCENE_BOX].getProperty().setOpacity(0);
                    buildAxes(actor);
                    selectedVolume = v;
                }
                $scope.$apply(vtkScene.fsRenderer.resize());
            }

            function initAxes() {
                $scope.axisCfg = {};
                SIREPO.GEOMETRY.GeometryUtils.BASIS().forEach((dim, i) => {
                    $scope.axisCfg[dim] = {
                        dimLabel: dim,
                        label: dim + ' [m]',
                        numPoints: 2,
                        screenDim: dim === 'z' ? 'y' : 'x',
                        showCentral: false,
                    };
                });
            }

            function initVolume(volId, reader) {
                const v = cloudmcService.getVolumeById(volId);
                const a = volumeAppearance(v);
                const b = coordMapper.buildActorBundle(reader, a.actorProperties);
                bundleByVolume[volId] = b;
                vtkScene.addActor(b.actor);
                setVolumeVisible(volId, v[a.visibilityKey]);
                if (! hasTallies) {
                    picker.addPickList(b.actor);
                }
            }

            function model() {
                return appState.models[$scope.modelName];
            }

            function setGlobalProperties() {
                if (! vtkScene || ! vtkScene.renderer) {
                    return;
                }
                vtkScene.setBgColor(model().bgColor);
                updateMarker();
                for (const volId in bundleByVolume) {
                    const b = bundleByVolume[volId];
                    const a = volumeAppearance(cloudmcService.getVolumeById(volId));
                    b.setActorProperty(
                        'opacity',
                        a.actorProperties.opacity * model().opacity
                    );
                    b.setActorProperty(
                        'edgeVisibility',
                        a.actorProperties.edgeVisibility
                    );
                }
                vtkScene.render();
            }

            function setVolumeVisible(volId, isVisible) {
                bundleByVolume[volId].actor.setVisibility(isVisible);
            }

            function updateMarker() {
                vtkScene.isMarkerEnabled = model().showMarker === '1';
                vtkScene.refreshMarker();
            }

            function volumesLoaded() {
                if (! vtkScene) {
                    // volumesLoaded may be called after the component was destroyed
                    return;
                }
                setGlobalProperties();
                $rootScope.$broadcast('vtk.hideLoader');
                initAxes();
                buildAxes();
                $scope.$apply(vtkScene.fsRenderer.resize());
            }

            function volumeAppearance(v) {
                if (hasTallies) {
                    return {
                        actorProperties: {
                            color: [0.75, 0.75, 0.75],
                            opacity: 0.1,
                            edgeVisibility: false,
                        },
                        visibilityKey: 'isVisibleWithTallies',
                    };
                }
                return {
                    actorProperties: {
                        color: v.color,
                        opacity: v.opacity,
                        edgeVisibility: model().showEdges === '1',
                    },
                    visibilityKey: 'isVisible',
                };
            }

            // the vtk teardown is handled in vtkPlotting
            $scope.destroy = () => {
                vtkScene = null;
                plotToPNG.destroyVTK($element);
            };

            $scope.init = () => {};

            $scope.resize = () => {
                //TODO(pjm): reposition camera?
            };

            $scope.sizeStyle = () => {
                if (hasTallies) {
                    return {};
                }
                // 53 legend size + 35 bottom panel padding
                const ph = Math.ceil(
                    $(window).height() - ($($element).offset().top + 53 + 35));
                const pw = Math.ceil($($element).width() - 1);
                return {
                    width: `${Math.min(ph, pw)}px`,
                    margin: '0 auto',
                };
            };

            $scope.supportsColorbar = () => hasTallies;

            $scope.$on('vtk-init', (e, d) => {
                $rootScope.$broadcast('vtk.showLoader');
                colorbar.element = Colorbar()
                    .margin({top: 5, right: colorbar.THICKNESS + 20, bottom: 5, left: 0})
                    .thickness(colorbar.THICKNESS)
                    .orient('vertical')
                    .barlength($('.vtk-canvas-holder').height())
                    .origin([0, 0]);
                vtkScene = d;
                const ca = vtk.Rendering.Core.vtkAnnotatedCubeActor.newInstance();
                vtk.Rendering.Core.vtkAnnotatedCubeActor.Presets.applyPreset('default', ca);
                const df = ca.getDefaultStyle();
                df.fontFamily = 'Arial';
                df.faceRotation = 45;
                ca.setDefaultStyle(df);

                vtkScene.setMarker(
                    SIREPO.VTK.VTKUtils.buildOrientationMarker(
                        ca,
                        vtkScene.renderWindow.getInteractor(),
                        vtk.Interaction.Widgets.vtkOrientationMarkerWidget.Corners.TOP_RIGHT
                    )
                );
                updateMarker();

                picker = vtk.Rendering.Core.vtkCellPicker.newInstance();
                picker.setPickFromList(true);
                vtkScene.renderWindow.getInteractor().onLeftButtonPress(handlePick);
                if (hasTallies) {
                    //TODO(pjm): this should only be enabled for hover, see #6039
                    // vtkScene.renderWindow.getInteractor().onMouseMove(showFieldInfo);
                }

                const vols = cloudmcService.getNonGraveyardVolumes();
                vtkScene.render();
                volumeLoadingService.loadVolumes(vols, initVolume, volumesLoaded);
                if (hasTallies && tallyService.fieldData) {
                    addTally(tallyService.fieldData);
                }
                vtkScene.resetView();

                plotToPNG.initVTK($element, vtkScene.renderer);
            });

            function renderAxes() {
                buildAxes();
                vtkScene.render();
            }

            function showSources() {
                addSources();
                appState.saveQuietly($scope.modelName);
                appState.autoSave();
            }

            function vectorScaleFactor() {
                return 3.5 * tallyService.getMaxMeshExtent();
            }

            $scope.$on('sr-volume-visibility-toggle', (event, volume, isVisible, doUpdate) => {
                setVolumeVisible(volume.volId, isVisible);
                if (doUpdate) {
                    renderAxes();
                }
            });

            $scope.$on('sr-volume-visibility-toggle-all', renderAxes);
            $scope.$on($scope.modelName + '.changed', setGlobalProperties);

            if (hasTallies) {
                appState.watchModelFields($scope, [`${$scope.modelName}.showSources`], showSources, true);
                $scope.$on('openmcAnimation.summaryData', () => {
                    if (vtkScene) {
                        $rootScope.$broadcast('vtk.showLoader');
                        addTally(tallyService.fieldData);
                    }
                });
            }
            else {
                $scope.$on('sr-volume-property.changed', (event, volId, prop, val) => {
                    bundleByVolume[volId].setActorProperty(prop, val);
                    vtkScene.render();
                });
            }
        },
        link: function link(scope, element) {
            plotting.linkPlot(scope, element);
        },
    };
});

SIREPO.app.directive('compoundField', function() {
    return {
        restrict: 'A',
        scope: {
            field1: '@',
            field2: '@',
            field2Size: '@',
            modelName: '=',
            model: '=',
        },
        //TODO(pjm): couldn't find a good way to layout fields together without table
        template: `
          <div class="row">
            <table><tr><td>
              <div data-field-editor="field1" data-label-size="0"
                data-field-size="12" data-model-name="modelName" data-model="model"></div>
            </td><td>
              <div data-ng-attr-style="margin-left: -27px; width: {{ field2Size }}">
                <div data-field-editor="field2" data-label-size="0"
                  data-field-size="12" data-model-name="modelName"
                  data-model="model"></div>
              </div>
            </td></tr></table>
          </div>
        `,
    };
});

SIREPO.app.directive('volumeSelector', function(appState, cloudmcService, panelState, $rootScope) {
    return {
        restrict: 'A',
        scope: {},
        template: `
            <div style="padding: 0.5ex 1ex; border-bottom: 1px solid #ddd;">
              <div style="display: inline-block; cursor: pointer"
                data-ng-click="toggleAllVolumes()">
                <span class="glyphicon"
                  data-ng-class="allVisible ? 'glyphicon-check' : 'glyphicon-unchecked'"></span>
              </div>
            </div>
            <div id="sr-volume-list" data-ng-style="heightStyle()">
              <div class="sr-hover-row" data-ng-repeat="row in rows track by $index"
                style="padding: 0.5ex 0 0.5ex 1ex; white-space: nowrap; overflow: hidden"
                data-ng-class="{'bg-warning': ! row.material.density}">
                <div style="position: relative">
                  <div
                    style="display: inline-block; cursor: pointer; white-space: nowrap; min-height: 25px;"
                    data-ng-click="toggleVolume(row)">
                    <span class="glyphicon"
                      data-ng-class="row.isVisible ? 'glyphicon-check' : 'glyphicon-unchecked'"></span>
                    <b>{{ row.name }}</b>
                  </div>
                  <div style="position: absolute; top: 0px; right: 5px">
                    <button data-ng-click="editMaterial(row)"
                      class="btn btn-info btn-xs sr-hover-button">Edit</button>
                  </div>
                  <div data-ng-show="row.isVisible">
                    <div class="col-sm-3">
                      <input
                        id="volume-{{ row.name }}-color" type="color"
                        class="sr-color-button" data-ng-model="row.color"
                        data-ng-change="broadcastVolumePropertyChanged(row, 'color')" />
                    </div>
                    <div class="col-sm-9" style="margin-top: 10px">
                      <input
                        id="volume-{{ row.name }}-opacity-range" type="range"
                        min="0" max="1.0" step="0.01" data-ng-model="row.opacity"
                        data-ng-change="broadcastVolumePropertyChanged(row, 'opacity')" />
                    </div>
                  </div>
                </div>
              </div>
            </div>
        `,
        controller: function($scope, $window) {
            $scope.allVisible = true;
            let editRowKey = null;
            let prevOffset = 0;

            function loadRows() {
                $scope.rows = [];
                for (const n in appState.models.volumes) {
                    const row = appState.models.volumes[n];
                    row.key = n;
                    if (! row.color) {
                        row.name = n;
                        row.color = randomColor();
                        row.opacity = 0.3;
                        row.isVisible = true;
                        row.isVisibleWithTallies = false;
                    }
                    if (cloudmcService.isGraveyard(row)) {
                        continue;
                    }
                    $scope.rows.push(row);
                }
                $scope.rows.sort((a, b) => a.name.localeCompare(b.name));
            }

            function randomColor() {
                return SIREPO.VTK.VTKUtils.colorToHex(
                    Array(3).fill(0).map(() => Math.random()));
            }

            function unloadMaterial() {
                appState.removeModel('material');
                editRowKey = null;
            }

            $scope.broadcastVolumePropertyChanged = (row, prop) => {
                appState.saveQuietly('volumes');
                $rootScope.$broadcast(
                    'sr-volume-property.changed',
                    row.volId,
                    prop,
                    row[prop]);
            };

            $scope.editMaterial = (row) => {
                if (! row.material) {
                    row.material = appState.setModelDefaults(
                        {
                            name: row.name,
                        },
                        'material');
                }
                editRowKey = row.key;
                appState.models.material = appState.clone(row.material);
                panelState.showModalEditor('material');
            };

            $scope.heightStyle = () => {
                const el = $('#sr-volume-list:visible');
                const offset = el.length ? el.offset().top : prevOffset;
                // keep previous offset in case the element is hidden and then restored
                prevOffset = offset;
                return {
                    // bottom padding is 35px
                    //   .panel margin-bottom: 20px
                    //   .panel-body padding: 15px
                    height: `calc(100vh - ${Math.ceil(offset) + 35}px)`,
                    overflow: 'auto',
                };
            };

            $scope.toggleAllVolumes = () => {
                $scope.allVisible = ! $scope.allVisible;
                cloudmcService.toggleAllVolumes($scope.allVisible, 'isVisible');
            };

            $scope.toggleVolume = (row) => {
                cloudmcService.toggleVolume(row, 'isVisible', true);
            };

            $scope.$on('material.changed', () => {
                if (editRowKey) {
                    const r = appState.models.volumes[editRowKey];
                    r.material = appState.models.material;
                    r.name = r.material.name;
                    appState.saveChanges('volumes', loadRows);
                    unloadMaterial();
                }
            });

            $scope.$on('cancelChanges', (event, name) => {
                if (editRowKey && name === 'material') {
                    appState.cancelChanges('volumes');
                    unloadMaterial();
                }
            });

            loadRows();
        },
    };
});

SIREPO.app.directive('materialComponents', function(appState, panelState) {
    return {
        restrict: 'A',
        scope: {},
        template: `
              <table class="table table-hover table-condensed">
                <tr data-ng-init="ci = $index"
                    data-ng-repeat="c in appState.models.material.components track by $index">
                  <td data-ng-repeat="fieldInfo in componentInfo(ci) track by fieldTrack(ci, $index)">
                    <div data-ng-if="fieldInfo.field">
                      <div style="font-size: 13px" data-label-with-tooltip="" data-label="{{ fieldInfo.label }}"
                        data-tooltip="{{ fieldInfo.tooltip }}"></div>
                      <div class="row" data-field-editor="fieldInfo.field"
                        data-field-size="12" data-model-name="'materialComponent'"
                        data-model="c" data-label-size="0"></div>
                    </div>
                  </td>
                  <td>
                    <div class="sr-button-bar-parent pull-right">
                      <div class="sr-button-bar">
                        <button type="button" data-ng-click="deleteComponent($index)"
                          class="btn btn-danger btn-xs">
                          <span class="glyphicon glyphicon-remove"></span>
                        </button>
                      </div>
                    </div>
                  </td>
                </tr>
                <tr>
                  <td style="width: 15em">
                    <b>Add Component</b>
                      <select class="form-control" data-ng-model="selectedComponent"
                        data-ng-options="item[0] as item[1] for item in componentEnum"
                        data-ng-change="addComponent()"></select>
                  </td>
                  <td></td>
                  <td></td>
                  <td></td>
                  <td></td>
                  <td></td>
                </tr>
              </table>
        `,
        controller: function($scope, $element) {
            const componentInfo = [];
            $scope.appState = appState;
            $scope.selectedComponent = '';
            $scope.componentEnum = SIREPO.APP_SCHEMA.enum.MaterialComponent;
            const fieldsByComponent = {
                add_element: [
                    'percent_with_type',
                    'enrichment_with_type',
                    'enrichment_target',
                ],
                add_elements_from_formula: [
                    'percent_type',
                    'enrichment_with_type',
                    'enrichment_target',
                ],
                add_macroscopic: [],
                add_nuclide: ['percent_with_type'],
                add_s_alpha_beta: ['fraction'],
            };
            const fieldInfo = {};

            function buildFieldInfo() {
                const mi = appState.modelInfo('materialComponent');
                for (const p in fieldsByComponent) {
                    fieldsByComponent[p].unshift('component', 'name');
                    fieldInfo[p] = [];
                    for (const f of fieldsByComponent[p]) {
                        fieldInfo[p].push({
                            field: f,
                            label: mi[f][0],
                            tooltip: mi[f][3],
                        });
                    }
                    while (fieldInfo[p].length < 5) {
                        fieldInfo[p].push({
                            field: '',
                        });
                    }
                }
            }

            $scope.addComponent = () => {
                if (! $scope.selectedComponent) {
                    return;
                }
                var c = appState.models.material;
                if (! c.components) {
                    c.components = [];
                }
                var m = appState.setModelDefaults({}, 'materialComponent');
                // use the previous percent_type
                if (c.components.length) {
                    m.percent_type = c.components[c.components.length - 1].percent_type;
                }
                m.component = $scope.selectedComponent;
                c.components.push(m);
                $scope.selectedComponent = '';
                panelState.waitForUI(() => {
                    $($element).find('.model-materialComponent-name input').last().focus();
                });
            };

            $scope.componentInfo = idx => {
                const c = appState.models.material.components[idx];
                componentInfo[idx] = fieldInfo[c.component];
                return componentInfo[idx];
            };

            $scope.deleteComponent = idx => {
                appState.models.material.components.splice(idx, 1);
            };

            $scope.fieldTrack = (componentIndex, idx) => {
                var c = appState.models.material.components[componentIndex];
                return c.component + idx;
            };

            buildFieldInfo();
        },
    };
});

SIREPO.app.directive('componentName', function(appState, requestSender) {
    var requestIndex = 0;
    return {
        restrict: 'A',
        require: 'ngModel',
        link: function(scope, element, attrs, ngModel) {

            scope.isRequired = () => true;

            ngModel.$parsers.push(value => {
                if (ngModel.$isEmpty(value)) {
                    return null;
                }
                requestIndex++;
                const currentRequestIndex = requestIndex;
                requestSender.sendStatelessCompute(
                    appState,
                    data => {
                        // check for a stale request
                        if (requestIndex != currentRequestIndex) {
                            return;
                        }
                        ngModel.$setValidity('', data.error ? false : true);
                    },
                    {
                        method: 'validate_material_name',
                        args: {
                            name: value,
                            component: scope.model.component,
                        }
                    }
                );


                return value;
            });
            ngModel.$formatters.push(value => {
                if (ngModel.$isEmpty(value)) {
                    return value;
                }
                return value.toString();
            });
        }
    };
});

SIREPO.app.directive('multiLevelEditor', function(appState, panelState) {
    return {
        restrict: 'A',
        scope: {
            modelName: '@multiLevelEditor',
            model: '=',
            field: '=',
        },
        template: `
          <div style="position: relative; top: -5px; background: rgba(0, 0, 0, 0.05);
            border: 1px solid lightgray; border-radius: 3px; padding-top: 5px;
            margin: 0 15px">
            <div class="form-group">
              <div data-field-editor="'_type'" data-model-name="modelName"
                data-model="model[field]" data-label-size="0"></div>
            </div>
            <div data-ng-repeat="v in viewFields track by v.track">
              <div class="form-group">
                <div class="col-sm-11 col-sm-offset-1">
                  <div data-field-editor="v.field" data-model-name="model[field]._type"
                    data-label-size="5"
                    data-model="model[field]"></div>
                </div>
              </div>
            </div>
          </div>
        `,
        controller: function($scope) {
            const TYPE_NONE = 'None';

            function setView() {
                if (type() && type() !== TYPE_NONE) {
                    $scope.viewFields = SIREPO.APP_SCHEMA.view[type()].advanced
                        .map(f => {
                            return {
                                field: f,
                                track: type() + f,
                            };
                        });
                }
                else {
                    $scope.viewFields = null;
                }
            }

            function type() {
                return $scope.model[$scope.field]._type;
            }

            $scope.$watch('model[field]._type', (newValue, oldValue) => {
                if (! $scope.model) {
                    return;
                }
                if (panelState.isActiveField($scope.modelName, '_type')) {
                    if (newValue !== oldValue && newValue) {
                        $scope.model[$scope.field] = {
                            _type: type(),
                        };
                        if (newValue !== TYPE_NONE) {
                            appState.setModelDefaults(
                                $scope.model[$scope.field],
                                type(),
                            );
                        }
                    }
                }
                setView();
            });
        },
    };
});

SIREPO.app.directive('point3d', function() {
    return {
        restrict: 'A',
        scope: {
            model: '=',
            field: '=',
        },
        template: `
            <div data-ng-repeat="v in model[field] track by $index"
              style="display: inline-block; width: 7em; margin-right: 5px;" >
              <input class="form-control" data-string-to-number="Float"
                data-ng-model="model[field][$index]"
                style="text-align: right" required />
            </div>
        `,
    };
});

SIREPO.app.directive('sourcesOrTalliesEditor', function(appState, panelState) {
    return {
        restrict: 'A',
        scope: {
            modelName: '=',
            model: '=',
            field: '=',
        },
        template: `
            <div class="col-sm-7">
              <button class="btn btn-xs btn-info pull-right"
                data-ng-click="addItem()">
                <span class="glyphicon glyphicon-plus"></span> Add {{ itemName }}</button>
            </div>
            <div class="col-sm-12">
              <table data-ng-if="model[field].length"
                style="width: 100%; table-layout: fixed; margin-bottom: 10px"
                class="table table-hover">
                <colgroup>
                  <col>
                  <col style="width: 8em">
                </colgroup>
                <thead>
                  <tr>
                    <th>{{ itemHeading }}</th>
                    <th></th>
                  </tr>
                </thead>
                <tbody>
                  <tr data-ng-repeat="m in model[field] track by $index">
                    <td>
                      <div style="text-overflow: ellipsis; overflow: hidden; white-space: nowrap">
                        {{ description(m) }}
                      </div>
                    </td>
                    <td>
                      <button class="btn btn-xs btn-info" style="width: 5em"
                        data-ng-click="editItem(m)">Edit</button>
                      <button data-ng-click="removeItem(m)"
                        class="btn btn-danger btn-xs"><span
                          class="glyphicon glyphicon-remove"></span></button>
                    </td>
                  </tr>
                </tbody>
              </table>
            </div>
        `,
        controller: function($scope) {
            const childModel = $scope.field === 'sources' ? 'source' : 'tally';
            const infoFields = {
                box: ['lower_left', 'upper_right'],
                cartesianIndependent: SIREPO.GEOMETRY.GeometryUtils.BASIS(),
                cylindricalIndependent: ['r', 'phi', 'z'],
                point: ['xyz'],
                sphericalIndependent: ['r', 'theta', 'phi'],
                maxwell: ['theta'],
                muir: ['e0', 'm_rat', 'kt'],
                normal: ['mean_value', 'std_dev'],
                powerLaw: ['a', 'b'],
                uniform: ['a', 'b'],
                watt: ['a', 'b'],
            };

            $scope.itemName = childModel === 'source' ? 'Source' : 'Tally';
            $scope.itemHeading = childModel === 'source' ? 'Space' : 'Tally';

            function nextIndex() {
                return $scope.model[$scope.field].length;
            }

            function editChild(model) {
                appState.models[childModel] = model;
                panelState.showModalEditor(childModel);
            }

            $scope.addItem = () => {
                editChild(appState.setModelDefaults({
                    _index: nextIndex(),
                }, childModel));
            };

            $scope.description = m => {
                if (childModel === 'source')  {
                    return m.type === 'file' && m.file
                         ? `File(filename=${m.file })`
                         : sourceInfo('SpatialDistribution', m.space);
                }
                return tallyInfo(m);
            };

            function tallyInfo(model) {
                return model.name + ': ' + model.scores.map(t => t.score).join(', ');
            }

            function sourceInfo(modelType, model) {
                let res = appState.enumDescription(modelType, model._type);
                if (infoFields[model._type]) {
                    res += '(';
                    for (const f of infoFields[model._type]) {
                        if (! model[f]) {
                            continue;
                        }
                        res += `${f}=`;
                        if (model[f]._type) {
                            res += sourceInfo('ProbabilityDistribution', model[f]);
                        }
                        else {
                            res += model[f];
                        }
                        res += ' ';
                    }
                    res = res.trim() + ')';
                }
                else if (model.probabilityValue) {
                    const MAX_VALUES = 3;
                    res += '(';
                    for (let i = 0; i < MAX_VALUES; i++) {
                        if (model.probabilityValue[i]
                            && model.probabilityValue[i].p) {
                            res += `(${model.probabilityValue[i].x},${model.probabilityValue[i].p}) `;
                        }
                    }
                    if (model.probabilityValue[MAX_VALUES]
                        && model.probabilityValue[MAX_VALUES].p) {
                        res += '...';
                    }
                    res = res.trim() + ')';
                }
                return res + ' ';
            }

            $scope.editItem = model => {
                editChild(model);
            };

            $scope.removeItem = model => {
                const c = [];
                for (const m of $scope.model[$scope.field]) {
                    if (m._index != model._index) {
                        m._index = c.length;
                        c.push(m);
                    }
                }
                $scope.model[$scope.field] = c;
            };

            $scope.$on('modelChanged', function(event, name) {
                if (name === childModel) {
                    const m = appState.models[childModel];
                    $scope.model[$scope.field][m._index] = m;
                    appState.removeModel(childModel);
                    appState.saveChanges($scope.modelName);
                }
            });
        },
    };
});

// A special enum editor which groups items within optgroups
SIREPO.app.directive('tallyScoreGroup', function() {
    return {
        restrict: 'A',
        scope: {
            model: '=',
            field: '=',
            enum: '=',
        },
        template: `
            <select class="form-control" data-ng-model="model[field]"
              data-ng-options="item.v as item.l group by item.g for item in items">
            </select>
        `,
        controller: function($scope) {
            // enums are in order by group
            const groups = {
                flux: 'Flux scores',
                absorption: 'Reaction scores',
                'delayed-nu-fission': 'Particle production scores',
                current: 'Miscellaneous scores',
            };
            $scope.items = [];
            let g = '';
            for (const t of $scope.enum.TallyScore) {
                const v = t[0];
                if (groups[v]) {
                    g = groups[v];
                }
                $scope.items.push({
                    v: v,
                    l: t[1],
                    g: g,
                });
            }
        },
    };
});

SIREPO.app.directive('tallyAspects', function() {

    const aspects = SIREPO.APP_SCHEMA.enum.TallyAspect;

    function template() {
        const numCols = 4;
        const numRows = Math.ceil(aspects.length / numCols);
        let t = '';
        for (let i = 0; i < numRows; ++i) {
            t += '<div class="row">';
            for (let j = 0; j < numCols; ++j) {
                const n = i * numRows + j;
                const label = aspects[n][1];
                const val = aspects[n][0];
                t += `
                  <div style="position: relative; top: -25px">
                    <div class="col-sm-offset-5 col-sm-6">
                        <label><input type="checkbox" data-ng-model="selectedAspects['${val}']" data-ng-change="toggleAspect('${val}')"> ${label}</label>
                    </div>
                  </div>
                `;
            }
            t += '</div>';
        }
        return t;
    }

    return {
        restrict: 'A',
        scope: {
            model: '=',
            field: '=',
        },
        template: template(),
        controller: function($scope) {
            $scope.selectedAspects = {};
            for (const a of aspects) {
                $scope.selectedAspects[a[0]] = $scope.field.includes(a[0]);
            }

            $scope.toggleAspect = val => {
                if ($scope.selectedAspects[val]) {
                    $scope.field.push(val);
                }
                else {
                    $scope.field.splice($scope.field.indexOf(val), 1);
                }
            };
        },
    };
});

<<<<<<< HEAD
SIREPO.viewLogic('energyReportView', function(appState, panelState, tallyService, $scope) {

    function updateEditor() {
        $scope.modelData = appState.models[$scope.modelName];
        for (const dim in $scope.modelData) {
            const r = tallyService.tallyRange(dim, true);
            ['min', 'max', 'step'].forEach(x => {
                $scope.modelData[dim][x] = r[x];
            });
        }
    }

    srdbg('ERV');
    $scope.whenSelected = updateEditor;

    //$scope.watchFields = [
    //    [`${$scope.modelName}.run_mode`, 'reflectivePlanes.useReflectivePlanes'], updateEditor,
    //];

});

SIREPO.viewLogic('settingsView', function(appState, panelState, $scope) {
=======
SIREPO.viewLogic('settingsView', function(appState, panelState, validationService, $scope) {
>>>>>>> 32817652

    function updateEditor() {
        const m = appState.models[$scope.modelName];
        const isRunModeEigenvalue = m.run_mode === 'eigenvalue';

        function activeBatches() {
            return m.batches - (isRunModeEigenvalue ? m.inactive : 0);
        }

        panelState.showFields('reflectivePlanes', [
            ['plane1a', 'plane1b', 'plane2a', 'plane2b'],
            appState.models.reflectivePlanes.useReflectivePlanes === '1',
        ]);

        panelState.showFields(
            $scope.modelName,
            [
                ['eigenvalueHistory', 'inactive'], isRunModeEigenvalue,
            ],
        );

        validationService.validateField(
            $scope.modelName,
            'batches',
            'input',
            activeBatches() > 0,
            `Must have at least one active batch (currently ${activeBatches()})`
        );

    }

    $scope.whenSelected = updateEditor;

    $scope.watchFields = [
        [
            `${$scope.modelName}.run_mode`,
            `${$scope.modelName}.batches`,
            `${$scope.modelName}.inactive`,
            'reflectivePlanes.useReflectivePlanes'
        ], updateEditor,
    ];

});

SIREPO.viewLogic('sourceView', function(appState, panelState, $scope) {
    function updateEditor() {
        const isFile = appState.models[$scope.modelName].type === 'file';
        panelState.showField($scope.modelName, 'file', isFile);
        $scope.$parent.advancedFields.forEach((x, i) => {
            panelState.showTab($scope.modelName, i + 1, ! isFile || x[0] === 'Type');
        });
    }

    $scope.whenSelected = updateEditor;

    $scope.watchFields = [
        ['source.type'], updateEditor,
    ];
});

SIREPO.viewLogic('tallyView', function(appState, cloudmcService, panelState, validationService, $scope) {

    const ALL_TYPES = SIREPO.APP_SCHEMA.enum.TallyFilter
        .map(x => x[SIREPO.ENUM_INDEX_VALUE]);
    const inds = cloudmcService.FILTER_INDICES;

    const TYPE_NONE = 'None';

    function filterField(index) {
        return `${$scope.modelName}.filter${index}`;
    }

    function type(index) {
        return appState.models[$scope.modelName][`filter${index}`]._type;
    }

    function updateEditor() {
        updateAvailableFilters();
    }

    function updateAvailableFilters() {
        // can always select 'None'
        const assignedTypes = inds.map(i => type(i)).filter(x => x !== TYPE_NONE);
        // remove assigned types
        ALL_TYPES.forEach(x => {
            panelState.showEnum('filter', '_type', x, ! assignedTypes.includes(x));
        });
        // replace the type for this "instance"
        inds.forEach(i => {
            panelState.showEnum('filter', '_type', type(i), true, i - 1);
        });

    }

    function validateEnergyFilter(filter) {
        if (! filter) {
            return;
        }
        const rangeFields = ['start', 'stop'];
        if (rangeFields.map(x => filter[x]).some(x => x == null)) {
            return;
        }
        const isValid = filter.start < filter.stop;
        rangeFields.forEach(x => {
            validationService.validateField(
                'energyFilter',
                x,
                'input',
                isValid,
                'Start must be less than stop'
            );
        });
    }

    function validateFilter(field) {
        const f = appState.models[$scope.modelName][ field.split('.')[1]];
        if (f._type === 'None') {
            return;
        }
        if (f._type === 'energyFilter' || f._type === 'energyoutFilter') {
            validateEnergyFilter(f);
        }
    }

    $scope.whenSelected = updateEditor;

    $scope.watchFields = [
        inds.map(i => `${filterField(i)}._type`), updateEditor,
        inds.map(i => `${filterField(i)}`), validateFilter,
    ];
});

SIREPO.viewLogic('materialView', function(appState, panelState, $scope) {

    let name = null;

    $scope.whenSelected = () => {
        $scope.appState = appState;
        name = model().name;
    };

    function isStd() {
        return model() && model().standardType !== 'None';
    }

    function model() {
        return appState.models[$scope.modelName];
    }

    function updateMaterial() {
        if (! model()) {
            return;
        }
        if (isStd()) {
            // don't change the name as it came from the loaded volume
            appState.models[$scope.modelName] = appState.setModelDefaults({name: name}, model().standardType);
        }
    }

    // only update when the user makes a change, not on the initial model load
    $scope.$watch(`appState.models['${$scope.modelName}']['standardType']`, (newVal, oldVal) => {
        if (oldVal === undefined || oldVal === newVal) {
            return;
        }
        updateMaterial();
    });

});

SIREPO.app.directive('simpleListEditor', function(panelState) {
    return {
        restrict: 'A',
        scope: {
            model: '=',
            field: '=',
            subModel: '=',
        },
        template: `
            <div data-ng-repeat="row in model[field] track by $index">
              <div class="form-group form-group-sm">
                <div data-field-editor="subField"
                  data-model-name="subModel" data-label-size="0"
                  data-field-size="10"
                  data-model="model[field][$index]"></div>
                <div class="col-sm-2" style="margin-top: 5px">
                  <button data-ng-click="removeIndex($index)"
                    class="btn btn-danger btn-xs"><span
                      class="glyphicon glyphicon-remove"></span></button>
                </div>
              </div>
            </div>
            <div class="form-group form-group-sm">
              <div data-field-editor="subField" data-model-name="subModel"
                data-field-size="10"
                data-label-size="0" data-model="newRowModel"></div>
            </div>
        `,
        controller: function($scope, $element) {
            $scope.subField = SIREPO.APP_SCHEMA.view[$scope.subModel].advanced[0];
            $scope.newRowModel = {};

            $scope.removeIndex = (idx) => {
                $scope.model[$scope.field].splice(idx, 1);
            };

            $scope.$watchCollection('newRowModel', (newValue, oldValue) => {
                if (newValue && newValue[$scope.subField]) {
                    $scope.model[$scope.field].push({
                        [$scope.subField]: newValue[$scope.subField],
                    });
                    $scope.newRowModel = {};
                    // the focus should now be set to the new field in the field array
                    panelState.waitForUI(() => {
                        $($element).find(
                            `.model-${$scope.subModel}-${$scope.subField} input`,
                        ).eq(-2).focus();
                });
                }
            });
        },
    };
});

SIREPO.app.directive('materialList', function(appState, cloudmcService) {
    return {
        restrict: 'A',
        scope: {
            model: '=',
            field: '=',
        },
        template: `
            <select class="form-control" data-ng-model="model[field]" data-ng-options="v.key as v.name for v in volumes"></select>
        `,
        controller: function($scope) {
            function initVolumes() {
                const res = [];
                const volumes = appState.applicationState().volumes;
                for (const k in volumes) {
                    if (cloudmcService.isGraveyard(volumes[k])) {
                        continue;
                    }
                    res.push({
                        key: k,
                        name: volumes[k].name,
                    });
                }
                res.sort((a, b) => a.name.localeCompare(b.name));
                return res;
            }
            $scope.volumes = initVolumes();
        },
    };
});

SIREPO.app.directive('jRangeSlider', function(appState, panelState) {
    return {
        restrict: 'A',
        scope: {
            field: '<',
            fieldName: '<',
            model: '=',
            modelName: '<',
        },
        template: `
            <div data-label-with-tooltip="" data-label=""></div>
            <div class="{{ sliderClass }}"></div>
            <div style="display:flex; justify-content:space-between;">
                    <span>{{ formatFloat(field.min) }}</span>
                    <span>{{ display(field) }}</span>
                    <span>{{ formatFloat(field.max) }}</span>
            </div>
        `,
        controller: function($scope, $element) {
            $scope.appState = appState;
            $scope.sliderClass = `${$scope.modelName}-${$scope.fieldName}-slider`;

            let hasSteps = false;
            let slider = null;
            const watchFields = ['min', 'max', 'step'].map(x => `model[fieldName].${x}`);

            function adjustToRange(val, range) {
                if (! isValid(range)) {
                    return val;
                }
                if (val < range.min) {
                    return range.min;
                }
                else if (val > range.max) {
                    return range.max;
                }
                else {
                    return range.min + range.step * Math.round((val - range.min) / range.step);
                }
            }

            function buildSlider() {
                const range = $scope.field;
                hasSteps = range.min !== range.max;
                if (! hasSteps) {
                    return;
                }
                const sel = $(`.${$scope.sliderClass}`);
                let val = range.val;
                const isMulti = Array.isArray(val);
                if (isMulti) {
                    val[0] = adjustToRange(val[0], range);
                    val[1] = adjustToRange(val[1], range);
                }
                else {
                    val = adjustToRange(val, range);
                }
                sel.slider({
                    min: range.min,
                    max: range.max,
                    range: isMulti,
                    slide: (e, ui) => {
                        // prevent handles from having the same value
                        if (isMulti && ui.values[0] === ui.values[1]) {
                            return false;
                        }
                        $scope.$apply(() => {
                            if (isMulti) {
                                $scope.field.val[ui.handleIndex] = ui.value;
                            }
                            else {
                                $scope.field.val = ui.value;
                            }
                        });
                    },
                    step: range.step,
                });
                // jqueryui sometimes decrements the max by the step value due to floating-point
                // shenanigans. Reset it here
                sel.slider('instance').max = range.max;
                sel.slider('option', isMulti ? 'values' : 'value', val);
                sel.slider('option', 'disabled', ! isValid(range));
                return sel;
            }

            function updateSlider() {
                slider = buildSlider();
            }

            function isValid(range) {
                const v = [range.min, range.max, range.step].every(x => x != null) &&
                    range.min !== range.max;
                return v;
            }

            $scope.display = (range) => {
                function toLog(val, r) {
                    return $scope.formatFloat(SIREPO.UTILS.linearToLog(val, r.min, r.max, r.step));
                }

                const v = range.val;
                if (range.space === 'linear') {
                    return v;
                }
                return Array.isArray(v) ? v.map(x => toLog(x, range)) : toLog(v);
            };
            $scope.formatFloat = val => SIREPO.UTILS.formatFloat(val, 4);
            $scope.hasSteps = () => hasSteps;

            panelState.waitForUI(updateSlider);

            $scope.$watchGroup(
                watchFields,
                (newValues, oldValues) => {
                    if (newValues.some((x, i) => x !== oldValues[i]) && ! newValues.some(x => x == null)) {
                        updateSlider();
                    }
                }
            );

            $scope.$on('$destroy', () => {
                if (slider) {
                    slider.slider('destroy');
                    slider = null;
                }
            });
        },
    };
});

SIREPO.app.directive('planePositionSlider', function(appState, tallyService) {
    return {
        restrict: 'A',
        scope: {},
        template: `
            <div data-ng-show="hasSteps()">
                <div data-label-with-tooltip="" data-label="Plane position"></div>
                <div class="plane-pos-slider"></div>
                <div style="display:flex; justify-content:space-between;">
                     <span>{{ formatFloat(tallyService.tallyRange(appState.models.tallyReport.axis, true).min) }}</span>
                     <span>{{ formatFloat(tallyService.tallyRange(appState.models.tallyReport.axis, true).max) }}</span>
                </div>
            </div>
        `,
        controller: function($scope) {
            $scope.appState = appState;
            $scope.tallyService = tallyService;
            let planePosSlider = null;
            let hasSteps = false;

            function buildSlider(modelName, field, selectorString, range) {
                hasSteps = range.min != range.max;
                if (! hasSteps) {
                    return;
                }
                const sel = $(selectorString);
                const val = appState.models[modelName][field];
                const isMulti = Array.isArray(val);
                if (isMulti) {
                    if (val[0] < range.min) {
                        val[0] = range.min;
                    }
                    if (val[1] > range.max) {
                        val[1] = range.max;
                    }
                }
                sel.slider({
                    min: range.min,
                    max: range.max,
                    range: isMulti,
                    slide: (e, ui) => {
                        $scope.$apply(() => {
                            if (isMulti) {
                                appState.models[modelName][field][ui.handleIndex] = ui.value;
                            }
                            else {
                                appState.models[modelName][field] = ui.value;
                            }
                        });
                    },
                    step: range.step,
                });
                // jqueryui sometimes decrements the max by the step value due to floating-point
                // shenanigans. Reset it here
                sel.slider('instance').max = range.max;
                sel.slider('option', isMulti ? 'values' : 'value', val);
                sel.slider('option', 'disabled', range.min === range.max);
                return sel;
            }

            function updateSlider() {
                const r = tallyService.tallyRange(appState.models.tallyReport.axis, true);
                planePosSlider = buildSlider(
                    'tallyReport',
                    'planePos',
                    '.plane-pos-slider',
                    r
                );
            }

            $scope.formatFloat = val => SIREPO.UTILS.formatFloat(val, 4);
            $scope.hasSteps = () => hasSteps;

            appState.watchModelFields($scope, ['tallyReport.planePos', 'tallyReport.axis'], updateSlider, true);
            $scope.$on('tallyReport.summaryData', updateSlider);
            $scope.$on('openmcAnimation.summaryData', updateSlider);
            updateSlider();

            $scope.$on('$destroy', () => {
                if (planePosSlider) {
                    planePosSlider.slider('destroy');
                    planePosSlider = null;
                }
            });
        },
    };
});

SIREPO.app.directive('tallySettings', function(appState, cloudmcService) {
    return {
        restrict: 'A',
        scope: {},
        template: `
            <div data-tally-volume-picker=""></div>
            <div data-advanced-editor-pane="" data-view-name="'tallySettings'" data-want-buttons="0" data-field-def="basic"></div>
            <div data-ng-if="is2D()">
                <div plane-position-slider=""></div>
            </div>
        `,
        controller: function($scope) {
            $scope.is2D = () => {
                return appState.models.tallyReport.selectedGeometry === '2D';
            };
        },
    };
});

SIREPO.viewLogic('tallySettingsView', function(appState, cloudmcService, panelState, utilities, $scope) {

    const autoUpdate = utilities.debounce(() => {
        appState.saveChanges('openmcAnimation');
    }, SIREPO.debounce_timeout);

    function showFields() {
        const is2D = appState.models.tallyReport.selectedGeometry === '2D';
        const showSources = appState.models.openmcAnimation.showSources === '1';
        panelState.showFields('openmcAnimation', [
            'opacity', ! is2D,
        ]);
        panelState.showFields('tallyReport', [
            'axis', is2D,
        ]);
        panelState.showField('openmcAnimation', 'energyRangeSum', ! ! $scope.energyFilter);
        panelState.showField('openmcAnimation', 'sourceNormalization', cloudmcService.canNormalizeScore(appState.models.openmcAnimation.score));
        panelState.showField('openmcAnimation', 'numSampleSourceParticles', showSources);
        panelState.showField('openmcAnimation', 'sourceColorMap', showSources && appState.models.openmcAnimation.numSampleSourceParticles);
    }

    function updateEnergyRange() {
        const e = cloudmcService.findFilter('energyFilter');
        $scope.energyFilter = e;
        if (! e || ! cloudmcService.findFilter('meshFilter')) {
            return;
        }

        const s = appState.models.openmcAnimation.energyRangeSum;
        s.space = e.space;
        s.min = e.start;
        s.max = e.stop;
        s.step = Math.abs(e.stop - e.start) / e.num;
    }

    function validateTally() {
        cloudmcService.validateSelectedTally();
        appState.saveChanges('openmcAnimation');
    }

    cloudmcService.buildRangeDelegate($scope.modelName, 'opacity');

    $scope.whenSelected = () => {
        updateEnergyRange();
        showFields();
    };

    $scope.watchFields = [
        [
            'openmcAnimation.aspect',
            'openmcAnimation.colorMap',
            'openmcAnimation.energyRangeSum',
            'openmcAnimation.numSampleSourceParticles',
            'openmcAnimation.opacity',
            'openmcAnimation.score',
            'openmcAnimation.sourceNormalization',
            'openmcAnimation.sourceColorMap',
            'openmcAnimation.threshold',
        ], autoUpdate,
        ['openmcAnimation.tally'], validateTally,
        [
            'tallyReport.selectedGeometry',
            'openmcAnimation.score',
            'openmcAnimation.showSources',
            'openmcAnimation.numSampleSourceParticles',
        ], showFields,
    ];

});

SIREPO.viewLogic('geometry3DReportView', function(cloudmcService, $scope) {
    $scope.whenSelected = () => {
        cloudmcService.buildRangeDelegate($scope.modelName, 'opacity');
    };
});<|MERGE_RESOLUTION|>--- conflicted
+++ resolved
@@ -2341,7 +2341,6 @@
     };
 });
 
-<<<<<<< HEAD
 SIREPO.viewLogic('energyReportView', function(appState, panelState, tallyService, $scope) {
 
     function updateEditor() {
@@ -2363,10 +2362,7 @@
 
 });
 
-SIREPO.viewLogic('settingsView', function(appState, panelState, $scope) {
-=======
 SIREPO.viewLogic('settingsView', function(appState, panelState, validationService, $scope) {
->>>>>>> 32817652
 
     function updateEditor() {
         const m = appState.models[$scope.modelName];
