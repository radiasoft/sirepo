--- conflicted
+++ resolved
@@ -301,13 +301,9 @@
 
     self.eigenvalueHistory = () => appState.models.settings.eigenvalueHistory;
 
-<<<<<<< HEAD
     $scope.energyFilter = () => cloudmcService.findFilter('energyFilter');
 
-    self.simHandleStatus = (data) => {
-=======
     self.simHandleStatus = function(data) {
->>>>>>> 263213f5
         errorMessage = data.error;
         self.eigenvalue = data.eigenvalue;
         self.results = data.results;
@@ -421,7 +417,6 @@
         );
     };
 
-<<<<<<< HEAD
     self.getEnergyReportCoords = () => {
         const [x, y] = SIREPO.GEOMETRY.GeometryUtils.nextAxes(appState.models.tallyReport.axis).reverse();
         const r = appState.models.energyReport;
@@ -429,14 +424,14 @@
             r[x].val,  // + 0.5 * r[x].step,
             r[y].val, // - 0.5 * r[y].step,
         ]
-=======
+    };
+    
     self.decorateLabelWithIcon = (element, iconName, title) => {
         $(element)
         .closest('div[data-ng-switch]')
         .siblings('.control-label')
         .find('label')
         .append(`<span class="glyphicon glyphicon-${iconName}" title="${title}"></span>`);
->>>>>>> 263213f5
     };
 
     self.getMaxMeshExtent = () => {
