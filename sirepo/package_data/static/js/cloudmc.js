--- conflicted
+++ resolved
@@ -97,7 +97,6 @@
     const self = {};
     appState.setAppService(self);
 
-<<<<<<< HEAD
     function findFilter(tallies, tally, type) {
         const t = findTally(tallies, tally);
         return self.FILTER_INDICES
@@ -107,10 +106,6 @@
 
     function findScore(tallies, tally, score) {
         return findTally(tallies, tally).scores.filter(v => v.score == score).length
-=======
-    function findScore(score) {
-        return findTally().scores.filter(v => v.score === score).length
->>>>>>> 6412e149
             ? score
             : null;
     }
@@ -179,11 +174,6 @@
         return null;
     };
 
-<<<<<<< HEAD
-=======
-    self.findTally = findTally;
-
->>>>>>> 6412e149
     self.isGraveyard = volume => {
         return volume.name && volume.name.toLowerCase() == 'graveyard';
     };
@@ -609,8 +599,8 @@
                         <a href data-ng-click="setSelectedGeometry('3D')">3D</a>
                     </li>
                 </ul>
-                <div data-ng-show="energyFilter()" class="pull-right">
-                  <span data-text-with-math="energySumFormula()"></span>
+                <div data-ng-if="energyFilter()" class="pull-right">
+                  <label>Energy &Sigma; {{ appState.models.openmcAnimation.energyRangeSum.val[0] }}-{{ appState.models.openmcAnimation.energyRangeSum.val[1] }} MeV</label>
                 </div>
                 <div data-ng-if="is3D()">
                     <div data-report-content="geometry3d" data-model-key="{{ modelName }}"></div>
@@ -623,12 +613,8 @@
         controller: function($scope) {
             plotting.setTextOnlyReport($scope);
 
+            $scope.appState = appState;
             $scope.energyFilter = () => cloudmcService.findFilter('energyFilter');
-
-            $scope.energySumFormula = () => {
-                const s = appState.models.openmcAnimation.energyRangeSum.val;
-                return `Energy $\\large{\\sum ${s[0]} \\rightarrow ${s[1]}}$ MeV`;
-            };
 
             $scope.load = json => {
                 if (json.content) {
