--- conflicted
+++ resolved
@@ -2675,11 +2675,7 @@
         `,
         controller: function($scope, $element) {
             $scope.appState = appState;
-<<<<<<< HEAD
-            $scope.sliderClass = `${$scope.modelName}-${$scope.fieldName}-slider`.replace(/\s/g, '-');
-=======
             $scope.sliderClass = `${$scope.modelName}-${$scope.fieldName}-slider`.replace(/ /g, '-');
->>>>>>> 559e9e10
 
             let hasSteps = false;
             let slider = null;
