'use strict';

var srlog = SIREPO.srlog;
var srdbg = SIREPO.srdbg;

SIREPO.app.config(() => {
    SIREPO.appReportTypes = `
        <div data-ng-switch-when="geometry3d" data-geometry-3d="" class="sr-plot" data-model-name="{{ modelKey }}" data-report-id="reportId"></div>
        <div data-ng-switch-when="tallyViewer" data-tally-viewer="" class="sr-plot" data-model-name="{{ modelKey }}" data-report-id="reportId"></div>
    `;
    //TODO(pjm): OptionalFloat should be standard
    SIREPO.appFieldEditors = `
        <div data-ng-switch-when="Color" data-ng-class="fieldClass">
          <input type="color" data-ng-model="model[field]" class="sr-color-button">
        </div>
        <div data-ng-switch-when="Point3D" class="col-sm-7">
          <div data-point3d="" data-model="model" data-field="field"></div>
        </div>
        <div data-ng-switch-when="OptionalFloat" data-ng-class="fieldClass">
          <input data-string-to-number="" data-ng-model="model[field]"
            data-min="info[4]" data-max="info[5]" class="form-control"
            style="text-align: right" data-lpignore="true" />
        </div>
        <div data-ng-switch-when="MaterialComponents" class="col-sm-12">
          <div data-material-components=""></div>
        </div>
        <div data-ng-switch-when="ComponentName" data-ng-class="fieldClass">
          <input data-component-name="" data-ng-model="model[field]"
            class="form-control" data-lpignore="true" data-ng-required="isRequired()"
            autocomplete="chrome-off" />
        </div>
        <div data-ng-switch-when="PercentWithType" data-ng-class="fieldClass">
          <div data-compound-field="" data-field1="percent"
            data-field2="percent_type" data-field2-size="8em"
            data-model-name="modelName" data-model="model"></div>
        </div>
        <div data-ng-switch-when="EnrichmentWithType" data-ng-class="fieldClass">
          <div data-compound-field="" data-field1="enrichment"
            data-field2="enrichment_type" data-field2-size="8em"
            data-model-name="modelName" data-model="model"></div>
        </div>
        <div data-ng-switch-when="DensityWithUnits" data-ng-class="fieldClass">
          <div data-compound-field="" data-field1="density"
            data-field2="density_units" data-field2-size="10em"
            data-model-name="modelName" data-model="model"></div>
        </div>
        <div data-ng-switch-when="Spatial">
          <div data-multi-level-editor="spatial" data-model="model" data-field="field"></div>
        </div>
        <div data-ng-switch-when="Univariate">
          <div data-multi-level-editor="univariate" data-model="model" data-field="field"></div>
        </div>
        <div data-ng-switch-when="UnitSphere">
          <div data-multi-level-editor="unitSphere" data-model="model" data-field="field"></div>
        </div>
        <div data-ng-switch-when="SourcesOrTallies">
          <div data-sources-or-tallies-editor="" data-model-name="modelName"
            data-model="model" data-field="field"></div>
        </div>
        <div data-ng-switch-when="TallyAspects" class="col-sm-12">
          <div data-tally-aspects="" data-model="model" data-field="model[field]"></div>
           <div class="sr-input-warning"></div>
        </div>
        <div data-ng-switch-when="TallyScoreWithGrouping" class="col-sm-10">
          <div data-tally-score-group="" data-model="model" data-field="field" data-enum="enum"></div>
        </div>
        <div data-ng-switch-when="SimpleListEditor" class="col-sm-7">
          <div data-simple-list-editor="" data-model="model" data-field="field" data-sub-model="info[4]"></div>
        </div>
        <div data-ng-switch-when="Filter">
          <div data-multi-level-editor="filter" data-model="model" data-field="field"></div>
        </div>
        <div data-ng-switch-when="MaterialValue" data-ng-class="fieldClass">
          <div data-material-list="" data-model="model" data-field="field"></div>
        </div>
        <div data-ng-switch-when="TallyList" data-ng-class="fieldClass">
          <div class="input-group">
            <select class="form-control" data-ng-model="model[field]" data-ng-options="t.name as t.name for t in model.tallies"></select>
          </div>
        </div>
        <div data-ng-switch-when="ScoreList" data-ng-class="fieldClass">
          <div class="input-group">
            <select class="form-control" data-ng-model="model[field]" data-ng-options="s.score as s.score for s in (model.tallies | filter:{name:model.tally})[0].scores"></select>
          </div>
        </div>
    `;
    SIREPO.FILE_UPLOAD_TYPE = {
        'geometryInput-dagmcFile': '.h5m',
    };
});

SIREPO.app.factory('cloudmcService', function(appState, panelState) {
    const self = {};
    appState.setAppService(self);

    function findScore(tallies, tally, score) {
        return findTally(tallies, tally).scores.filter(v => v.score == score).length
            ? score
            : null;
    }

    function findTally(tallies, tally) {
        return tallies.filter(v => v.name == tally)[0];
    }

    // volumes are measured in centimeters
    self.GEOMETRY_SCALE = 0.01;

    self.buildRangeDelegate = (modelName, field) => {
        const d = panelState.getFieldDelegate(modelName, field);
        d.range = () => {
            return {
                min: appState.fieldProperties(modelName, field).min,
                max: appState.fieldProperties(modelName, field).max,
                step: 0.01
            };
        };
        d.readout = () => {
            return appState.modelInfo(modelName)[field][SIREPO.INFO_INDEX_LABEL];
        };
        d.update = () => {};
        d.watchFields = [];
        return d;
    };

    self.computeModel = modelKey => modelKey;

    self.getNonGraveyardVolumes = () => {
        const vols = [];
        for (const n in appState.models.volumes) {
            if (! self.isGraveyard(appState.models.volumes[n])) {
                vols.push(appState.models.volumes[n].volId);
            }
        }
        return vols;
    };

    self.getVolumeById = volId => {
        for (const n in appState.models.volumes) {
            const v = appState.models.volumes[n];
            if (v.volId === volId) {
                return v;
            }
        }
        return null;
    };

    self.findTally = () => {
        return findTally(appState.models.openmcAnimation.tallies, appState.models.openmcAnimation.tally);
    };

    self.isGraveyard = volume => {
        return volume.name && volume.name.toLowerCase() == 'graveyard';
    };

    self.validateSelectedTally = () => {
        const a = appState.models.openmcAnimation;
        if (! a.tally || ! findTally(a.tallies, a.tally)) {
            a.tally = a.tallies[0].name;
        }
        if (! a.score || ! findScore(a.tallies, a.tally, a.score)) {
            a.score = findTally(a.tallies, a.tally).scores[0].score;
        }
        appState.saveQuietly('openmcAnimation');
    };
    return self;
});

SIREPO.app.controller('GeometryController', function (appState, cloudmcService, panelState, persistentSimulation, requestSender, $scope) {
    const self = this;
    let hasVolumes = false;

    function downloadRemoteGeometryFile() {
        requestSender.sendStatefulCompute(
            appState,
            data => {
                if (data.error) {
                    throw new Error(data.error);
                }
                appState.models.geometryInput.exampleURL = "";
                appState.saveQuietly('geometryInput');
                processGeometry();
            },
            {
                method: 'download_remote_lib_file',
                args: {
                    exampleURL: appState.models.geometryInput.exampleURL,
                },
            }
        );
    }

    function processGeometry() {
        panelState.showField('geometryInput', 'dagmcFile', false);
        if (appState.models.geometryInput.exampleURL) {
            downloadRemoteGeometryFile();
            return;
        }
        self.simState.runSimulation();
    }

    self.isGeometrySelected = () => {
        return appState.applicationState().geometryInput.dagmcFile;
    };
    self.isGeometryProcessed = () => hasVolumes;
    self.simHandleStatus = data => {
        self.hasServerStatus = true;
        if (data.volumes) {
            hasVolumes = true;
            if (! Object.keys(appState.applicationState().volumes).length) {
                appState.models.volumes = data.volumes;
                appState.saveChanges('volumes');
            }
        }
        else if (data.state == 'missing' || data.state == 'canceled') {
            if (self.isGeometrySelected()) {
                processGeometry();
            }
        }
    };

    $scope.$on('geometryInput.changed', () => {
        if (! hasVolumes) {
            processGeometry();
        }
    });

    self.simScope = $scope;
    self.simComputeModel = 'dagmcAnimation';
    self.simState = persistentSimulation.initSimulationState(self);
});

SIREPO.app.controller('VisualizationController', function(appState, cloudmcService, frameCache, persistentSimulation, requestSender, $scope) {
    const self = this;
    self.eigenvalue = null;
    self.results = null;
    self.simScope = $scope;
    self.simComputeModel = 'openmcAnimation';
    let errorMessage;

    function validateSelectedTally(tallies) {
        appState.models.openmcAnimation.tallies = tallies;
        appState.saveQuietly('openmcAnimation');
        cloudmcService.validateSelectedTally();
    }

    self.eigenvalueHistory = () => appState.models.settings.eigenvalueHistory;

    self.simHandleStatus = function (data) {
        errorMessage = data.error;
        self.eigenvalue = data.eigenvalue;
        self.results = data.results;
        if (data.frameCount) {
            frameCache.setFrameCount(data.frameCount);
        }
        if (data.tallies) {
            validateSelectedTally(data.tallies);
        }
    };
    self.simState = persistentSimulation.initSimulationState(self);
    self.simState.errorMessage = () => errorMessage;
    self.simState.runningMessage = () => {
        return `Completed batch: ${self.simState.getFrameCount()}`;
    };
    self.simCompletionState = () => {
        if (self.simState.isStateError) {
            return '';
        }
        return `${frameCache.getFrameCount()} batches`;
    };
    self.simState.logFileURL = function() {
        return requestSender.formatUrl('downloadDataFile', {
            '<simulation_id>': appState.models.simulation.simulationId,
            '<simulation_type>': SIREPO.APP_SCHEMA.simulationType,
            '<model>': self.simState.model,
            '<frame>': SIREPO.nonDataFileFrame,
            '<suffix>': 'log',
        });
    };
    self.tallyTitle = () => {
        const a = appState.models.openmcAnimation;
        return `Tally Results - ${a.tally} - ${a.score} - ${a.aspect}`;
    };
    return self;
});

SIREPO.app.directive('appFooter', function() {
    return {
        restrict: 'A',
        scope: {
            nav: '=appFooter',
        },
        template: `
            <div data-common-footer="nav"></div>
            <div data-import-dialog=""></div>
        `,
    };
});

SIREPO.app.directive('appHeader', function(appState, cloudmcService, panelState) {
    return {
        restrict: 'A',
        scope: {
            nav: '=appHeader',
        },
        template: `
            <div data-app-header-brand="nav"></div>
            <div data-app-header-left="nav"></div>
            <div data-app-header-right="nav">
              <app-header-right-sim-loaded>
                <div data-sim-sections="">
                  <li class="sim-section" data-ng-class="{active: nav.isActive('geometry')}"><a href data-ng-click="nav.openSection('geometry')"><span class="glyphicon glyphicon-globe"></span> Geometry</a></li>
                  <li class="sim-section" data-ng-class="{active: nav.isActive('visualization')}"><a href data-ng-click="nav.openSection('visualization')"><span class="glyphicon glyphicon-picture"></span> Visualization</a></li>
                </div>
              </app-header-right-sim-loaded>
              <app-settings>
              </app-settings>
              <app-header-right-sim-list>
                <ul class="nav navbar-nav sr-navbar-right">
                  <li><a href data-ng-click="nav.showImportModal()"><span class="glyphicon glyphicon-cloud-upload"></span> Import</a></li>
                </ul>
              </app-header-right-sim-list>
            </div>
        `,
    };
});

SIREPO.app.factory('tallyService', function(appState, cloudmcService, $rootScope) {
    const self = {
        mesh: null,
        fieldData: null,
        minField: 0,
        maxField: 0,
    };

    self.colorScale = modelName => {
        return SIREPO.PLOTTING.Utils.colorScale(
            self.minField,
            self.maxField,
            SIREPO.PLOTTING.Utils.COLOR_MAP()[appState.applicationState()[modelName].colorMap],
        );
    };

    self.getMeshRanges = () => {
        return [0, 1, 2].map(i => [
            cloudmcService.GEOMETRY_SCALE * self.mesh.lower_left[i], cloudmcService.GEOMETRY_SCALE * self.mesh.upper_right[i], self.mesh.dimension[i]
        ]);
    };

    self.initMesh = () => {
        const t = cloudmcService.findTally();
        for (let k = 1; k <= SIREPO.APP_SCHEMA.constants.maxFilters; k++) {
            const f = t[`filter${k}`];
            if (f && f._type === 'meshFilter') {
                self.mesh = f;
                return;
            }
        }
        self.mesh = null;
    };

    self.setFieldData = (fieldData, min, max) => {
        self.fieldData = fieldData;
        self.minField = min;
        self.maxField = max;
    };

    self.tallyRange = (dim, useBinCenter=false) => {
        if (! self.mesh) {
            return {};
        }
        const r = self.getMeshRanges()[SIREPO.GEOMETRY.GeometryUtils.BASIS().indexOf(dim)];
        const s = Math.abs((r[1] - r[0])) / r[2];
        const f = useBinCenter ? 0.5 : 0;
        return {
            min: r[0] + f * s,
            max: r[1] - f * s,
            step: s,
        };
    };

    $rootScope.$on('modelsUnloaded', () => {
        self.mesh = null;
        self.fieldData = null;
    });

    return self;
});

SIREPO.app.factory('volumeLoadingService', function(appState, requestSender, $rootScope) {
    const self = {};
    let cacheReadersByVol = {};

    function addVolume(volId, initCallback) {
        let reader = cacheReadersByVol[volId];
        let res;
        if (reader) {
            res = Promise.resolve();
        }
        else {
            reader = vtk.IO.Core.vtkHttpDataSetReader.newInstance();
            cacheReadersByVol[volId] = reader;
            res = reader.setUrl(volumeURL(volId), {
                compression: 'zip',
                fullpath: true,
                loadData: true,
            });
        }
        initCallback(volId, reader);
        return res;
    }

    function volumesError(reason) {
        srlog(new Error(`Volume load failed: ${reason}`));
        $rootScope.$broadcast('vtk.hideLoader');
    }

    function volumeURL(volId) {
        return requestSender.formatUrl(
            'downloadDataFile',
            {
                '<simulation_id>': appState.models.simulation.simulationId,
                '<simulation_type>': SIREPO.APP_SCHEMA.simulationType,
                '<model>': 'dagmcAnimation',
                '<frame>': volId,
            });
    }

    self.loadVolumes = (volIds, initCallback, loadedCallback) => {
        //TODO(pjm): update progress bar with each promise resolve?
        Promise.all(
            volIds.map(i => addVolume(i, initCallback))
        ).then(loadedCallback, volumesError);
    };

    $rootScope.$on('modelsUnloaded', () => {
        cacheReadersByVol = {};
    });

    return self;
});

SIREPO.app.directive('tallyVolumePicker', function(cloudmcService, volumeLoadingService) {
    return {
        restrict: 'A',
        scope: {
            renderVolumes: '&',
            setVolumeVisible: '&',
        },
        template: `
            <div data-ng-if="volumeList" style="padding-top: 8px; padding-bottom: 8px;"><div data-ng-click="toggleVolumeList()" style="cursor: pointer; display: inline-block">Select Volumes <span class="glyphicon" data-ng-class="isVolumeListExpanded ? 'glyphicon-chevron-down' : 'glyphicon-chevron-up'"></span></div></div>
            <div data-ng-if="! buildVolumeList()" style="padding-top: 8px; padding-bottom: 8px;">Loading Volumes<span data-header-tooltip="'loading'"></span></div>
            <table data-ng-show="isVolumeListExpanded" class="table-condensed">
                <thead>
                <th style="border-bottom: solid lightgray;" colspan="{{ numVolumeCols }}">
                    <div
                        title="{{ allVolumesVisible ? 'Deselect' : 'Select' }} all volumes"
                        style="display: inline-block; cursor: pointer; white-space: nowrap; min-height: 25px;"
                        data-ng-click="toggleAllVolumes(v)">
                            <span class="glyphicon"
                                data-ng-class="allVolumesVisible ? 'glyphicon-check' : 'glyphicon-unchecked'">
                            </span>
                    </div>
                </th>
                </thead>
                <tbody>
                    <tr data-ng-repeat="r in volumeList track by $index">
                        <td data-ng-repeat="v in r track by v.volId">
                            <div
                                title="{{ v.isVisibleWithTallies ? 'Deselect' : 'Select' }} volume"
                                style="display: inline-block; cursor: pointer; white-space: nowrap; min-height: 25px;"
                                data-ng-click="toggleVolume(v)">
                                    <span class="glyphicon"
                                        data-ng-class="v.isVisibleWithTallies ? 'glyphicon-check' : 'glyphicon-unchecked'"></span>
                                <span style="font-weight: 500;">{{ v.name }}</span>
                            </div>
                        </td>
                    </tr>
                </tbody>
            </table>
        `,
        controller: function($scope) {
            $scope.allVolumesVisible = false;
            $scope.numVolumeCols = 5;
            $scope.isVolumeListExpanded = false;
            $scope.volumeList = null;
            const volumeIds = cloudmcService.getNonGraveyardVolumes();

            function getVolumes() {
                return volumeIds.map(x => cloudmcService.getVolumeById(x));
            }

            $scope.buildVolumeList = () => {
                if (! $scope.volumeList) {
                    const vols = getVolumes();
                    if (! $scope.numVolumeCols) {
                        return vols;
                    }
                    const v = [];
                    for (let i = 0; i < vols.length; i += $scope.numVolumeCols) {
                        v.push(vols.slice(i, i + $scope.numVolumeCols));
                    }
                    $scope.volumeList = v;
                }
                return true;
            };

            $scope.toggleAllVolumes = () => {
                $scope.allVolumesVisible = ! $scope.allVolumesVisible;
                for (const v of getVolumes()) {
                    if (v.isVisibleWithTallies !== $scope.allVolumesVisible) {
                        $scope.toggleVolume(v, false);
                    }
                }
                $scope.renderVolumes();
            };

            $scope.toggleVolume = (v, doRender=true) => {
                v.isVisibleWithTallies = ! v.isVisibleWithTallies;
                $scope.setVolumeVisible({
                    volId: v.volId,
                    isVisible: v.isVisibleWithTallies,
                });
                if (doRender) {
                    $scope.renderVolumes();
                }
            };

            $scope.toggleVolumeList = () => {
                $scope.isVolumeListExpanded = ! $scope.isVolumeListExpanded;
            };
        },
    };
});

SIREPO.app.directive('tallyViewer', function(appState, plotting, tallyService) {
    return {
        restrict: 'A',
        scope: {
            modelName: '@',
            reportId: '<',
        },
        template: `
            <div style="height: 90vh">
                <ul class="nav nav-tabs">
                    <li role="presentation" data-ng-class="{active: is2D()}">
                        <a href data-ng-click="setSelectedGeometry('2D')">2D</a>
                    </li>
                    <li role="presentation" data-ng-class="{active: is3D()}">
                        <a href data-ng-click="setSelectedGeometry('3D')">3D</a>
                    </li>
                </ul>
                <div data-ng-if="is3D()">
                    <div data-report-content="geometry3d" data-model-key="{{ modelName }}"></div>
                </div>
                <div data-ng-if="is2D()">
                    <div data-geometry-2d=""></div>
                </div>
            </div>
        `,
        controller: function($scope) {
            plotting.setTextOnlyReport($scope);
            $scope.load = json => {
                if (json.content) {
                    // old format, ignore
                    return;
                }
                tallyService.setFieldData(json.field_data, json.min_field, json.max_field);
            };

            $scope.setSelectedGeometry = d => {
                appState.models.tallyReport.selectedGeometry = d;
                appState.saveQuietly('tallyReport');
            };
            $scope.is2D = () => appState.applicationState().tallyReport.selectedGeometry === '2D';
            $scope.is3D = () => ! $scope.is2D();
            $scope.$on('openmcAnimation.changed', () => {
                // keep colorMap synchronized
                appState.models.tallyReport.colorMap = appState.models.openmcAnimation.colorMap;
                appState.saveQuietly('tallyReport');
            });
        },
        link: function link(scope, element) {
            plotting.linkPlot(scope, element);
        },
    };
});

SIREPO.app.directive('geometry2d', function(appState, panelState, tallyService) {
    return {
        restrict: 'A',
        scope: {},
        template: `
            <div class="row">
                <div class="form-horizontal" style="margin-top: 10px">
                     <div data-model-field="'axis'" data-model-name="modelName" data-label-size="2" data-field-size="2"></div>
                     <div class="col-md-6">
                       <div plane-position-slider=""></div>
                     </div>
                 </div>
             </div>
             <div data-report-content="heatmap" data-model-key="{{ modelName }}"></div>
        `,
        controller: function($scope) {
            $scope.modelName = 'tallyReport';
            const displayRanges = {};

            function buildTallyReport() {
                if (! tallyService.mesh) {
                    return;
                }
                const [z, x, y] = tallyReportAxes();
                const [n, m, l] = tallyReportAxisIndices();
                const ranges = tallyService.getMeshRanges();
                const inds = displayRangeIndices();

                // for now set the aspect ratio to something reasonable even if it distorts the shape
                const arRange = [0.50, 1.5];
                let ar = Math.max(
                    arRange[0],
                    Math.min(
                        arRange[1],
                        Math.abs(ranges[m][1] - ranges[m][0]) / Math.abs(ranges[l][1] - ranges[l][0])
                    )
                );
                const r =  {
                    aspectRatio: ar,
<<<<<<< HEAD
                    global_max: maxField,
                    global_min: minField,
                    threshold: appState.models.openmcAnimation.threshold,
                    title: `Score at ${z} = ${SIREPO.UTILS.roundToPlaces($scope.tallyReport.planePos, 6)}m`,
=======
                    global_max: tallyService.maxField,
                    global_min: tallyService.minField,
                    title: `Score at ${z} = ${SIREPO.UTILS.roundToPlaces(appState.models.tallyReport.planePos, 6)}m`,
>>>>>>> 534e6263
                    x_label: `${x} [m]`,
                    x_range: ranges[l],
                    y_label: `${y} [m]`,
                    y_range: ranges[m],
                    z_matrix: reorderFieldData(z, tallyService.mesh.dimension)[fieldIndex(appState.models.tallyReport.planePos, ranges[n], n)],
                    z_range: ranges[n],
                };
                panelState.setData('tallyReport', r);
                $scope.$broadcast('tallyReport.reload', r);
            }

            function displayRangeIndices() {
                const r = tallyService.getMeshRanges();
                return [
                    displayRanges.x,
                    displayRanges.y,
                    displayRanges.z,
                ]
                    .map((x, i) => [fieldIndex(x.min, r[i], i), fieldIndex(x.max, r[i], i)]);
            }

            function fieldIndex(pos, range, dimIndex) {
                const d = tallyService.mesh.dimension[dimIndex];
                return Math.min(
                    d - 1,
                    Math.max(0, Math.floor(d * (pos - range[0]) / (range[1] - range[0])))
                );
            }

            function reorderFieldData(outerAxis, dims) {
                const [n, m, l] = tallyReportAxisIndices();
                const fd = tallyService.fieldData;
                const d = SIREPO.UTILS.reshape(fd, dims.slice().reverse());
                const inds = displayRangeIndices();
                let N = 1;
                for (const idx of inds) {
                    N *= (idx[1] - idx[0] + 1);
                }
                const ff = SIREPO.UTILS.reshape(
                    new Array(N),
                    [(inds[n][1] - inds[n][0] + 1), (inds[m][1] - inds[m][0] + 1), (inds[l][1] - inds[l][0] + 1)]
                );

                for (let k = 0; k <= (inds[n][1] - inds[n][0]); ++k) {
                    for (let j = 0; j <= (inds[m][1] - inds[m][0]); ++j) {
                        for (let i = 0; i <= (inds[l][1] - inds[l][0]); ++i) {
                            const v = [0, 0, 0];
                            v[l] = inds[l][0] + i;
                            v[m] = inds[m][0] + j;
                            v[n] = inds[n][0] + k;
                            ff[k][j][i] = d[v[2]][v[1]][v[0]];
                        }
                    }
                }
                return ff;
            }

            function tallyReportAxes() {
                return [
                    appState.models.tallyReport.axis,
                    ...SIREPO.GEOMETRY.GeometryUtils.nextAxes(appState.models.tallyReport.axis).reverse()
                ];
            }

            function tallyReportAxisIndices() {
                return SIREPO.GEOMETRY.GeometryUtils.axisIndices(appState.models.tallyReport.axis);
            }

            function updateDisplayRange() {
                tallyService.initMesh();
                if (! tallyService.mesh) {
                    return;
                }
                ['x', 'y', 'z'].forEach(dim => {
                    displayRanges[dim] = tallyService.tallyRange(dim);
                });
                updateSliceAxis();
            }

            function updateSlice() {
                buildTallyReport();
                // save quietly but immediately
                appState.saveQuietly('tallyReport');
                appState.autoSave();
            }

            function updateSliceAxis() {
                function adjustToRange(val, range) {
                    if (val < range.min) {
                        return range.min;
                    }
                    if (val > range.max) {
                        return  range.max;
                    }
                    return range.min + range.step * Math.round((val - range.min) / range.step);
                }

                if (! tallyService.fieldData) {
                    return;
                }
                tallyService.initMesh();
                if (! tallyService.mesh) {
                    return;
                }
                const r = tallyService.tallyRange(appState.models.tallyReport.axis, true);
                appState.models.tallyReport.planePos = adjustToRange(
                    appState.models.tallyReport.planePos,
                    r
                );
                updateSlice();
            }

            $scope.$on('tallyReport.summaryData', updateSliceAxis);
            appState.watchModelFields($scope, ['tallyReport.axis'], updateSliceAxis);
            appState.watchModelFields($scope, ['tallyReport.planePos'], updateSlice, true);
            $scope.$on('openmcAnimation.summaryData', updateDisplayRange);
            updateDisplayRange();
        },
    };
});

SIREPO.app.directive('geometry3d', function(appState, cloudmcService, plotting, plotToPNG, tallyService, volumeLoadingService, $rootScope) {
    return {
        restrict: 'A',
        scope: {
            modelName: '@',
            reportId: '<',
        },
        template: `
            <div data-ng-if="supportsColorbar()" class="col-sm-12">
                <div data-tally-volume-picker="" data-render-volumes="renderVolumes()" data-set-volume-visible="setVolumeVisible(volId, isVisible)"></div>
            </div>
            <div data-vtk-display="" class="vtk-display col-sm-11"
                  data-ng-style="sizeStyle()" data-show-border="true"
                  data-report-id="reportId" data-model-name="{{ modelName }}"
                  data-event-handlers="eventHandlers" data-reset-side="y" data-reset-direction="-1"
                  data-enable-axes="true" data-axis-cfg="axisCfg"
                  data-axis-obj="axisObj" data-enable-selection="true"></div>
            <div class="col-sm-1" style="padding-left: 0;" data-ng-show="supportsColorbar()">
                <div class="colorbar"></div>
            </div>
        `,
        controller: function($scope, $element) {
            const hasTallies = $scope.modelName === 'openmcAnimation';
            $scope.isClientOnly = true;

            // 3d geometry state
            const axes = {
                boxes: {},
                SCENE_BOX: '_scene',
            };
            const bundleByVolume = {};
            const coordMapper = new SIREPO.VTK.CoordMapper(
                new SIREPO.GEOMETRY.Transform(
                    new SIREPO.GEOMETRY.SquareMatrix([
                        [cloudmcService.GEOMETRY_SCALE, 0, 0],
                        [0, cloudmcService.GEOMETRY_SCALE, 0],
                        [0, 0, cloudmcService.GEOMETRY_SCALE],
                    ])
                )
            );
            let picker = null;
            let renderedFieldData = [];
            let selectedVolume = null;
            let vtkScene = null;

<<<<<<< HEAD
            function isInFieldThreshold(value) {
                return value > appState.models.openmcAnimation.threshold;
            }
=======
            // ********* 3d tally state and functions
            //TODO(pjm): these should be moved to a subdirective
>>>>>>> 534e6263

            const colorbar = {
                element: null,
                pointer: null,
                THICKNESS: 30,
            };
            let tallyBundle = null;
            let tallyPolyData = null;
            const voxelPoly = [
                [0, 1, 2, 3],
                [4, 5, 6, 7],
                [4, 5, 1, 0],
                [3, 2, 6, 7],
                [4, 0, 3, 7],
                [1, 5, 6, 2],
            ];

            function addTally(data) {
                tallyPolyData = vtk.Common.DataModel.vtkPolyData.newInstance();
                buildVoxels();
                $rootScope.$broadcast('vtk.hideLoader');
                initAxes();
                buildAxes();
                vtkScene.renderer.resetCamera();
                vtkScene.render();
            }

            function buildVoxel(lowerLeft, wx, wy, wz, points, polys) {
                const pi = points.length / 3;
                points.push(...lowerLeft);
                points.push(...[lowerLeft[0] + wx, lowerLeft[1], lowerLeft[2]]);
                points.push(...[lowerLeft[0] + wx, lowerLeft[1] + wy, lowerLeft[2]]);
                points.push(...[lowerLeft[0], lowerLeft[1] + wy, lowerLeft[2]]);
                points.push(...[lowerLeft[0], lowerLeft[1], lowerLeft[2] + wz]);
                points.push(...[lowerLeft[0] + wx, lowerLeft[1], lowerLeft[2] + wz]);
                points.push(...[lowerLeft[0] + wx, lowerLeft[1] + wy, lowerLeft[2] + wz]);
                points.push(...[lowerLeft[0], lowerLeft[1] + wy, lowerLeft[2] + wz]);
                for (const r of voxelPoly) {
                    polys.push(4);
                    polys.push(...r.map(v => v + pi));
                }
            }

            function buildVoxels() {
                if (tallyBundle) {
                    vtkScene.removeActor(tallyBundle.actor);
                    picker.deletePickList(tallyBundle.actor);
                    tallyBundle = null;
                }
                tallyService.initMesh();
                if (! tallyService.mesh) {
                    return;
                }
                const [nx, ny, nz] = tallyService.mesh.dimension;
                const [wx, wy, wz] = [
                    (tallyService.mesh.upper_right[0] - tallyService.mesh.lower_left[0]) / tallyService.mesh.dimension[0],
                    (tallyService.mesh.upper_right[1] - tallyService.mesh.lower_left[1]) / tallyService.mesh.dimension[1],
                    (tallyService.mesh.upper_right[2] - tallyService.mesh.lower_left[2]) / tallyService.mesh.dimension[2],
                ];
                const [sx, sy, sz] = tallyService.mesh.upper_right.map(
                    (x, i) => Math.abs(x - tallyService.mesh.lower_left[i]) / tallyService.mesh.dimension[i]
                );
                const points = [];
                const polys = [];
                renderedFieldData = [];
                const fd = tallyService.fieldData;
                if (! fd) {
                    return;
                }
                for (let zi = 0; zi < nz; zi++) {
                    for (let yi = 0; yi < ny; yi++) {
                        for (let xi = 0; xi < nx; xi++) {
                            const f = fd[zi * nx * ny + yi * nx + xi];
                            if (! isInFieldThreshold(f)) {
                                continue;
                            }
                            renderedFieldData.push(f);
                            const p = [
                                xi * wx + tallyService.mesh.lower_left[0],
                                yi * wy + tallyService.mesh.lower_left[1],
                                zi * wz + tallyService.mesh.lower_left[2],
                            ];
                            buildVoxel(p, sx, sy, sz, points, polys);
                        }
                    }
                }
                tallyPolyData.getPoints().setData(new window.Float32Array(points), 3);
                tallyPolyData.getPolys().setData(new window.Uint32Array(polys));
                tallyPolyData.buildCells();

                tallyBundle = coordMapper.buildPolyData(
                    tallyPolyData,
                    {
                        lighting: false,
                    }
                );
                vtkScene.addActor(tallyBundle.actor);
                picker.addPickList(tallyBundle.actor);
                setTallyColors();
            }

            function isInFieldThreshold(value) {
                //TODO(pjm): add a min threshold value to openmcAnimation model
                return value > 0;
            }

            function scoreUnits() {
                return SIREPO.APP_SCHEMA.constants.scoreUnits[appState.models.openmcAnimation.score] || '';
            }

            function setTallyColors() {
                const cellsPerVoxel = voxelPoly.length;
                $scope.colorScale = tallyService.colorScale($scope.modelName);
                colorbar.element.scale($scope.colorScale);
                colorbar.element.pointer = d3.select('.colorbar').call(colorbar.element);
                const sc = [];
                const o = Math.floor(255 * appState.models.openmcAnimation.opacity);
                for (const f of tallyService.fieldData) {
                    if (! isInFieldThreshold(f)) {
                        continue;
                    }
                    const c = SIREPO.VTK.VTKUtils.colorToFloat($scope.colorScale(f)).map(v => Math.floor(255 * v));
                    c.push(o);
                    for (let j = 0; j < cellsPerVoxel; j++) {
                        sc.push(...c);
                    }
                }
                tallyBundle.setColorScalarsForCells(sc, 4);
                tallyPolyData.modified();
                vtkScene.render();
            }

            function showFieldInfo(callData) {
                function info(field, pos) {
                    const p = pos.map(
                        x => SIREPO.UTILS.roundToPlaces(x, 4).toLocaleString(
                            undefined,
                            {
                                minimumFractionDigits: 3,
                            }
                        )
                    );
                    return {
                        info: `
                                ${SIREPO.UTILS.roundToPlaces(field, 3)}
                                ${scoreUnits()} at
                                (${p[0]}, ${p[1]}, ${p[2]})cm
                            `,
                    };
                }

                if (vtkScene.renderer !== callData.pokedRenderer) {
                    return;
                }
                const pos = callData.position;
                picker.pick([pos.x, pos.y, 0.0], vtkScene.renderer);
                const cid = picker.getCellId();
                if (cid < 0) {
                    $scope.$broadcast('vtk.selected', null);
                    return;
                }
                const f = renderedFieldData[Math.floor(cid / 6)];
                $scope.$broadcast(
                    'vtk.selected',
                    info(f, picker.getMapperPosition())
                );
                colorbar.element.pointer.pointTo(f);
            }

            // ********* 3d geometry functions

            function buildAxes(actor) {
                let boundsBox = null;
                let name = null;
                if (actor) {
                    const v = getVolumeByActor(actor);
                    name = v.name;
                    boundsBox = SIREPO.VTK.VTKUtils.buildBoundingBox(actor.getBounds());
                }
                else {
                    // always clear the scene box
                    name = axes.SCENE_BOX;
                    vtkScene.removeActor(axes.boxes[name]);
                    delete axes.boxes[name];
                    boundsBox = vtkScene.sceneBoundingBox();
                }
                if (! axes.boxes[name]) {
                    vtkScene.addActor(boundsBox.actor);
                }
                const bounds = boundsBox.actor.getBounds();
                axes.boxes[name] = boundsBox.actor;
                $scope.axisObj = new SIREPO.VTK.ViewPortBox(boundsBox.source, vtkScene.renderer);

                SIREPO.GEOMETRY.GeometryUtils.BASIS().forEach((dim, i) => {
                    $scope.axisCfg[dim].max = bounds[2 * i + 1];
                    $scope.axisCfg[dim].min = bounds[2 * i];
                });
            }

            function getVolumeByActor(a) {
                for (const volId in bundleByVolume) {
                    if (bundleByVolume[volId].actor === a) {
                        return cloudmcService.getVolumeById(volId);
                    }
                }
                return null;
            }

            function handlePick(callData) {
                function getClosestActor(pickedActors) {
                    for (const a of pickedActors) {
                        const v = getVolumeByActor(a);
                        if (v) {
                            return [a, v];
                        }
                    }
                    return [null, null];
                }

                if (vtkScene.renderer !== callData.pokedRenderer || hasTallies) {
                    return;
                }

                // regular clicks are generated when spinning the scene - we'll select/deselect with ctrl-click
                if (! callData.controlKey) {
                    return;
                }

                const pos = callData.position;
                picker.pick([pos.x, pos.y, 0.0], vtkScene.renderer);
                const [actor, v] = getClosestActor(picker.getActors());

                if (selectedVolume) {
                    vtkScene.removeActor(axes.boxes[selectedVolume.name]);
                    delete axes.boxes[selectedVolume.name];
                }
                if (v === selectedVolume) {
                    selectedVolume = null;
                    axes.boxes[axes.SCENE_BOX].getProperty().setOpacity(1);
                    buildAxes();
                }
                else {
                    axes.boxes[axes.SCENE_BOX].getProperty().setOpacity(0);
                    selectedVolume = v;
                    buildAxes(actor);
                }
                $scope.$apply(vtkScene.fsRenderer.resize());
            }

            function initAxes() {
                $scope.axisCfg = {};
                SIREPO.GEOMETRY.GeometryUtils.BASIS().forEach((dim, i) => {
                    $scope.axisCfg[dim] = {
                        dimLabel: dim,
                        label: dim + ' [m]',
                        numPoints: 2,
                        screenDim: dim === 'z' ? 'y' : 'x',
                        showCentral: false,
                    };
                });
            }

            function initVolume(volId, reader) {
                const v = cloudmcService.getVolumeById(volId);
                const a = volumeAppearance(v);
                const b = coordMapper.buildActorBundle(reader, a.actorProperties);
                bundleByVolume[volId] = b;
                vtkScene.addActor(b.actor);
                $scope.setVolumeVisible(volId, v[a.visibilityKey]);
                if (! hasTallies) {
                    picker.addPickList(b.actor);
                }
            }

            function model() {
                return appState.models[$scope.modelName];
            }

            function setGlobalProperties() {
                if (! vtkScene.renderer) {
                    return;
                }
                vtkScene.setBgColor(model().bgColor);
                updateMarker();
                for (const volId in bundleByVolume) {
                    const b = bundleByVolume[volId];
                    const a = volumeAppearance(cloudmcService.getVolumeById(volId));
                    b.setActorProperty(
                        'opacity',
                        a.actorProperties.opacity * model().opacity
                    );
                    b.setActorProperty(
                        'edgeVisibility',
                        a.actorProperties.edgeVisibility
                    );
                }
                vtkScene.render();
            }

            function updateMarker() {
                vtkScene.isMarkerEnabled = model().showMarker === '1';
                vtkScene.refreshMarker();
            }

            function volumesLoaded() {
                if (! vtkScene) {
                    // volumesLoaded may be called after the component was destroyed
                    return;
                }
                setGlobalProperties();
                $rootScope.$broadcast('vtk.hideLoader');
                initAxes();
                buildAxes();
                $scope.$apply(vtkScene.fsRenderer.resize());
            }

            function volumeAppearance(v) {
                if (hasTallies) {
                    return {
                        actorProperties: {
                            color: [0.75, 0.75, 0.75],
                            opacity: 0.1,
                            edgeVisibility: false,
                        },
                        visibilityKey: 'isVisibleWithTallies',
                    };
                }
                return {
                    actorProperties: {
                        color: v.color,
                        opacity: v.opacity,
                        edgeVisibility: model().showEdges === '1',
                    },
                    visibilityKey: 'isVisible',
                };
            }

            // the vtk teardown is handled in vtkPlotting
            $scope.destroy = () => {
                vtkScene = null;
                plotToPNG.destroyVTK($element);
            };

            $scope.init = () => {};

            $scope.resize = () => {
                //TODO(pjm): reposition camera?
            };

            $scope.renderVolumes = () => {
                appState.saveChanges('volumes');
                buildAxes();
                vtkScene.render();
            };

            $scope.sizeStyle = () => {
                if (hasTallies) {
                    return {};
                }
                // 53 legend size + 35 bottom panel padding
                const ph = Math.ceil(
                    $(window).height() - ($($element).offset().top + 53 + 35));
                const pw = Math.ceil($($element).width() - 1);
                return {
                    width: `${Math.min(ph, pw)}px`,
                    margin: '0 auto',
                };
            };

            $scope.supportsColorbar = () => hasTallies;

            $scope.$on('vtk-init', (e, d) => {
                $rootScope.$broadcast('vtk.showLoader');
                colorbar.element = Colorbar()
                    .margin({top: 5, right: colorbar.THICKNESS + 20, bottom: 5, left: 0})
                    .thickness(colorbar.THICKNESS)
                    .orient('vertical')
                    .barlength($('.vtk-canvas-holder').height())
                    .origin([0, 0]);
                vtkScene = d;
                const ca = vtk.Rendering.Core.vtkAnnotatedCubeActor.newInstance();
                vtk.Rendering.Core.vtkAnnotatedCubeActor.Presets.applyPreset('default', ca);
                const df = ca.getDefaultStyle();
                df.fontFamily = 'Arial';
                df.faceRotation = 45;
                ca.setDefaultStyle(df);

                vtkScene.setMarker(
                    SIREPO.VTK.VTKUtils.buildOrientationMarker(
                        ca,
                        vtkScene.renderWindow.getInteractor(),
                        vtk.Interaction.Widgets.vtkOrientationMarkerWidget.Corners.TOP_RIGHT
                    )
                );
                updateMarker();

                picker = vtk.Rendering.Core.vtkCellPicker.newInstance();
                picker.setPickFromList(true);
                vtkScene.renderWindow.getInteractor().onLeftButtonPress(handlePick);
                if (hasTallies) {
                    //TODO(pjm): this should only be enabled for hover, see #6039
                    // vtkScene.renderWindow.getInteractor().onMouseMove(showFieldInfo);
                }

                const vols = cloudmcService.getNonGraveyardVolumes();
                vtkScene.render();
                volumeLoadingService.loadVolumes(vols, initVolume, volumesLoaded);
                if (hasTallies && tallyService.fieldData) {
                    addTally(tallyService.fieldData);
                }
                vtkScene.resetView();

                plotToPNG.initVTK($element, vtkScene.renderer);
            });

            $scope.setVolumeVisible = (volId, isVisible) => {
                bundleByVolume[volId].actor.setVisibility(isVisible);
            };

            if (! hasTallies) {
                $scope.$on('sr-volume-visibility-toggled', (event, volId, isVisible) => {
                    $scope.setVolumeVisible(volId, isVisible);
                    vtkScene.render();
                });

                $scope.$on('sr-volume-property.changed', (event, volId, prop, val) => {
                    bundleByVolume[volId].setActorProperty(prop, val);
                    vtkScene.render();
                });

                $scope.$on($scope.modelName + '.changed', setGlobalProperties);
            }

            if (hasTallies) {
                $scope.$on('openmcAnimation.summaryData', () => {
                    if (vtkScene) {
                        $rootScope.$broadcast('vtk.showLoader');
                        addTally(tallyService.fieldData);
                    }
                });
            }

        },
        link: function link(scope, element) {
            plotting.linkPlot(scope, element);
        },
    };
});

SIREPO.app.directive('compoundField', function() {
    return {
        restrict: 'A',
        scope: {
            field1: '@',
            field2: '@',
            field2Size: '@',
            modelName: '=',
            model: '=',
        },
        //TODO(pjm): couldn't find a good way to layout fields together without table
        template: `
          <div class="row">
            <table><tr><td>
              <div data-field-editor="field1" data-label-size="0"
                data-field-size="12" data-model-name="modelName" data-model="model"></div>
            </td><td>
              <div data-ng-attr-style="margin-left: -27px; width: {{ field2Size }}">
                <div data-field-editor="field2" data-label-size="0"
                  data-field-size="12" data-model-name="modelName"
                  data-model="model"></div>
              </div>
            </td></tr></table>
          </div>
        `,
    };
});

SIREPO.app.directive('volumeSelector', function(appState, cloudmcService, panelState, $rootScope) {
    return {
        restrict: 'A',
        scope: {},
        template: `
            <div style="padding: 0.5ex 1ex; border-bottom: 1px solid #ddd;">
              <div style="display: inline-block; cursor: pointer"
                data-ng-click="toggleAll()">
                <span class="glyphicon"
                  data-ng-class="allVisible ? 'glyphicon-check' : 'glyphicon-unchecked'"></span>
              </div>
            </div>
            <div id="sr-volume-list" data-ng-style="heightStyle()">
              <div class="sr-hover-row" data-ng-repeat="row in rows track by $index"
                style="padding: 0.5ex 0 0.5ex 1ex; white-space: nowrap; overflow: hidden"
                data-ng-class="{'bg-warning': ! row.material.density}">
                <div style="position: relative">
                  <div
                    style="display: inline-block; cursor: pointer; white-space: nowrap; min-height: 25px;"
                    data-ng-click="toggleSelected(row)">
                    <span class="glyphicon"
                      data-ng-class="row.isVisible ? 'glyphicon-check' : 'glyphicon-unchecked'"></span>
                    <b>{{ row.name }}</b>
                  </div>
                  <div style="position: absolute; top: 0px; right: 5px">
                    <button data-ng-click="editMaterial(row)"
                      class="btn btn-info btn-xs sr-hover-button">Edit</button>
                  </div>
                  <div data-ng-show="row.isVisible">
                    <div class="col-sm-3">
                      <input
                        id="volume-{{ row.name }}-color" type="color"
                        class="sr-color-button" data-ng-model="row.color"
                        data-ng-change="broadcastVolumePropertyChanged(row, 'color')" />
                    </div>
                    <div class="col-sm-9" style="margin-top: 10px">
                      <input
                        id="volume-{{ row.name }}-opacity-range" type="range"
                        min="0" max="1.0" step="0.01" data-ng-model="row.opacity"
                        data-ng-change="broadcastVolumePropertyChanged(row, 'opacity')" />
                    </div>
                  </div>
                </div>
              </div>
            </div>
        `,
        controller: function($scope, $window) {
            $scope.allVisible = true;
            let editRowKey = null;
            let prevOffset = 0;

            function loadRows() {
                $scope.rows = [];
                for (const n in appState.models.volumes) {
                    const row = appState.models.volumes[n];
                    row.key = n;
                    if (! row.color) {
                        row.name = n;
                        row.color = randomColor();
                        row.opacity = 0.3;
                        row.isVisible = true;
                        row.isVisibleWithTallies = false;
                    }
                    if (cloudmcService.isGraveyard(row)) {
                        continue;
                    }
                    $scope.rows.push(row);
                }
                $scope.rows.sort((a, b) => a.name.localeCompare(b.name));
            }

            function randomColor() {
                return SIREPO.VTK.VTKUtils.colorToHex(
                    Array(3).fill(0).map(() => Math.random()));
            }

            function unloadMaterial() {
                appState.removeModel('material');
                editRowKey = null;
            }

            $scope.broadcastVolumePropertyChanged = (row, prop) => {
                appState.saveQuietly('volumes');
                $rootScope.$broadcast(
                    'sr-volume-property.changed',
                    row.volId,
                    prop,
                    row[prop]);
            };

            $scope.editMaterial = (row) => {
                if (! row.material) {
                    row.material = appState.setModelDefaults(
                        {
                            name: row.name,
                        },
                        'material');
                }
                editRowKey = row.key;
                appState.models.material = appState.clone(row.material);
                panelState.showModalEditor('material');
            };

            $scope.heightStyle = () => {
                const el = $('#sr-volume-list:visible');
                const offset = el.length ? el.offset().top : prevOffset;
                // keep previous offset in case the element is hidden and then restored
                prevOffset = offset;
                return {
                    // bottom padding is 35px
                    //   .panel margin-bottom: 20px
                    //   .panel-body padding: 15px
                    height: `calc(100vh - ${Math.ceil(offset) + 35}px)`,
                    overflow: 'auto',
                };
            };

            $scope.toggleAll = () => {
                $scope.allVisible = ! $scope.allVisible;
                Object.values(appState.models.volumes).forEach(v => {
                    if (cloudmcService.isGraveyard(v)) {
                        return;
                    }
                    if (v.isVisible !== $scope.allVisible) {
                        $scope.toggleSelected(v, true);
                    }
                });
                appState.saveChanges('volumes');
            };

            $scope.toggleSelected = (row, noSave) => {
                row.isVisible = ! row.isVisible;
                if (! noSave) {
                    appState.saveChanges('volumes');
                }
                $rootScope.$broadcast(
                    'sr-volume-visibility-toggled',
                    row.volId,
                    row.isVisible);
            };

            $scope.$on('material.changed', () => {
                if (editRowKey) {
                    const r = appState.models.volumes[editRowKey];
                    r.material = appState.models.material;
                    r.name = r.material.name;
                    appState.saveChanges('volumes', loadRows);
                    unloadMaterial();
                }
            });

            $scope.$on('cancelChanges', (event, name) => {
                if (editRowKey && name == 'material') {
                    appState.cancelChanges('volumes');
                    unloadMaterial();
                }
            });

            loadRows();
        },
    };
});

SIREPO.app.directive('materialComponents', function(appState, panelState) {
    return {
        restrict: 'A',
        scope: {},
        template: `
              <table class="table table-hover table-condensed">
                <tr data-ng-init="ci = $index"
                    data-ng-repeat="c in appState.models.material.components track by $index">
                  <td data-ng-repeat="fieldInfo in componentInfo(ci) track by fieldTrack(ci, $index)">
                    <div data-ng-if="fieldInfo.field">
                      <div style="font-size: 13px" data-label-with-tooltip="" data-label="{{ fieldInfo.label }}"
                        data-tooltip="{{ fieldInfo.tooltip }}"></div>
                      <div class="row" data-field-editor="fieldInfo.field"
                        data-field-size="12" data-model-name="'materialComponent'"
                        data-model="c" data-label-size="0"></div>
                    </div>
                  </td>
                  <td>
                    <div class="sr-button-bar-parent pull-right">
                      <div class="sr-button-bar">
                        <button data-ng-click="deleteComponent($index)"
                          class="btn btn-danger btn-xs">
                          <span class="glyphicon glyphicon-remove"></span>
                        </button>
                      </div>
                    </div>
                  </td>
                </tr>
                <tr>
                  <td style="width: 15em">
                    <b>Add Component</b>
                      <select class="form-control" data-ng-model="selectedComponent"
                        data-ng-options="item[0] as item[1] for item in componentEnum"
                        data-ng-change="addComponent()"></select>
                  </td>
                  <td></td>
                  <td></td>
                  <td></td>
                  <td></td>
                  <td></td>
                </tr>
              </table>
        `,
        controller: function($scope, $element) {
            const componentInfo = [];
            $scope.appState = appState;
            $scope.selectedComponent = '';
            $scope.componentEnum = SIREPO.APP_SCHEMA.enum.MaterialComponent;
            const fieldsByComponent = {
                add_element: [
                    'percent_with_type',
                    'enrichment_with_type',
                    'enrichment_target',
                ],
                add_elements_from_formula: [
                    'percent_type',
                    'enrichment_with_type',
                    'enrichment_target',
                ],
                add_macroscopic: [],
                add_nuclide: ['percent_with_type'],
                add_s_alpha_beta: ['fraction'],
            };
            const fieldInfo = {};

            function buildFieldInfo() {
                const mi = appState.modelInfo('materialComponent');
                for (const p in fieldsByComponent) {
                    fieldsByComponent[p].unshift('component', 'name');
                    fieldInfo[p] = [];
                    for (const f of fieldsByComponent[p]) {
                        fieldInfo[p].push({
                            field: f,
                            label: mi[f][0],
                            tooltip: mi[f][3],
                        });
                    }
                    while (fieldInfo[p].length < 5) {
                        fieldInfo[p].push({
                            field: '',
                        });
                    }
                }
            }

            $scope.addComponent = () => {
                if (! $scope.selectedComponent) {
                    return;
                }
                var c = appState.models.material;
                if (! c.components) {
                    c.components = [];
                }
                var m = appState.setModelDefaults({}, 'materialComponent');
                // use the previous percent_type
                if (c.components.length) {
                    m.percent_type = c.components[c.components.length - 1].percent_type;
                }
                m.component = $scope.selectedComponent;
                c.components.push(m);
                $scope.selectedComponent = '';
                panelState.waitForUI(() => {
                    $($element).find('.model-materialComponent-name input').last().focus();
                });
            };

            $scope.componentInfo = idx => {
                const c = appState.models.material.components[idx];
                componentInfo[idx] = fieldInfo[c.component];
                return componentInfo[idx];
            };

            $scope.deleteComponent = idx => {
                appState.models.material.components.splice(idx, 1);
            };

            $scope.fieldTrack = (componentIndex, idx) => {
                var c = appState.models.material.components[componentIndex];
                return c.component + idx;
            };

            buildFieldInfo();
        },
    };
});

SIREPO.app.directive('componentName', function(appState, requestSender) {
    var requestIndex = 0;
    return {
        restrict: 'A',
        require: 'ngModel',
        link: function(scope, element, attrs, ngModel) {

            scope.isRequired = () => true;

            ngModel.$parsers.push(function(value) {
                if (ngModel.$isEmpty(value)) {
                    return null;
                }
                requestIndex++;
                const currentRequestIndex = requestIndex;
                requestSender.sendStatelessCompute(
                    appState,
                    data => {
                        // check for a stale request
                        if (requestIndex != currentRequestIndex) {
                            return;
                        }
                        ngModel.$setValidity('', data.error ? false : true);
                    },
                    {
                        method: 'validate_material_name',
                        args: {
                            name: value,
                            component: scope.model.component,
                        }
                    }
                );


                return value;
            });
            ngModel.$formatters.push(function(value) {
                if (ngModel.$isEmpty(value)) {
                    return value;
                }
                return value.toString();
            });
        }
    };
});

SIREPO.app.directive('multiLevelEditor', function(appState, panelState) {
    return {
        restrict: 'A',
        scope: {
            modelName: '@multiLevelEditor',
            model: '=',
            field: '=',
        },
        template: `
          <div style="position: relative; top: -5px; background: rgba(0, 0, 0, 0.05);
            border: 1px solid lightgray; border-radius: 3px; padding-top: 5px;
            margin: 0 15px">
            <div class="form-group">
              <div data-field-editor="'_type'" data-model-name="modelName"
                data-model="model[field]" data-label-size="0"></div>
            </div>
            <div data-ng-repeat="v in viewFields track by v.track">
              <div class="form-group">
                <div class="col-sm-11 col-sm-offset-1">
                  <div data-field-editor="v.field" data-model-name="model[field]._type"
                    data-label-size="5"
                    data-model="model[field]"></div>
                </div>
              </div>
            </div>
          </div>
        `,
        controller: function($scope) {

            function setView() {
                if (type() && type() !== 'None') {
                    $scope.viewFields = SIREPO.APP_SCHEMA.view[type()].advanced
                        .map(f => {
                            return {
                                field: f,
                                track: type() + f,
                            };
                        });
                }
                else {
                    $scope.viewFields = null;
                }
            }

            function type() {
                return $scope.model[$scope.field]._type;
            }

            $scope.$watch('model[field]._type', (newValue, oldValue) => {
                if (! $scope.model) {
                    return;
                }
                if (panelState.isActiveField($scope.modelName, '_type')) {
                    if (newValue !== oldValue && newValue) {
                        $scope.model[$scope.field] = {
                            _type: type(),
                        };
                        if (newValue !== 'None') {
                            appState.setModelDefaults(
                                $scope.model[$scope.field],
                                type(),
                            );
                        }
                    }
                }
                setView();
            });
        },
    };
});

SIREPO.app.directive('point3d', function() {
    return {
        restrict: 'A',
        scope: {
            model: '=',
            field: '=',
        },
        template: `
            <div data-ng-repeat="v in model[field] track by $index"
              style="display: inline-block; width: 7em; margin-right: 5px;" >
              <input class="form-control" data-string-to-number="Float"
                data-ng-model="model[field][$index]"
                style="text-align: right" required />
            </div>
        `,
    };
});

SIREPO.app.directive('sourcesOrTalliesEditor', function(appState, panelState) {
    return {
        restrict: 'A',
        scope: {
            modelName: '=',
            model: '=',
            field: '=',
        },
        template: `
            <div class="col-sm-7">
              <button class="btn btn-xs btn-info pull-right"
                data-ng-click="addItem()">
                <span class="glyphicon glyphicon-plus"></span> Add {{ itemName }}</button>
            </div>
            <div class="col-sm-12">
              <table data-ng-if="model[field].length"
                style="width: 100%; table-layout: fixed; margin-bottom: 10px"
                class="table table-hover">
                <colgroup>
                  <col>
                  <col style="width: 8em">
                </colgroup>
                <thead>
                  <tr>
                    <th>{{ itemHeading }}</th>
                    <th></th>
                  </tr>
                </thead>
                <tbody>
                  <tr data-ng-repeat="m in model[field] track by $index">
                    <td>
                      <div style="text-overflow: ellipsis; overflow: hidden; white-space: nowrap">
                        {{ description(m) }}
                      </div>
                    </td>
                    <td>
                      <button class="btn btn-xs btn-info" style="width: 5em"
                        data-ng-click="editItem(m)">Edit</button>
                      <button data-ng-click="removeItem(m)"
                        class="btn btn-danger btn-xs"><span
                          class="glyphicon glyphicon-remove"></span></button>
                    </td>
                  </tr>
                </tbody>
              </table>
            </div>
        `,
        controller: function($scope) {
            const childModel = $scope.field == 'sources' ? 'source' : 'tally';
            const infoFields = {
                box: ['lower_left', 'upper_right'],
                cartesianIndependent: ['x', 'y', 'z'],
                cylindricalIndependent: ['r', 'phi', 'z'],
                point: ['xyz'],
                sphericalIndependent: ['r', 'theta', 'phi'],
                maxwell: ['theta'],
                muir: ['e0', 'm_rat', 'kt'],
                normal: ['mean_value', 'std_dev'],
                powerLaw: ['a', 'b'],
                uniform: ['a', 'b'],
                watt: ['a', 'b'],
            };

            $scope.itemName = childModel === 'source' ? 'Source' : 'Tally';
            $scope.itemHeading = childModel === 'source' ? 'Space' : 'Tally';

            function nextIndex() {
                return $scope.model[$scope.field].length;
            }

            function editChild(model) {
                appState.models[childModel] = model;
                panelState.showModalEditor(childModel);
            }

            $scope.addItem = () => {
                editChild(appState.setModelDefaults({
                    _index: nextIndex(),
                }, childModel));
            };

            $scope.description = m => {
                if (childModel === 'source')  {
                    return m.type === 'file' && m.file
                         ? `File(filename=${m.file })`
                         : sourceInfo('SpatialDistribution', m.space);
                }
                return tallyInfo(m);
            };

            function tallyInfo(model) {
                return model.name + ': ' + model.scores.map(t => t.score).join(', ');
            }

            function sourceInfo(modelType, model) {
                let res = appState.enumDescription(modelType, model._type);
                if (infoFields[model._type]) {
                    res += '(';
                    for (const f of infoFields[model._type]) {
                        if (! model[f]) {
                            continue;
                        }
                        res += `${f}=`;
                        if (model[f]._type) {
                            res += sourceInfo('ProbabilityDistribution', model[f]);
                        }
                        else {
                            res += model[f];
                        }
                        res += ' ';
                    }
                    res = res.trim() + ')';
                }
                else if (model.probabilityValue) {
                    const MAX_VALUES = 3;
                    res += '(';
                    for (let i = 0; i < MAX_VALUES; i++) {
                        if (model.probabilityValue[i]
                            && model.probabilityValue[i].p) {
                            res += `(${model.probabilityValue[i].x},${model.probabilityValue[i].p}) `;
                        }
                    }
                    if (model.probabilityValue[MAX_VALUES]
                        && model.probabilityValue[MAX_VALUES].p) {
                        res += '...';
                    }
                    res = res.trim() + ')';
                }
                return res + ' ';
            }

            $scope.editItem = model => {
                editChild(model);
            };

            $scope.removeItem = model => {
                const c = [];
                for (const m of $scope.model[$scope.field]) {
                    if (m._index != model._index) {
                        m._index = c.length;
                        c.push(m);
                    }
                }
                $scope.model[$scope.field] = c;
            };

            $scope.$on('modelChanged', function(event, name) {
                if (name == childModel) {
                    const m = appState.models[childModel];
                    $scope.model[$scope.field][m._index] = m;
                    appState.removeModel(childModel);
                    appState.saveChanges($scope.modelName);
                }
            });
        },
    };
});

// A special enum editor which groups items within optgroups
SIREPO.app.directive('tallyScoreGroup', function() {
    return {
        restrict: 'A',
        scope: {
            model: '=',
            field: '=',
            enum: '=',
        },
        template: `
            <select class="form-control" data-ng-model="model[field]"
              data-ng-options="item.v as item.l group by item.g for item in items">
            </select>
        `,
        controller: function($scope) {
            // enums are in order by group
            const groups = {
                flux: 'Flux scores',
                absorption: 'Reaction scores',
                'delayed-nu-fission': 'Particle production scores',
                current: 'Miscellaneous scores',
            };
            $scope.items = [];
            let g = '';
            for (const t of $scope.enum.TallyScore) {
                const v = t[0];
                if (groups[v]) {
                    g = groups[v];
                }
                $scope.items.push({
                    v: v,
                    l: t[1],
                    g: g,
                });
            }
        },
    };
});

SIREPO.app.directive('tallyAspects', function() {

    const aspects = SIREPO.APP_SCHEMA.enum.TallyAspect;

    function template() {
        const numCols = 4;
        const numRows = Math.ceil(aspects.length / numCols);
        let t = '';
        for (let i = 0; i < numRows; ++i) {
            t += '<div class="row">';
            for (let j = 0; j < numCols; ++j) {
                const n = i * numRows + j;
                const label = aspects[n][1];
                const val = aspects[n][0];
                t += `
                  <div style="position: relative; top: -25px">
                    <div class="col-sm-offset-5 col-sm-6">
                        <label><input type="checkbox" data-ng-model="selectedAspects['${val}']" data-ng-change="toggleAspect('${val}')"> ${label}</label>
                    </div>
                  </div>
                `;
            }
            t += '</div>';
        }
        return t;
    }

    return {
        restrict: 'A',
        scope: {
            model: '=',
            field: '=',
        },
        template: template(),
        controller: function($scope) {
            $scope.selectedAspects = {};
            for (const a of aspects) {
                $scope.selectedAspects[a[0]] = $scope.field.includes(a[0]);
            }

            $scope.toggleAspect = val => {
                if ($scope.selectedAspects[val]) {
                    $scope.field.push(val);
                }
                else {
                    $scope.field.splice($scope.field.indexOf(val), 1);
                }
            };
        },
    };
});

SIREPO.viewLogic('settingsView', function(appState, panelState, $scope) {

    function updateEditor() {
        panelState.showFields('reflectivePlanes', [
            ['plane1a', 'plane1b', 'plane2a', 'plane2b'],
            appState.models.reflectivePlanes.useReflectivePlanes === '1',
        ]);

        panelState.showField(
            $scope.modelName,
            'eigenvalueHistory',
            appState.models[$scope.modelName].run_mode === 'eigenvalue'
        );
    }

    $scope.whenSelected = updateEditor;

    $scope.watchFields = [
        [`${$scope.modelName}.run_mode`, 'reflectivePlanes.useReflectivePlanes'], updateEditor,
    ];

});

SIREPO.viewLogic('sourceView', function(appState, panelState, $scope) {
    function updateEditor() {
        const isFile = appState.models[$scope.modelName].type === 'file';
        panelState.showField($scope.modelName, 'file', isFile);
        $scope.$parent.advancedFields.forEach((x, i) => {
            panelState.showTab($scope.modelName, i + 1, ! isFile || x[0] === 'Type');
        });
    }

    $scope.whenSelected = updateEditor;

    $scope.watchFields = [
        ['source.type'], updateEditor,
    ];
});

SIREPO.viewLogic('materialView', function(appState, panelState, $scope) {

    let name = null;

    $scope.whenSelected = () => {
        $scope.appState = appState;
        name = model().name;
    };

    function isStd() {
        return model() && model().standardType !== 'None';
    }

    function model() {
        return appState.models[$scope.modelName];
    }

    function updateMaterial() {
        if (! model()) {
            return;
        }
        if (isStd()) {
            // don't change the name as it came from the loaded volume
            appState.models[$scope.modelName] = appState.setModelDefaults({name: name}, model().standardType);
        }
    }

    // only update when the user makes a change, not on the initial model load
    $scope.$watch(`appState.models['${$scope.modelName}']['standardType']`, (newVal, oldVal) => {
        if (oldVal === undefined || oldVal === newVal) {
            return;
        }
        updateMaterial();
    });

});

SIREPO.app.directive('simpleListEditor', function(panelState) {
    return {
        restrict: 'A',
        scope: {
            model: '=',
            field: '=',
            subModel: '=',
        },
        template: `
            <div data-ng-repeat="row in model[field] track by $index">
              <div class="form-group form-group-sm">
                <div data-field-editor="subField"
                  data-model-name="subModel" data-label-size="0"
                  data-field-size="10"
                  data-model="model[field][$index]"></div>
                <div class="col-sm-2" style="margin-top: 5px">
                  <button data-ng-click="removeIndex($index)"
                    class="btn btn-danger btn-xs"><span
                      class="glyphicon glyphicon-remove"></span></button>
                </div>
              </div>
            </div>
            <div class="form-group form-group-sm">
              <div data-field-editor="subField" data-model-name="subModel"
                data-field-size="10"
                data-label-size="0" data-model="newRowModel"></div>
            </div>
        `,
        controller: function($scope, $element) {
            $scope.subField = SIREPO.APP_SCHEMA.view[$scope.subModel].advanced[0];
            $scope.newRowModel = {};

            $scope.removeIndex = (idx) => {
                $scope.model[$scope.field].splice(idx, 1);
            };

            $scope.$watchCollection('newRowModel', (newValue, oldValue) => {
                if (newValue && newValue[$scope.subField]) {
                    $scope.model[$scope.field].push({
                        [$scope.subField]: newValue[$scope.subField],
                    });
                    $scope.newRowModel = {};
                    // the focus should now be set to the new field in the field array
                    panelState.waitForUI(() => {
                        $($element).find(
                            `.model-${$scope.subModel}-${$scope.subField} input`,
                        ).eq(-2).focus();
                });
                }
            });
        },
    };
});

SIREPO.app.directive('materialList', function(appState, cloudmcService) {
    return {
        restrict: 'A',
        scope: {
            model: '=',
            field: '=',
        },
        template: `
            <select class="form-control" data-ng-model="model[field]" data-ng-options="v.key as v.name for v in volumes"></select>
        `,
        controller: function($scope) {
            function initVolumes() {
                const res = [];
                const volumes = appState.applicationState().volumes;
                for (const k in volumes) {
                    if (cloudmcService.isGraveyard(volumes[k])) {
                        continue;
                    }
                    res.push({
                        key: k,
                        name: volumes[k].name,
                    });
                }
                res.sort((a, b) => a.name.localeCompare(b.name));
                return res;
            }
            $scope.volumes = initVolumes();
        },
    };
});

SIREPO.app.directive('planePositionSlider', function(appState, tallyService) {
    return {
        restrict: 'A',
        scope: {},
        template: `
            <div data-ng-show="hasSteps()">
                <div data-label-with-tooltip="" data-label="Plane position"></div>
                <div class="plane-pos-slider"></div>
                <div style="display:flex; justify-content:space-between;">
                     <span>{{ formatFloat(tallyService.tallyRange(appState.models.tallyReport.axis, true).min) }}</span>
                     <span>{{ formatFloat(tallyService.tallyRange(appState.models.tallyReport.axis, true).max) }}</span>
                </div>
            </div>
        `,
        controller: function($scope) {
            $scope.appState = appState;
            $scope.tallyService = tallyService;
            let planePosSlider = null;
            let hasSteps = false;

            function buildSlider(modelName, field, selectorString, range) {
                hasSteps = range.min != range.max;
                if (! hasSteps) {
                    return;
                }
                const sel = $(selectorString);
                const val = appState.models[modelName][field];
                const isMulti = Array.isArray(val);
                if (isMulti) {
                    if (val[0] < range.min) {
                        val[0] = range.min;
                    }
                    if (val[1] > range.max) {
                        val[1] = range.max;
                    }
                }
                sel.slider({
                    min: range.min,
                    max: range.max,
                    range: isMulti,
                    slide: (e, ui) => {
                        $scope.$apply(() => {
                            if (isMulti) {
                                appState.models[modelName][field][ui.handleIndex] = ui.value;
                            }
                            else {
                                appState.models[modelName][field] = ui.value;
                            }
                        });
                    },
                    step: range.step,
                });
                // jqueryui sometimes decrements the max by the step value due to floating-point
                // shenanigans. Reset it here
                sel.slider('instance').max = range.max;
                sel.slider('option', isMulti ? 'values' : 'value', val);
                sel.slider('option', 'disabled', range.min === range.max);
                return sel;
            }

            function updateSlider() {
                const r = tallyService.tallyRange(appState.models.tallyReport.axis, true);
                planePosSlider = buildSlider(
                    'tallyReport',
                    'planePos',
                    '.plane-pos-slider',
                    r
                );
            }

            $scope.formatFloat = val => SIREPO.UTILS.formatFloat(val, 4);
            $scope.hasSteps = () => hasSteps;

            appState.watchModelFields($scope, ['tallyReport.planePos', 'tallyReport.axis'], updateSlider, true);
            $scope.$on('tallyReport.summaryData', updateSlider);
            updateSlider();

            $scope.$on('$destroy', () => {
                if (planePosSlider) {
                    planePosSlider.slider('destroy');
                    planePosSlider = null;
                }
            });
        },
    };
});

SIREPO.viewLogic('openmcAnimationView', function(cloudmcService, $scope) {

    $scope.whenSelected = () => {
        cloudmcService.buildRangeDelegate($scope.modelName, 'opacity');
    };
    $scope.watchFields = [
        ['openmcAnimation.tally'], cloudmcService.validateSelectedTally,
    ];
});

SIREPO.viewLogic('geometry3DReportView', function(cloudmcService, $scope) {
    $scope.whenSelected = () => {
        cloudmcService.buildRangeDelegate($scope.modelName, 'opacity');
    };
});<|MERGE_RESOLUTION|>--- conflicted
+++ resolved
@@ -625,16 +625,10 @@
                 );
                 const r =  {
                     aspectRatio: ar,
-<<<<<<< HEAD
-                    global_max: maxField,
-                    global_min: minField,
-                    threshold: appState.models.openmcAnimation.threshold,
-                    title: `Score at ${z} = ${SIREPO.UTILS.roundToPlaces($scope.tallyReport.planePos, 6)}m`,
-=======
                     global_max: tallyService.maxField,
                     global_min: tallyService.minField,
+                    threshold: appState.models.openmcAnimation.threshold,
                     title: `Score at ${z} = ${SIREPO.UTILS.roundToPlaces(appState.models.tallyReport.planePos, 6)}m`,
->>>>>>> 534e6263
                     x_label: `${x} [m]`,
                     x_range: ranges[l],
                     y_label: `${y} [m]`,
@@ -801,14 +795,8 @@
             let selectedVolume = null;
             let vtkScene = null;
 
-<<<<<<< HEAD
-            function isInFieldThreshold(value) {
-                return value > appState.models.openmcAnimation.threshold;
-            }
-=======
             // ********* 3d tally state and functions
             //TODO(pjm): these should be moved to a subdirective
->>>>>>> 534e6263
 
             const colorbar = {
                 element: null,
@@ -911,8 +899,7 @@
             }
 
             function isInFieldThreshold(value) {
-                //TODO(pjm): add a min threshold value to openmcAnimation model
-                return value > 0;
+                return value > appState.models.openmcAnimation.threshold;
             }
 
             function scoreUnits() {
