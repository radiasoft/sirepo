'use strict';

var srlog = SIREPO.srlog;
var srdbg = SIREPO.srdbg;

SIREPO.app.config(() => {
    SIREPO.appReportTypes = `
        <div data-ng-switch-when="geometry3d" data-geometry-3d="" class="sr-plot" data-model-name="{{ modelKey }}" data-report-id="reportId"></div>
    `;
    //TODO(pjm): OptionalFloat should be standard
    SIREPO.appFieldEditors = `
        <div data-ng-switch-when="Color" data-ng-class="fieldClass">
          <input type="color" data-ng-model="model[field]" class="sr-color-button">
        </div>
        <div data-ng-switch-when="Point3D" class="col-sm-7">
          <div data-point3d="" data-model="model" data-field="field"></div>
        </div>
        <div data-ng-switch-when="OptionalFloat" data-ng-class="fieldClass">
          <input data-string-to-number="" data-ng-model="model[field]"
            data-min="info[4]" data-max="info[5]" class="form-control"
            style="text-align: right" data-lpignore="true" />
        </div>
        <div data-ng-switch-when="MaterialComponents" class="col-sm-12">
          <div data-material-components=""></div>
        </div>
        <div data-ng-switch-when="ComponentName" data-ng-class="fieldClass">
          <input data-component-name="" data-ng-model="model[field]"
            class="form-control" data-lpignore="true" data-ng-required="isRequired()"
            autocomplete="chrome-off" />
        </div>
        <div data-ng-switch-when="PercentWithType" data-ng-class="fieldClass">
          <div data-compound-field="" data-field1="percent"
            data-field2="percent_type" data-field2-size="8em"
            data-model-name="modelName" data-model="model"></div>
        </div>
        <div data-ng-switch-when="EnrichmentWithType" data-ng-class="fieldClass">
          <div data-compound-field="" data-field1="enrichment"
            data-field2="enrichment_type" data-field2-size="8em"
            data-model-name="modelName" data-model="model"></div>
        </div>
        <div data-ng-switch-when="DensityWithUnits" data-ng-class="fieldClass">
          <div data-compound-field="" data-field1="density"
            data-field2="density_units" data-field2-size="10em"
            data-model-name="modelName" data-model="model"></div>
        </div>
        <div data-ng-switch-when="Spatial">
          <div data-multi-level-editor="spatial" data-model="model" data-field="field"></div>
        </div>
        <div data-ng-switch-when="Univariate">
          <div data-multi-level-editor="univariate" data-model="model" data-field="field"></div>
        </div>
        <div data-ng-switch-when="UnitSphere">
          <div data-multi-level-editor="unitSphere" data-model="model" data-field="field"></div>
        </div>
        <div data-ng-switch-when="SourcesOrTallies">
          <div data-sources-or-tallies-editor="" data-model-name="modelName"
            data-model="model" data-field="field"></div>
        </div>
        <div data-ng-switch-when="TallyAspects" class="col-sm-12">
          <div data-tally-aspects="" data-model="model" data-field="model[field]"></div>
           <div class="sr-input-warning"></div>
        </div>
        <div data-ng-switch-when="TallyScoreWithGrouping" class="col-sm-10">
          <div data-tally-score-group="" data-model="model" data-field="field" data-enum="enum"></div>
        </div>
        <div data-ng-switch-when="SimpleListEditor" class="col-sm-7">
          <div data-simple-list-editor="" data-model="model" data-field="field" data-sub-model="info[4]"></div>
        </div>
        <div data-ng-switch-when="Filter">
          <div data-multi-level-editor="filter" data-model="model" data-field="field"></div>
        </div>
        <div data-ng-switch-when="MaterialValue" data-ng-class="fieldClass">
          <div data-material-list="" data-model="model" data-field="field"></div>
        </div>
        <div data-ng-switch-when="TallyList" data-ng-class="fieldClass">
          <div class="input-group">
            <select class="form-control" data-ng-model="model[field]" data-ng-options="t.name as t.name for t in model.tallies"></select>
          </div>
        </div>
        <div data-ng-switch-when="ScoreList" data-ng-class="fieldClass">
          <div class="input-group">
            <select class="form-control" data-ng-model="model[field]" data-ng-options="s.score as s.score for s in (model.tallies | filter:{name:model.tally})[0].scores"></select>
          </div>
        </div>
    `;
    SIREPO.FILE_UPLOAD_TYPE = {
        'geometryInput-dagmcFile': '.h5m',
    };
});

SIREPO.app.factory('cloudmcService', function(appState) {
    const self = {};
    appState.setAppService(self);

    function findScore(tallies, tally, score) {
        return findTally(tallies, tally).scores.filter(v => v.score == score).length
            ? score
            : null;
    }

    function findTally(tallies, tally) {
        return tallies.filter(v => v.name == tally)[0];
    }

    self.computeModel = modelKey => modelKey;

    self.findTally = () => {
        return findTally(appState.models.openmcAnimation.tallies, appState.models.openmcAnimation.tally);
    };

    self.isGraveyard = volume => {
        return volume.name && volume.name.toLowerCase() == 'graveyard';
    };

    self.validateSelectedTally = () => {
        const a = appState.models.openmcAnimation;
        if (! a.tally || ! findTally(a.tallies, a.tally)) {
            a.tally = a.tallies[0].name;
        }
        if (! a.score || ! findScore(a.tallies, a.tally, a.score)) {
            a.score = findTally(a.tallies, a.tally).scores[0].score;
        }
        appState.saveQuietly('openmcAnimation');
    };
    return self;
});

SIREPO.app.controller('GeometryController', function (appState, cloudmcService, panelState, persistentSimulation, requestSender, $scope) {
    const self = this;
    let hasVolumes = false;

    function downloadRemoteGeometryFile() {
        requestSender.sendStatefulCompute(
            appState,
            data => {
                if (data.error) {
                    throw new Error(data.error);
                }
                appState.models.geometryInput.exampleURL = "";
                appState.saveQuietly('geometryInput');
                processGeometry();
            },
            {
                method: 'download_remote_lib_file',
                args: {
                    exampleURL: appState.models.geometryInput.exampleURL,
                },
            }
        );
    }

    function processGeometry() {
        panelState.showField('geometryInput', 'dagmcFile', false);
        if (appState.models.geometryInput.exampleURL) {
            downloadRemoteGeometryFile();
            return;
        }
        self.simState.runSimulation();
    }

    self.isGeometrySelected = () => {
        return appState.applicationState().geometryInput.dagmcFile;
    };
    self.isGeometryProcessed = () => hasVolumes;
    self.simHandleStatus = data => {
        self.hasServerStatus = true;
        if (data.volumes) {
            hasVolumes = true;
            if (! Object.keys(appState.applicationState().volumes).length) {
                appState.models.volumes = data.volumes;
                appState.saveChanges('volumes');
            }
        }
        else if (data.state == 'missing' || data.state == 'canceled') {
            if (self.isGeometrySelected()) {
                processGeometry();
            }
        }
    };

    $scope.$on('geometryInput.changed', () => {
        if (! hasVolumes) {
            processGeometry();
        }
    });

    self.simScope = $scope;
    self.simComputeModel = 'dagmcAnimation';
    self.simState = persistentSimulation.initSimulationState(self);
});

SIREPO.app.controller('VisualizationController', function(appState, cloudmcService, frameCache, persistentSimulation, requestSender, $scope) {
    const self = this;
    self.eigenvalue = null;
    self.frameCache = frameCache;
    self.results = null;
    self.simScope = $scope;
    self.simComputeModel = 'openmcAnimation';
    let errorMessage;

    function validateSelectedTally(tallies) {
        appState.models.openmcAnimation.tallies = tallies;
        appState.saveQuietly('openmcAnimation');
        cloudmcService.validateSelectedTally();
    }

    self.eigenvalueHistory = () => appState.models.settings.eigenvalueHistory;

    self.simHandleStatus = function (data) {
        errorMessage = data.error;
        self.eigenvalue = data.eigenvalue;
        self.results = data.results;
        if (data.frameCount) {
            frameCache.setFrameCount(data.frameCount);
        }
        if (data.tallies) {
            validateSelectedTally(data.tallies);
        }
    };
    self.simState = persistentSimulation.initSimulationState(self);
    self.simState.errorMessage = () => errorMessage;
    self.simState.runningMessage = () => {
        return `Completed batch: ${self.simState.getFrameCount()}`;
    };
    self.simCompletionState = () => {
        if (self.simState.isStateError) {
            return '';
        }
        return `${frameCache.getFrameCount()} batches`;
    };
    self.simState.logFileURL = function() {
        return requestSender.formatUrl('downloadDataFile', {
            '<simulation_id>': appState.models.simulation.simulationId,
            '<simulation_type>': SIREPO.APP_SCHEMA.simulationType,
            '<model>': self.simState.model,
            '<frame>': SIREPO.nonDataFileFrame,
            '<suffix>': 'log',
        });
    };
    self.tallyTitle = () => {
        const a = appState.models.openmcAnimation;
        return `Tally Results - ${a.tally} - ${a.score} - ${a.aspect}`;
    };
    return self;
});

SIREPO.app.directive('appFooter', function() {
    return {
        restrict: 'A',
        scope: {
            nav: '=appFooter',
        },
        template: `
            <div data-common-footer="nav"></div>
            <div data-import-dialog=""></div>
        `,
    };
});

SIREPO.app.directive('appHeader', function(appState, cloudmcService, panelState) {
    return {
        restrict: 'A',
        scope: {
            nav: '=appHeader',
        },
        template: `
            <div data-app-header-brand="nav"></div>
            <div data-app-header-left="nav"></div>
            <div data-app-header-right="nav">
              <app-header-right-sim-loaded>
                <div data-sim-sections="">
                  <li class="sim-section" data-ng-class="{active: nav.isActive('geometry')}"><a href data-ng-click="nav.openSection('geometry')"><span class="glyphicon glyphicon-globe"></span> Geometry</a></li>
                  <li class="sim-section" data-ng-class="{active: nav.isActive('visualization')}"><a href data-ng-click="nav.openSection('visualization')"><span class="glyphicon glyphicon-picture"></span> Visualization</a></li>
                </div>
              </app-header-right-sim-loaded>
              <app-settings>
              </app-settings>
              <app-header-right-sim-list>
                <ul class="nav navbar-nav sr-navbar-right">
                  <li><a href data-ng-click="nav.showImportModal()"><span class="glyphicon glyphicon-cloud-upload"></span> Import</a></li>
                </ul>
              </app-header-right-sim-list>
            </div>
        `,
    };
});

SIREPO.app.directive('geometry3d', function(appState, cloudmcService, frameCache, mathRendering, panelState, plotting, plotToPNG, requestSender, vtkPlotting, $rootScope) {
    return {
        restrict: 'A',
        scope: {
            modelName: '@',
            reportId: '<',
        },
        template: `
            <ul data-ng-if="! isClientOnly" class="nav nav-tabs">
                <li role="presentation" data-ng-class="{active: displayType === '2D'}">
                    <a href data-ng-click="setDisplay('2D')">2D</a>
                </li>
                <li role="presentation" data-ng-class="{active: displayType === '3D'}">
                    <a href data-ng-click="setDisplay('3D')">3D</a>
                </li>
            </ul>
            <div>
                <div data-ng-show="isClientOnly || displayType === '3D'" data-vtk-display="" class="vtk-display col-sm-11"
                  data-ng-style="sizeStyle()" data-show-border="true"
                  data-report-id="reportId" data-model-name="{{ modelName }}"
                  data-event-handlers="eventHandlers" data-reset-side="y"
                  data-enable-axes="true" data-axis-cfg="axisCfg"
                  data-axis-obj="axisObj" data-enable-selection="true"></div>
                <div class="col-sm-1" style="padding-left: 0;" data-ng-show="supportsColorbar()">
                    <div class="colorbar"></div>
                </div>
            </div>
            <div class="col-sm-12" data-ng-show="displayType === '2D'">
               <div class="row">
                   <div class="col-md-6" style="padding: 8px;" data-field-editor="'axis'" data-model="tallyReport" data-model-name="'tallyReport'" data-label-size="2"></div>
               </div>
               <div class="row">
                   <div class="col-md-6" style="padding: 8px;" data-field-editor="'planePos'" data-model="tallyReport" data-model-name="'tallyReport'"></div>
               </div>
               <div class="row">
                   <div data-ng-repeat="f in displayRangeVars" class="col-md-6" data-field-editor="f" data-model="tallyReport" data-model-name="'tallyReport'" data-label-size="2" data-field-size="4"></div>
               </div>
               <div data-report-content="heatmap" data-model-key="tallyReport"></div>
            </div>
        `,
        controller: function($scope, $element) {
            const isGeometryOnly = $scope.modelName === 'geometry3DReport';
            $scope.displayType = '3D';
            $scope.displayRangeVars = [
                'xDisplayMin', 'xDisplayMax',
                'yDisplayMin', 'yDisplayMax',
                'zDisplayMin', 'zDisplayMax',
            ];
            $scope.isClientOnly = isGeometryOnly;
            $scope.tallyReport = appState.models.tallyReport;

            let axesBoxes = {};
            let basePolyData = null;
            let colorbar = null;
            let colorbarPtr = null;
            let fieldData = [];
            let mesh = null;
            let minField, maxField;
            let picker = null;
            let planePosDelegate = null;
            let selectedVolume = null;
            let tally = null;

            const bundleByVolume = {};
            const colorbarThickness = 30;
            let tallyBundle = null;
            let vtkScene = null;
            // volumes are measured in centimeters
            const scale = 0.01;
            const coordMapper = new SIREPO.VTK.CoordMapper(
                new SIREPO.GEOMETRY.Transform(
                    new SIREPO.GEOMETRY.SquareMatrix([[scale, 0, 0], [0, scale, 0], [0, 0, scale]])
                )
            );
            const watchFields = [`${$scope.modelName}.bgColor`, `${$scope.modelName}.showEdges`];
            const clientOnlyFields = ['voxels.colorMap'].concat(watchFields);
            const voxelPoly = [
                [0, 1, 2, 3],
                [4, 5, 6, 7],
                [4, 5, 1, 0],
                [3, 2, 6, 7],
                [4, 0, 3, 7],
                [1, 5, 6, 2],
            ];
            const _SCENE_BOX = '_scene';

            function addTally(data) {
                loadTally(data);
                $rootScope.$broadcast('vtk.hideLoader');
                initAxes();
                buildAxes();
                vtkScene.renderer.resetCamera();
                vtkScene.render();
            }

            function addVolume(volId) {
                const reader = vtk.IO.Core.vtkHttpDataSetReader.newInstance();
                const res = reader.setUrl(volumeURL(volId), {
                    compression: 'zip',
                    fullpath: true,
                    loadData: true,
                });
                const v = getVolumeById(volId);
                const b = coordMapper.buildActorBundle(reader, {
                    color: v.color,
                    opacity: v.opacity,
                    edgeVisibility: model().showEdges === '1',
                });
                bundleByVolume[volId] = b;
                vtkScene.addActor(b.actor);
                picker.addPickList(b.actor);
                return res;
            }

            function buildAxes(actor) {
                let boundsBox = null;
                let name = null;
                if (actor) {
                    const v = getVolumeByActor(actor);
                    name = v.name;
                    boundsBox = SIREPO.VTK.VTKUtils.buildBoundingBox(actor.getBounds());
                }
                else {
                    // always clear the scene box
                    name = _SCENE_BOX;
                    vtkScene.removeActor(axesBoxes[name]);
                    delete axesBoxes[name];
                    boundsBox = vtkScene.sceneBoundingBox();
                }
                if (! axesBoxes[name]) {
                    vtkScene.addActor(boundsBox.actor);
                }
                const bounds = boundsBox.actor.getBounds();
                axesBoxes[name] = boundsBox.actor;
                $scope.axisObj = new SIREPO.VTK.ViewPortBox(boundsBox.source, vtkScene.renderer);

                SIREPO.GEOMETRY.GeometryUtils.BASIS().forEach((dim, i) => {
                    $scope.axisCfg[dim].max = bounds[2 * i + 1];
                    $scope.axisCfg[dim].min = bounds[2 * i];
                });
            }

            function buildRangeDelegate(modelName, field) {
                const d = panelState.getFieldDelegate(modelName, field);
                d.range = () => {
                    return {
                        min: appState.fieldProperties(modelName, field).min,
                        max: appState.fieldProperties(modelName, field).max,
                        step: 0.01
                    };
                };
                d.readout = () => {
                    return appState.modelInfo(modelName)[field][SIREPO.INFO_INDEX_LABEL];
                };
                d.update = () => {};
                d.watchFields = [];
                return d;
            }

            function buildOpacityDelegate() {
                const d = buildRangeDelegate($scope.modelName, 'opacity');
                d.update = setGlobalProperties;
                return d;
            }

            function buildPlanePosDelegate() {
                const d = buildRangeDelegate('tallyReport', 'planePos');
                d.range = planePosRange;
                d.update = () => {};
                d.watchFields.push('tallyReport.axis');
                return d;
            }

            function buildTallyReport() {
                if (! mesh) {
                    return;
                }
                const [z, x, y] = tallyReportAxes();
                const [n, l, m] = tallyReportAxisIndices();
                const ranges = getMeshRanges();
                const inds = displayRangeIndices();
                for (const dim of SIREPO.GEOMETRY.GeometryUtils.BASIS()) {
                    const i = SIREPO.GEOMETRY.GeometryUtils.axisIndex(dim);
                    const range = [appState.models.tallyReport[`${dim}DisplayMin`], appState.models.tallyReport[`${dim}DisplayMax`]];
                    ranges[i][0] = range[0];
                    ranges[i][1] = range[1];
                    ranges[i][2] = inds[i][1] - inds[i][0] + 1;
                }

                // for now set the aspect ratio to something reasonable even if it distorts the shape
                const arRange = [0.50, 2.0];
                let ar = Math.max(
                    arRange[0],
                    Math.min(
                        arRange[1],
                        Math.abs(ranges[m][1] - ranges[m][0]) / Math.abs(ranges[l][1] - ranges[l][0])
                    )
                );

                const r =  {
                    aspectRatio: ar,
                    title: `Score at ${z} = ${SIREPO.UTILS.roundToPlaces(scale * $scope.tallyReport.planePos, 6)}m`,
                    x_label: `${x} [m]`,
                    x_range: ranges[l],
                    y_label: `${y} [m]`,
                    y_range: ranges[m],
                    z_matrix: reorderFieldData(z, mesh.dimension)[fieldIndex($scope.tallyReport.planePos, ranges[n], n)],
                    z_range: ranges[n],
                };
                panelState.setData('tallyReport', r);
                $scope.$broadcast('tallyReport.reload', r);
            }

            function buildVoxel(lowerLeft, wx, wy, wz, points, polys) {
                const pi = points.length / 3;
                points.push(...lowerLeft);
                points.push(...[lowerLeft[0] + wx, lowerLeft[1], lowerLeft[2]]);
                points.push(...[lowerLeft[0] + wx, lowerLeft[1] + wy, lowerLeft[2]]);
                points.push(...[lowerLeft[0], lowerLeft[1] + wy, lowerLeft[2]]);
                points.push(...[lowerLeft[0], lowerLeft[1], lowerLeft[2] + wz]);
                points.push(...[lowerLeft[0] + wx, lowerLeft[1], lowerLeft[2] + wz]);
                points.push(...[lowerLeft[0] + wx, lowerLeft[1] + wy, lowerLeft[2] + wz]);
                points.push(...[lowerLeft[0], lowerLeft[1] + wy, lowerLeft[2] + wz]);
                for (const r of voxelPoly) {
                    polys.push(4);
                    polys.push(...r.map(v => v + pi));
                }
            }

            function buildVoxels() {

                if (tallyBundle) {
                    vtkScene.removeActor(tallyBundle.actor);
                    picker.deletePickList(tallyBundle.actor);
                    tallyBundle = null;
                }
                mesh = getMeshFilter();
                if (! mesh) {
                    return;
                }
                const [nx, ny, nz] = mesh.dimension;
                const [wx, wy, wz] = [
                    (mesh.upper_right[0] - mesh.lower_left[0]) / mesh.dimension[0],
                    (mesh.upper_right[1] - mesh.lower_left[1]) / mesh.dimension[1],
                    (mesh.upper_right[2] - mesh.lower_left[2]) / mesh.dimension[2],
                ];
                const [sx, sy, sz] = mesh.upper_right.map(
                    (x, i) => (1.0 - appState.models.voxels.voxelInsetPct)
                        * Math.abs(x - mesh.lower_left[i]) / mesh.dimension[i]
                );
                const points = [];
                const polys = [];
                fieldData = [];
                const fd = getFieldData();
                minField = Number.MAX_VALUE;
                maxField = -Number.MAX_VALUE;
                for (let zi = 0; zi < nz; zi++) {
                    for (let yi = 0; yi < ny; yi++) {
                        for (let xi = 0; xi < nx; xi++) {
                            const f = fd[zi * nx * ny + yi * nx + xi];
                            if (! isInFieldThreshold(f)) {
                                continue;
                            }
                            if (f < minField) {
                                minField = f;
                            }
                            else if (f > maxField) {
                                maxField = f;
                            }
                            fieldData.push(f);
                            const p = [
                                xi * wx + mesh.lower_left[0],
                                yi * wy + mesh.lower_left[1],
                                zi * wz + mesh.lower_left[2],
                            ];
                            buildVoxel(p, sx, sy, sz, points, polys);
                        }
                    }
                }
                basePolyData.getPoints().setData(new window.Float32Array(points), 3);
                basePolyData.getPolys().setData(new window.Uint32Array(polys));
                basePolyData.buildCells();

                tallyBundle = coordMapper.buildPolyData(
                    basePolyData,
                    {
                        lighting: false,
                    }
                );
                vtkScene.addActor(tallyBundle.actor);
                picker.addPickList(tallyBundle.actor);
                setTallyColors();
            }

            function displayRangeIndices() {
                const t = appState.models.tallyReport;
                const r = getMeshRanges();
                return [
                    [t.xDisplayMin, t.xDisplayMax],
                    [t.yDisplayMin, t.yDisplayMax],
                    [t.zDisplayMin, t.zDisplayMax],
                ].map((x, i) => [fieldIndex(x[0], r[i], i), fieldIndex(x[1], r[i], i)]);
            }

            function fieldIndex(pos, range, dimIndex) {
                const d = mesh.dimension[dimIndex];
                return Math.min(
                    d - 1,
                    Math.max(0, Math.floor(d * (pos - range[0]) / (range[1] - range[0])))
                );
            }

            function getFieldData() {
                return basePolyData.getFieldData().getArrayByName(model().aspect).getData();
            }

            function getMeshFilter() {
                const t = cloudmcService.findTally();
                for (let k = 1; k <= SIREPO.APP_SCHEMA.constants.maxFilters; k++) {
                    const f = t[`filter${k}`];
                    if (f && f._type === 'meshFilter') {
                        return f;
                    }
                }
                return null;
            }

            function getMeshRanges() {
                return [0, 1, 2].map(i => [
                    scale * mesh.lower_left[i], scale * mesh.upper_right[i], mesh.dimension[i]
                ]);
            }

            function getVolumeById(volId) {
                for (const n in appState.models.volumes) {
                    const v = appState.models.volumes[n];
                    if (v.volId === volId) {
                        return v;
                    }
                }
                return null;
            }

            function getVolumeByActor(a) {
                for (const volId in bundleByVolume) {
                    if (bundleByVolume[volId].actor === a) {
                        return getVolumeById(volId);
                    }
                }
                return null;
            }

            function handlePick(callData) {
                function getClosestActor(pickedActors) {
                    for (const a of pickedActors) {
                        const v = getVolumeByActor(a);
                        if (v) {
                            return [a, v];
                        }
                    }
                    return [null, null];
                }

                if (vtkScene.renderer !== callData.pokedRenderer || ! isGeometryOnly) {
                    return;
                }

                // regular clicks are generated when spinning the scene - we'll select/deselect with ctrl-click
                if (vtkScene.interactionMode === SIREPO.VTK.VTKUtils.interactionMode().INTERACTION_MODE_MOVE ||
                    (vtkScene.interactionMode === SIREPO.VTK.VTKUtils.interactionMode().INTERACTION_MODE_SELECT && ! callData.controlKey)
                ) {
                    return;
                }

                const pos = callData.position;
                picker.pick([pos.x, pos.y, 0.0], vtkScene.renderer);
                const [actor, v] = getClosestActor(picker.getActors());

                if (selectedVolume) {
                    vtkScene.removeActor(axesBoxes[selectedVolume.name]);
                    delete axesBoxes[selectedVolume.name];
                }
                if (v === selectedVolume) {
                    selectedVolume = null;
                    axesBoxes[_SCENE_BOX].getProperty().setOpacity(1);
                    buildAxes();
                }
                else {
                    axesBoxes[_SCENE_BOX].getProperty().setOpacity(0);
                    selectedVolume = v;
                    buildAxes(actor);
                }
                $scope.$apply(vtkScene.fsRenderer.resize());
            }

            function initAxes() {
                $scope.axisCfg = {};
                SIREPO.GEOMETRY.GeometryUtils.BASIS().forEach((dim, i) => {
                    $scope.axisCfg[dim] = {};
                    $scope.axisCfg[dim].dimLabel = dim;
                    $scope.axisCfg[dim].label = dim + ' [m]';
                    $scope.axisCfg[dim].numPoints = 2;
                    $scope.axisCfg[dim].screenDim = dim === 'z' ? 'y' : 'x';
                    $scope.axisCfg[dim].showCentral = false;
                });
            }

            function isInFieldThreshold(value) {
                //TODO(pjm): add a min threshold value to openmcAnimation model
                return value > 0;
            }

            function loadTally(data) {
                basePolyData = SIREPO.VTK.VTKUtils.parseLegacy(data);
                buildVoxels();
                updateSliceAxis();
                updateDisplayRange();
                $scope.$broadcast('sliderParent.ready', appState.models.tallyReport);
            }

            function loadVolumes(volIds) {
                //TODO(pjm): update progress bar with each promise resolve?
                return Promise.all(volIds.map(i => addVolume(i)));
            }

            function model() {
                return appState.models[$scope.modelName];
            }

            function planePosRange() {
                let r = {
                    min: -1,
                    max: 1,
                    step: 0.01
                };
                if (! mesh) {
                    return r;
                }
                const i = SIREPO.GEOMETRY.GeometryUtils.BASIS().indexOf(appState.models.tallyReport.axis);
                const s = Math.abs((mesh.upper_right[i] - mesh.lower_left[i])) / mesh.dimension[i];
                r.min = mesh.lower_left[i] + 0.5 * s;
                r.max = mesh.upper_right[i] - 0.5 * s;
                r.step = mesh.dimension[i] === 1 ? r.max : s;
                return r;
            }

            function reorderFieldData(outerAxis, dims) {
                const [n, l, m] = tallyReportAxisIndices();
                const fd = getFieldData();
                const d = SIREPO.UTILS.reshape(fd, dims.slice().reverse());
                const inds = displayRangeIndices();
                let N = 1;
                for (const idx of inds) {
                    N *= (idx[1] - idx[0] + 1);
                }
                const ff = SIREPO.UTILS.reshape(
                    new Array(N),
                    [(inds[n][1] - inds[n][0] + 1), (inds[m][1] - inds[m][0] + 1), (inds[l][1] - inds[l][0] + 1)]
                );

                for (let k = 0; k <= (inds[n][1] - inds[n][0]); ++k) {
                    for (let j = 0; j <= (inds[m][1] - inds[m][0]); ++j) {
                        for (let i = 0; i <= (inds[l][1] - inds[l][0]); ++i) {
                            const v = [0, 0, 0];
                            v[l] = inds[l][0] + i;
                            v[m] = inds[m][0] + j;
                            v[n] = inds[n][0] + k;
                            ff[k][j][i] = d[v[2]][v[1]][v[0]];
                        }
                    }
                }
                return ff;
            }

            function scoreUnits() {
                return SIREPO.APP_SCHEMA.constants.scoreUnits[appState.models.openmcAnimation.score] || '';
            }

            function setGlobalProperties() {
                if (! vtkScene.renderer) {
                    return;
                }
                vtkScene.setBgColor(model().bgColor);
                for (const volId in bundleByVolume) {
                    const b = bundleByVolume[volId];
                    const v = getVolumeById(volId);
                    b.setActorProperty(
                        'opacity',
                        v.isVisible ? v.opacity * model().opacity : 0
                    );
                    b.setActorProperty(
                        'edgeVisibility',
                        model().showEdges === '1'
                    );
                }
                vtkScene.render();
            }

            function setTallyColors() {
                appState.models.tallyReport.colorMap = appState.models.voxels.colorMap;
                appState.saveChanges('tallyReport');
                const cellsPerVoxel = voxelPoly.length;
                const s = SIREPO.PLOTTING.Utils.colorScale(
                    minField,
                    maxField,
                    SIREPO.PLOTTING.Utils.COLOR_MAP()[appState.models.voxels.colorMap],
                );
                colorbar.scale(s);
                colorbarPtr = d3.select('.colorbar').call(colorbar);
                const sc = [];
                const o = Math.floor(255 * appState.models.openmcAnimation.opacity);
                for (const f of getFieldData()) {
                    if (! isInFieldThreshold(f)) {
                        continue;
                    }
                    const c = SIREPO.VTK.VTKUtils.colorToFloat(s(f)).map(v => Math.floor(255 * v));
                    c.push(o);
                    for (let j = 0; j < cellsPerVoxel; j++) {
                        sc.push(...c);
                    }
                }
                tallyBundle.setColorScalarsForCells(sc, 4);
                basePolyData.modified();
                vtkScene.render();
            }

            function setVolumeProperty(bundle, name, value) {
                bundle.setActorProperty(name, value);
                vtkScene.render();
            }

            function showFieldInfo(callData) {
                function info(field, pos) {
                    const p = pos.map(
                        x => SIREPO.UTILS.roundToPlaces(x, 4).toLocaleString(
                            undefined,
                            {
                                minimumFractionDigits: 3,
                            }
                        )
                    );
                    return {
                        info: `
                                ${SIREPO.UTILS.roundToPlaces(field, 3)}
                                ${scoreUnits()} at
                                (${p[0]}, ${p[1]}, ${p[2]})cm
                            `,
                    };
                }

                if (vtkScene.renderer !== callData.pokedRenderer) {
                    return;
                }
                const pos = callData.position;
                picker.pick([pos.x, pos.y, 0.0], vtkScene.renderer);
                const cid = picker.getCellId();
                if (cid < 0) {
                    $scope.$broadcast('vtk.selected', null);
                    return;
                }
                const f = fieldData[Math.floor(cid / 6)];
                $scope.$broadcast(
                    'vtk.selected',
                    info(f, picker.getMapperPosition())
                );
                colorbarPtr.pointTo(f);
            }

            function tallyReportAxes() {
                return [
                    $scope.tallyReport.axis,
                    ...SIREPO.GEOMETRY.GeometryUtils.nextAxes($scope.tallyReport.axis)
                ];
            }

            function tallyReportAxisIndices() {
                return SIREPO.GEOMETRY.GeometryUtils.axisIndices($scope.tallyReport.axis);
            }

            function updateDisplayRange() {
                if (! mesh) {
                    return  null;
                }
                for (const dim of SIREPO.GEOMETRY.GeometryUtils.BASIS()) {
                    const r = getMeshRanges()[SIREPO.GEOMETRY.GeometryUtils.axisIndex(dim)];
                    if (appState.models.tallyReport[`${dim}DisplayMin`] < r[0]) {
                        appState.models.tallyReport[`${dim}DisplayMin`] = r[0];
                    }
                    if (appState.models.tallyReport[`${dim}DisplayMax`] > r[1]) {
                        appState.models.tallyReport[`${dim}DisplayMax`] = r[1];
                    }
                    appState.saveQuietly('tallyReport');
                }
            }

            function updateSlice() {
                buildTallyReport();
                appState.saveQuietly('tallyReport');
            }

            function updateSliceAxis() {
                if (! mesh) {
                    return;
                }
                const pos = scale * appState.models.tallyReport.planePos;
                const r = getMeshRanges()[tallyReportAxisIndices()[0]];
                if (pos < r[0] || pos > r[1]) {
                    appState.models.tallyReport.planePos = Math.floor(r[2] / 2) * (r[1] - r[0]) / r[2];
                }
                appState.saveChanges('tallyReport');
                updateSlice();
            }

            function volumesError(reason) {
                srlog(new Error(`Volume load failed: ${reason}`));
                $rootScope.$broadcast('vtk.hideLoader');
            }

            function volumesLoaded() {
                if (! vtkScene) {
                    // volumesLoaded may be called after the component was destroyed
                    return;
                }
                setGlobalProperties();
                $rootScope.$broadcast('vtk.hideLoader');
                initAxes();
                buildAxes();
                $scope.$apply(vtkScene.fsRenderer.resize());
            }

            function volumeURL(volId) {
                return requestSender.formatUrl(
                    'downloadDataFile',
                    {
                        '<simulation_id>': appState.models.simulation.simulationId,
                        '<simulation_type>': SIREPO.APP_SCHEMA.simulationType,
                        '<model>': 'dagmcAnimation',
                        '<frame>': volId,
                    });
            }

            $scope.onlyClientFieldsChanged = false;

            // the vtk teardown is handled in vtkPlotting
            $scope.destroy = () => {
                vtkScene = null;
            };

            $scope.init = () => {
                buildOpacityDelegate();
                planePosDelegate = buildPlanePosDelegate();
            };

            $scope.load = json => {
                if (vtkScene) {
                    $rootScope.$broadcast('vtk.showLoader');
                    addTally(json.content, model().aspect);
                }
                else {
                    tally = json.content;
                }
            };

            $scope.resize = () => {
                //TODO(pjm): reposition camera?
            };

            $scope.setDisplay = d => {
                $scope.displayType = d;
                appState.saveChanges('tallyReport');
            };

            $scope.sizeStyle = () => {
                if (! isGeometryOnly) {
                    return {};
                }
                // 53 legend size + 35 bottom panel padding
                const ph = Math.ceil(
                    $(window).height() - ($($element).offset().top + 53 + 35));
                const pw = Math.ceil($($element).width() - 1);
                return {
                    width: `${Math.min(ph, pw)}px`,
                    margin: '0 auto',
                };
            };

            $scope.supportsColorbar = () => $scope.displayType === '3D' && ! isGeometryOnly;

            $scope.$on('fieldsChanged', function(e, modelFields) {
                $scope.onlyClientFieldsChanged = modelFields && modelFields.every(x => clientOnlyFields.includes(x));
            });

            $scope.$on('openmcAnimation.saved', () => {
                frameCache.getFrame('openmcAnimation', -1, false, (i, d) => {
                    $scope.load(d);
                });
            });

            $scope.$on('vtk-init', (e, d) => {
                $rootScope.$broadcast('vtk.showLoader');
                colorbar = Colorbar()
                    .margin({top: 5, right: colorbarThickness + 10, bottom: 5, left: 0})
                    .thickness(colorbarThickness)
                    .orient('vertical')
                    .barlength($('.vtk-canvas-holder').height())
                    .origin([0, 0]);
                vtkScene = d;
                const ca = vtk.Rendering.Core.vtkAnnotatedCubeActor.newInstance();
                vtk.Rendering.Core.vtkAnnotatedCubeActor.Presets.applyPreset('default', ca);
                const df = ca.getDefaultStyle();
                df.fontFamily = 'Arial';
                df.faceRotation = 45;
                ca.setDefaultStyle(df);

                vtkScene.setMarker(
                    SIREPO.VTK.VTKUtils.buildOrientationMarker(
                        ca,
                        vtkScene.renderWindow.getInteractor(),
                        vtk.Interaction.Widgets.vtkOrientationMarkerWidget.Corners.TOP_RIGHT
                    )
                );

                picker = vtk.Rendering.Core.vtkCellPicker.newInstance();
                picker.setPickFromList(true);
                vtkScene.renderWindow.getInteractor().onLeftButtonPress(handlePick);
                if (! isGeometryOnly) {
                    vtkScene.renderWindow.getInteractor().onMouseMove(showFieldInfo);
                }

                const vols = [];
                for (const n in appState.models.volumes) {
                    if (! cloudmcService.isGraveyard(appState.models.volumes[n])) {
                        vols.push(appState.models.volumes[n].volId);
                    }
                }
                vtkScene.render();
                if (isGeometryOnly) {
                    loadVolumes(Object.values(vols)).then(volumesLoaded, volumesError);
                }
                if (tally) {
                    addTally(tally, model().aspect);
                    tally = null;
                }
                vtkScene.resetView();

                plotToPNG.initVTK($element, vtkScene.renderer);
            });

            $scope.$on('sr-volume-visibility-toggled', (event, volId, isVisible) => {
                setVolumeProperty(
                    bundleByVolume[volId], 'opacity', isVisible ? getVolumeById(volId).opacity : 0
                );
            });

            $scope.$on('sr-volume-property.changed', (event, volId, prop, val) => {
                setVolumeProperty(bundleByVolume[volId], prop, val);
            });

            $scope.$on('tallyReport.summaryData', updateSliceAxis);

            appState.watchModelFields($scope, watchFields, setGlobalProperties);

            appState.watchModelFields($scope, ['voxels.colorMap'], setTallyColors);

            appState.watchModelFields($scope, ['tallyReport.axis'], updateSliceAxis);

            appState.watchModelFields(
                $scope,
                [
                    'tallyReport.planePos',
                    'tallyReport.xDisplayMin',
                    'tallyReport.xDisplayMax',
                    'tallyReport.yDisplayMin',
                    'tallyReport.yDisplayMax',
                    'tallyReport.zDisplayMin',
                    'tallyReport.zDisplayMax',
                ],
                updateSlice
            );

        },
        link: function link(scope, element) {
            plotting.linkPlot(scope, element);
        },
    };
});

SIREPO.app.directive('compoundField', function() {
    return {
        restrict: 'A',
        scope: {
            field1: '@',
            field2: '@',
            field2Size: '@',
            modelName: '=',
            model: '=',
        },
        //TODO(pjm): couldn't find a good way to layout fields together without table
        template: `
          <div class="row">
            <table><tr><td>
              <div data-field-editor="field1" data-label-size="0"
                data-field-size="12" data-model-name="modelName" data-model="model"></div>
            </td><td>
              <div data-ng-attr-style="margin-left: -27px; width: {{ field2Size }}">
                <div data-field-editor="field2" data-label-size="0"
                  data-field-size="12" data-model-name="modelName"
                  data-model="model"></div>
              </div>
            </td></tr></table>
          </div>
        `,
    };
});

SIREPO.app.directive('volumeSelector', function(appState, cloudmcService, panelState, $rootScope) {
    return {
        restrict: 'A',
        scope: {},
        template: `
            <div style="padding: 0.5ex 1ex; border-bottom: 1px solid #ddd;">
              <div style="display: inline-block; cursor: pointer"
                data-ng-click="toggleAll()">
                <span class="glyphicon"
                  data-ng-class="allVisible ? 'glyphicon-check' : 'glyphicon-unchecked'"></span>
              </div>
            </div>
            <div id="sr-volume-list" data-ng-style="heightStyle()">
              <div class="sr-hover-row" data-ng-repeat="row in rows track by $index"
                style="padding: 0.5ex 0 0.5ex 1ex; white-space: nowrap; overflow: hidden"
                data-ng-class="{'bg-warning': ! row.material.density}">
                <div style="position: relative">
                  <div
                    style="display: inline-block; cursor: pointer; white-space: nowrap; min-height: 25px;"
                    data-ng-click="toggleSelected(row)">
                    <span class="glyphicon"
                      data-ng-class="row.isVisible ? 'glyphicon-check' : 'glyphicon-unchecked'"></span>
                    <b>{{ row.name }}</b>
                  </div>
                  <div style="position: absolute; top: 0px; right: 5px">
                    <button data-ng-click="editMaterial(row)"
                      class="btn btn-info btn-xs sr-hover-button">Edit</button>
                  </div>
                  <div data-ng-show="row.isVisible">
                    <div class="col-sm-3">
                      <input
                        id="volume-{{ row.name }}-color" type="color"
                        class="sr-color-button" data-ng-model="row.color"
                        data-ng-change="broadcastVolumePropertyChanged(row, 'color')" />
                    </div>
                    <div class="col-sm-9" style="margin-top: 10px">
                      <input
                        id="volume-{{ row.name }}-opacity-range" type="range"
                        min="0" max="1.0" step="0.01" data-ng-model="row.opacity"
                        data-ng-change="broadcastVolumePropertyChanged(row, 'opacity')" />
                    </div>
                  </div>
                </div>
              </div>
            </div>
        `,
        controller: function($scope, $window) {
            $scope.allVisible = true;
            let editRowKey = null;
            let prevOffset = 0;

            function loadRows() {
                $scope.rows = [];
                for (const n in appState.models.volumes) {
                    const row = appState.models.volumes[n];
                    row.key = n;
                    if (! row.color) {
                        row.name = n;
                        row.color = randomColor();
                        row.opacity = 0.3;
                        row.isVisible = true;
                    }
                    if (cloudmcService.isGraveyard(row)) {
                        continue;
                    }
                    $scope.rows.push(row);
                }
                $scope.rows.sort((a, b) => a.name.localeCompare(b.name));
            }

            function randomColor() {
                return SIREPO.VTK.VTKUtils.colorToHex(
                    Array(3).fill(0).map(() => Math.random()));
            }

            function unloadMaterial() {
                appState.removeModel('material');
                editRowKey = null;
            }

            $scope.broadcastVolumePropertyChanged = (row, prop) => {
                appState.saveQuietly('volumes');
                $rootScope.$broadcast(
                    'sr-volume-property.changed',
                    row.volId,
                    prop,
                    row[prop]);
            };

            $scope.editMaterial = (row) => {
                if (! row.material) {
                    row.material = appState.setModelDefaults(
                        {
                            name: row.name,
                        },
                        'material');
                }
                editRowKey = row.key;
                appState.models.material = appState.clone(row.material);
                panelState.showModalEditor('material');
            };

            $scope.heightStyle = () => {
                const el = $('#sr-volume-list:visible');
                const offset = el.length ? el.offset().top : prevOffset;
                // keep previous offset in case the element is hidden and then restored
                prevOffset = offset;
                return {
                    // bottom padding is 35px
                    //   .panel margin-bottom: 20px
                    //   .panel-body padding: 15px
                    height: `calc(100vh - ${Math.ceil(offset) + 35}px)`,
                    overflow: 'auto',
                };
            };

            $scope.toggleAll = () => {
                $scope.allVisible = ! $scope.allVisible;
                Object.values(appState.models.volumes).forEach(v => {
                    if (cloudmcService.isGraveyard(v)) {
                        return;
                    }
                    if (v.isVisible != $scope.allVisible) {
                        $scope.toggleSelected(v, true);
                    }
                });
                appState.saveChanges('volumes');
            };

            $scope.toggleSelected = (row, noSave) => {
                row.isVisible = ! row.isVisible;
                if (! noSave) {
                    appState.saveChanges('volumes');
                }
                $rootScope.$broadcast(
                    'sr-volume-visibility-toggled',
                    row.volId,
                    row.isVisible);
            };

            $scope.$on('material.changed', () => {
                if (editRowKey) {
                    const r = appState.models.volumes[editRowKey];
                    r.material = appState.models.material;
                    r.name = r.material.name;
                    appState.saveChanges('volumes', loadRows);
                    unloadMaterial();
                }
            });

            $scope.$on('cancelChanges', (event, name) => {
                if (editRowKey && name == 'material') {
                    appState.cancelChanges('volumes');
                    unloadMaterial();
                }
            });

            loadRows();
        },
    };
});

SIREPO.app.directive('materialComponents', function(appState, panelState) {
    return {
        restrict: 'A',
        scope: {},
        template: `
              <table class="table table-hover table-condensed">
                <tr data-ng-init="ci = $index"
                    data-ng-repeat="c in appState.models.material.components track by $index">
                  <td data-ng-repeat="fieldInfo in componentInfo(ci) track by fieldTrack(ci, $index)">
                    <div data-ng-if="fieldInfo.field">
                      <div style="font-size: 13px" data-label-with-tooltip="" data-label="{{ fieldInfo.label }}"
                        data-tooltip="{{ fieldInfo.tooltip }}"></div>
                      <div class="row" data-field-editor="fieldInfo.field"
                        data-field-size="12" data-model-name="'materialComponent'"
                        data-model="c" data-label-size="0"></div>
                    </div>
                  </td>
                  <td>
                    <div class="sr-button-bar-parent pull-right">
                      <div class="sr-button-bar">
                        <button data-ng-click="deleteComponent($index)"
                          class="btn btn-danger btn-xs">
                          <span class="glyphicon glyphicon-remove"></span>
                        </button>
                      </div>
                    </div>
                  </td>
                </tr>
                <tr>
                  <td style="width: 15em">
                    <b>Add Component</b>
                      <select class="form-control" data-ng-model="selectedComponent"
                        data-ng-options="item[0] as item[1] for item in componentEnum"
                        data-ng-change="addComponent()"></select>
                  </td>
                  <td></td>
                  <td></td>
                  <td></td>
                  <td></td>
                  <td></td>
                </tr>
              </table>
        `,
        controller: function($scope, $element) {
            const componentInfo = [];
            $scope.appState = appState;
            $scope.selectedComponent = '';
            $scope.componentEnum = SIREPO.APP_SCHEMA.enum.MaterialComponent;
            const fieldsByComponent = {
                add_element: [
                    'percent_with_type',
                    'enrichment_with_type',
                    'enrichment_target',
                ],
                add_elements_from_formula: [
                    'percent_type',
                    'enrichment_with_type',
                    'enrichment_target',
                ],
                add_macroscopic: [],
                add_nuclide: ['percent_with_type'],
                add_s_alpha_beta: ['fraction'],
            };
            const fieldInfo = {};

            function buildFieldInfo() {
                const mi = appState.modelInfo('materialComponent');
                for (const p in fieldsByComponent) {
                    fieldsByComponent[p].unshift('component', 'name');
                    fieldInfo[p] = [];
                    for (const f of fieldsByComponent[p]) {
                        fieldInfo[p].push({
                            field: f,
                            label: mi[f][0],
                            tooltip: mi[f][3],
                        });
                    }
                    while (fieldInfo[p].length < 5) {
                        fieldInfo[p].push({
                            field: '',
                        });
                    }
                }
            }

            $scope.addComponent = () => {
                if (! $scope.selectedComponent) {
                    return;
                }
                var c = appState.models.material;
                if (! c.components) {
                    c.components = [];
                }
                var m = appState.setModelDefaults({}, 'materialComponent');
                // use the previous percent_type
                if (c.components.length) {
                    m.percent_type = c.components[c.components.length - 1].percent_type;
                }
                m.component = $scope.selectedComponent;
                c.components.push(m);
                $scope.selectedComponent = '';
                panelState.waitForUI(() => {
                    $($element).find('.model-materialComponent-name input').last().focus();
                });
            };

            $scope.componentInfo = idx => {
                const c = appState.models.material.components[idx];
                componentInfo[idx] = fieldInfo[c.component];
                return componentInfo[idx];
            };

            $scope.deleteComponent = idx => {
                appState.models.material.components.splice(idx, 1);
            };

            $scope.fieldTrack = (componentIndex, idx) => {
                var c = appState.models.material.components[componentIndex];
                return c.component + idx;
            };

            buildFieldInfo();
        },
    };
});

SIREPO.app.directive('componentName', function(appState, requestSender) {
    var requestIndex = 0;
    return {
        restrict: 'A',
        require: 'ngModel',
        link: function(scope, element, attrs, ngModel) {

            scope.isRequired = () => true;

            ngModel.$parsers.push(function(value) {
                if (ngModel.$isEmpty(value)) {
                    return null;
                }
                requestIndex++;
                const currentRequestIndex = requestIndex;
                requestSender.sendStatelessCompute(
                    appState,
                    data => {
                        // check for a stale request
                        if (requestIndex != currentRequestIndex) {
                            return;
                        }
                        ngModel.$setValidity('', data.error ? false : true);
                    },
                    {
                        method: 'validate_material_name',
                        args: {
                            name: value,
                            component: scope.model.component,
                        }
                    }
                );


                return value;
            });
            ngModel.$formatters.push(function(value) {
                if (ngModel.$isEmpty(value)) {
                    return value;
                }
                return value.toString();
            });
        }
    };
});

SIREPO.app.directive('multiLevelEditor', function(appState, panelState) {
    return {
        restrict: 'A',
        scope: {
            modelName: '@multiLevelEditor',
            model: '=',
            field: '=',
        },
        template: `
          <div style="position: relative; top: -5px; background: rgba(0, 0, 0, 0.05);
            border: 1px solid lightgray; border-radius: 3px; padding-top: 5px;
            margin: 0 15px">
            <div class="form-group">
              <div data-field-editor="'_type'" data-model-name="modelName"
                data-model="model[field]" data-label-size="0"></div>
            </div>
            <div data-ng-repeat="v in viewFields track by v.track">
              <div class="form-group">
                <div class="col-sm-11 col-sm-offset-1">
                  <div data-field-editor="v.field" data-model-name="model[field]._type"
                    data-label-size="5"
                    data-model="model[field]"></div>
                </div>
              </div>
            </div>
          </div>
        `,
        controller: function($scope) {

            function setView() {
                if (type() && type() !== 'None') {
                    $scope.viewFields = SIREPO.APP_SCHEMA.view[type()].advanced
                        .map(f => {
                            return {
                                field: f,
                                track: type() + f,
                            };
                        });
                }
                else {
                    $scope.viewFields = null;
                }
            }

            function type() {
                return $scope.model[$scope.field]._type;
            }

            $scope.$watch('model[field]._type', (newValue, oldValue) => {
                if (! $scope.model) {
                    return;
                }
                if (panelState.isActiveField($scope.modelName, '_type')) {
                    if (newValue !== oldValue && newValue) {
                        $scope.model[$scope.field] = {
                            _type: type(),
                        };
                        if (newValue !== 'None') {
                            appState.setModelDefaults(
                                $scope.model[$scope.field],
                                type(),
                            );
                        }
                    }
                }
                setView();
            });
        },
    };
});

SIREPO.app.directive('point3d', function() {
    return {
        restrict: 'A',
        scope: {
            model: '=',
            field: '=',
        },
        template: `
            <div data-ng-repeat="v in model[field] track by $index"
              style="display: inline-block; width: 7em; margin-right: 5px;" >
              <input class="form-control" data-string-to-number="Float"
                data-ng-model="model[field][$index]"
                style="text-align: right" required />
            </div>
        `,
    };
});

SIREPO.app.directive('sourcesOrTalliesEditor', function(appState, panelState) {
    return {
        restrict: 'A',
        scope: {
            modelName: '=',
            model: '=',
            field: '=',
        },
        template: `
            <div class="col-sm-7">
              <button class="btn btn-xs btn-info pull-right"
                data-ng-click="addItem()">
                <span class="glyphicon glyphicon-plus"></span> Add {{ itemName }}</button>
            </div>
            <div class="col-sm-12">
              <table data-ng-if="model[field].length"
                style="width: 100%; table-layout: fixed; margin-bottom: 10px"
                class="table table-hover">
                <colgroup>
                  <col>
                  <col style="width: 8em">
                </colgroup>
                <thead>
                  <tr>
                    <th>{{ itemHeading }}</th>
                    <th></th>
                  </tr>
                </thead>
                <tbody>
                  <tr data-ng-repeat="m in model[field] track by $index">
                    <td>
                      <div style="text-overflow: ellipsis; overflow: hidden; white-space: nowrap">
                        {{ description(m) }}
                      </div>
                    </td>
                    <td>
                      <button class="btn btn-xs btn-info" style="width: 5em"
                        data-ng-click="editItem(m)">Edit</button>
                      <button data-ng-click="removeItem(m)"
                        class="btn btn-danger btn-xs"><span
                          class="glyphicon glyphicon-remove"></span></button>
                    </td>
                  </tr>
                </tbody>
              </table>
            </div>
        `,
        controller: function($scope) {
            const childModel = $scope.field == 'sources' ? 'source' : 'tally';
            const infoFields = {
                box: ['lower_left', 'upper_right'],
                cartesianIndependent: ['x', 'y', 'z'],
                cylindricalIndependent: ['r', 'phi', 'z'],
                point: ['xyz'],
                sphericalIndependent: ['r', 'theta', 'phi'],
                maxwell: ['theta'],
                muir: ['e0', 'm_rat', 'kt'],
                normal: ['mean_value', 'std_dev'],
                powerLaw: ['a', 'b'],
                uniform: ['a', 'b'],
                watt: ['a', 'b'],
            };

            $scope.itemName = childModel === 'source' ? 'Source' : 'Tally';
            $scope.itemHeading = childModel === 'source' ? 'Space' : 'Tally';

            function nextIndex() {
                return $scope.model[$scope.field].length;
            }

            function editChild(model) {
                appState.models[childModel] = model;
                panelState.showModalEditor(childModel);
            }

            $scope.addItem = () => {
                editChild(appState.setModelDefaults({
                    _index: nextIndex(),
                }, childModel));
            };

            $scope.description = m => {
                if (childModel === 'source')  {
                    return m.type === 'file' && m.file
                         ? `File(filename=${m.file })`
                         : sourceInfo('SpatialDistribution', m.space);
                }
                return tallyInfo(m);
            };

            function tallyInfo(model) {
                return model.name + ': ' + model.scores.map(t => t.score).join(', ');
            }

            function sourceInfo(modelType, model) {
                let res = appState.enumDescription(modelType, model._type);
                if (infoFields[model._type]) {
                    res += '(';
                    for (const f of infoFields[model._type]) {
                        if (! model[f]) {
                            continue;
                        }
                        res += `${f}=`;
                        if (model[f]._type) {
                            res += sourceInfo('ProbabilityDistribution', model[f]);
                        }
                        else {
                            res += model[f];
                        }
                        res += ' ';
                    }
                    res = res.trim() + ')';
                }
                else if (model.probabilityValue) {
                    const MAX_VALUES = 3;
                    res += '(';
                    for (let i = 0; i < MAX_VALUES; i++) {
                        if (model.probabilityValue[i]
                            && model.probabilityValue[i].p) {
                            res += `(${model.probabilityValue[i].x},${model.probabilityValue[i].p}) `;
                        }
                    }
                    if (model.probabilityValue[MAX_VALUES]
                        && model.probabilityValue[MAX_VALUES].p) {
                        res += '...';
                    }
                    res = res.trim() + ')';
                }
                return res + ' ';
            }

            $scope.editItem = model => {
                editChild(model);
            };

            $scope.removeItem = model => {
                const c = [];
                for (const m of $scope.model[$scope.field]) {
                    if (m._index != model._index) {
                        m._index = c.length;
                        c.push(m);
                    }
                }
                $scope.model[$scope.field] = c;
            };

            $scope.$on('modelChanged', function(event, name) {
                if (name == childModel) {
                    const m = appState.models[childModel];
                    $scope.model[$scope.field][m._index] = m;
                    appState.removeModel(childModel);
                    appState.saveChanges($scope.modelName);
                }
            });
        },
    };
});

// A special enum editor which groups items within optgroups
SIREPO.app.directive('tallyScoreGroup', function() {
    return {
        restrict: 'A',
        scope: {
            model: '=',
            field: '=',
            enum: '=',
        },
        template: `
            <select class="form-control" data-ng-model="model[field]"
              data-ng-options="item.v as item.l group by item.g for item in items">
            </select>
        `,
        controller: function($scope) {
            // enums are in order by group
            const groups = {
                flux: 'Flux scores',
                absorption: 'Reaction scores',
                'delayed-nu-fission': 'Particle production scores',
                current: 'Miscellaneous scores',
            };
            $scope.items = [];
            let g = '';
            for (const t of $scope.enum.TallyScore) {
                const v = t[0];
                if (groups[v]) {
                    g = groups[v];
                }
                $scope.items.push({
                    v: v,
                    l: t[1],
                    g: g,
                });
            }
        },
    };
});

SIREPO.app.directive('tallyAspects', function() {

    const aspects = SIREPO.APP_SCHEMA.enum.TallyAspect;

    function template() {
        const numCols = 4;
        const numRows = Math.ceil(aspects.length / numCols);
        let t = '';
        for (let i = 0; i < numRows; ++i) {
            t += '<div class="row">';
            for (let j = 0; j < numCols; ++j) {
                const n = i * numRows + j;
                const label = aspects[n][1];
                const val = aspects[n][0];
                t += `
                  <div style="position: relative; top: -25px">
                    <div class="col-sm-offset-5 col-sm-6">
                        <label><input type="checkbox" data-ng-model="selectedAspects['${val}']" data-ng-change="toggleAspect('${val}')"> ${label}</label>
                    </div>
                  </div>
                `;
            }
            t += '</div>';
        }
        return t;
    }

    return {
        restrict: 'A',
        scope: {
            model: '=',
            field: '=',
        },
        template: template(),
        controller: function($scope) {
            $scope.selectedAspects = {};
            for (const a of aspects) {
                $scope.selectedAspects[a[0]] = $scope.field.includes(a[0]);
            }

            $scope.toggleAspect = val => {
                if ($scope.selectedAspects[val]) {
                    $scope.field.push(val);
                }
                else {
                    $scope.field.splice($scope.field.indexOf(val), 1);
                }
            };
        },
    };
});

SIREPO.viewLogic('settingsView', function(appState, panelState, $scope) {

    function updateEditor() {
        panelState.showFields('reflectivePlanes', [
            ['plane1a', 'plane1b', 'plane2a', 'plane2b'],
            appState.models.reflectivePlanes.useReflectivePlanes === '1',
        ]);

        panelState.showField(
            $scope.modelName,
            'eigenvalueHistory',
            appState.models[$scope.modelName].run_mode === 'eigenvalue'
        );
    }

    $scope.whenSelected = updateEditor;

    $scope.watchFields = [
        [`${$scope.modelName}.run_mode`, 'reflectivePlanes.useReflectivePlanes'], updateEditor,
    ];

});

SIREPO.viewLogic('sourceView', function(appState, panelState, $scope) {
    $scope.whenSelected = () => {
        $scope.modelData = appState.models[$scope.modelName];
        updateEditor();
    };

    $scope.watchFields = [
        [
            'source.type',
        ], updateEditor,
    ];

    function updateEditor() {
        const isFile = $scope.modelData.type === 'file';
        panelState.showField($scope.modelName, 'file', isFile);
        $scope.$parent.advancedFields.forEach((x, i) => {
            panelState.showTab($scope.modelName, i + 1, ! isFile || x[0] === 'Type');
        });
    }

});

<<<<<<< HEAD
SIREPO.viewLogic('materialView', function(appState, panelState, $scope) {

    let name = null;

    $scope.whenSelected = () => {
        $scope.appState = appState;
        name = model().name;
    };

    function isStd() {
        return model() && model().standardType !== 'None';
    }

    function model() {
        return appState.models[$scope.modelName];
    }

    function updateMaterial() {
        if (! model()) {
            return;
        }
        if (isStd()) {
            // don't change the name as it came from the loaded volume
            appState.models[$scope.modelName] = appState.setModelDefaults({name: name}, model().standardType);
        }
    }

    // only update when the user makes a change, not on the initial model load
    $scope.$watch(`appState.models['${$scope.modelName}']['standardType']`, (newVal, oldVal) => {
        if (oldVal === undefined || oldVal === newVal) {
            return;
        }
        updateMaterial();
    });

});
=======
>>>>>>> 3ad8cb82

SIREPO.app.directive('simpleListEditor', function(panelState) {
    return {
        restrict: 'A',
        scope: {
            model: '=',
            field: '=',
            subModel: '=',
        },
        template: `
            <div data-ng-repeat="row in model[field] track by $index">
              <div class="form-group form-group-sm">
                <div data-field-editor="subField"
                  data-model-name="subModel" data-label-size="0"
                  data-field-size="10"
                  data-model="model[field][$index]"></div>
                <div class="col-sm-2" style="margin-top: 5px">
                  <button data-ng-click="removeIndex($index)"
                    class="btn btn-danger btn-xs"><span
                      class="glyphicon glyphicon-remove"></span></button>
                </div>
              </div>
            </div>
            <div class="form-group form-group-sm">
              <div data-field-editor="subField" data-model-name="subModel"
                data-field-size="10"
                data-label-size="0" data-model="newRowModel"></div>
            </div>
        `,
        controller: function($scope, $element) {
            $scope.subField = SIREPO.APP_SCHEMA.view[$scope.subModel].advanced[0];
            $scope.newRowModel = {};

            $scope.removeIndex = (idx) => {
                $scope.model[$scope.field].splice(idx, 1);
            };

            $scope.$watchCollection('newRowModel', (newValue, oldValue) => {
                if (newValue && newValue[$scope.subField]) {
                    $scope.model[$scope.field].push({
                        [$scope.subField]: newValue[$scope.subField],
                    });
                    $scope.newRowModel = {};
                    // the focus should now be set to the new field in the field array
                    panelState.waitForUI(() => {
                        $($element).find(
                            `.model-${$scope.subModel}-${$scope.subField} input`,
                        ).eq(-2).focus();
                });
                }
            });
        },
    };
});

SIREPO.app.directive('materialList', function(appState, cloudmcService) {
    return {
        restrict: 'A',
        scope: {
            model: '=',
            field: '=',
        },
        template: `
            <select class="form-control" data-ng-model="model[field]" data-ng-options="v.key as v.name for v in volumes"></select>
        `,
        controller: function($scope) {
            function initVolumes() {
                const res = [];
                const volumes = appState.applicationState().volumes;
                for (const k in volumes) {
                    if (cloudmcService.isGraveyard(volumes[k])) {
                        continue;
                    }
                    res.push({
                        key: k,
                        name: volumes[k].name,
                    });
                }
                res.sort((a, b) => a.name.localeCompare(b.name));
                return res;
            }
            $scope.volumes = initVolumes();
        },
    };
});

SIREPO.viewLogic('openmcAnimationView', function(appState, cloudmcService, panelState, $scope) {
    $scope.watchFields = [
        ['openmcAnimation.tally'], cloudmcService.validateSelectedTally,
    ];
});<|MERGE_RESOLUTION|>--- conflicted
+++ resolved
@@ -1817,7 +1817,6 @@
 
 });
 
-<<<<<<< HEAD
 SIREPO.viewLogic('materialView', function(appState, panelState, $scope) {
 
     let name = null;
@@ -1854,8 +1853,6 @@
     });
 
 });
-=======
->>>>>>> 3ad8cb82
 
 SIREPO.app.directive('simpleListEditor', function(panelState) {
     return {
