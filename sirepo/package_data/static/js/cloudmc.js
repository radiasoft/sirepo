'use strict';

var srlog = SIREPO.srlog;
var srdbg = SIREPO.srdbg;

SIREPO.app.config(() => {
    SIREPO.PLOTTING_HEATPLOT_FULL_PIXEL = true;
    SIREPO.appReportTypes = `
        <div data-ng-switch-when="geometry3d" data-geometry-3d="" class="sr-plot" data-model-name="{{ modelKey }}" data-report-id="reportId"></div>
        <div data-ng-switch-when="tallyViewer" data-tally-viewer="" class="sr-plot" data-model-name="{{ modelKey }}" data-report-id="reportId"></div>
    `;
    //TODO(pjm): OptionalFloat should be standard
    SIREPO.appFieldEditors = `
        <div data-ng-switch-when="Color" data-ng-class="fieldClass">
          <input type="color" data-ng-model="model[field]" class="sr-color-button">
        </div>
        <div data-ng-switch-when="Point3D" class="col-sm-7">
          <div data-point3d="" data-model="model" data-field="field"></div>
        </div>
        <div data-ng-switch-when="OptionalFloat" data-ng-class="fieldClass">
          <input data-string-to-number="" data-ng-model="model[field]"
            data-min="info[4]" data-max="info[5]" class="form-control"
            style="text-align: right" data-lpignore="true" />
        </div>
        <div data-ng-switch-when="MaterialComponents" class="col-sm-12">
          <div data-material-components=""></div>
        </div>
        <div data-ng-switch-when="ComponentName" data-ng-class="fieldClass">
          <input data-component-name="" data-ng-model="model[field]"
            class="form-control" data-lpignore="true" data-ng-required="isRequired()"
            autocomplete="chrome-off" />
        </div>
        <div data-ng-switch-when="PercentWithType" data-ng-class="fieldClass">
          <div data-compound-field="" data-field1="percent"
            data-field2="percent_type" data-field2-size="8em"
            data-model-name="modelName" data-model="model"></div>
        </div>
        <div data-ng-switch-when="EnrichmentWithType" data-ng-class="fieldClass">
          <div data-compound-field="" data-field1="enrichment"
            data-field2="enrichment_type" data-field2-size="8em"
            data-model-name="modelName" data-model="model"></div>
        </div>
        <div data-ng-switch-when="DensityWithUnits" data-ng-class="fieldClass">
          <div data-compound-field="" data-field1="density"
            data-field2="density_units" data-field2-size="10em"
            data-model-name="modelName" data-model="model"></div>
        </div>
        <div data-ng-switch-when="Spatial">
          <div data-multi-level-editor="spatial" data-model="model" data-field="field"></div>
        </div>
        <div data-ng-switch-when="Univariate">
          <div data-multi-level-editor="univariate" data-model="model" data-field="field"></div>
        </div>
        <div data-ng-switch-when="UnitSphere">
          <div data-multi-level-editor="unitSphere" data-model="model" data-field="field"></div>
        </div>
        <div data-ng-switch-when="SourcesOrTallies">
          <div data-sources-or-tallies-editor="" data-model-name="modelName"
            data-model="model" data-field="field"></div>
        </div>
        <div data-ng-switch-when="TallyAspects" class="col-sm-12">
          <div data-tally-aspects="" data-model="model" data-field="model[field]"></div>
           <div class="sr-input-warning"></div>
        </div>
        <div data-ng-switch-when="TallyScoreWithGrouping" class="col-sm-10">
          <div data-tally-score-group="" data-model="model" data-field="field" data-enum="enum"></div>
        </div>
        <div data-ng-switch-when="SimpleListEditor" class="col-sm-7">
          <div data-simple-list-editor="" data-model="model" data-field="field" data-sub-model="info[4]"></div>
        </div>
        <div data-ng-switch-when="Filter">
          <div data-multi-level-editor="filter" data-model="model" data-field="field"></div>
        </div>
        <div data-ng-switch-when="MaterialValue" data-ng-class="fieldClass">
          <div data-material-list="" data-model="model" data-field="field"></div>
        </div>
        <div data-ng-switch-when="TallyList" data-ng-class="fieldClass">
          <div class="input-group">
            <select class="form-control" data-ng-model="model[field]" data-ng-options="t.name as t.name for t in model.tallies"></select>
          </div>
        </div>
        <div data-ng-switch-when="JRange" class="col-sm-5">
          <div data-j-range-slider="" data-ng-model="model[field]" data-model-name="modelName" data-field-name="field" data-model="model" data-field="model[field]"></div>
        </div>
        <div data-ng-switch-when="ScoreList" data-ng-class="fieldClass">
          <div class="input-group">
            <select class="form-control" data-ng-model="model[field]" data-ng-options="s.score as s.score for s in (model.tallies | filter:{name:model.tally})[0].scores"></select>
          </div>
        </div>
    `;
    SIREPO.FILE_UPLOAD_TYPE = {
        'geometryInput-dagmcFile': '.h5m',
    };
});

SIREPO.app.factory('cloudmcService', function(appState, panelState) {
    const self = {};
    appState.setAppService(self);

    function findScore(tallies, tally, score) {
        return findTally(tallies, tally).scores.filter(v => v.score == score).length
            ? score
            : null;
    }

    function findTally(tallies, tally) {
        return tallies.filter(v => v.name == tally)[0];
    }

    // volumes are measured in centimeters
    self.GEOMETRY_SCALE = SIREPO.APP_SCHEMA.constants.geometryScale;

    self.buildRangeDelegate = (modelName, field) => {
        const d = panelState.getFieldDelegate(modelName, field);
        d.range = () => {
            return {
                min: appState.fieldProperties(modelName, field).min,
                max: appState.fieldProperties(modelName, field).max,
                step: 0.01
            };
        };
        d.readout = () => {
            return appState.modelInfo(modelName)[field][SIREPO.INFO_INDEX_LABEL];
        };
        d.update = () => {};
        d.watchFields = [];
        return d;
    };

    self.computeModel = modelKey => modelKey;

    self.getNonGraveyardVolumes = () => {
        const vols = [];
        for (const n in appState.models.volumes) {
            if (! self.isGraveyard(appState.models.volumes[n])) {
                vols.push(appState.models.volumes[n].volId);
            }
        }
        return vols;
    };

    self.getVolumeById = volId => {
        for (const n in appState.models.volumes) {
            const v = appState.models.volumes[n];
            if (v.volId === volId) {
                return v;
            }
        }
        return null;
    };

    self.findTally = () => {
        return findTally(
            appState.models.openmcAnimation.tallies,
            appState.models.openmcAnimation.tally,
        );
    };

    self.isGraveyard = volume => {
        return volume.name && volume.name.toLowerCase() == 'graveyard';
    };

    self.validateSelectedTally = () => {
        const a = appState.models.openmcAnimation;
        if (! a.tally || ! findTally(a.tallies, a.tally)) {
            a.tally = a.tallies[0].name;
        }
        if (! a.score || ! findScore(a.tallies, a.tally, a.score)) {
            a.score = findTally(a.tallies, a.tally).scores[0].score;
        }
        appState.saveQuietly('openmcAnimation');
    };
    return self;
});

SIREPO.app.controller('GeometryController', function (appState, cloudmcService, panelState, persistentSimulation, requestSender, $scope) {
    const self = this;
    let hasVolumes = false;

    function downloadRemoteGeometryFile() {
        requestSender.sendStatefulCompute(
            appState,
            data => {
                if (data.error) {
                    throw new Error(data.error);
                }
                appState.models.geometryInput.exampleURL = "";
                appState.saveQuietly('geometryInput');
                processGeometry();
            },
            {
                method: 'download_remote_lib_file',
                args: {
                    exampleURL: appState.models.geometryInput.exampleURL,
                },
            }
        );
    }

    function processGeometry() {
        panelState.showField('geometryInput', 'dagmcFile', false);
        if (appState.models.geometryInput.exampleURL) {
            downloadRemoteGeometryFile();
            return;
        }
        self.simState.runSimulation();
    }

    self.isGeometrySelected = () => {
        return appState.applicationState().geometryInput.dagmcFile;
    };
    self.isGeometryProcessed = () => hasVolumes;
    self.simHandleStatus = data => {
        self.hasServerStatus = true;
        if (data.volumes) {
            hasVolumes = true;
            if (! Object.keys(appState.applicationState().volumes).length) {
                appState.models.volumes = data.volumes;
                appState.saveChanges('volumes');
            }
        }
        else if (data.state == 'missing' || data.state == 'canceled') {
            if (self.isGeometrySelected()) {
                processGeometry();
            }
        }
    };

    $scope.$on('geometryInput.changed', () => {
        if (! hasVolumes) {
            processGeometry();
        }
    });

    self.simScope = $scope;
    self.simComputeModel = 'dagmcAnimation';
    self.simState = persistentSimulation.initSimulationState(self);
});

SIREPO.app.controller('VisualizationController', function(appState, cloudmcService, frameCache, persistentSimulation, requestSender, tallyService, $scope) {
    const self = this;
    self.eigenvalue = null;
    self.results = null;
    self.simScope = $scope;
    self.simComputeModel = 'openmcAnimation';
    let errorMessage;

    function validateSelectedTally(tallies) {
        appState.models.openmcAnimation.tallies = tallies;
        appState.saveQuietly('openmcAnimation');
        cloudmcService.validateSelectedTally();
    }

    self.eigenvalueHistory = () => appState.models.settings.eigenvalueHistory;

    self.simHandleStatus = function (data) {
        errorMessage = data.error;
        self.eigenvalue = data.eigenvalue;
        self.results = data.results;
        if (data.frameCount) {
            frameCache.setFrameCount(data.frameCount);
        }
        if (data.tallies) {
            validateSelectedTally(data.tallies);
        }
        if (self.simState.isStateCompleted()) {
            tallyService.loadOutlines();
        }
    };
    self.simState = persistentSimulation.initSimulationState(self);
    self.simState.errorMessage = () => errorMessage;
    self.simState.runningMessage = () => {
        return `Completed batch: ${self.simState.getFrameCount()}`;
    };
    self.simCompletionState = () => {
        if (self.simState.isStateError()) {
            return '';
        }
        return `${frameCache.getFrameCount()} batches`;
    };
    self.startSimulation = function() {
        tallyService.clearMesh();
        delete appState.models.openmcAnimation.tallies;
        self.simState.saveAndRunSimulation('openmcAnimation');
    };
    self.simState.logFileURL = function() {
        return requestSender.downloadDataFileUrl(
            appState,
            {
                model: self.simState.model,
                suffix: 'log',
            },
        );
    };
    self.tallyTitle = () => {
        const a = appState.models.openmcAnimation;
        return `Tally Results - ${a.tally} - ${a.score} - ${a.aspect}`;
    };
    return self;
});

SIREPO.app.directive('appFooter', function() {
    return {
        restrict: 'A',
        scope: {
            nav: '=appFooter',
        },
        template: `
            <div data-common-footer="nav"></div>
            <div data-import-dialog=""></div>
        `,
    };
});

SIREPO.app.directive('appHeader', function(appState, cloudmcService, panelState) {
    return {
        restrict: 'A',
        scope: {
            nav: '=appHeader',
        },
        template: `
            <div data-app-header-brand="nav"></div>
            <div data-app-header-left="nav"></div>
            <div data-app-header-right="nav">
              <app-header-right-sim-loaded>
                <div data-sim-sections="">
                  <li class="sim-section" data-ng-class="{active: nav.isActive('geometry')}"><a href data-ng-click="nav.openSection('geometry')"><span class="glyphicon glyphicon-globe"></span> Geometry</a></li>
                  <li class="sim-section" data-ng-class="{active: nav.isActive('visualization')}"><a href data-ng-click="nav.openSection('visualization')"><span class="glyphicon glyphicon-picture"></span> Visualization</a></li>
                </div>
              </app-header-right-sim-loaded>
              <app-settings>
              </app-settings>
              <app-header-right-sim-list>
                <ul class="nav navbar-nav sr-navbar-right">
                  <li><a href data-ng-click="nav.showImportModal()"><span class="glyphicon glyphicon-cloud-upload"></span> Import</a></li>
                </ul>
              </app-header-right-sim-list>
            </div>
        `,
    };
});

SIREPO.app.factory('tallyService', function(appState, cloudmcService, requestSender, $rootScope) {
    const self = {
        mesh: null,
        fieldData: null,
        minField: 0,
        maxField: 0,
        outlines: null,
    };

    self.clearMesh = () => {
        self.mesh = null;
        self.fieldData = null;
        self.outlines = null;
    };

    self.colorScale = modelName => {
        return SIREPO.PLOTTING.Utils.colorScale(
            self.minField,
            self.maxField,
            SIREPO.PLOTTING.Utils.COLOR_MAP()[appState.applicationState()[modelName].colorMap],
        );
    };

    self.getMeshRanges = () => {
        return [0, 1, 2].map(i => [
            cloudmcService.GEOMETRY_SCALE * self.mesh.lower_left[i], cloudmcService.GEOMETRY_SCALE * self.mesh.upper_right[i], self.mesh.dimension[i]
        ]);
    };

    self.getOutlines = (volId, dim, index) => {
        if (! self.outlines || $.isEmptyObject(self.outlines)) {
            return [];
        }
        return self.outlines[`${volId}`][dim][index];
    };

    self.initMesh = () => {
        const t = cloudmcService.findTally();
        for (let k = 1; k <= SIREPO.APP_SCHEMA.constants.maxFilters; k++) {
            const f = t[`filter${k}`];
            if (f && f._type === 'meshFilter') {
                self.mesh = f;
                return;
            }
        }
        self.mesh = null;
    };

    self.loadOutlines = () => {
        self.outlines = {};
        requestSender.sendDownloadDataFile(
            appState,
            {
                model: 'openmcAnimation',
                suffix: 'json',
            },
            data => {
                self.outlines = data;
                $rootScope.$broadcast('outlines.loaded');
            },
        );
    };

    self.setFieldData = (fieldData, min, max) => {
        self.fieldData = fieldData;
        self.minField = min;
        self.maxField = max;
    };

    self.tallyRange = (dim, useBinCenter=false) => {
        if (! self.mesh) {
            return {};
        }
        const r = self.getMeshRanges()[SIREPO.GEOMETRY.GeometryUtils.BASIS().indexOf(dim)];
        const s = Math.abs((r[1] - r[0])) / r[2];
        const f = useBinCenter ? 0.5 : 0;
        return {
            min: r[0] + f * s,
            max: r[1] - f * s,
            step: s,
        };
    };

    $rootScope.$on('modelsUnloaded', self.clearMesh);

    return self;
});

SIREPO.app.factory('volumeLoadingService', function(appState, requestSender, $rootScope) {
    const self = {};
    let cacheReadersByVol = {};

    function addVolume(volId, initCallback) {
        let reader = cacheReadersByVol[volId];
        let res;
        if (reader) {
            res = Promise.resolve();
        }
        else {
            reader = vtk.IO.Core.vtkHttpDataSetReader.newInstance();
            cacheReadersByVol[volId] = reader;
            res = reader.setUrl(volumeURL(volId), {
                compression: 'zip',
                fullpath: true,
                loadData: true,
            });
        }
        initCallback(volId, reader);
        return res;
    }

    function volumesError(reason) {
        srlog(new Error(`Volume load failed: ${reason}`));
        $rootScope.$broadcast('vtk.hideLoader');
    }

    function volumeURL(volId) {
        return requestSender.downloadDataFileUrl(
            appState,
            {
                model: 'dagmcAnimation',
                frame: volId,
            }
        );
    }

    self.loadVolumes = (volIds, initCallback, loadedCallback) => {
        //TODO(pjm): update progress bar with each promise resolve?
        Promise.all(
            volIds.map(i => addVolume(i, initCallback))
        ).then(loadedCallback, volumesError);
    };

    $rootScope.$on('modelsUnloaded', () => {
        cacheReadersByVol = {};
    });

    return self;
});

SIREPO.app.directive('tallyVolumePicker', function(cloudmcService, volumeLoadingService) {
    return {
        restrict: 'A',
        scope: {
            renderVolumes: '&',
            setVolumeVisible: '&',
        },
        template: `
            <div data-ng-if="volumeList" style="padding-top: 8px; padding-bottom: 8px;"><div data-ng-click="toggleVolumeList()" title="{{ isVolumeListExpanded ? 'hide' : 'show' }}" style="cursor: pointer; display: inline-block">Select Volumes <span class="glyphicon" data-ng-class="isVolumeListExpanded ? 'glyphicon-chevron-up' : 'glyphicon-chevron-down'"></span></div></div>
            <div data-ng-if="! buildVolumeList()" style="padding-top: 8px; padding-bottom: 8px;">Loading Volumes<span data-header-tooltip="'loading'"></span></div>
            <table data-ng-show="isVolumeListExpanded" class="table-condensed">
                <thead>
                <th style="border-bottom: solid lightgray;" colspan="{{ numVolumeCols }}">
                    <div
                        title="{{ allVolumesVisible ? 'Deselect' : 'Select' }} all volumes"
                        style="display: inline-block; cursor: pointer; white-space: nowrap; min-height: 25px;"
                        data-ng-click="toggleAllVolumes(v)">
                            <span class="glyphicon"
                                data-ng-class="allVolumesVisible ? 'glyphicon-check' : 'glyphicon-unchecked'">
                            </span>
                    </div>
                </th>
                </thead>
                <tbody>
                    <tr data-ng-repeat="r in volumeList track by $index">
                        <td data-ng-repeat="v in r track by v.volId">
                            <div
                                title="{{ v.isVisibleWithTallies ? 'Deselect' : 'Select' }} volume"
                                style="display: inline-block; cursor: pointer; white-space: nowrap; min-height: 25px;"
                                data-ng-click="toggleVolume(v)">
                                    <span class="glyphicon"
                                        data-ng-class="v.isVisibleWithTallies ? 'glyphicon-check' : 'glyphicon-unchecked'"></span>
                                <span style="font-weight: 500;">{{ v.name }}</span>
                            </div>
                        </td>
                    </tr>
                </tbody>
            </table>
        `,
        controller: function($scope) {
            $scope.allVolumesVisible = false;
            $scope.numVolumeCols = 5;
            $scope.isVolumeListExpanded = false;
            $scope.volumeList = null;
            const volumeIds = cloudmcService.getNonGraveyardVolumes();

            function getVolumes() {
                return volumeIds.map(x => cloudmcService.getVolumeById(x));
            }

            $scope.buildVolumeList = () => {
                if (! $scope.volumeList) {
                    const vols = getVolumes();
                    if (! $scope.numVolumeCols) {
                        return vols;
                    }
                    const v = [];
                    for (let i = 0; i < vols.length; i += $scope.numVolumeCols) {
                        v.push(vols.slice(i, i + $scope.numVolumeCols));
                    }
                    $scope.volumeList = v;
                }
                return true;
            };

            $scope.toggleAllVolumes = () => {
                $scope.allVolumesVisible = ! $scope.allVolumesVisible;
                for (const v of getVolumes()) {
                    if (v.isVisibleWithTallies !== $scope.allVolumesVisible) {
                        $scope.toggleVolume(v, false);
                    }
                }
                $scope.renderVolumes();
            };

            $scope.toggleVolume = (v, doRender=true) => {
                v.isVisibleWithTallies = ! v.isVisibleWithTallies;
                $scope.setVolumeVisible({
                    volId: v.volId,
                    isVisible: v.isVisibleWithTallies,
                });
                if (doRender) {
                    $scope.renderVolumes();
                }
            };

            $scope.toggleVolumeList = () => {
                $scope.isVolumeListExpanded = ! $scope.isVolumeListExpanded;
            };
        },
    };
});

SIREPO.app.directive('tallyViewer', function(appState, plotting, tallyService) {
    return {
        restrict: 'A',
        scope: {
            modelName: '@',
            reportId: '<',
        },
        template: `
            <div style="height: 90vh">
                <ul class="nav nav-tabs">
                    <li role="presentation" data-ng-class="{active: is2D()}">
                        <a href data-ng-click="setSelectedGeometry('2D')">2D</a>
                    </li>
                    <li role="presentation" data-ng-class="{active: is3D()}">
                        <a href data-ng-click="setSelectedGeometry('3D')">3D</a>
                    </li>
                </ul>
                <div data-ng-if="is3D()">
                    <div data-report-content="geometry3d" data-model-key="{{ modelName }}"></div>
                </div>
                <div data-ng-if="is2D()">
                    <div data-geometry-2d=""></div>
                </div>
            </div>
        `,
        controller: function($scope) {
            plotting.setTextOnlyReport($scope);
            $scope.load = json => {
                if (json.content) {
                    // old format, ignore
                    return;
                }
                tallyService.setFieldData(json.field_data, json.min_field, json.max_field);
            };

            $scope.setSelectedGeometry = d => {
                appState.models.tallyReport.selectedGeometry = d;
                appState.saveQuietly('tallyReport');
            };
            $scope.is2D = () => appState.applicationState().tallyReport.selectedGeometry === '2D';
            $scope.is3D = () => ! $scope.is2D();
            $scope.$on('openmcAnimation.changed', () => {
                // keep colorMap synchronized
                appState.models.tallyReport.colorMap = appState.models.openmcAnimation.colorMap;
                appState.saveQuietly('tallyReport');
            });
        },
        link: function link(scope, element) {
            plotting.linkPlot(scope, element);
        },
    };
});

SIREPO.app.directive('geometry2d', function(appState, cloudmcService, panelState, tallyService) {
    return {
        restrict: 'A',
        scope: {},
        template: `
            <div class="row">
                <div class="form-horizontal" style="margin-top: 10px">
                     <div data-model-field="'axis'" data-model-name="modelName" data-label-size="2" data-field-size="2"></div>
                     <div class="col-md-6">
                       <div plane-position-slider=""></div>
                     </div>
                 </div>
             </div>
             <div data-report-content="heatmap" data-model-key="{{ modelName }}"></div>
        `,
        controller: function($scope) {
            $scope.modelName = 'tallyReport';
            const displayRanges = {};

            function buildTallyReport() {
                if (! tallyService.mesh) {
                    return;
                }
                const [z, x, y] = tallyReportAxes();
                const [n, m, l] = tallyReportAxisIndices();
                const ranges = tallyService.getMeshRanges();
                const pos = appState.models.tallyReport.planePos;

                // for now set the aspect ratio to something reasonable even if it distorts the shape
                const arRange = [0.50, 1.25];
                let ar = Math.max(
                    arRange[0],
                    Math.min(
                        arRange[1],
                        Math.abs(ranges[m][1] - ranges[m][0]) / Math.abs(ranges[l][1] - ranges[l][0])
                    )
                );
                const r =  {
                    aspectRatio: ar,
                    global_max: tallyService.maxField,
                    global_min: tallyService.minField,
                    threshold: appState.models.openmcAnimation.threshold,
                    title: `Score at ${z} = ${SIREPO.UTILS.roundToPlaces(appState.models.tallyReport.planePos, 6)}m`,
                    x_label: `${x} [m]`,
                    x_range: ranges[l],
                    y_label: `${y} [m]`,
                    y_range: ranges[m],
                    z_matrix: reorderFieldData(tallyService.mesh.dimension)[fieldIndex(pos, ranges[n], n)],
                    z_range: ranges[n],
                    overlayData: getOutlines(pos, ranges[n], n),
                };
                panelState.setData('tallyReport', r);
                $scope.$broadcast('tallyReport.reload', r);
            }

            function displayRangeIndices() {
                const r = tallyService.getMeshRanges();
                return [
                    displayRanges.x,
                    displayRanges.y,
                    displayRanges.z,
                ]
                    .map((x, i) => [fieldIndex(x.min, r[i], i), fieldIndex(x.max, r[i], i)]);
            }

            function fieldIndex(pos, range, dimIndex) {
                const d = tallyService.mesh.dimension[dimIndex];
                return Math.min(
                    d - 1,
                    Math.max(0, Math.floor(d * (pos - range[0]) / (range[1] - range[0])))
                );
            }

            function getOutlines(pos, range, dimIndex) {
                const outlines = [];
                const dim = SIREPO.GEOMETRY.GeometryUtils.BASIS()[dimIndex];
                for (const volId of cloudmcService.getNonGraveyardVolumes()) {
                    const v = cloudmcService.getVolumeById(volId);
                    if (! v.isVisibleWithTallies) {
                        continue;
                    }
                    const o = tallyService.getOutlines(volId, dim, fieldIndex(pos, range, dimIndex));
                    o.forEach((arr, i) => {
                        outlines.push({
                            name: `${v.name}-${i}`,
                            color: v.color,
                            data: arr,
                        });
                    });
                }
                return outlines;
            }

            function reorderFieldData(dims) {
                const [n, m, l] = tallyReportAxisIndices();
                const fd = tallyService.fieldData;
                const d = SIREPO.UTILS.reshape(fd, dims.slice().reverse());
                const inds = displayRangeIndices();
                let N = 1;
                for (const idx of inds) {
                    N *= (idx[1] - idx[0] + 1);
                }
                const ff = SIREPO.UTILS.reshape(
                    new Array(N),
                    [(inds[n][1] - inds[n][0] + 1), (inds[m][1] - inds[m][0] + 1), (inds[l][1] - inds[l][0] + 1)]
                );

                for (let k = 0; k <= (inds[n][1] - inds[n][0]); ++k) {
                    for (let j = 0; j <= (inds[m][1] - inds[m][0]); ++j) {
                        for (let i = 0; i <= (inds[l][1] - inds[l][0]); ++i) {
                            const v = [0, 0, 0];
                            v[l] = inds[l][0] + i;
                            v[m] = inds[m][0] + j;
                            v[n] = inds[n][0] + k;
                            ff[k][j][i] = d[v[2]][v[1]][v[0]];
                        }
                    }
                }
                return ff;
            }

            function tallyReportAxes() {
                return [
                    appState.models.tallyReport.axis,
                    ...SIREPO.GEOMETRY.GeometryUtils.nextAxes(appState.models.tallyReport.axis).reverse()
                ];
            }

            function tallyReportAxisIndices() {
                return SIREPO.GEOMETRY.GeometryUtils.axisIndices(appState.models.tallyReport.axis);
            }

            function updateDisplayRange() {
                tallyService.initMesh();
                if (! tallyService.mesh) {
                    return;
                }
                ['x', 'y', 'z'].forEach(dim => {
                    displayRanges[dim] = tallyService.tallyRange(dim);
                });
                updateSliceAxis();
            }

            function updateSlice() {
                buildTallyReport();
                // save quietly but immediately
                appState.saveQuietly('tallyReport');
                appState.autoSave();
            }

            function updateSliceAxis() {
                function adjustToRange(val, range) {
                    if (val < range.min) {
                        return range.min;
                    }
                    if (val > range.max) {
                        return  range.max;
                    }
                    return range.min + range.step * Math.round((val - range.min) / range.step);
                }

                if (! tallyService.fieldData) {
                    return;
                }
                tallyService.initMesh();
                if (! tallyService.mesh) {
                    return;
                }
                const r = tallyService.tallyRange(appState.models.tallyReport.axis, true);
                appState.models.tallyReport.planePos = adjustToRange(
                    appState.models.tallyReport.planePos,
                    r
                );
                updateSlice();
            }

            $scope.$on('tallyReport.summaryData', updateSliceAxis);
            appState.watchModelFields($scope, ['tallyReport.axis'], updateSliceAxis);
            appState.watchModelFields($scope, ['tallyReport.planePos'], updateSlice, true);
            $scope.$on('openmcAnimation.summaryData', updateDisplayRange);
            $scope.$on('outlines.loaded', () => {
                if (tallyService.fieldData) {
                    buildTallyReport();
                }
            });
            updateDisplayRange();
        },
    };
});

SIREPO.app.directive('geometry3d', function(appState, cloudmcService, plotting, plotToPNG, tallyService, volumeLoadingService, $rootScope) {
    return {
        restrict: 'A',
        scope: {
            modelName: '@',
            reportId: '<',
        },
        template: `
            <div data-ng-if="supportsColorbar()" class="col-sm-12">
                <div data-tally-volume-picker="" data-render-volumes="renderVolumes()" data-set-volume-visible="setVolumeVisible(volId, isVisible)"></div>
            </div>
            <div data-vtk-display="" class="vtk-display col-sm-11"
                  data-ng-style="sizeStyle()" data-show-border="true"
                  data-report-id="reportId" data-model-name="{{ modelName }}"
                  data-event-handlers="eventHandlers" data-reset-side="y" data-reset-direction="-1"
                  data-enable-axes="true" data-axis-cfg="axisCfg"
                  data-axis-obj="axisObj" data-enable-selection="true"></div>
            <div class="col-sm-1" style="padding-left: 0;" data-ng-show="supportsColorbar()">
                <div class="colorbar"></div>
            </div>
        `,
        controller: function($scope, $element) {
            const hasTallies = $scope.modelName === 'openmcAnimation';
            $scope.isClientOnly = true;

            // 3d geometry state
            const axes = {
                boxes: {},
                SCENE_BOX: '_scene',
            };
            const bundleByVolume = {};
            const coordMapper = new SIREPO.VTK.CoordMapper(
                new SIREPO.GEOMETRY.Transform(
                    new SIREPO.GEOMETRY.SquareMatrix([
                        [cloudmcService.GEOMETRY_SCALE, 0, 0],
                        [0, cloudmcService.GEOMETRY_SCALE, 0],
                        [0, 0, cloudmcService.GEOMETRY_SCALE],
                    ])
                )
            );
            let picker = null;
            let renderedFieldData = [];
            let selectedVolume = null;
            let vtkScene = null;

            // ********* 3d tally state and functions
            //TODO(pjm): these should be moved to a subdirective

            const colorbar = {
                element: null,
                pointer: null,
                THICKNESS: 30,
            };
            let tallyBundle = null;
            let tallyPolyData = null;
            const voxelPoly = [
                [0, 1, 2, 3],
                [4, 5, 6, 7],
                [4, 5, 1, 0],
                [3, 2, 6, 7],
                [4, 0, 3, 7],
                [1, 5, 6, 2],
            ];

            function addTally(data) {
                tallyPolyData = vtk.Common.DataModel.vtkPolyData.newInstance();
                buildVoxels();
                $rootScope.$broadcast('vtk.hideLoader');
                initAxes();
                buildAxes();
                vtkScene.renderer.resetCamera();
                vtkScene.render();
            }

            function buildVoxel(lowerLeft, wx, wy, wz, points, polys) {
                const pi = points.length / 3;
                points.push(...lowerLeft);
                points.push(...[lowerLeft[0] + wx, lowerLeft[1], lowerLeft[2]]);
                points.push(...[lowerLeft[0] + wx, lowerLeft[1] + wy, lowerLeft[2]]);
                points.push(...[lowerLeft[0], lowerLeft[1] + wy, lowerLeft[2]]);
                points.push(...[lowerLeft[0], lowerLeft[1], lowerLeft[2] + wz]);
                points.push(...[lowerLeft[0] + wx, lowerLeft[1], lowerLeft[2] + wz]);
                points.push(...[lowerLeft[0] + wx, lowerLeft[1] + wy, lowerLeft[2] + wz]);
                points.push(...[lowerLeft[0], lowerLeft[1] + wy, lowerLeft[2] + wz]);
                for (const r of voxelPoly) {
                    polys.push(4);
                    polys.push(...r.map(v => v + pi));
                }
            }

            function buildVoxels() {
                if (tallyBundle) {
                    vtkScene.removeActor(tallyBundle.actor);
                    picker.deletePickList(tallyBundle.actor);
                    tallyBundle = null;
                }
                tallyService.initMesh();
                if (! tallyService.mesh) {
                    return;
                }
                const [nx, ny, nz] = tallyService.mesh.dimension;
                const [wx, wy, wz] = [
                    (tallyService.mesh.upper_right[0] - tallyService.mesh.lower_left[0]) / tallyService.mesh.dimension[0],
                    (tallyService.mesh.upper_right[1] - tallyService.mesh.lower_left[1]) / tallyService.mesh.dimension[1],
                    (tallyService.mesh.upper_right[2] - tallyService.mesh.lower_left[2]) / tallyService.mesh.dimension[2],
                ];
                const [sx, sy, sz] = tallyService.mesh.upper_right.map(
                    (x, i) => Math.abs(x - tallyService.mesh.lower_left[i]) / tallyService.mesh.dimension[i]
                );
                const points = [];
                const polys = [];
                renderedFieldData = [];
                const fd = tallyService.fieldData;
                if (! fd) {
                    return;
                }
                for (let zi = 0; zi < nz; zi++) {
                    for (let yi = 0; yi < ny; yi++) {
                        for (let xi = 0; xi < nx; xi++) {
                            const f = fd[zi * nx * ny + yi * nx + xi];
                            if (! isInFieldThreshold(f)) {
                                continue;
                            }
                            renderedFieldData.push(f);
                            const p = [
                                xi * wx + tallyService.mesh.lower_left[0],
                                yi * wy + tallyService.mesh.lower_left[1],
                                zi * wz + tallyService.mesh.lower_left[2],
                            ];
                            buildVoxel(p, sx, sy, sz, points, polys);
                        }
                    }
                }
                tallyPolyData.getPoints().setData(new window.Float32Array(points), 3);
                tallyPolyData.getPolys().setData(new window.Uint32Array(polys));
                tallyPolyData.buildCells();

                tallyBundle = coordMapper.buildPolyData(
                    tallyPolyData,
                    {
                        lighting: false,
                    }
                );
                vtkScene.addActor(tallyBundle.actor);
                picker.addPickList(tallyBundle.actor);
                setTallyColors();
            }

            function isInFieldThreshold(value) {
                return value > appState.models.openmcAnimation.threshold;
            }

            function scoreUnits() {
                return SIREPO.APP_SCHEMA.constants.scoreUnits[appState.models.openmcAnimation.score] || '';
            }

            function setTallyColors() {
                const cellsPerVoxel = voxelPoly.length;
                $scope.colorScale = tallyService.colorScale($scope.modelName);
                colorbar.element.scale($scope.colorScale);
                colorbar.element.pointer = d3.select('.colorbar').call(colorbar.element);
                const sc = [];
                const o = Math.floor(255 * appState.models.openmcAnimation.opacity);
                for (const f of tallyService.fieldData) {
                    if (! isInFieldThreshold(f)) {
                        continue;
                    }
                    const c = SIREPO.VTK.VTKUtils.colorToFloat($scope.colorScale(f)).map(v => Math.floor(255 * v));
                    c.push(o);
                    for (let j = 0; j < cellsPerVoxel; j++) {
                        sc.push(...c);
                    }
                }
                tallyBundle.setColorScalarsForCells(sc, 4);
                tallyPolyData.modified();
                vtkScene.render();
            }

            function showFieldInfo(callData) {
                function info(field, pos) {
                    const p = pos.map(
                        x => SIREPO.UTILS.roundToPlaces(x, 4).toLocaleString(
                            undefined,
                            {
                                minimumFractionDigits: 3,
                            }
                        )
                    );
                    return {
                        info: `
                                ${SIREPO.UTILS.roundToPlaces(field, 3)}
                                ${scoreUnits()} at
                                (${p[0]}, ${p[1]}, ${p[2]})cm
                            `,
                    };
                }

                if (vtkScene.renderer !== callData.pokedRenderer) {
                    return;
                }
                const pos = callData.position;
                picker.pick([pos.x, pos.y, 0.0], vtkScene.renderer);
                const cid = picker.getCellId();
                if (cid < 0) {
                    $scope.$broadcast('vtk.selected', null);
                    return;
                }
                const f = renderedFieldData[Math.floor(cid / 6)];
                $scope.$broadcast(
                    'vtk.selected',
                    info(f, picker.getMapperPosition())
                );
                colorbar.element.pointer.pointTo(f);
            }

            // ********* 3d geometry functions

            function buildAxes(actor) {
                let boundsBox = null;
                let name = null;
                if (actor) {
                    const v = getVolumeByActor(actor);
                    name = v.name;
                    boundsBox = SIREPO.VTK.VTKUtils.buildBoundingBox(actor.getBounds());
                }
                else {
                    // always clear the scene box
                    name = axes.SCENE_BOX;
                    vtkScene.removeActor(axes.boxes[name]);
                    delete axes.boxes[name];
                    boundsBox = vtkScene.sceneBoundingBox();
                }
                if (! axes.boxes[name]) {
                    vtkScene.addActor(boundsBox.actor);
                }
                const bounds = boundsBox.actor.getBounds();
                axes.boxes[name] = boundsBox.actor;
                $scope.axisObj = new SIREPO.VTK.ViewPortBox(boundsBox.source, vtkScene.renderer);

                SIREPO.GEOMETRY.GeometryUtils.BASIS().forEach((dim, i) => {
                    $scope.axisCfg[dim].max = bounds[2 * i + 1];
                    $scope.axisCfg[dim].min = bounds[2 * i];
                });
            }

            function getVolumeByActor(a) {
                for (const volId in bundleByVolume) {
                    if (bundleByVolume[volId].actor === a) {
                        return cloudmcService.getVolumeById(volId);
                    }
                }
                return null;
            }

            function handlePick(callData) {
                function getClosestActor(pickedActors) {
                    for (const a of pickedActors) {
                        const v = getVolumeByActor(a);
                        if (v) {
                            return [a, v];
                        }
                    }
                    return [null, null];
                }

                if (vtkScene.renderer !== callData.pokedRenderer || hasTallies) {
                    return;
                }

                // regular clicks are generated when spinning the scene - we'll select/deselect with ctrl-click
                if (! callData.controlKey) {
                    return;
                }

                const pos = callData.position;
                picker.pick([pos.x, pos.y, 0.0], vtkScene.renderer);
                const [actor, v] = getClosestActor(picker.getActors());

                if (selectedVolume) {
                    vtkScene.removeActor(axes.boxes[selectedVolume.name]);
                    delete axes.boxes[selectedVolume.name];
                }
                if (v === selectedVolume) {
                    selectedVolume = null;
                    axes.boxes[axes.SCENE_BOX].getProperty().setOpacity(1);
                    buildAxes();
                }
                else {
                    axes.boxes[axes.SCENE_BOX].getProperty().setOpacity(0);
                    selectedVolume = v;
                    buildAxes(actor);
                }
                $scope.$apply(vtkScene.fsRenderer.resize());
            }

            function initAxes() {
                $scope.axisCfg = {};
                SIREPO.GEOMETRY.GeometryUtils.BASIS().forEach((dim, i) => {
                    $scope.axisCfg[dim] = {
                        dimLabel: dim,
                        label: dim + ' [m]',
                        numPoints: 2,
                        screenDim: dim === 'z' ? 'y' : 'x',
                        showCentral: false,
                    };
                });
            }

            function initVolume(volId, reader) {
                const v = cloudmcService.getVolumeById(volId);
                const a = volumeAppearance(v);
                const b = coordMapper.buildActorBundle(reader, a.actorProperties);
                bundleByVolume[volId] = b;
                vtkScene.addActor(b.actor);
                $scope.setVolumeVisible(volId, v[a.visibilityKey]);
                if (! hasTallies) {
                    picker.addPickList(b.actor);
                }
            }

            function model() {
                return appState.models[$scope.modelName];
            }

            function setGlobalProperties() {
                if (! vtkScene.renderer) {
                    return;
                }
                vtkScene.setBgColor(model().bgColor);
                updateMarker();
                for (const volId in bundleByVolume) {
                    const b = bundleByVolume[volId];
                    const a = volumeAppearance(cloudmcService.getVolumeById(volId));
                    b.setActorProperty(
                        'opacity',
                        a.actorProperties.opacity * model().opacity
                    );
                    b.setActorProperty(
                        'edgeVisibility',
                        a.actorProperties.edgeVisibility
                    );
                }
                vtkScene.render();
            }

            function updateMarker() {
                vtkScene.isMarkerEnabled = model().showMarker === '1';
                vtkScene.refreshMarker();
            }

            function volumesLoaded() {
                if (! vtkScene) {
                    // volumesLoaded may be called after the component was destroyed
                    return;
                }
                setGlobalProperties();
                $rootScope.$broadcast('vtk.hideLoader');
                initAxes();
                buildAxes();
                $scope.$apply(vtkScene.fsRenderer.resize());
            }

            function volumeAppearance(v) {
                if (hasTallies) {
                    return {
                        actorProperties: {
                            color: [0.75, 0.75, 0.75],
                            opacity: 0.1,
                            edgeVisibility: false,
                        },
                        visibilityKey: 'isVisibleWithTallies',
                    };
                }
                return {
                    actorProperties: {
                        color: v.color,
                        opacity: v.opacity,
                        edgeVisibility: model().showEdges === '1',
                    },
                    visibilityKey: 'isVisible',
                };
            }

            // the vtk teardown is handled in vtkPlotting
            $scope.destroy = () => {
                vtkScene = null;
                plotToPNG.destroyVTK($element);
            };

            $scope.init = () => {};

            $scope.resize = () => {
                //TODO(pjm): reposition camera?
            };

            $scope.renderVolumes = () => {
                appState.saveChanges('volumes');
                buildAxes();
                vtkScene.render();
            };

            $scope.sizeStyle = () => {
                if (hasTallies) {
                    return {};
                }
                // 53 legend size + 35 bottom panel padding
                const ph = Math.ceil(
                    $(window).height() - ($($element).offset().top + 53 + 35));
                const pw = Math.ceil($($element).width() - 1);
                return {
                    width: `${Math.min(ph, pw)}px`,
                    margin: '0 auto',
                };
            };

            $scope.supportsColorbar = () => hasTallies;

            $scope.$on('vtk-init', (e, d) => {
                $rootScope.$broadcast('vtk.showLoader');
                colorbar.element = Colorbar()
                    .margin({top: 5, right: colorbar.THICKNESS + 20, bottom: 5, left: 0})
                    .thickness(colorbar.THICKNESS)
                    .orient('vertical')
                    .barlength($('.vtk-canvas-holder').height())
                    .origin([0, 0]);
                vtkScene = d;
                const ca = vtk.Rendering.Core.vtkAnnotatedCubeActor.newInstance();
                vtk.Rendering.Core.vtkAnnotatedCubeActor.Presets.applyPreset('default', ca);
                const df = ca.getDefaultStyle();
                df.fontFamily = 'Arial';
                df.faceRotation = 45;
                ca.setDefaultStyle(df);

                vtkScene.setMarker(
                    SIREPO.VTK.VTKUtils.buildOrientationMarker(
                        ca,
                        vtkScene.renderWindow.getInteractor(),
                        vtk.Interaction.Widgets.vtkOrientationMarkerWidget.Corners.TOP_RIGHT
                    )
                );
                updateMarker();

                picker = vtk.Rendering.Core.vtkCellPicker.newInstance();
                picker.setPickFromList(true);
                vtkScene.renderWindow.getInteractor().onLeftButtonPress(handlePick);
                if (hasTallies) {
                    //TODO(pjm): this should only be enabled for hover, see #6039
                    // vtkScene.renderWindow.getInteractor().onMouseMove(showFieldInfo);
                }

                const vols = cloudmcService.getNonGraveyardVolumes();
                vtkScene.render();
                volumeLoadingService.loadVolumes(vols, initVolume, volumesLoaded);
                if (hasTallies && tallyService.fieldData) {
                    addTally(tallyService.fieldData);
                }
                vtkScene.resetView();

                plotToPNG.initVTK($element, vtkScene.renderer);
            });

            $scope.setVolumeVisible = (volId, isVisible) => {
                bundleByVolume[volId].actor.setVisibility(isVisible);
            };

            if (! hasTallies) {
                $scope.$on('sr-volume-visibility-toggled', (event, volId, isVisible) => {
                    $scope.setVolumeVisible(volId, isVisible);
                    vtkScene.render();
                });

                $scope.$on('sr-volume-property.changed', (event, volId, prop, val) => {
                    bundleByVolume[volId].setActorProperty(prop, val);
                    vtkScene.render();
                });

                $scope.$on($scope.modelName + '.changed', setGlobalProperties);
            }

            if (hasTallies) {
                $scope.$on('openmcAnimation.summaryData', () => {
                    if (vtkScene) {
                        $rootScope.$broadcast('vtk.showLoader');
                        addTally(tallyService.fieldData);
                    }
                });
            }

        },
        link: function link(scope, element) {
            plotting.linkPlot(scope, element);
        },
    };
});

SIREPO.app.directive('compoundField', function() {
    return {
        restrict: 'A',
        scope: {
            field1: '@',
            field2: '@',
            field2Size: '@',
            modelName: '=',
            model: '=',
        },
        //TODO(pjm): couldn't find a good way to layout fields together without table
        template: `
          <div class="row">
            <table><tr><td>
              <div data-field-editor="field1" data-label-size="0"
                data-field-size="12" data-model-name="modelName" data-model="model"></div>
            </td><td>
              <div data-ng-attr-style="margin-left: -27px; width: {{ field2Size }}">
                <div data-field-editor="field2" data-label-size="0"
                  data-field-size="12" data-model-name="modelName"
                  data-model="model"></div>
              </div>
            </td></tr></table>
          </div>
        `,
    };
});

SIREPO.app.directive('volumeSelector', function(appState, cloudmcService, panelState, $rootScope) {
    return {
        restrict: 'A',
        scope: {},
        template: `
            <div style="padding: 0.5ex 1ex; border-bottom: 1px solid #ddd;">
              <div style="display: inline-block; cursor: pointer"
                data-ng-click="toggleAll()">
                <span class="glyphicon"
                  data-ng-class="allVisible ? 'glyphicon-check' : 'glyphicon-unchecked'"></span>
              </div>
            </div>
            <div id="sr-volume-list" data-ng-style="heightStyle()">
              <div class="sr-hover-row" data-ng-repeat="row in rows track by $index"
                style="padding: 0.5ex 0 0.5ex 1ex; white-space: nowrap; overflow: hidden"
                data-ng-class="{'bg-warning': ! row.material.density}">
                <div style="position: relative">
                  <div
                    style="display: inline-block; cursor: pointer; white-space: nowrap; min-height: 25px;"
                    data-ng-click="toggleSelected(row)">
                    <span class="glyphicon"
                      data-ng-class="row.isVisible ? 'glyphicon-check' : 'glyphicon-unchecked'"></span>
                    <b>{{ row.name }}</b>
                  </div>
                  <div style="position: absolute; top: 0px; right: 5px">
                    <button data-ng-click="editMaterial(row)"
                      class="btn btn-info btn-xs sr-hover-button">Edit</button>
                  </div>
                  <div data-ng-show="row.isVisible">
                    <div class="col-sm-3">
                      <input
                        id="volume-{{ row.name }}-color" type="color"
                        class="sr-color-button" data-ng-model="row.color"
                        data-ng-change="broadcastVolumePropertyChanged(row, 'color')" />
                    </div>
                    <div class="col-sm-9" style="margin-top: 10px">
                      <input
                        id="volume-{{ row.name }}-opacity-range" type="range"
                        min="0" max="1.0" step="0.01" data-ng-model="row.opacity"
                        data-ng-change="broadcastVolumePropertyChanged(row, 'opacity')" />
                    </div>
                  </div>
                </div>
              </div>
            </div>
        `,
        controller: function($scope, $window) {
            $scope.allVisible = true;
            let editRowKey = null;
            let prevOffset = 0;

            function loadRows() {
                $scope.rows = [];
                for (const n in appState.models.volumes) {
                    const row = appState.models.volumes[n];
                    row.key = n;
                    if (! row.color) {
                        row.name = n;
                        row.color = randomColor();
                        row.opacity = 0.3;
                        row.isVisible = true;
                        row.isVisibleWithTallies = false;
                    }
                    if (cloudmcService.isGraveyard(row)) {
                        continue;
                    }
                    $scope.rows.push(row);
                }
                $scope.rows.sort((a, b) => a.name.localeCompare(b.name));
            }

            function randomColor() {
                return SIREPO.VTK.VTKUtils.colorToHex(
                    Array(3).fill(0).map(() => Math.random()));
            }

            function unloadMaterial() {
                appState.removeModel('material');
                editRowKey = null;
            }

            $scope.broadcastVolumePropertyChanged = (row, prop) => {
                appState.saveQuietly('volumes');
                $rootScope.$broadcast(
                    'sr-volume-property.changed',
                    row.volId,
                    prop,
                    row[prop]);
            };

            $scope.editMaterial = (row) => {
                if (! row.material) {
                    row.material = appState.setModelDefaults(
                        {
                            name: row.name,
                        },
                        'material');
                }
                editRowKey = row.key;
                appState.models.material = appState.clone(row.material);
                panelState.showModalEditor('material');
            };

            $scope.heightStyle = () => {
                const el = $('#sr-volume-list:visible');
                const offset = el.length ? el.offset().top : prevOffset;
                // keep previous offset in case the element is hidden and then restored
                prevOffset = offset;
                return {
                    // bottom padding is 35px
                    //   .panel margin-bottom: 20px
                    //   .panel-body padding: 15px
                    height: `calc(100vh - ${Math.ceil(offset) + 35}px)`,
                    overflow: 'auto',
                };
            };

            $scope.toggleAll = () => {
                $scope.allVisible = ! $scope.allVisible;
                Object.values(appState.models.volumes).forEach(v => {
                    if (cloudmcService.isGraveyard(v)) {
                        return;
                    }
                    if (v.isVisible !== $scope.allVisible) {
                        $scope.toggleSelected(v, true);
                    }
                });
                appState.saveChanges('volumes');
            };

            $scope.toggleSelected = (row, noSave) => {
                row.isVisible = ! row.isVisible;
                if (! noSave) {
                    appState.saveChanges('volumes');
                }
                $rootScope.$broadcast(
                    'sr-volume-visibility-toggled',
                    row.volId,
                    row.isVisible);
            };

            $scope.$on('material.changed', () => {
                if (editRowKey) {
                    const r = appState.models.volumes[editRowKey];
                    r.material = appState.models.material;
                    r.name = r.material.name;
                    appState.saveChanges('volumes', loadRows);
                    unloadMaterial();
                }
            });

            $scope.$on('cancelChanges', (event, name) => {
                if (editRowKey && name == 'material') {
                    appState.cancelChanges('volumes');
                    unloadMaterial();
                }
            });

            loadRows();
        },
    };
});

SIREPO.app.directive('materialComponents', function(appState, panelState) {
    return {
        restrict: 'A',
        scope: {},
        template: `
              <table class="table table-hover table-condensed">
                <tr data-ng-init="ci = $index"
                    data-ng-repeat="c in appState.models.material.components track by $index">
                  <td data-ng-repeat="fieldInfo in componentInfo(ci) track by fieldTrack(ci, $index)">
                    <div data-ng-if="fieldInfo.field">
                      <div style="font-size: 13px" data-label-with-tooltip="" data-label="{{ fieldInfo.label }}"
                        data-tooltip="{{ fieldInfo.tooltip }}"></div>
                      <div class="row" data-field-editor="fieldInfo.field"
                        data-field-size="12" data-model-name="'materialComponent'"
                        data-model="c" data-label-size="0"></div>
                    </div>
                  </td>
                  <td>
                    <div class="sr-button-bar-parent pull-right">
                      <div class="sr-button-bar">
                        <button data-ng-click="deleteComponent($index)"
                          class="btn btn-danger btn-xs">
                          <span class="glyphicon glyphicon-remove"></span>
                        </button>
                      </div>
                    </div>
                  </td>
                </tr>
                <tr>
                  <td style="width: 15em">
                    <b>Add Component</b>
                      <select class="form-control" data-ng-model="selectedComponent"
                        data-ng-options="item[0] as item[1] for item in componentEnum"
                        data-ng-change="addComponent()"></select>
                  </td>
                  <td></td>
                  <td></td>
                  <td></td>
                  <td></td>
                  <td></td>
                </tr>
              </table>
        `,
        controller: function($scope, $element) {
            const componentInfo = [];
            $scope.appState = appState;
            $scope.selectedComponent = '';
            $scope.componentEnum = SIREPO.APP_SCHEMA.enum.MaterialComponent;
            const fieldsByComponent = {
                add_element: [
                    'percent_with_type',
                    'enrichment_with_type',
                    'enrichment_target',
                ],
                add_elements_from_formula: [
                    'percent_type',
                    'enrichment_with_type',
                    'enrichment_target',
                ],
                add_macroscopic: [],
                add_nuclide: ['percent_with_type'],
                add_s_alpha_beta: ['fraction'],
            };
            const fieldInfo = {};

            function buildFieldInfo() {
                const mi = appState.modelInfo('materialComponent');
                for (const p in fieldsByComponent) {
                    fieldsByComponent[p].unshift('component', 'name');
                    fieldInfo[p] = [];
                    for (const f of fieldsByComponent[p]) {
                        fieldInfo[p].push({
                            field: f,
                            label: mi[f][0],
                            tooltip: mi[f][3],
                        });
                    }
                    while (fieldInfo[p].length < 5) {
                        fieldInfo[p].push({
                            field: '',
                        });
                    }
                }
            }

            $scope.addComponent = () => {
                if (! $scope.selectedComponent) {
                    return;
                }
                var c = appState.models.material;
                if (! c.components) {
                    c.components = [];
                }
                var m = appState.setModelDefaults({}, 'materialComponent');
                // use the previous percent_type
                if (c.components.length) {
                    m.percent_type = c.components[c.components.length - 1].percent_type;
                }
                m.component = $scope.selectedComponent;
                c.components.push(m);
                $scope.selectedComponent = '';
                panelState.waitForUI(() => {
                    $($element).find('.model-materialComponent-name input').last().focus();
                });
            };

            $scope.componentInfo = idx => {
                const c = appState.models.material.components[idx];
                componentInfo[idx] = fieldInfo[c.component];
                return componentInfo[idx];
            };

            $scope.deleteComponent = idx => {
                appState.models.material.components.splice(idx, 1);
            };

            $scope.fieldTrack = (componentIndex, idx) => {
                var c = appState.models.material.components[componentIndex];
                return c.component + idx;
            };

            buildFieldInfo();
        },
    };
});

SIREPO.app.directive('componentName', function(appState, requestSender) {
    var requestIndex = 0;
    return {
        restrict: 'A',
        require: 'ngModel',
        link: function(scope, element, attrs, ngModel) {

            scope.isRequired = () => true;

            ngModel.$parsers.push(function(value) {
                if (ngModel.$isEmpty(value)) {
                    return null;
                }
                requestIndex++;
                const currentRequestIndex = requestIndex;
                requestSender.sendStatelessCompute(
                    appState,
                    data => {
                        // check for a stale request
                        if (requestIndex != currentRequestIndex) {
                            return;
                        }
                        ngModel.$setValidity('', data.error ? false : true);
                    },
                    {
                        method: 'validate_material_name',
                        args: {
                            name: value,
                            component: scope.model.component,
                        }
                    }
                );


                return value;
            });
            ngModel.$formatters.push(function(value) {
                if (ngModel.$isEmpty(value)) {
                    return value;
                }
                return value.toString();
            });
        }
    };
});

SIREPO.app.directive('multiLevelEditor', function(appState, panelState) {
    return {
        restrict: 'A',
        scope: {
            modelName: '@multiLevelEditor',
            model: '=',
            field: '=',
        },
        template: `
          <div style="position: relative; top: -5px; background: rgba(0, 0, 0, 0.05);
            border: 1px solid lightgray; border-radius: 3px; padding-top: 5px;
            margin: 0 15px">
            <div class="form-group">
              <div data-field-editor="'_type'" data-model-name="modelName"
                data-model="model[field]" data-label-size="0"></div>
            </div>
            <div data-ng-repeat="v in viewFields track by v.track">
              <div class="form-group">
                <div class="col-sm-11 col-sm-offset-1">
                  <div data-field-editor="v.field" data-model-name="model[field]._type"
                    data-label-size="5"
                    data-model="model[field]"></div>
                </div>
              </div>
            </div>
          </div>
        `,
        controller: function($scope) {
<<<<<<< HEAD
            const TYPE_ENERGY = 'energyFilter';
            const TYPE_MESH = 'meshFilter';
            const TYPE_NONE = 'None';

            const FIELDS_ENERGY = Object.keys(SIREPO.APP_SCHEMA.model[TYPE_ENERGY]);
            const inds = SIREPO.UTILS.indexArray(5, 1);

            function getFilter(type) {
                return inds
                    .map(i => $scope.model[`filter${i}`])
                    .filter(x => x._type === type)[0];
            }
=======
            const TYPE_NONE = 'None';
>>>>>>> adc429fd

            function setView() {
                if (type() && type() !== TYPE_NONE) {
                    $scope.viewFields = SIREPO.APP_SCHEMA.view[type()].advanced
                        .map(f => {
                            return {
                                field: f,
                                track: type() + f,
                            };
                        });
                }
                else {
                    $scope.viewFields = null;
                }
            }

            function type(index) {
                const f = index == null ? $scope.field : `filter${index}`;
                return $scope.model[f]._type;
            }

            function updateEnergyRange() {
                if (! $scope.model) {
                    return;
                }
                if ($scope.modelName !== 'filter') {
                    return;
                }
                const e = getFilter(TYPE_ENERGY);
                const m = getFilter(TYPE_MESH);
                panelState.showField('meshFilter', 'energyRangeSum', ! ! e);
                if (! e || ! m) {
                    return;
                }
                
                const s = m.energyRangeSum;
                s.min = e.start;
                s.max = e.stop;
                s.step = Math.abs(e.stop - e.start) / e.num;
            }
            
            $scope.$watch('model[field]._type', (newValue, oldValue) => {
                if (! $scope.model) {
                    return;
                }
                if (panelState.isActiveField($scope.modelName, '_type')) {
                    if (newValue !== oldValue && newValue) {
                        $scope.model[$scope.field] = {
                            _type: type(),
                        };
                        if (newValue !== TYPE_NONE) {
                            appState.setModelDefaults(
                                $scope.model[$scope.field],
                                type(),
                            );
                        }
                    }
                }
                setView();
            });

            $scope.$watchGroup(FIELDS_ENERGY.map(x => `model[field].${x}`), updateEnergyRange);


            panelState.waitForUI(updateEnergyRange);
        },
    };
});

SIREPO.app.directive('point3d', function() {
    return {
        restrict: 'A',
        scope: {
            model: '=',
            field: '=',
        },
        template: `
            <div data-ng-repeat="v in model[field] track by $index"
              style="display: inline-block; width: 7em; margin-right: 5px;" >
              <input class="form-control" data-string-to-number="Float"
                data-ng-model="model[field][$index]"
                style="text-align: right" required />
            </div>
        `,
    };
});

SIREPO.app.directive('sourcesOrTalliesEditor', function(appState, panelState) {
    return {
        restrict: 'A',
        scope: {
            modelName: '=',
            model: '=',
            field: '=',
        },
        template: `
            <div class="col-sm-7">
              <button class="btn btn-xs btn-info pull-right"
                data-ng-click="addItem()">
                <span class="glyphicon glyphicon-plus"></span> Add {{ itemName }}</button>
            </div>
            <div class="col-sm-12">
              <table data-ng-if="model[field].length"
                style="width: 100%; table-layout: fixed; margin-bottom: 10px"
                class="table table-hover">
                <colgroup>
                  <col>
                  <col style="width: 8em">
                </colgroup>
                <thead>
                  <tr>
                    <th>{{ itemHeading }}</th>
                    <th></th>
                  </tr>
                </thead>
                <tbody>
                  <tr data-ng-repeat="m in model[field] track by $index">
                    <td>
                      <div style="text-overflow: ellipsis; overflow: hidden; white-space: nowrap">
                        {{ description(m) }}
                      </div>
                    </td>
                    <td>
                      <button class="btn btn-xs btn-info" style="width: 5em"
                        data-ng-click="editItem(m)">Edit</button>
                      <button data-ng-click="removeItem(m)"
                        class="btn btn-danger btn-xs"><span
                          class="glyphicon glyphicon-remove"></span></button>
                    </td>
                  </tr>
                </tbody>
              </table>
            </div>
        `,
        controller: function($scope) {
            const childModel = $scope.field == 'sources' ? 'source' : 'tally';
            const infoFields = {
                box: ['lower_left', 'upper_right'],
                cartesianIndependent: ['x', 'y', 'z'],
                cylindricalIndependent: ['r', 'phi', 'z'],
                point: ['xyz'],
                sphericalIndependent: ['r', 'theta', 'phi'],
                maxwell: ['theta'],
                muir: ['e0', 'm_rat', 'kt'],
                normal: ['mean_value', 'std_dev'],
                powerLaw: ['a', 'b'],
                uniform: ['a', 'b'],
                watt: ['a', 'b'],
            };

            $scope.itemName = childModel === 'source' ? 'Source' : 'Tally';
            $scope.itemHeading = childModel === 'source' ? 'Space' : 'Tally';

            function nextIndex() {
                return $scope.model[$scope.field].length;
            }

            function editChild(model) {
                appState.models[childModel] = model;
                panelState.showModalEditor(childModel);
            }

            $scope.addItem = () => {
                editChild(appState.setModelDefaults({
                    _index: nextIndex(),
                }, childModel));
            };

            $scope.description = m => {
                if (childModel === 'source')  {
                    return m.type === 'file' && m.file
                         ? `File(filename=${m.file })`
                         : sourceInfo('SpatialDistribution', m.space);
                }
                return tallyInfo(m);
            };

            function tallyInfo(model) {
                return model.name + ': ' + model.scores.map(t => t.score).join(', ');
            }

            function sourceInfo(modelType, model) {
                let res = appState.enumDescription(modelType, model._type);
                if (infoFields[model._type]) {
                    res += '(';
                    for (const f of infoFields[model._type]) {
                        if (! model[f]) {
                            continue;
                        }
                        res += `${f}=`;
                        if (model[f]._type) {
                            res += sourceInfo('ProbabilityDistribution', model[f]);
                        }
                        else {
                            res += model[f];
                        }
                        res += ' ';
                    }
                    res = res.trim() + ')';
                }
                else if (model.probabilityValue) {
                    const MAX_VALUES = 3;
                    res += '(';
                    for (let i = 0; i < MAX_VALUES; i++) {
                        if (model.probabilityValue[i]
                            && model.probabilityValue[i].p) {
                            res += `(${model.probabilityValue[i].x},${model.probabilityValue[i].p}) `;
                        }
                    }
                    if (model.probabilityValue[MAX_VALUES]
                        && model.probabilityValue[MAX_VALUES].p) {
                        res += '...';
                    }
                    res = res.trim() + ')';
                }
                return res + ' ';
            }

            $scope.editItem = model => {
                editChild(model);
            };

            $scope.removeItem = model => {
                const c = [];
                for (const m of $scope.model[$scope.field]) {
                    if (m._index != model._index) {
                        m._index = c.length;
                        c.push(m);
                    }
                }
                $scope.model[$scope.field] = c;
            };

            $scope.$on('modelChanged', function(event, name) {
                if (name == childModel) {
                    const m = appState.models[childModel];
                    $scope.model[$scope.field][m._index] = m;
                    appState.removeModel(childModel);
                    appState.saveChanges($scope.modelName);
                }
            });
        },
    };
});

// A special enum editor which groups items within optgroups
SIREPO.app.directive('tallyScoreGroup', function() {
    return {
        restrict: 'A',
        scope: {
            model: '=',
            field: '=',
            enum: '=',
        },
        template: `
            <select class="form-control" data-ng-model="model[field]"
              data-ng-options="item.v as item.l group by item.g for item in items">
            </select>
        `,
        controller: function($scope) {
            // enums are in order by group
            const groups = {
                flux: 'Flux scores',
                absorption: 'Reaction scores',
                'delayed-nu-fission': 'Particle production scores',
                current: 'Miscellaneous scores',
            };
            $scope.items = [];
            let g = '';
            for (const t of $scope.enum.TallyScore) {
                const v = t[0];
                if (groups[v]) {
                    g = groups[v];
                }
                $scope.items.push({
                    v: v,
                    l: t[1],
                    g: g,
                });
            }
        },
    };
});

SIREPO.app.directive('tallyAspects', function() {

    const aspects = SIREPO.APP_SCHEMA.enum.TallyAspect;

    function template() {
        const numCols = 4;
        const numRows = Math.ceil(aspects.length / numCols);
        let t = '';
        for (let i = 0; i < numRows; ++i) {
            t += '<div class="row">';
            for (let j = 0; j < numCols; ++j) {
                const n = i * numRows + j;
                const label = aspects[n][1];
                const val = aspects[n][0];
                t += `
                  <div style="position: relative; top: -25px">
                    <div class="col-sm-offset-5 col-sm-6">
                        <label><input type="checkbox" data-ng-model="selectedAspects['${val}']" data-ng-change="toggleAspect('${val}')"> ${label}</label>
                    </div>
                  </div>
                `;
            }
            t += '</div>';
        }
        return t;
    }

    return {
        restrict: 'A',
        scope: {
            model: '=',
            field: '=',
        },
        template: template(),
        controller: function($scope) {
            $scope.selectedAspects = {};
            for (const a of aspects) {
                $scope.selectedAspects[a[0]] = $scope.field.includes(a[0]);
            }

            $scope.toggleAspect = val => {
                if ($scope.selectedAspects[val]) {
                    $scope.field.push(val);
                }
                else {
                    $scope.field.splice($scope.field.indexOf(val), 1);
                }
            };
        },
    };
});

SIREPO.viewLogic('settingsView', function(appState, panelState, $scope) {

    function updateEditor() {
        panelState.showFields('reflectivePlanes', [
            ['plane1a', 'plane1b', 'plane2a', 'plane2b'],
            appState.models.reflectivePlanes.useReflectivePlanes === '1',
        ]);

        panelState.showField(
            $scope.modelName,
            'eigenvalueHistory',
            appState.models[$scope.modelName].run_mode === 'eigenvalue'
        );
    }

    $scope.whenSelected = updateEditor;

    $scope.watchFields = [
        [`${$scope.modelName}.run_mode`, 'reflectivePlanes.useReflectivePlanes'], updateEditor,
    ];

});

SIREPO.viewLogic('sourceView', function(appState, panelState, $scope) {
    function updateEditor() {
        const isFile = appState.models[$scope.modelName].type === 'file';
        panelState.showField($scope.modelName, 'file', isFile);
        $scope.$parent.advancedFields.forEach((x, i) => {
            panelState.showTab($scope.modelName, i + 1, ! isFile || x[0] === 'Type');
        });
    }

    $scope.whenSelected = updateEditor;

    $scope.watchFields = [
        ['source.type'], updateEditor,
    ];
});

SIREPO.viewLogic('tallyView', function(appState, panelState, $scope) {

    const ALL_TYPES = SIREPO.APP_SCHEMA.enum.TallyFilter
        .map(x => x[SIREPO.ENUM_INDEX_VALUE]);
    const inds = SIREPO.UTILS.indexArray(SIREPO.APP_SCHEMA.constants.maxFilters, 1);
    const TYPE_NONE = 'None';

    function type(index) {
        return appState.models[$scope.modelName][`filter${index}`]._type;
    }

    function updateEditor() {
        // can always select 'None'
        const assignedTypes = inds.map(i => type(i)).filter(x => x !== TYPE_NONE);
        // remove assigned types
        ALL_TYPES.forEach(x => {
            panelState.showEnum('filter', '_type', x, ! assignedTypes.includes(x));
        });
        // replace the type for this "instance"
        inds.forEach(i => {
            panelState.showEnum('filter', '_type', type(i), true, i - 1);
        });
    }

    $scope.whenSelected = updateEditor;

    $scope.watchFields = [
        inds.map(i => `${$scope.modelName}.filter${i}._type`), updateEditor,
    ];

});

SIREPO.viewLogic('materialView', function(appState, panelState, $scope) {

    let name = null;

    $scope.whenSelected = () => {
        $scope.appState = appState;
        name = model().name;
    };

    function isStd() {
        return model() && model().standardType !== 'None';
    }

    function model() {
        return appState.models[$scope.modelName];
    }

    function updateMaterial() {
        if (! model()) {
            return;
        }
        if (isStd()) {
            // don't change the name as it came from the loaded volume
            appState.models[$scope.modelName] = appState.setModelDefaults({name: name}, model().standardType);
        }
    }

    // only update when the user makes a change, not on the initial model load
    $scope.$watch(`appState.models['${$scope.modelName}']['standardType']`, (newVal, oldVal) => {
        if (oldVal === undefined || oldVal === newVal) {
            return;
        }
        updateMaterial();
    });

});

SIREPO.app.directive('simpleListEditor', function(panelState) {
    return {
        restrict: 'A',
        scope: {
            model: '=',
            field: '=',
            subModel: '=',
        },
        template: `
            <div data-ng-repeat="row in model[field] track by $index">
              <div class="form-group form-group-sm">
                <div data-field-editor="subField"
                  data-model-name="subModel" data-label-size="0"
                  data-field-size="10"
                  data-model="model[field][$index]"></div>
                <div class="col-sm-2" style="margin-top: 5px">
                  <button data-ng-click="removeIndex($index)"
                    class="btn btn-danger btn-xs"><span
                      class="glyphicon glyphicon-remove"></span></button>
                </div>
              </div>
            </div>
            <div class="form-group form-group-sm">
              <div data-field-editor="subField" data-model-name="subModel"
                data-field-size="10"
                data-label-size="0" data-model="newRowModel"></div>
            </div>
        `,
        controller: function($scope, $element) {
            $scope.subField = SIREPO.APP_SCHEMA.view[$scope.subModel].advanced[0];
            $scope.newRowModel = {};

            $scope.removeIndex = (idx) => {
                $scope.model[$scope.field].splice(idx, 1);
            };

            $scope.$watchCollection('newRowModel', (newValue, oldValue) => {
                if (newValue && newValue[$scope.subField]) {
                    $scope.model[$scope.field].push({
                        [$scope.subField]: newValue[$scope.subField],
                    });
                    $scope.newRowModel = {};
                    // the focus should now be set to the new field in the field array
                    panelState.waitForUI(() => {
                        $($element).find(
                            `.model-${$scope.subModel}-${$scope.subField} input`,
                        ).eq(-2).focus();
                });
                }
            });
        },
    };
});

SIREPO.app.directive('materialList', function(appState, cloudmcService) {
    return {
        restrict: 'A',
        scope: {
            model: '=',
            field: '=',
        },
        template: `
            <select class="form-control" data-ng-model="model[field]" data-ng-options="v.key as v.name for v in volumes"></select>
        `,
        controller: function($scope) {
            function initVolumes() {
                const res = [];
                const volumes = appState.applicationState().volumes;
                for (const k in volumes) {
                    if (cloudmcService.isGraveyard(volumes[k])) {
                        continue;
                    }
                    res.push({
                        key: k,
                        name: volumes[k].name,
                    });
                }
                res.sort((a, b) => a.name.localeCompare(b.name));
                return res;
            }
            $scope.volumes = initVolumes();
        },
    };
});

SIREPO.app.directive('jRangeSlider', function(appState, panelState) {
    return {
        restrict: 'A',
        scope: {
            field: '<',
            fieldName: '<',
            model: '=',
            modelName: '<',
        },
        template: `
            <div data-label-with-tooltip="" data-label=""></div>
            <div class="{{ sliderClass }}"></div>
            <div style="display:flex; justify-content:space-between;">
                    <span>{{ formatFloat(field.min) }}</span>
                    <span>{{ field.val }}</span>
                    <span>{{ formatFloat(field.max) }}</span>
            </div>
        `,
        controller: function($scope, $element) {
            const form = angular.element($($element).find('form').eq(0));
            $scope.appState = appState;
            $scope.sliderClass = `${$scope.modelName}-${$scope.fieldName}-slider`;

            let hasSteps = false;
            let slider = null;
            const watchFields = ['min', 'max', 'step'].map(x => `model[fieldName].${x}`);
            
            function adjustToRange(val, range) {
                if (! isValid(range)) {
                    return val;
                }
                if (val < range.min) {
                    return range.min;
                }
                else if (val > range.max) {
                    return range.max;
                }
                else {
                    return range.min + range.step * Math.round((val - range.min) / range.step);
                }
            }

            function buildSlider(range) {
                hasSteps = range.min !== range.max;
                if (! hasSteps) {
                    return;
                }
                const sel = $(`.${$scope.sliderClass}`);
                const val = range.val;
                const isMulti = Array.isArray(val);
                if (isMulti) {
                    val[0] = adjustToRange(val[0], range);
                    val[1] = adjustToRange(val[1], range);
                }
                else {
                    val = adjustToRange(val, range);
                }
                sel.slider({
                    min: range.min,
                    max: range.max,
                    range: isMulti,
                    slide: (e, ui) => {
                        if (isMulti && ui.values[0] === ui.values[1]) {
                            return false;
                        }
                        $scope.$apply(() => {
                            if (isMulti) {
                                range.bins[ui.handleIndex] = Math.floor(Math.abs(ui.value - range.min) / range.step);
                                range.val[ui.handleIndex] = ui.value;
                            }
                            else {
                                range.val = ui.value;
                            }
                        });
                    },
                    step: range.step,
                });
                // jqueryui sometimes decrements the max by the step value due to floating-point
                // shenanigans. Reset it here
                sel.slider('instance').max = range.max;
                sel.slider('option', isMulti ? 'values' : 'value', val);
                sel.slider('option', 'disabled', ! isValid(range));
                return sel;
            }

            function updateSlider() {
                slider = buildSlider($scope.field);
            }

            function isValid(range) {
                const v = [range.min, range.max, range.step].every(x => x != null) &&
                    range.min !== range.max;
                //form.$valid = form.$valid && v;
                return v;
            }

            $scope.formatFloat = val => SIREPO.UTILS.formatFloat(val, 4);
            $scope.hasSteps = () => hasSteps;

            panelState.waitForUI(updateSlider);

            $scope.$watchGroup(
                watchFields,
                (newValues, oldValues) => {
                    if (newValues.some((x, i) => x !== oldValues[i]) && ! newValues.some(x => x == null)) {
                        updateSlider();
                    }
                }
            );

            $scope.$on('$destroy', () => {
                if (slider) {
                    slider.slider('destroy');
                    slider = null;
                }
            });
        },
    };
});

SIREPO.app.directive('planePositionSlider', function(appState, tallyService) {
    return {
        restrict: 'A',
        scope: {},
        template: `
            <div data-ng-show="hasSteps()">
                <div data-label-with-tooltip="" data-label="Plane position"></div>
                <div class="plane-pos-slider"></div>
                <div style="display:flex; justify-content:space-between;">
                     <span>{{ formatFloat(tallyService.tallyRange(appState.models.tallyReport.axis, true).min) }}</span>
                     <span>{{ formatFloat(tallyService.tallyRange(appState.models.tallyReport.axis, true).max) }}</span>
                </div>
            </div>
        `,
        controller: function($scope) {
            $scope.appState = appState;
            $scope.tallyService = tallyService;
            let planePosSlider = null;
            let hasSteps = false;

            function buildSlider(modelName, field, selectorString, range) {
                hasSteps = range.min != range.max;
                if (! hasSteps) {
                    return;
                }
                const sel = $(selectorString);
                const val = appState.models[modelName][field];
                const isMulti = Array.isArray(val);
                if (isMulti) {
                    if (val[0] < range.min) {
                        val[0] = range.min;
                    }
                    if (val[1] > range.max) {
                        val[1] = range.max;
                    }
                }
                sel.slider({
                    min: range.min,
                    max: range.max,
                    range: isMulti,
                    slide: (e, ui) => {
                        $scope.$apply(() => {
                            if (isMulti) {
                                appState.models[modelName][field][ui.handleIndex] = ui.value;
                            }
                            else {
                                appState.models[modelName][field] = ui.value;
                            }
                        });
                    },
                    step: range.step,
                });
                // jqueryui sometimes decrements the max by the step value due to floating-point
                // shenanigans. Reset it here
                sel.slider('instance').max = range.max;
                sel.slider('option', isMulti ? 'values' : 'value', val);
                sel.slider('option', 'disabled', range.min === range.max);
                return sel;
            }

            function updateSlider() {
                const r = tallyService.tallyRange(appState.models.tallyReport.axis, true);
                planePosSlider = buildSlider(
                    'tallyReport',
                    'planePos',
                    '.plane-pos-slider',
                    r
                );
            }

            $scope.formatFloat = val => SIREPO.UTILS.formatFloat(val, 4);
            $scope.hasSteps = () => hasSteps;

            appState.watchModelFields($scope, ['tallyReport.planePos', 'tallyReport.axis'], updateSlider, true);
            $scope.$on('tallyReport.summaryData', updateSlider);
            updateSlider();

            $scope.$on('$destroy', () => {
                if (planePosSlider) {
                    planePosSlider.slider('destroy');
                    planePosSlider = null;
                }
            });
        },
    };
});

SIREPO.viewLogic('openmcAnimationView', function(cloudmcService, $scope) {

    $scope.whenSelected = () => {
        cloudmcService.buildRangeDelegate($scope.modelName, 'opacity');
    };
    $scope.watchFields = [
        ['openmcAnimation.tally'], cloudmcService.validateSelectedTally,
    ];
});

SIREPO.viewLogic('geometry3DReportView', function(cloudmcService, $scope) {
    $scope.whenSelected = () => {
        cloudmcService.buildRangeDelegate($scope.modelName, 'opacity');
    };
});<|MERGE_RESOLUTION|>--- conflicted
+++ resolved
@@ -1702,22 +1702,6 @@
           </div>
         `,
         controller: function($scope) {
-<<<<<<< HEAD
-            const TYPE_ENERGY = 'energyFilter';
-            const TYPE_MESH = 'meshFilter';
-            const TYPE_NONE = 'None';
-
-            const FIELDS_ENERGY = Object.keys(SIREPO.APP_SCHEMA.model[TYPE_ENERGY]);
-            const inds = SIREPO.UTILS.indexArray(5, 1);
-
-            function getFilter(type) {
-                return inds
-                    .map(i => $scope.model[`filter${i}`])
-                    .filter(x => x._type === type)[0];
-            }
-=======
-            const TYPE_NONE = 'None';
->>>>>>> adc429fd
 
             function setView() {
                 if (type() && type() !== TYPE_NONE) {
@@ -1734,31 +1718,10 @@
                 }
             }
 
-            function type(index) {
-                const f = index == null ? $scope.field : `filter${index}`;
-                return $scope.model[f]._type;
-            }
-
-            function updateEnergyRange() {
-                if (! $scope.model) {
-                    return;
-                }
-                if ($scope.modelName !== 'filter') {
-                    return;
-                }
-                const e = getFilter(TYPE_ENERGY);
-                const m = getFilter(TYPE_MESH);
-                panelState.showField('meshFilter', 'energyRangeSum', ! ! e);
-                if (! e || ! m) {
-                    return;
-                }
-                
-                const s = m.energyRangeSum;
-                s.min = e.start;
-                s.max = e.stop;
-                s.step = Math.abs(e.stop - e.start) / e.num;
-            }
-            
+            function type() {
+                return $scope.model[$scope.field]._type;
+            }
+
             $scope.$watch('model[field]._type', (newValue, oldValue) => {
                 if (! $scope.model) {
                     return;
@@ -1778,11 +1741,6 @@
                 }
                 setView();
             });
-
-            $scope.$watchGroup(FIELDS_ENERGY.map(x => `model[field].${x}`), updateEnergyRange);
-
-
-            panelState.waitForUI(updateEnergyRange);
         },
     };
 });
@@ -2097,13 +2055,41 @@
 
     const ALL_TYPES = SIREPO.APP_SCHEMA.enum.TallyFilter
         .map(x => x[SIREPO.ENUM_INDEX_VALUE]);
+    const FIELDS_ENERGY = Object.keys(SIREPO.APP_SCHEMA.model[TYPE_ENERGY]);
     const inds = SIREPO.UTILS.indexArray(SIREPO.APP_SCHEMA.constants.maxFilters, 1);
+    const TYPE_ENERGY = 'energyFilter';
     const TYPE_NONE = 'None';
+
+    function getFilter(type) {
+        return inds
+            .map(i => $scope.model[`filter${i}`])
+            .filter(x => x._type === type)[0];
+    }
 
     function type(index) {
         return appState.models[$scope.modelName][`filter${index}`]._type;
     }
 
+    function updateEnergyRange() {
+        if (! $scope.model) {
+            return;
+        }
+        if ($scope.modelName !== 'filter') {
+            return;
+        }
+        const e = getFilter(TYPE_ENERGY);
+        const m = getFilter(TYPE_MESH);
+        panelState.showField('meshFilter', 'energyRangeSum', ! ! e);
+        if (! e || ! m) {
+            return;
+        }
+        
+        const s = m.energyRangeSum;
+        s.min = e.start;
+        s.max = e.stop;
+        s.step = Math.abs(e.stop - e.start) / e.num;
+    }
+    
     function updateEditor() {
         // can always select 'None'
         const assignedTypes = inds.map(i => type(i)).filter(x => x !== TYPE_NONE);
@@ -2118,6 +2104,11 @@
     }
 
     $scope.whenSelected = updateEditor;
+
+
+    //$scope.$watchGroup(FIELDS_ENERGY.map(x => `model[field].${x}`), updateEnergyRange);
+
+    //panelState.waitForUI(updateEnergyRange);
 
     $scope.watchFields = [
         inds.map(i => `${$scope.modelName}.filter${i}._type`), updateEditor,
