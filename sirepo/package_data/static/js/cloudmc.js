'use strict';

var srlog = SIREPO.srlog;
var srdbg = SIREPO.srdbg;

SIREPO.app.config(() => {
    SIREPO.PLOTTING_HEATPLOT_FULL_PIXEL = true;
    SIREPO.appReportTypes = `
        <div data-ng-switch-when="geometry3d" data-geometry-3d="" class="sr-plot" data-model-name="{{ modelKey }}"></div>
        <div data-ng-switch-when="tallyViewer" data-tally-viewer="" class="sr-plot" data-model-name="{{ modelKey }}"></div>
    `;
    //TODO(pjm): OptionalFloat should be standard
    SIREPO.appFieldEditors = `
        <div data-ng-switch-when="Point3D" class="col-sm-7">
          <div data-point3d="" data-model="model" data-field="field"></div>
        </div>
        <div data-ng-switch-when="OptionalFloat" data-ng-class="fieldClass">
          <input data-string-to-number="" data-ng-model="model[field]"
            data-min="info[4]" data-max="info[5]" class="form-control"
            style="text-align: right" data-lpignore="true" />
        </div>
        <div data-ng-switch-when="MaterialComponents" class="col-sm-12">
          <div data-material-components=""></div>
        </div>
        <div data-ng-switch-when="ComponentName" data-ng-class="fieldClass">
          <input data-component-name="" data-ng-model="model[field]"
            class="form-control" data-lpignore="true" data-ng-required="isRequired()"
            autocomplete="chrome-off" />
        </div>
        <div data-ng-switch-when="PercentWithType" data-ng-class="fieldClass">
          <div data-compound-field="" data-field1="percent"
            data-field2="percent_type" data-field2-size="8em"
            data-model-name="modelName" data-model="model"></div>
        </div>
        <div data-ng-switch-when="EnrichmentWithType" data-ng-class="fieldClass">
          <div data-compound-field="" data-field1="enrichment"
            data-field2="enrichment_type" data-field2-size="8em"
            data-model-name="modelName" data-model="model"></div>
        </div>
        <div data-ng-switch-when="DensityWithUnits" data-ng-class="fieldClass">
          <div data-compound-field="" data-field1="density"
            data-field2="density_units" data-field2-size="10em"
            data-model-name="modelName" data-model="model"></div>
        </div>
        <div data-ng-switch-when="Spatial">
          <div data-multi-level-editor="spatial" data-model="model" data-field="field"></div>
        </div>
        <div data-ng-switch-when="Univariate">
          <div data-multi-level-editor="univariate" data-model="model" data-field="field"></div>
        </div>
        <div data-ng-switch-when="UnitSphere">
          <div data-multi-level-editor="unitSphere" data-model="model" data-field="field"></div>
        </div>
        <div data-ng-switch-when="SourcesOrTallies">
          <div data-sources-or-tallies-editor="" data-model-name="modelName"
            data-model="model" data-field="field"></div>
        </div>
        <div data-ng-switch-when="TallyAspects" class="col-sm-12">
          <div data-tally-aspects="" data-model="model" data-field="model[field]"></div>
           <div class="sr-input-warning"></div>
        </div>
        <div data-ng-switch-when="TallyScoreWithGrouping" class="col-sm-10">
          <div data-tally-score-group="" data-model="model" data-field="field" data-enum="enum"></div>
        </div>
        <div data-ng-switch-when="SimpleListEditor" class="col-sm-7">
          <div data-simple-list-editor="" data-model="model" data-field="field" data-sub-model="info[4]"></div>
        </div>
        <div data-ng-switch-when="Filter">
          <div data-multi-level-editor="filter" data-model="model" data-field="field"></div>
        </div>
        <div data-ng-switch-when="MaterialValue" data-ng-class="fieldClass">
          <div data-material-list="" data-model="model" data-field="field"></div>
        </div>
        <div data-ng-switch-when="TallyList" data-ng-class="fieldClass">
          <div class="input-group">
            <select class="form-control" data-ng-model="model[field]" data-ng-options="t.name as t.name for t in model.tallies"></select>
          </div>
        </div>
        <div data-ng-switch-when="JRange" class="col-sm-5">
          <div data-j-range-slider="" data-ng-model="model[field]" data-model-name="modelName" data-field-name="field" data-model="model" data-field="model[field]"></div>
        </div>
        <div data-ng-switch-when="ScoreList" data-ng-class="fieldClass">
          <div class="input-group">
            <select class="form-control" data-ng-model="model[field]" data-ng-options="s.score as s.score for s in (model.tallies | filter:{name:model.tally})[0].scores"></select>
          </div>
        </div>
    `;
    SIREPO.FILE_UPLOAD_TYPE = {
        'geometryInput-dagmcFile': '.h5m',
    };
});

SIREPO.app.factory('cloudmcService', function(appState, panelState, $rootScope) {
    const self = {};
    appState.setAppService(self);

    function findFilter(tallies, tally, type) {
        const t = findTally(tallies, tally);
        return self.FILTER_INDICES
            .map(i => t[`filter${i}`])
            .filter(x => x._type === type)[0];
    }

    function findScore(tallies, tally, score) {
        return findTally(tallies, tally).scores.filter(v => v.score == score).length
            ? score
            : null;
    }

    function findTally() {
        const a = appState.models.openmcAnimation;
        return a.tallies.filter(v => v.name === a.tally)[0];
    }

    // volumes are measured in centimeters
    self.GEOMETRY_SCALE = SIREPO.APP_SCHEMA.constants.geometryScale;

    self.FILTER_INDICES = SIREPO.UTILS.indexArray(SIREPO.APP_SCHEMA.constants.maxFilters, 1);

    self.boxDimensions = space => {
        const size = space.upper_right.map((x, i) => Math.abs(x - space.lower_left[i]));
        return {
            center: size.map((x, i) => space.lower_left[i] + 0.5 * x),
            size: size,
        };
    };

    self.canNormalizeScore = score => ! SIREPO.APP_SCHEMA.constants.unnormalizableScores.includes(score);

    self.computeModel = modelKey => modelKey;

    self.findFilter = type => {
        return findFilter(
            appState.models.settings.tallies,
            appState.models.openmcAnimation.tally,
            type
        );
    };

    self.findTally = () => {
        return findTally(
            appState.models.openmcAnimation.tallies,
            appState.models.openmcAnimation.tally,
        );
    };

    self.getNonGraveyardVolumes = () => {
        const vols = [];
        for (const n in appState.models.volumes) {
            if (! self.isGraveyard(appState.models.volumes[n])) {
                vols.push(appState.models.volumes[n].volId);
            }
        }
        return vols;
    };


    self.getSourceVisualizations = builders => {
        const sources = [];
        const noop = () => {};
        for (const s of appState.models.settings.sources.filter(x => x.space && x.space.only_fissionable !== '1')) {
            let b = null;
            const space = s.space;
            b = (builders[space._type] || noop)(space);
            if (b) {
                sources.push(b);
            }
        }
        return sources;
    };

    self.getVolumeById = volId => {
        for (const n in appState.models.volumes) {
            const v = appState.models.volumes[n];
            if (v.volId === volId) {
                return v;
            }
        }
        return null;
    };

    self.isGraveyard = volume => {
        return volume.name && volume.name.toLowerCase() === 'graveyard';
    };

    self.toggleAllVolumes = (isVisible, visibleKey) => {
        for (const vId of self.getNonGraveyardVolumes()) {
            const v = self.getVolumeById(vId);
            if (v[visibleKey] !== isVisible) {
                self.toggleVolume(v, visibleKey, false);
            }
        }
        $rootScope.$broadcast('sr-volume-visibility-toggle-all', isVisible);
        appState.saveQuietly('volumes');
    };

    self.toggleVolume = (volume, visibleKey, doUpdate) => {
        volume[visibleKey] = ! volume[visibleKey];
        $rootScope.$broadcast('sr-volume-visibility-toggle', volume, volume[visibleKey], doUpdate);
        if (doUpdate) {
            appState.saveQuietly('volumes');
        }
    };

    self.validateSelectedTally = () => {
        const a = appState.models.openmcAnimation;
        if (! a.tally || ! findTally()) {
            a.tally = a.tallies[0].name;
        }
        if (! a.score || ! findScore(a.score)) {
            a.score = findTally().scores[0].score;
        }
        appState.saveQuietly('openmcAnimation');
    };
    return self;
});

SIREPO.app.controller('GeometryController', function (appState, cloudmcService, panelState, persistentSimulation, requestSender, $scope) {
    const self = this;
    let hasVolumes = false;

    function downloadRemoteGeometryFile() {
        requestSender.sendStatefulCompute(
            appState,
            data => {
                if (data.error) {
                    throw new Error(data.error);
                }
                appState.models.geometryInput.exampleURL = "";
                appState.saveQuietly('geometryInput');
                processGeometry();
            },
            {
                method: 'download_remote_lib_file',
                args: {
                    exampleURL: appState.models.geometryInput.exampleURL,
                },
            }
        );
    }

    function processGeometry() {
        panelState.showField('geometryInput', 'dagmcFile', false);
        if (appState.models.geometryInput.exampleURL) {
            downloadRemoteGeometryFile();
            return;
        }
        self.simState.runSimulation();
    }

    self.isGeometrySelected = () => {
        return appState.applicationState().geometryInput.dagmcFile;
    };
    self.isGeometryProcessed = () => hasVolumes;
    self.simHandleStatus = data => {
        self.hasServerStatus = true;
        if (data.volumes) {
            hasVolumes = true;
            if (! Object.keys(appState.applicationState().volumes).length) {
                appState.models.volumes = data.volumes;
                appState.saveChanges('volumes');
            }
        }
        else if (data.state === 'missing' || data.state === 'canceled') {
            if (self.isGeometrySelected()) {
                processGeometry();
            }
        }
    };

    $scope.$on('geometryInput.changed', () => {
        if (! hasVolumes) {
            processGeometry();
        }
    });

    self.simScope = $scope;
    self.simComputeModel = 'dagmcAnimation';
    self.simState = persistentSimulation.initSimulationState(self);
});

SIREPO.app.controller('VisualizationController', function(appState, cloudmcService, frameCache, persistentSimulation, requestSender, tallyService, $scope) {
    const self = this;
    self.eigenvalue = null;
    self.results = null;
    self.simScope = $scope;
    self.simComputeModel = 'openmcAnimation';
    let errorMessage;

    function validateSelectedTally(tallies) {
        appState.models.openmcAnimation.tallies = tallies;
        appState.saveQuietly('openmcAnimation');
        cloudmcService.validateSelectedTally();
    }

    self.eigenvalueHistory = () => appState.models.settings.eigenvalueHistory;

    $scope.energyFilter = () => cloudmcService.findFilter('energyFilter');

    self.simHandleStatus = (data) => {
        errorMessage = data.error;
        self.eigenvalue = data.eigenvalue;
        self.results = data.results;
        if (data.frameCount) {
            frameCache.setFrameCount(data.frameCount);
        }
        if (data.tallies) {
            validateSelectedTally(data.tallies);
        }
    };
    self.simState = persistentSimulation.initSimulationState(self);
    self.simState.errorMessage = () => errorMessage;
    self.simState.runningMessage = () => {
        return `Completed batch: ${self.simState.getFrameCount()}`;
    };
    self.startSimulation = function() {
        tallyService.clearMesh();
        delete appState.models.openmcAnimation.tallies;
        self.simState.saveAndRunSimulation('openmcAnimation');
    };
    self.simState.logFileURL = function() {
        return requestSender.downloadDataFileUrl(
            appState,
            {
                model: self.simState.model,
                suffix: 'log',
            },
        );
    };
    self.tallyTitle = () => {
        const a = appState.models.openmcAnimation;
        return `Tally Results - ${a.tally} - ${a.score} - ${a.aspect}`;
    };

    return self;
});

SIREPO.app.directive('appFooter', function() {
    return {
        restrict: 'A',
        scope: {
            nav: '=appFooter',
        },
        template: `
            <div data-common-footer="nav"></div>
            <div data-import-dialog=""></div>
        `,
    };
});

SIREPO.app.directive('appHeader', function(appState, cloudmcService, panelState) {
    return {
        restrict: 'A',
        scope: {
            nav: '=appHeader',
        },
        template: `
            <div data-app-header-brand="nav"></div>
            <div data-app-header-left="nav"></div>
            <div data-app-header-right="nav">
              <app-header-right-sim-loaded>
                <div data-sim-sections="">
                  <li class="sim-section" data-ng-class="{active: nav.isActive('geometry')}"><a href data-ng-click="nav.openSection('geometry')"><span class="glyphicon glyphicon-globe"></span> Geometry</a></li>
                  <li class="sim-section" data-ng-class="{active: nav.isActive('visualization')}"><a href data-ng-click="nav.openSection('visualization')"><span class="glyphicon glyphicon-picture"></span> Visualization</a></li>
                </div>
              </app-header-right-sim-loaded>
              <app-settings>
              </app-settings>
              <app-header-right-sim-list>
                <ul class="nav navbar-nav sr-navbar-right">
                  <li><a href data-ng-click="nav.showImportModal()"><span class="glyphicon glyphicon-cloud-upload"></span> Import</a></li>
                </ul>
              </app-header-right-sim-list>
            </div>
        `,
    };
});

SIREPO.app.factory('tallyService', function(appState, cloudmcService, utilities, $rootScope) {
    const self = {
        mesh: null,
        fieldData: null,
        minField: 0,
        maxField: 0,
        outlines: null,
        sourceParticles: [],
    };

    function normalizer(score, numParticles) {
        if (numParticles === undefined || ! cloudmcService.canNormalizeScore(score)) {
            return x => x;
        }
        return x => (appState.models.openmcAnimation.sourceNormalization / numParticles) * x;
    }

    self.clearMesh = () => {
        self.mesh = null;
        self.fieldData = null;
        self.outlines = null;
    };

    self.colorScale = modelName => {
        return SIREPO.PLOTTING.Utils.colorScale(
            self.getMinWithThreshold(),
            self.maxField,
            SIREPO.PLOTTING.Utils.COLOR_MAP()[appState.applicationState()[modelName].colorMap],
        );
    };

    self.getEnergyReportCoords = () => {
        const [x, y] = SIREPO.GEOMETRY.GeometryUtils.nextAxes(appState.models.tallyReport.axis).reverse();
        const r = appState.models.energyReport;
        return [
            r[x].val,  // + 0.5 * r[x].step,
            r[y].val, // - 0.5 * r[y].step,
        ]
    };

    self.getMaxMeshExtent = () => {
        let e = 0;
        for (const r of self.getMeshRanges()) {
            e = Math.max(e, Math.abs(r[1] - r[0]));
        }
        return e;
    };

    self.getMeshRanges = () => {
        return SIREPO.GEOMETRY.GeometryUtils.BASIS().map(
            dim => SIREPO.GEOMETRY.GeometryUtils.axisIndex(dim),
        ).map(i => [
            cloudmcService.GEOMETRY_SCALE * self.mesh.lower_left[i],
            cloudmcService.GEOMETRY_SCALE * self.mesh.upper_right[i],
            self.mesh.dimension[i],
        ]);
    };

    self.getMinWithThreshold = () => {
        const t = appState.applicationState().openmcAnimation.threshold;
        return t > self.maxField
             ? self.minField
             : t;
    };

    self.getOutlines = (volId, dim, index) => {
        if (! self.outlines) {
            return [];
        }
        const t = self.outlines[appState.applicationState().openmcAnimation.tally];
        if (t && t[`${volId}`]) {
            const o = t[`${volId}`][dim];
            if (o.length) {
                return o[index];
            }
        }
        return [];
    };

    self.getSourceParticles = () => self.sourceParticles;

    self.initMesh = () => {
        const t = cloudmcService.findTally();
        for (let k = 1; k <= SIREPO.APP_SCHEMA.constants.maxFilters; k++) {
            const f = t[`filter${k}`];
            if (f && f._type === 'meshFilter') {
                self.mesh = f;
                return true;
            }
        }
        self.mesh = null;
        return false;
    };

    self.setFieldData = (fieldData, min, max, numParticles) => {
        const n = normalizer(appState.models.openmcAnimation.score, numParticles);
        self.fieldData = fieldData.map(n);
        self.minField = n(min);
        self.maxField = n(max);
    };

    self.setOutlines = (tally, outlines) => {
        if (appState.applicationState().openmcAnimation.tally === tally) {
            self.outlines = {
                [tally]: outlines,
            };
        }
    };

    self.setSourceParticles = particles => {
        self.sourceParticles = particles;
    };

    self.sourceParticleColorScale = colorMapName => {
        const r = self.sourceParticleEnergyRange();
        return SIREPO.PLOTTING.Utils.colorScale(
            r[0],
            r[1],
            SIREPO.PLOTTING.Utils.COLOR_MAP()[colorMapName],
        );
    };

    self.sourceParticleEnergyRange = () => {
        const e = self.getSourceParticles().map(x => x.energy);
        return [utilities.arrayMin(e), utilities.arrayMax(e)];
    };

    self.sourceParticleMeanEnergy = () => {
        let e = 0;
        const p = self.getSourceParticles();
        const n = p.length;
        if (! n) {
            return e;
        }
        for (const s of p) {
            e += s.energy;
        }
        return e / n;
    };

    self.tallyRange = (dim, useBinCenter=false) => {
        if (! self.mesh) {
            return {};
        }
        const r = self.getMeshRanges()[SIREPO.GEOMETRY.GeometryUtils.BASIS().indexOf(dim)];
        const s = Math.abs((r[1] - r[0])) / r[2];
        const f = useBinCenter ? 0.5 : 0;
        return {
            min: r[0] + f * s,
            max: r[1] - f * s,
            step: s,
            space: 'linear',
        };
    };

    self.updateTallyDisplay = () => {
        appState.models.tallyReport.colorMap = appState.models.openmcAnimation.colorMap;
        // save quietly but immediately
        appState.saveQuietly('openmcAnimation');
        appState.saveQuietly('tallyReport');
        appState.autoSave();
    };

    $rootScope.$on('modelsUnloaded', self.clearMesh);

    return self;
});

SIREPO.app.factory('volumeLoadingService', function(appState, requestSender, $rootScope) {
    const self = {};
    let cacheReadersByVol = {};

    function addVolume(volId, initCallback) {
        let reader = cacheReadersByVol[volId];
        let res;
        if (reader) {
            res = Promise.resolve();
        }
        else {
            reader = vtk.IO.Core.vtkHttpDataSetReader.newInstance();
            cacheReadersByVol[volId] = reader;
            res = reader.setUrl(volumeURL(volId), {
                compression: 'zip',
                fullpath: true,
                loadData: true,
            });
        }
        initCallback(volId, reader);
        return res;
    }

    function volumesError(reason) {
        srlog(new Error(`Volume load failed: ${reason}`));
        $rootScope.$broadcast('vtk.hideLoader');
    }

    function volumeURL(volId) {
        return requestSender.downloadDataFileUrl(
            appState,
            {
                model: 'dagmcAnimation',
                frame: volId,
            }
        );
    }

    self.loadVolumes = (volIds, initCallback, loadedCallback) => {
        //TODO(pjm): update progress bar with each promise resolve?
        Promise.all(
            volIds.map(i => addVolume(i, initCallback))
        ).then(loadedCallback, volumesError);
    };

    $rootScope.$on('modelsUnloaded', () => {
        cacheReadersByVol = {};
    });

    return self;
});

SIREPO.app.directive('tallyVolumePicker', function(cloudmcService, volumeLoadingService) {
    return {
        restrict: 'A',
        scope: {},
        template: `
            <div data-ng-if="volumeList" style="padding-top: 8px; padding-bottom: 8px;"><div data-ng-click="toggleVolumeList()" title="{{ isVolumeListExpanded ? 'hide' : 'show' }}" style="cursor: pointer; display: inline-block">Select Volumes <span class="glyphicon" data-ng-class="isVolumeListExpanded ? 'glyphicon-chevron-up' : 'glyphicon-chevron-down'"></span></div></div>
            <div data-ng-if="! buildVolumeList()" style="padding-top: 8px; padding-bottom: 8px;">Loading Volumes<span data-header-tooltip="'loading'"></span></div>
            <table data-ng-show="isVolumeListExpanded" class="table-condensed">
                <thead>
                <th style="border-bottom: solid lightgray;" colspan="{{ numVolumeCols }}">
                    <div
                        title="{{ allVolumesVisible ? 'Deselect' : 'Select' }} all volumes"
                        style="display: inline-block; cursor: pointer; white-space: nowrap; min-height: 25px;"
                        data-ng-click="toggleAllVolumes(v)">
                            <span class="glyphicon"
                                data-ng-class="allVolumesVisible ? 'glyphicon-check' : 'glyphicon-unchecked'">
                            </span>
                    </div>
                </th>
                </thead>
                <tbody>
                    <tr data-ng-repeat="r in volumeList track by $index">
                        <td data-ng-repeat="v in r track by v.volId">
                            <div
                                title="{{ v.isVisibleWithTallies ? 'Deselect' : 'Select' }} volume"
                                style="display: inline-block; cursor: pointer; white-space: nowrap; min-height: 25px;"
                                data-ng-click="toggleVolume(v)">
                                    <span class="glyphicon"
                                        data-ng-class="v.isVisibleWithTallies ? 'glyphicon-check' : 'glyphicon-unchecked'"></span>
                                <span style="font-weight: 500;">{{ v.name }}</span>
                            </div>
                        </td>
                    </tr>
                </tbody>
            </table>
        `,
        controller: function($scope) {
            $scope.allVolumesVisible = false;
            $scope.numVolumeCols = 2;
            $scope.isVolumeListExpanded = false;
            $scope.volumeList = null;
            const volumeIds = cloudmcService.getNonGraveyardVolumes();

            function getVolumes() {
                return volumeIds.map(x => cloudmcService.getVolumeById(x));
            }

            $scope.buildVolumeList = () => {
                if (! $scope.volumeList) {
                    const vols = getVolumes();
                    if (! $scope.numVolumeCols) {
                        return vols;
                    }
                    const v = [];
                    for (let i = 0; i < vols.length; i += $scope.numVolumeCols) {
                        v.push(vols.slice(i, i + $scope.numVolumeCols));
                    }
                    $scope.volumeList = v;
                }
                return true;
            };

            $scope.toggleAllVolumes = () => {
                $scope.allVolumesVisible = ! $scope.allVolumesVisible;
                cloudmcService.toggleAllVolumes($scope.allVolumesVisible, 'isVisibleWithTallies');
            };

            $scope.toggleVolume = volume => {
                cloudmcService.toggleVolume(volume, 'isVisibleWithTallies', true);
            };

            $scope.toggleVolumeList = () => {
                $scope.isVolumeListExpanded = ! $scope.isVolumeListExpanded;
            };
        },
    };
});

SIREPO.app.directive('tallyViewer', function(appState, cloudmcService, plotting, tallyService) {
    return {
        restrict: 'A',
        scope: {
            modelName: '@',
        },
        template: `
            <div style="height: 90%">
                <ul class="nav nav-tabs">
                    <li role="presentation" data-ng-class="{active: is2D()}">
                        <a href data-ng-click="setSelectedGeometry('2D')">2D</a>
                    </li>
                    <li role="presentation" data-ng-class="{active: is3D()}">
                        <a href data-ng-click="setSelectedGeometry('3D')">3D</a>
                    </li>
                </ul>
                <div data-ng-if="is3D()">
                    <div data-report-content="geometry3d" data-model-key="{{ modelName }}"></div>
                </div>
                <div data-ng-if="is2D()">
                    <div data-geometry-2d="" data-energy-filter="energyFilter()"></div>
                </div>
            </div>
        `,
        controller: function($scope) {
            plotting.setTextOnlyReport($scope);

            $scope.appState = appState;

            $scope.energyFilter = () => cloudmcService.findFilter('energyFilter');

            $scope.load = json => {
                if (json.content) {
                    // old format, ignore
                    return;
                }
                tallyService.setFieldData(json.field_data, json.min_field, json.max_field, json.num_particles);
            };

            $scope.setSelectedGeometry = d => {
                appState.models.tallyReport.selectedGeometry = d;
                appState.saveQuietly('tallyReport');
            };
            $scope.is2D = () => appState.applicationState().tallyReport.selectedGeometry === '2D';
            $scope.is3D = () => ! $scope.is2D();
            $scope.$on('openmcAnimation.summaryData', (e, summaryData) => {
                if (summaryData.tally) {
                    tallyService.setOutlines(summaryData.tally, summaryData.outlines);
                }
                tallyService.setSourceParticles(summaryData.sourceParticles || []);
            });

        },
        link: function link(scope, element) {
            plotting.linkPlot(scope, element);
        },
    };
});

SIREPO.app.directive('geometry2d', function(appState, cloudmcService, frameCache, panelState, tallyService) {
    return {
        restrict: 'A',
        scope: {
            energyFilter: '=',
        },
        template: `
             <div data-report-content="heatmap" data-model-key="{{ modelName }}" data-report-cfg="reportCfg"></div>
        `,
        controller: function($scope) {
            $scope.modelName = 'tallyReport';
            $scope.reportCfg = {
                //TODO replace with css class
                cellHighlight: {
                    color: 'red',
                    strokeWidth: '2.0',
                },
                showCrosshairs: ! ! $scope.energyFilter,
            };
            const displayRanges = {};
            const sources = cloudmcService.getSourceVisualizations(
                {
                    box: space => {
                        const d = cloudmcService.boxDimensions(space);
                        return new SIREPO.VTK.CuboidViews(
                            null,
                            'box',
                            d.center,
                            d.size,
                            cloudmcService.GEOMETRY_SCALE
                        );
                    },
                    point: space => {
                        return new SIREPO.VTK.SphereViews(
                            null,
                            'point',
                            space.xyz,
                            0.5,
                            24,
                            cloudmcService.GEOMETRY_SCALE,
                        );
                    },
                }
            );

            function setBins(hVal, vVal) {
                const [z, x, y] = tallyReportAxes();
                appState.models.energyReport[x].val = hVal;
                appState.models.energyReport[y].val = vVal;
                appState.models.energyReport[z].val = appState.models.tallyReport.planePos.val;
                appState.saveChanges('energyReport');
            }

            function buildTallyReport() {
                if (! tallyService.mesh) {
                    return;
                }
                const [z, x, y] = tallyReportAxes();
                const [n, m, l] = tallyReportAxisIndices();
                const ranges = tallyService.getMeshRanges();
                const pos = appState.models.tallyReport.planePos.val;

                // for now set the aspect ratio to something reasonable even if it distorts the shape
                const arRange = [0.50, 1.25];
                let ar = Math.max(
                    arRange[0],
                    Math.min(
                        arRange[1],
                        Math.abs(ranges[m][1] - ranges[m][0]) / Math.abs(ranges[l][1] - ranges[l][0])
                    )
                );
                const r =  {
                    aspectRatio: ar,
                    global_max: tallyService.maxField,
                    global_min: tallyService.getMinWithThreshold(),
                    threshold: appState.models.openmcAnimation.threshold,
                    title: `Score at ${z} = ${SIREPO.UTILS.roundToPlaces(pos, 6)}m${energySumLabel()}`,
                    x_label: `${x} [m]`,
                    x_range: ranges[l],
                    y_label: `${y} [m]`,
                    y_range: ranges[m],
                    z_matrix: reorderFieldData(tallyService.mesh.dimension)[fieldIndex(pos, ranges[n], n)],
                    z_range: ranges[n],
                    overlayData: getOutlines(pos, ranges[n], n),
                    selectedCoords: $scope.energyFilter ? tallyService.getEnergyReportCoords() : null,
                };
                panelState.setData('tallyReport', r);
                $scope.$broadcast('tallyReport.reload', r);
            }

            function displayRangeIndices() {
                const r = tallyService.getMeshRanges();
                return [
                    displayRanges.x,
                    displayRanges.y,
                    displayRanges.z,
                ]
                    .map((x, i) => [fieldIndex(x.min, r[i], i), fieldIndex(x.max, r[i], i)]);
            }

<<<<<<< HEAD
            function sumDisplay(val) {
                const sumRange = appState.models.openmcAnimation.energyRangeSum;
                if ($scope.energyFilter.space === 'linear') {
                    return val;
                }
                return SIREPO.UTILS.formatFloat(
                    SIREPO.UTILS.linearToLog(val, sumRange.min, sumRange.max, sumRange.step),
                    4
                );
            }

=======
>>>>>>> 87762c5f
            function energySumLabel() {
                const sumRange = appState.models.openmcAnimation.energyRangeSum;
                return $scope.energyFilter ? ` / Energy ∑ ${sumDisplay(sumRange.val[0])}-${sumDisplay(sumRange.val[1])} MeV` : '';
            }

            function fieldIndex(pos, range, dimIndex) {
                const d = tallyService.mesh.dimension[dimIndex];
                return Math.min(
                    d - 1,
                    Math.max(0, Math.floor(d * (pos - range[0]) / (range[1] - range[0])))
                );
            }

            function getOutlines(pos, range, dimIndex) {

                const particleColors = SIREPO.UTILS.unique(
                    tallyService.getSourceParticles().map(p => particleColor(p))
                );

                function isPosOutsideMesh(pos, j, k) {
                    const r = tallyService.getMeshRanges();
                    return pos[j] < r[j][0] || pos[j] > r[j][1] || pos[k] < r[k][0] || pos[k]  > r[k][1];
                }

                function particleColor(p) {
                    return tallyService.sourceParticleColorScale(
                        appState.models.openmcAnimation.sourceColorMap
                    )(p.energy);
                }

                function particleId(p) {
                    return particleIdFromColor(particleColor(p));
                }

                function particleIdFromColor(c) {
                    return `arrow-${c.slice(1)}`;
                }

                // we cannot set the color of an instance of a marker ref, so we will
                // have to create them on the fly
                function placeMarkers() {
                    const ns = 'http://www.w3.org/2000/svg';
                    let ds = d3.select('svg.sr-plot defs')
                        .selectAll('marker')
                        .data(particleColors);
                    ds.exit().remove();
                    ds.enter()
                        .append(d => document.createElementNS(ns, 'marker'))
                        .append('path')
                        .attr('d', 'M0,0 L0,4 L9,2 z');
                    ds.call(updateMarkers);
                }

                function updateMarkers(selection) {
                    selection
                        .attr('id', d => particleIdFromColor(d))
                        .attr('markerHeight', 8)
                        .attr('markerWidth', 8)
                        .attr('refX', 4)
                        .attr('refY', 2)
                        .attr('orient', 'auto')
                        .attr('markerUnits', 'strokeWidth')
                        .select('path')
                        .attr('fill', d => sourceColor(d));
                }

                const outlines = [];
                const dim = SIREPO.GEOMETRY.GeometryUtils.BASIS()[dimIndex];
                for (const volId of cloudmcService.getNonGraveyardVolumes()) {
                    const v = cloudmcService.getVolumeById(volId);
                    if (! v.isVisibleWithTallies) {
                        continue;
                    }
                    const o = tallyService.getOutlines(volId, dim, fieldIndex(pos, range, dimIndex));
                    o.forEach((arr, i) => {
                        outlines.push({
                            name: `${v.name}-${i}`,
                            color: v.color,
                            data: arr,
                        });
                    });
                }
                sources.forEach((view, i) => {
                    const s = appState.models.settings.sources[i];
                    if (view instanceof SIREPO.VTK.SphereViews) {
                        view.setRadius(25 * vectorScaleFactor());
                    }
                    outlines.push({
                        name: `source-${s.particle}-${s.space._type}-${i}`,
                        color: sourceColor('#ff0000'),
                        data: view.shapePoints(dim).map(p => p.toReversed()),
                        doClose: true,
                    });
                });
                placeMarkers();
                const r = vectorScaleFactor();
                const [j, k] = SIREPO.GEOMETRY.GeometryUtils.nextAxisIndices(dim);
                tallyService.getSourceParticles().forEach((p, n) => {
                    const p1 = [p.position[j], p.position[k]].map(x => x * cloudmcService.GEOMETRY_SCALE);
                    // ignore sources outside the plotting range
                    if (isPosOutsideMesh(p1, j, k)) {
                        return;
                    }
                    // normalize in the plane and check if perpendicular
                    const d = Math.hypot(p.direction[j], p.direction[k]);
                    const p2 = d ? [p1[0] + r * p.direction[j] / d, p1[1] + r * p.direction[k] / d] : p1;
                    outlines.push({
                        name: `${p.type}-${p.energy}eV-${n}`,
                        color: sourceColor(particleColor(p)),
                        dashes: p.type === 'PHOTON' ? '6 2' : '',
                        data: [p1, p2].map(p => p.toReversed()),
                        marker: particleId(p),
                    });
                });
                return outlines;
            }

            function reorderFieldData(dims) {
                const [n, m, l] = tallyReportAxisIndices();
                const fd = tallyService.fieldData;
                const d = SIREPO.UTILS.reshape(fd, dims.slice().reverse());
                const inds = displayRangeIndices();
                let N = 1;
                for (const idx of inds) {
                    N *= (idx[1] - idx[0] + 1);
                }
                const ff = SIREPO.UTILS.reshape(
                    new Array(N),
                    [(inds[n][1] - inds[n][0] + 1), (inds[m][1] - inds[m][0] + 1), (inds[l][1] - inds[l][0] + 1)]
                );

                for (let k = 0; k <= (inds[n][1] - inds[n][0]); ++k) {
                    for (let j = 0; j <= (inds[m][1] - inds[m][0]); ++j) {
                        for (let i = 0; i <= (inds[l][1] - inds[l][0]); ++i) {
                            const v = [0, 0, 0];
                            v[l] = inds[l][0] + i;
                            v[m] = inds[m][0] + j;
                            v[n] = inds[n][0] + k;
                            ff[k][j][i] = d[v[2]][v[1]][v[0]];
                        }
                    }
                }
                return ff;
            }

            function sourceColor(color) {
                return appState.models.openmcAnimation.showSources === '1' ? color : 'none';
            }

            function sumDisplay(val) {
                const sumRange = appState.models.openmcAnimation.energyRangeSum;
                if ($scope.energyFilter.space === 'linear') {
                    return val;
                }
                return SIREPO.UTILS.formatFloat(
                    SIREPO.UTILS.linearToLog(val, sumRange.min, sumRange.max, sumRange.step),
                    4
                );
            }

            function tallyReportAxes() {
                return [
                    appState.models.tallyReport.axis,
                    ...SIREPO.GEOMETRY.GeometryUtils.nextAxes(appState.models.tallyReport.axis).reverse()
                ];
            }

            function tallyReportAxisIndices() {
                return SIREPO.GEOMETRY.GeometryUtils.axisIndices(appState.models.tallyReport.axis);
            }

            function updateDisplay() {
                tallyService.updateTallyDisplay();
                updateSlice();
            }

            function updateDisplayRange() {
                if (! tallyService.initMesh()) {
                    return;
                }
                SIREPO.GEOMETRY.GeometryUtils.BASIS().forEach(dim => {
                    displayRanges[dim] = tallyService.tallyRange(dim);
                    updateRangeField(appState.models.energyReport[dim], tallyService.tallyRange(dim, true));
                });
                updateVisibleAxes();
                updateSliceAxis();
            }

            function updateRangeField(f, range) {
                ['min', 'max', 'step'].forEach((x) => {
                    f[x] = range[x];
                });
            }

            function updateSlice() {
                buildTallyReport();
                // save quietly but immediately
                appState.saveQuietly('tallyReport');
                appState.saveQuietly('openmcAnimation');
                appState.autoSave();
            }

            function updateSliceAxis() {
                if (! tallyService.fieldData) {
                    return;
                }
                if (! tallyService.initMesh()) {
                    return ;
                }
                const r = tallyService.tallyRange(appState.models.tallyReport.axis, true);
                updateRangeField(appState.models.tallyReport.planePos, r)
                updateSlice();
            }

            function updateVisibleAxes() {
                const v = {};
                SIREPO.GEOMETRY.GeometryUtils.BASIS().forEach(dim => {
                    v[dim] = true;
                    SIREPO.GEOMETRY.GeometryUtils.BASIS_VECTORS()[dim].forEach((bv, bi) => {
                        if (! bv && tallyService.mesh.dimension[bi] < SIREPO.APP_SCHEMA.constants.minTallyResolution) {
                            delete v[dim];
                        }
                    });
                });
                SIREPO.GEOMETRY.GeometryUtils.BASIS().forEach(dim => {
                    const s = ! Object.keys(v).length || dim in v;
                    panelState.showEnum('tallyReport', 'axis', dim, s);
                    if (! s && appState.models.tallyReport.axis === dim) {
                        appState.models.tallyReport.axis = Object.keys(v)[0];
                    }
                });
            }

            function vectorScaleFactor() {
                return 0.05 * tallyService.getMaxMeshExtent();
            }

            $scope.$on('sr-plotEvent', (e, d) => {
                if (d.name !== SIREPO.PLOTTING.HeatmapSelectCellEvent) {
                    return;
                }
                srdbg(SIREPO.PLOTTING.HeatmapSelectCellEvent, d);
                setBins(...d.cell.coords);
            });

            $scope.$on('sr-volume-visibility-toggle', (event, volume, isVisible, doUpdate) => {
                if (doUpdate) {
                    buildTallyReport();
                }
            });

            $scope.$on('sr-volume-visibility-toggle-all', buildTallyReport);

            $scope.$on('tallyReport.summaryData', updateSliceAxis);
            appState.watchModelFields($scope, ['tallyReport.axis'], updateSliceAxis);
            appState.watchModelFields($scope, ['openmcAnimation.colorMap', 'openmcAnimation.sourceColorMap'], updateDisplay);
            appState.watchModelFields($scope, ['tallyReport.planePos', 'openmcAnimation.showSources'], updateSlice, true);
            $scope.$on('openmcAnimation.summaryData', updateDisplayRange);
            if (frameCache.hasFrames('openmcAnimation')) {
                panelState.waitForUI(updateDisplayRange);
            }
        },
    };
});

SIREPO.app.directive('geometry3d', function(appState, cloudmcService, plotting, plotToPNG, tallyService, utilities, volumeLoadingService, $rootScope) {
    return {
        restrict: 'A',
        scope: {
            modelName: '@',
        },
        template: `
            <div data-vtk-display="" class="vtk-display col-sm-11"
                  data-ng-style="sizeStyle()" data-show-border="true"
                  data-model-name="{{ modelName }}"
                  data-event-handlers="eventHandlers" data-reset-side="y" data-reset-direction="-1"
                  data-enable-axes="true" data-axis-cfg="axisCfg"
                  data-axis-obj="axisObj" data-enable-selection="true"></div>
            <div class="col-sm-1" style="padding-left: 0;" data-ng-show="supportsColorbar()">
                <div class="colorbar"></div>
            </div>
        `,
        controller: function($scope, $element) {
            const hasTallies = $scope.modelName === 'openmcAnimation';
            $scope.isClientOnly = true;

            // 3d geometry state
            const axes = {
                boxes: {},
                SCENE_BOX: '_scene',
            };
            const bundleByVolume = {};
            const coordMapper = new SIREPO.VTK.CoordMapper(
                new SIREPO.GEOMETRY.Transform(
                    new SIREPO.GEOMETRY.SquareMatrix([
                        [cloudmcService.GEOMETRY_SCALE, 0, 0],
                        [0, cloudmcService.GEOMETRY_SCALE, 0],
                        [0, 0, cloudmcService.GEOMETRY_SCALE],
                    ])
                )
            );
            let picker = null;
            let renderedFieldData = [];
            let selectedVolume = null;
            const sourceProps = {
                color: [255, 0, 0],
                edgeVisibility: true,
                lighting: false,
            };
            const sourceBundles = cloudmcService.getSourceVisualizations(
                {
                    box: space => {
                        const d = cloudmcService.boxDimensions(space);
                        const b = coordMapper.buildBox(
                            d.size,
                            d.center,
                            sourceProps
                        );
                        b.actorProperties.setRepresentationToWireframe();
                        return b;
                    },
                    point: space => {
                        const b = coordMapper.buildSphere(
                            space.xyz,
                            0.5,
                            sourceProps
                        );
                        b.setRes(8, 8);
                        b.actorProperties.setRepresentationToWireframe();
                        return b;
                    },
                }
            );
            let particleBundle = null;

            let vtkScene = null;

            // ********* 3d tally state and functions
            //TODO(pjm): these should be moved to a subdirective

            const colorbar = {
                element: null,
                pointer: null,
                THICKNESS: 30,
            };
            let tallyBundle = null;
            let tallyPolyData = null;
            const voxelPoly = [
                [0, 1, 2, 3],
                [4, 5, 6, 7],
                [4, 5, 1, 0],
                [3, 2, 6, 7],
                [4, 0, 3, 7],
                [1, 5, 6, 2],
            ];

            function addTally(data) {
                tallyPolyData = vtk.Common.DataModel.vtkPolyData.newInstance();
                buildVoxels();
                addSources();
                $rootScope.$broadcast('vtk.hideLoader');
                initAxes();
                buildAxes();
                vtkScene.renderer.resetCamera();
                vtkScene.render();
            }

            function addSources() {
                sourceBundles.forEach(b => {
                    vtkScene.removeActor(b.actor);
                    if (appState.models.openmcAnimation.showSources !== '1') {
                        return;
                    }
                    if (b.source.setRadius) {
                        b.source.setRadius(0.25 * vectorScaleFactor());
                    }
                    vtkScene.addActor(b.actor);
                });

                if (particleBundle) {
                    vtkScene.removeActor(particleBundle.actor);
                }
                if (appState.models.openmcAnimation.showSources === '1') {
                    const particles = tallyService.getSourceParticles();
                    if (particles.length) {
                        particleBundle = coordMapper.buildVectorField(
                            particles.map(p => p.direction.map(x => p.energy * x)),
                            particles.map(p => p.position),
                            vectorScaleFactor(),
                            true,
                            appState.models.openmcAnimation.sourceColorMap,
                            {edgeVisibility: false, lighting: false}
                        );
                        vtkScene.addActor(particleBundle.actor);
                    }
                }
                vtkScene.render();
            }

            function buildVoxel(lowerLeft, wx, wy, wz, points, polys) {
                const pi = points.length / 3;
                points.push(...lowerLeft);
                points.push(...[lowerLeft[0] + wx, lowerLeft[1], lowerLeft[2]]);
                points.push(...[lowerLeft[0] + wx, lowerLeft[1] + wy, lowerLeft[2]]);
                points.push(...[lowerLeft[0], lowerLeft[1] + wy, lowerLeft[2]]);
                points.push(...[lowerLeft[0], lowerLeft[1], lowerLeft[2] + wz]);
                points.push(...[lowerLeft[0] + wx, lowerLeft[1], lowerLeft[2] + wz]);
                points.push(...[lowerLeft[0] + wx, lowerLeft[1] + wy, lowerLeft[2] + wz]);
                points.push(...[lowerLeft[0], lowerLeft[1] + wy, lowerLeft[2] + wz]);
                for (const r of voxelPoly) {
                    polys.push(4);
                    polys.push(...r.map(v => v + pi));
                }
            }

            function buildVoxels() {
                if (tallyBundle) {
                    vtkScene.removeActor(tallyBundle.actor);
                    picker.deletePickList(tallyBundle.actor);
                    tallyBundle = null;
                }
                if (! tallyService.initMesh()) {
                    return;
                }
                const [nx, ny, nz] = tallyService.mesh.dimension;
                const [wx, wy, wz] = [
                    (tallyService.mesh.upper_right[0] - tallyService.mesh.lower_left[0]) / tallyService.mesh.dimension[0],
                    (tallyService.mesh.upper_right[1] - tallyService.mesh.lower_left[1]) / tallyService.mesh.dimension[1],
                    (tallyService.mesh.upper_right[2] - tallyService.mesh.lower_left[2]) / tallyService.mesh.dimension[2],
                ];
                const [sx, sy, sz] = tallyService.mesh.upper_right.map(
                    (x, i) => Math.abs(x - tallyService.mesh.lower_left[i]) / tallyService.mesh.dimension[i]
                );
                const points = [];
                const polys = [];
                renderedFieldData = [];
                const fd = tallyService.fieldData;
                if (! fd) {
                    return;
                }
                for (let zi = 0; zi < nz; zi++) {
                    for (let yi = 0; yi < ny; yi++) {
                        for (let xi = 0; xi < nx; xi++) {
                            const f = fd[zi * nx * ny + yi * nx + xi];
                            if (! isInFieldThreshold(f)) {
                                continue;
                            }
                            renderedFieldData.push(f);
                            const p = [
                                xi * wx + tallyService.mesh.lower_left[0],
                                yi * wy + tallyService.mesh.lower_left[1],
                                zi * wz + tallyService.mesh.lower_left[2],
                            ];
                            buildVoxel(p, sx, sy, sz, points, polys);
                        }
                    }
                }
                tallyPolyData.getPoints().setData(new window.Float32Array(points), 3);
                tallyPolyData.getPolys().setData(new window.Uint32Array(polys));
                tallyPolyData.buildCells();

                tallyBundle = coordMapper.buildPolyData(
                    tallyPolyData,
                    {
                        lighting: false,
                    }
                );
                vtkScene.addActor(tallyBundle.actor);
                picker.addPickList(tallyBundle.actor);
                setTallyColors();
            }

            function isInFieldThreshold(value) {
                return value > appState.models.openmcAnimation.threshold;
            }

            function scoreUnits() {
                return SIREPO.APP_SCHEMA.constants.scoreUnits[appState.models.openmcAnimation.score] || '';
            }

            function setTallyColors() {
                const cellsPerVoxel = voxelPoly.length;
                $scope.colorScale = tallyService.colorScale($scope.modelName);
                colorbar.element.scale($scope.colorScale);
                colorbar.element.pointer = d3.select('.colorbar').call(colorbar.element);
                const sc = [];
                const o = Math.floor(255 * appState.models.openmcAnimation.opacity.val);
                for (const f of tallyService.fieldData) {
                    if (! isInFieldThreshold(f)) {
                        continue;
                    }
                    const c = SIREPO.VTK.VTKUtils.colorToFloat($scope.colorScale(f)).map(v => Math.floor(255 * v));
                    c.push(o);
                    for (let j = 0; j < cellsPerVoxel; j++) {
                        sc.push(...c);
                    }
                }
                tallyBundle.setColorScalarsForCells(sc, 4);
                tallyPolyData.modified();
                vtkScene.render();
            }

            function showFieldInfo(callData) {
                function info(field, pos) {
                    const p = pos.map(
                        x => SIREPO.UTILS.roundToPlaces(x, 4).toLocaleString(
                            undefined,
                            {
                                minimumFractionDigits: 3,
                            }
                        )
                    );
                    return {
                        info: `
                                ${SIREPO.UTILS.roundToPlaces(field, 3)}
                                ${scoreUnits()} at
                                (${p[0]}, ${p[1]}, ${p[2]})cm
                            `,
                    };
                }

                if (vtkScene.renderer !== callData.pokedRenderer) {
                    return;
                }
                const pos = callData.position;
                picker.pick([pos.x, pos.y, 0.0], vtkScene.renderer);
                const cid = picker.getCellId();
                if (cid < 0) {
                    $scope.$broadcast('vtk.selected', null);
                    return;
                }
                const f = renderedFieldData[Math.floor(cid / 6)];
                $scope.$broadcast(
                    'vtk.selected',
                    info(f, picker.getMapperPosition())
                );
                colorbar.element.pointer.pointTo(f);
            }

            // ********* 3d geometry functions

            function buildAxes(actor) {
                let boundsBox = null;
                let name = null;
                if (selectedVolume) {
                    vtkScene.removeActor(axes.boxes[selectedVolume.name]);
                    delete axes.boxes[selectedVolume.name];
                    selectedVolume = null;
                }
                if (actor) {
                    const v = getVolumeByActor(actor);
                    name = v.name;
                    boundsBox = SIREPO.VTK.VTKUtils.buildBoundingBox(actor.getBounds());
                }
                else {
                    // always clear the scene box
                    name = axes.SCENE_BOX;
                    vtkScene.removeActor(axes.boxes[name]);
                    delete axes.boxes[name];
                    boundsBox = vtkScene.sceneBoundingBox();
                }
                if (! axes.boxes[name]) {
                    vtkScene.addActor(boundsBox.actor);
                }
                const bounds = boundsBox.actor.getBounds();
                axes.boxes[name] = boundsBox.actor;
                $scope.axisObj = new SIREPO.VTK.ViewPortBox(boundsBox.source, vtkScene.renderer);

                SIREPO.GEOMETRY.GeometryUtils.BASIS().forEach((dim, i) => {
                    $scope.axisCfg[dim].max = bounds[2 * i + 1];
                    $scope.axisCfg[dim].min = bounds[2 * i];
                });
            }

            function getVolumeByActor(a) {
                for (const volId in bundleByVolume) {
                    if (bundleByVolume[volId].actor === a) {
                        return cloudmcService.getVolumeById(volId);
                    }
                }
                return null;
            }

            function handlePick(callData) {
                function getClosestActor(pickedActors) {
                    for (const a of pickedActors) {
                        const v = getVolumeByActor(a);
                        if (v) {
                            return [a, v];
                        }
                    }
                    return [null, null];
                }

                if (vtkScene.renderer !== callData.pokedRenderer || hasTallies) {
                    return;
                }

                // regular clicks are generated when spinning the scene - we'll select/deselect with ctrl-click
                if (! callData.controlKey) {
                    return;
                }

                const pos = callData.position;
                picker.pick([pos.x, pos.y, 0.0], vtkScene.renderer);
                const [actor, v] = getClosestActor(picker.getActors());

                if (v === selectedVolume) {
                    buildAxes();
                }
                else {
                    axes.boxes[axes.SCENE_BOX].getProperty().setOpacity(0);
                    buildAxes(actor);
                    selectedVolume = v;
                }
                $scope.$apply(vtkScene.fsRenderer.resize());
            }

            function initAxes() {
                $scope.axisCfg = {};
                SIREPO.GEOMETRY.GeometryUtils.BASIS().forEach((dim, i) => {
                    $scope.axisCfg[dim] = {
                        dimLabel: dim,
                        label: dim + ' [m]',
                        numPoints: 2,
                        screenDim: dim === 'z' ? 'y' : 'x',
                        showCentral: false,
                    };
                });
            }

            function initVolume(volId, reader) {
                const v = cloudmcService.getVolumeById(volId);
                const a = volumeAppearance(v);
                const b = coordMapper.buildActorBundle(reader, a.actorProperties);
                bundleByVolume[volId] = b;
                vtkScene.addActor(b.actor);
                setVolumeVisible(volId, v[a.visibilityKey]);
                if (! hasTallies) {
                    picker.addPickList(b.actor);
                }
            }

            function model() {
                return appState.models[$scope.modelName];
            }

            function setGlobalProperties() {
                if (! vtkScene || ! vtkScene.renderer) {
                    return;
                }
                vtkScene.setBgColor(model().bgColor);
                updateMarker();
                for (const volId in bundleByVolume) {
                    const b = bundleByVolume[volId];
                    const a = volumeAppearance(cloudmcService.getVolumeById(volId));
                    b.setActorProperty(
                        'opacity',
                        a.actorProperties.opacity * model().opacity.val
                    );
                    b.setActorProperty(
                        'edgeVisibility',
                        a.actorProperties.edgeVisibility
                    );
                }
                vtkScene.render();
            }

            function setVolumeVisible(volId, isVisible) {
                bundleByVolume[volId].actor.setVisibility(isVisible);
            }

            function updateMarker() {
                vtkScene.isMarkerEnabled = model().showMarker === '1';
                vtkScene.refreshMarker();
            }

            function volumesLoaded() {
                if (! vtkScene) {
                    // volumesLoaded may be called after the component was destroyed
                    return;
                }
                setGlobalProperties();
                $rootScope.$broadcast('vtk.hideLoader');
                initAxes();
                buildAxes();
                $scope.$apply(vtkScene.fsRenderer.resize());
            }

            function volumeAppearance(v) {
                if (hasTallies) {
                    return {
                        actorProperties: {
                            color: [0.75, 0.75, 0.75],
                            opacity: 0.1,
                            edgeVisibility: false,
                        },
                        visibilityKey: 'isVisibleWithTallies',
                    };
                }
                return {
                    actorProperties: {
                        color: v.color,
                        opacity: v.opacity.val,
                        edgeVisibility: model().showEdges === '1',
                    },
                    visibilityKey: 'isVisible',
                };
            }

            // the vtk teardown is handled in vtkPlotting
            $scope.destroy = () => {
                vtkScene = null;
                plotToPNG.destroyVTK($element);
            };

            $scope.init = () => {};

            $scope.resize = () => {
                //TODO(pjm): reposition camera?
            };

            $scope.sizeStyle = () => {
                if (hasTallies) {
                    return {};
                }
                // 53 legend size + 35 bottom panel padding
                const ph = Math.ceil(
                    $(window).height() - ($($element).offset().top + 53 + 35));
                const pw = Math.ceil($($element).width() - 1);
                return {
                    width: `${Math.min(ph, pw)}px`,
                    margin: '0 auto',
                };
            };

            $scope.supportsColorbar = () => hasTallies;

            $scope.$on('vtk-init', (e, d) => {
                $rootScope.$broadcast('vtk.showLoader');
                colorbar.element = Colorbar()
                    .margin({top: 5, right: colorbar.THICKNESS + 20, bottom: 5, left: 0})
                    .thickness(colorbar.THICKNESS)
                    .orient('vertical')
                    .barlength($('.vtk-canvas-holder').height())
                    .origin([0, 0]);
                vtkScene = d;
                const ca = vtk.Rendering.Core.vtkAnnotatedCubeActor.newInstance();
                vtk.Rendering.Core.vtkAnnotatedCubeActor.Presets.applyPreset('default', ca);
                const df = ca.getDefaultStyle();
                df.fontFamily = 'Arial';
                df.faceRotation = 45;
                ca.setDefaultStyle(df);

                vtkScene.setMarker(
                    SIREPO.VTK.VTKUtils.buildOrientationMarker(
                        ca,
                        vtkScene.renderWindow.getInteractor(),
                        vtk.Interaction.Widgets.vtkOrientationMarkerWidget.Corners.TOP_RIGHT
                    )
                );
                updateMarker();

                picker = vtk.Rendering.Core.vtkCellPicker.newInstance();
                picker.setPickFromList(true);
                vtkScene.renderWindow.getInteractor().onLeftButtonPress(handlePick);
                if (hasTallies) {
                    //TODO(pjm): this should only be enabled for hover, see #6039
                    // vtkScene.renderWindow.getInteractor().onMouseMove(showFieldInfo);
                }

                const vols = cloudmcService.getNonGraveyardVolumes();
                vtkScene.render();
                volumeLoadingService.loadVolumes(vols, initVolume, volumesLoaded);
                if (hasTallies && tallyService.fieldData) {
                    addTally(tallyService.fieldData);
                }
                vtkScene.resetView();

                plotToPNG.initVTK($element, vtkScene.renderer);
            });

            function renderAxes() {
                buildAxes();
                vtkScene.render();
            }

            function showSources() {
                addSources();
                appState.saveQuietly($scope.modelName);
                appState.autoSave();
            }

            const updateDisplay = utilities.debounce(() => {
                // values can change before we're ready
                if (! tallyService.fieldData || ! vtkScene) {
                    return;
                }
                tallyService.updateTallyDisplay();
                setTallyColors();
                addSources();
            }, 100);

            function vectorScaleFactor() {
                return 3.5 * tallyService.getMaxMeshExtent();
            }

            $scope.$on('sr-volume-visibility-toggle', (event, volume, isVisible, doUpdate) => {
                setVolumeVisible(volume.volId, isVisible);
                if (doUpdate) {
                    renderAxes();
                }
            });

            $scope.$on('sr-volume-visibility-toggle-all', renderAxes);
            $scope.$on($scope.modelName + '.changed', setGlobalProperties);

            if (hasTallies) {
                appState.watchModelFields($scope, [
                    `${$scope.modelName}.colorMap`,
                    `${$scope.modelName}.opacity`,
                    `${$scope.modelName}.sourceColorMap`,
                ], updateDisplay, true);
                appState.watchModelFields($scope, [`${$scope.modelName}.showSources`], showSources, true);
                $scope.$on('openmcAnimation.summaryData', () => {
                    if (vtkScene) {
                        $rootScope.$broadcast('vtk.showLoader');
                        addTally(tallyService.fieldData);
                    }
                });
            }
            else {
                $scope.$on('sr-volume-property.changed', (event, volId, prop, val) => {
                    bundleByVolume[volId].setActorProperty(prop, val);
                    vtkScene.render();
                });
            }
        },
        link: function link(scope, element) {
            plotting.linkPlot(scope, element);
        },
    };
});

SIREPO.app.directive('compoundField', function() {
    return {
        restrict: 'A',
        scope: {
            field1: '@',
            field2: '@',
            field2Size: '@',
            modelName: '=',
            model: '=',
        },
        //TODO(pjm): couldn't find a good way to layout fields together without table
        template: `
          <div class="row">
            <table><tr><td>
              <div data-field-editor="field1" data-label-size="0"
                data-field-size="12" data-model-name="modelName" data-model="model"></div>
            </td><td>
              <div data-ng-attr-style="margin-left: -27px; width: {{ field2Size }}">
                <div data-field-editor="field2" data-label-size="0"
                  data-field-size="12" data-model-name="modelName"
                  data-model="model"></div>
              </div>
            </td></tr></table>
          </div>
        `,
    };
});

SIREPO.app.directive('volumeSelector', function(appState, cloudmcService, panelState, $rootScope) {
    return {
        restrict: 'A',
        scope: {},
        template: `
            <div style="padding: 0.5ex 1ex; border-bottom: 1px solid #ddd;">
              <div style="display: inline-block; cursor: pointer"
                data-ng-click="toggleAllVolumes()">
                <span class="glyphicon"
                  data-ng-class="allVisible ? 'glyphicon-check' : 'glyphicon-unchecked'"></span>
              </div>
            </div>
            <div id="sr-volume-list" data-ng-style="heightStyle()">
              <div class="sr-hover-row" data-ng-repeat="row in rows track by $index"
                style="padding: 0.5ex 0 0.5ex 1ex; white-space: nowrap; overflow: hidden"
                data-ng-class="{'bg-warning': ! row.material.density}">
                <div style="position: relative">
                  <div
                    style="display: inline-block; cursor: pointer; white-space: nowrap; min-height: 25px;"
                    data-ng-click="toggleVolume(row)">
                    <span class="glyphicon"
                      data-ng-class="row.isVisible ? 'glyphicon-check' : 'glyphicon-unchecked'"></span>
                    <b>{{ row.name }}</b>
                  </div>
                  <div style="position: absolute; top: 0px; right: 5px">
                    <button data-ng-click="editMaterial(row)"
                      class="btn btn-info btn-xs sr-hover-button">Edit</button>
                  </div>
                  <div data-ng-show="row.isVisible">
                    <div class="col-sm-3">
                      <input
                        id="volume-{{ row.name }}-color" type="color"
                        class="sr-color-button" data-ng-model="row.color"
                        data-ng-change="volumePropertyChanged(row, 'color')" />
                    </div>
                    <div class="col-sm-9" style="margin-top: 10px">
                      <div
                        id="volume-{{ row.name }}-opacity-range" data-j-range-slider=""
                        data-ng-model="row" data-model-name="row.name"
                        data-field-name="'opacity'" data-model="row"
                        data-field="row.opacity" data-on-change="volumeOpacityChanged(row)">
                      </div>
                  </div>
                </div>
              </div>
            </div>
        `,
        controller: function($scope, $window) {
            $scope.allVisible = true;
            let editRowKey = null;
            let prevOffset = 0;

            function broadcastVolumePropertyChanged(volId, prop, val) {
                appState.saveQuietly('volumes');
                $rootScope.$broadcast(
                    'sr-volume-property.changed',
                    volId,
                    prop,
                    val
                );
            }

            function loadRows() {
                $scope.rows = [];
                for (const n in appState.models.volumes) {
                    const row = appState.models.volumes[n];
                    row.key = n;
                    if (! row.color) {
                        row.name = n;
                        row.color = randomColor();
                        row.opacity = {
                            "max": 1.0,
                            "min": 0,
                            "numSteps": 100,
                            "space": "linear",
                            "step": 0.01,
                            "val": 0.3
                        };
                        row.isVisible = true;
                        row.isVisibleWithTallies = false;
                    }
                    if (cloudmcService.isGraveyard(row)) {
                        continue;
                    }
                    $scope.rows.push(row);
                }
                $scope.rows.sort((a, b) => a.name.localeCompare(b.name));
            }

            function randomColor() {
                return SIREPO.VTK.VTKUtils.colorToHex(
                    Array(3).fill(0).map(() => Math.random()));
            }

            function unloadMaterial() {
                appState.removeModel('material');
                editRowKey = null;
            }

            $scope.volumeOpacityChanged = (row) => {
                broadcastVolumePropertyChanged(row.volId, 'opacity', row.opacity.val);
            };

            $scope.volumePropertyChanged = (row, prop) => {
                broadcastVolumePropertyChanged(row.volId, prop, row[prop]);
            };

            $scope.editMaterial = (row) => {
                if (! row.material) {
                    row.material = appState.setModelDefaults(
                        {
                            name: row.name,
                        },
                        'material');
                }
                editRowKey = row.key;
                appState.models.material = appState.clone(row.material);
                panelState.showModalEditor('material');
            };

            $scope.heightStyle = () => {
                const el = $('#sr-volume-list:visible');
                const offset = el.length ? el.offset().top : prevOffset;
                // keep previous offset in case the element is hidden and then restored
                prevOffset = offset;
                return {
                    // bottom padding is 35px
                    //   .panel margin-bottom: 20px
                    //   .panel-body padding: 15px
                    height: `calc(100vh - ${Math.ceil(offset) + 35}px)`,
                    overflow: 'auto',
                };
            };

            $scope.toggleAllVolumes = () => {
                $scope.allVisible = ! $scope.allVisible;
                cloudmcService.toggleAllVolumes($scope.allVisible, 'isVisible');
            };

            $scope.toggleVolume = (row) => {
                cloudmcService.toggleVolume(row, 'isVisible', true);
            };

            $scope.$on('material.changed', () => {
                if (editRowKey) {
                    const r = appState.models.volumes[editRowKey];
                    r.material = appState.models.material;
                    r.name = r.material.name;
                    appState.saveChanges('volumes', loadRows);
                    unloadMaterial();
                }
            });

            $scope.$on('cancelChanges', (event, name) => {
                if (editRowKey && name === 'material') {
                    appState.cancelChanges('volumes');
                    unloadMaterial();
                }
            });

            loadRows();
        },
    };
});

SIREPO.app.directive('materialComponents', function(appState, panelState) {
    return {
        restrict: 'A',
        scope: {},
        template: `
              <table class="table table-hover table-condensed">
                <tr data-ng-init="ci = $index"
                    data-ng-repeat="c in appState.models.material.components track by $index">
                  <td data-ng-repeat="fieldInfo in componentInfo(ci) track by fieldTrack(ci, $index)">
                    <div data-ng-if="fieldInfo.field">
                      <div style="font-size: 13px" data-label-with-tooltip="" data-label="{{ fieldInfo.label }}"
                        data-tooltip="{{ fieldInfo.tooltip }}"></div>
                      <div class="row" data-field-editor="fieldInfo.field"
                        data-field-size="12" data-model-name="'materialComponent'"
                        data-model="c" data-label-size="0"></div>
                    </div>
                  </td>
                  <td>
                    <div class="sr-button-bar-parent pull-right">
                      <div class="sr-button-bar">
                        <button type="button" data-ng-click="deleteComponent($index)"
                          class="btn btn-danger btn-xs">
                          <span class="glyphicon glyphicon-remove"></span>
                        </button>
                      </div>
                    </div>
                  </td>
                </tr>
                <tr>
                  <td style="width: 15em">
                    <b>Add Component</b>
                      <select class="form-control" data-ng-model="selectedComponent"
                        data-ng-options="item[0] as item[1] for item in componentEnum"
                        data-ng-change="addComponent()"></select>
                  </td>
                  <td></td>
                  <td></td>
                  <td></td>
                  <td></td>
                  <td></td>
                </tr>
              </table>
        `,
        controller: function($scope, $element) {
            const componentInfo = [];
            $scope.appState = appState;
            $scope.selectedComponent = '';
            $scope.componentEnum = SIREPO.APP_SCHEMA.enum.MaterialComponent;
            const fieldsByComponent = {
                add_element: [
                    'percent_with_type',
                    'enrichment_with_type',
                    'enrichment_target',
                ],
                add_elements_from_formula: [
                    'percent_type',
                    'enrichment_with_type',
                    'enrichment_target',
                ],
                add_macroscopic: [],
                add_nuclide: ['percent_with_type'],
                add_s_alpha_beta: ['fraction'],
            };
            const fieldInfo = {};

            function buildFieldInfo() {
                const mi = appState.modelInfo('materialComponent');
                for (const p in fieldsByComponent) {
                    fieldsByComponent[p].unshift('component', 'name');
                    fieldInfo[p] = [];
                    for (const f of fieldsByComponent[p]) {
                        fieldInfo[p].push({
                            field: f,
                            label: mi[f][0],
                            tooltip: mi[f][3],
                        });
                    }
                    while (fieldInfo[p].length < 5) {
                        fieldInfo[p].push({
                            field: '',
                        });
                    }
                }
            }

            $scope.addComponent = () => {
                if (! $scope.selectedComponent) {
                    return;
                }
                var c = appState.models.material;
                if (! c.components) {
                    c.components = [];
                }
                var m = appState.setModelDefaults({}, 'materialComponent');
                // use the previous percent_type
                if (c.components.length) {
                    m.percent_type = c.components[c.components.length - 1].percent_type;
                }
                m.component = $scope.selectedComponent;
                c.components.push(m);
                $scope.selectedComponent = '';
                panelState.waitForUI(() => {
                    $($element).find('.model-materialComponent-name input').last().focus();
                });
            };

            $scope.componentInfo = idx => {
                const c = appState.models.material.components[idx];
                componentInfo[idx] = fieldInfo[c.component];
                return componentInfo[idx];
            };

            $scope.deleteComponent = idx => {
                appState.models.material.components.splice(idx, 1);
            };

            $scope.fieldTrack = (componentIndex, idx) => {
                var c = appState.models.material.components[componentIndex];
                return c.component + idx;
            };

            buildFieldInfo();
        },
    };
});

SIREPO.app.directive('componentName', function(appState, requestSender) {
    var requestIndex = 0;
    return {
        restrict: 'A',
        require: 'ngModel',
        link: function(scope, element, attrs, ngModel) {

            scope.isRequired = () => true;

            ngModel.$parsers.push(value => {
                if (ngModel.$isEmpty(value)) {
                    return null;
                }
                requestIndex++;
                const currentRequestIndex = requestIndex;
                requestSender.sendStatelessCompute(
                    appState,
                    data => {
                        // check for a stale request
                        if (requestIndex != currentRequestIndex) {
                            return;
                        }
                        ngModel.$setValidity('', data.error ? false : true);
                    },
                    {
                        method: 'validate_material_name',
                        args: {
                            name: value,
                            component: scope.model.component,
                        }
                    }
                );


                return value;
            });
            ngModel.$formatters.push(value => {
                if (ngModel.$isEmpty(value)) {
                    return value;
                }
                return value.toString();
            });
        }
    };
});

SIREPO.app.directive('multiLevelEditor', function(appState, panelState) {
    return {
        restrict: 'A',
        scope: {
            modelName: '@multiLevelEditor',
            model: '=',
            field: '=',
        },
        template: `
          <div style="position: relative; top: -5px; background: rgba(0, 0, 0, 0.05);
            border: 1px solid lightgray; border-radius: 3px; padding-top: 5px;
            margin: 0 15px">
            <div class="form-group">
              <div data-field-editor="'_type'" data-model-name="modelName"
                data-model="model[field]" data-label-size="0"></div>
            </div>
            <div data-ng-repeat="v in viewFields track by v.track">
              <div class="form-group">
                <div class="col-sm-11 col-sm-offset-1">
                  <div data-field-editor="v.field" data-model-name="model[field]._type"
                    data-label-size="5"
                    data-model="model[field]"></div>
                </div>
              </div>
            </div>
          </div>
        `,
        controller: function($scope) {
            const TYPE_NONE = 'None';

            function setView() {
                if (type() && type() !== TYPE_NONE) {
                    $scope.viewFields = SIREPO.APP_SCHEMA.view[type()].advanced
                        .map(f => {
                            return {
                                field: f,
                                track: type() + f,
                            };
                        });
                }
                else {
                    $scope.viewFields = null;
                }
            }

            function type() {
                return $scope.model[$scope.field]._type;
            }

            $scope.$watch('model[field]._type', (newValue, oldValue) => {
                if (! $scope.model) {
                    return;
                }
                if (panelState.isActiveField($scope.modelName, '_type')) {
                    if (newValue !== oldValue && newValue) {
                        $scope.model[$scope.field] = {
                            _type: type(),
                        };
                        if (newValue !== TYPE_NONE) {
                            appState.setModelDefaults(
                                $scope.model[$scope.field],
                                type(),
                            );
                        }
                    }
                }
                setView();
            });
        },
    };
});

SIREPO.app.directive('point3d', function() {
    return {
        restrict: 'A',
        scope: {
            model: '=',
            field: '=',
        },
        template: `
            <div data-ng-repeat="v in model[field] track by $index"
              style="display: inline-block; width: 7em; margin-right: 5px;" >
              <input class="form-control" data-string-to-number="Float"
                data-ng-model="model[field][$index]"
                style="text-align: right" required />
            </div>
        `,
    };
});

SIREPO.app.directive('sourcesOrTalliesEditor', function(appState, panelState) {
    return {
        restrict: 'A',
        scope: {
            modelName: '=',
            model: '=',
            field: '=',
        },
        template: `
            <div class="col-sm-7">
              <button class="btn btn-xs btn-info pull-right"
                data-ng-click="addItem()">
                <span class="glyphicon glyphicon-plus"></span> Add {{ itemName }}</button>
            </div>
            <div class="col-sm-12">
              <table data-ng-if="model[field].length"
                style="width: 100%; table-layout: fixed; margin-bottom: 10px"
                class="table table-hover">
                <colgroup>
                  <col>
                  <col style="width: 8em">
                </colgroup>
                <thead>
                  <tr>
                    <th>{{ itemHeading }}</th>
                    <th></th>
                  </tr>
                </thead>
                <tbody>
                  <tr data-ng-repeat="m in model[field] track by $index">
                    <td>
                      <div style="text-overflow: ellipsis; overflow: hidden; white-space: nowrap">
                        {{ description(m) }}
                      </div>
                    </td>
                    <td>
                      <button class="btn btn-xs btn-info" style="width: 5em"
                        data-ng-click="editItem(m)">Edit</button>
                      <button data-ng-click="removeItem(m)"
                        class="btn btn-danger btn-xs"><span
                          class="glyphicon glyphicon-remove"></span></button>
                    </td>
                  </tr>
                </tbody>
              </table>
            </div>
        `,
        controller: function($scope) {
            const childModel = $scope.field === 'sources' ? 'source' : 'tally';
            const infoFields = {
                box: ['lower_left', 'upper_right'],
                cartesianIndependent: SIREPO.GEOMETRY.GeometryUtils.BASIS(),
                cylindricalIndependent: ['r', 'phi', 'z'],
                point: ['xyz'],
                sphericalIndependent: ['r', 'theta', 'phi'],
                maxwell: ['theta'],
                muir: ['e0', 'm_rat', 'kt'],
                normal: ['mean_value', 'std_dev'],
                powerLaw: ['a', 'b'],
                uniform: ['a', 'b'],
                watt: ['a', 'b'],
            };

            $scope.itemName = childModel === 'source' ? 'Source' : 'Tally';
            $scope.itemHeading = childModel === 'source' ? 'Space' : 'Tally';

            function nextIndex() {
                return $scope.model[$scope.field].length;
            }

            function editChild(model) {
                appState.models[childModel] = model;
                panelState.showModalEditor(childModel);
            }

            $scope.addItem = () => {
                editChild(appState.setModelDefaults({
                    _index: nextIndex(),
                }, childModel));
            };

            $scope.description = m => {
                if (childModel === 'source')  {
                    return m.type === 'file' && m.file
                         ? `File(filename=${m.file })`
                         : sourceInfo('SpatialDistribution', m.space);
                }
                return tallyInfo(m);
            };

            function tallyInfo(model) {
                return model.name + ': ' + model.scores.map(t => t.score).join(', ');
            }

            function sourceInfo(modelType, model) {
                let res = appState.enumDescription(modelType, model._type);
                if (infoFields[model._type]) {
                    res += '(';
                    for (const f of infoFields[model._type]) {
                        if (! model[f]) {
                            continue;
                        }
                        res += `${f}=`;
                        if (model[f]._type) {
                            res += sourceInfo('ProbabilityDistribution', model[f]);
                        }
                        else {
                            res += model[f];
                        }
                        res += ' ';
                    }
                    res = res.trim() + ')';
                }
                else if (model.probabilityValue) {
                    const MAX_VALUES = 3;
                    res += '(';
                    for (let i = 0; i < MAX_VALUES; i++) {
                        if (model.probabilityValue[i]
                            && model.probabilityValue[i].p) {
                            res += `(${model.probabilityValue[i].x},${model.probabilityValue[i].p}) `;
                        }
                    }
                    if (model.probabilityValue[MAX_VALUES]
                        && model.probabilityValue[MAX_VALUES].p) {
                        res += '...';
                    }
                    res = res.trim() + ')';
                }
                return res + ' ';
            }

            $scope.editItem = model => {
                editChild(model);
            };

            $scope.removeItem = model => {
                const c = [];
                for (const m of $scope.model[$scope.field]) {
                    if (m._index != model._index) {
                        m._index = c.length;
                        c.push(m);
                    }
                }
                $scope.model[$scope.field] = c;
            };

            $scope.$on('modelChanged', function(event, name) {
                if (name === childModel) {
                    const m = appState.models[childModel];
                    $scope.model[$scope.field][m._index] = m;
                    appState.removeModel(childModel);
                    appState.saveChanges($scope.modelName);
                }
            });
        },
    };
});

// A special enum editor which groups items within optgroups
SIREPO.app.directive('tallyScoreGroup', function() {
    return {
        restrict: 'A',
        scope: {
            model: '=',
            field: '=',
            enum: '=',
        },
        template: `
            <select class="form-control" data-ng-model="model[field]"
              data-ng-options="item.v as item.l group by item.g for item in items">
            </select>
        `,
        controller: function($scope) {
            // enums are in order by group
            const groups = {
                flux: 'Flux scores',
                absorption: 'Reaction scores',
                'delayed-nu-fission': 'Particle production scores',
                current: 'Miscellaneous scores',
            };
            $scope.items = [];
            let g = '';
            for (const t of $scope.enum.TallyScore) {
                const v = t[0];
                if (groups[v]) {
                    g = groups[v];
                }
                $scope.items.push({
                    v: v,
                    l: t[1],
                    g: g,
                });
            }
        },
    };
});

SIREPO.app.directive('tallyAspects', function() {

    const aspects = SIREPO.APP_SCHEMA.enum.TallyAspect;

    function template() {
        const numCols = 4;
        const numRows = Math.ceil(aspects.length / numCols);
        let t = '';
        for (let i = 0; i < numRows; ++i) {
            t += '<div class="row">';
            for (let j = 0; j < numCols; ++j) {
                const n = i * numRows + j;
                const label = aspects[n][1];
                const val = aspects[n][0];
                t += `
                  <div style="position: relative; top: -25px">
                    <div class="col-sm-offset-5 col-sm-6">
                        <label><input type="checkbox" data-ng-model="selectedAspects['${val}']" data-ng-change="toggleAspect('${val}')"> ${label}</label>
                    </div>
                  </div>
                `;
            }
            t += '</div>';
        }
        return t;
    }

    return {
        restrict: 'A',
        scope: {
            model: '=',
            field: '=',
        },
        template: template(),
        controller: function($scope) {
            $scope.selectedAspects = {};
            for (const a of aspects) {
                $scope.selectedAspects[a[0]] = $scope.field.includes(a[0]);
            }

            $scope.toggleAspect = val => {
                if ($scope.selectedAspects[val]) {
                    $scope.field.push(val);
                }
                else {
                    $scope.field.splice($scope.field.indexOf(val), 1);
                }
            };
        },
    };
});

SIREPO.viewLogic('energyReportView', function(appState, panelState, tallyService, $rootScope, $scope) {
    function updateEditor() {
        SIREPO.GEOMETRY.GeometryUtils.BASIS().forEach(dim => {
            panelState.showField($scope.modelName, dim, appState.models[$scope.modelName][dim].numSteps > 0);
        });
    }

    $scope.whenSelected = updateEditor;

    $scope.watchFields = [
        SIREPO.GEOMETRY.GeometryUtils.BASIS().map(dim => `${$scope.modelName}.${dim}`), updateEditor,
    ];

    $scope.$on('modelChanged', (e, name) => {
        if (name === $scope.modelName) {
            srdbg(name, 'MC', tallyService.getEnergyReportCoords());
            $rootScope.$broadcast('tallyReport.updateSelection', tallyService.getEnergyReportCoords());
        }
    });
    
});

SIREPO.viewLogic('settingsView', function(appState, panelState, validationService, $scope) {

    function updateEditor() {
        const m = appState.models[$scope.modelName];
        const isRunModeEigenvalue = m.run_mode === 'eigenvalue';

        function activeBatches() {
            return m.batches - (isRunModeEigenvalue ? m.inactive : 0);
        }

        panelState.showFields('reflectivePlanes', [
            ['plane1a', 'plane1b', 'plane2a', 'plane2b'],
            appState.models.reflectivePlanes.useReflectivePlanes === '1',
        ]);

        panelState.showFields(
            $scope.modelName,
            [
                ['eigenvalueHistory', 'inactive'], isRunModeEigenvalue,
            ],
        );

        validationService.validateField(
            $scope.modelName,
            'batches',
            'input',
            activeBatches() > 0,
            `Must have at least one active batch (currently ${activeBatches()})`
        );

    }

    $scope.whenSelected = updateEditor;

    $scope.watchFields = [
        [
            `${$scope.modelName}.run_mode`,
            `${$scope.modelName}.batches`,
            `${$scope.modelName}.inactive`,
            'reflectivePlanes.useReflectivePlanes'
        ], updateEditor,
    ];

});

SIREPO.viewLogic('sourceView', function(appState, panelState, $scope) {
    function updateEditor() {
        const isFile = appState.models[$scope.modelName].type === 'file';
        panelState.showField($scope.modelName, 'file', isFile);
        $scope.$parent.advancedFields.forEach((x, i) => {
            panelState.showTab($scope.modelName, i + 1, ! isFile || x[0] === 'Type');
        });
    }

    $scope.whenSelected = updateEditor;

    $scope.watchFields = [
        ['source.type'], updateEditor,
    ];
});

SIREPO.viewLogic('tallyView', function(appState, cloudmcService, panelState, validationService, $scope) {

    const ALL_TYPES = SIREPO.APP_SCHEMA.enum.TallyFilter
        .map(x => x[SIREPO.ENUM_INDEX_VALUE]);
    const inds = cloudmcService.FILTER_INDICES;

    const TYPE_NONE = 'None';

    function filterField(index) {
        return `${$scope.modelName}.filter${index}`;
    }

    function type(index) {
        return appState.models[$scope.modelName][`filter${index}`]._type;
    }

    function updateEditor() {
        updateAvailableFilters();
    }

    function updateAvailableFilters() {
        // can always select 'None'
        const assignedTypes = inds.map(i => type(i)).filter(x => x !== TYPE_NONE);
        // remove assigned types
        ALL_TYPES.forEach(x => {
            panelState.showEnum('filter', '_type', x, ! assignedTypes.includes(x));
        });
        // replace the type for this "instance"
        inds.forEach(i => {
            panelState.showEnum('filter', '_type', type(i), true, i - 1);
        });

    }

    function validateEnergyFilter(filter) {
        if (! filter) {
            return;
        }
        const rangeFields = ['start', 'stop'];
        if (rangeFields.map(x => filter[x]).some(x => x == null)) {
            return;
        }
        const isValid = filter.start < filter.stop;
        rangeFields.forEach(x => {
            validationService.validateField(
                'energyFilter',
                x,
                'input',
                isValid,
                'Start must be less than stop'
            );
        });
    }

    function validateFilter(field) {
        const f = appState.models[$scope.modelName][ field.split('.')[1]];
        if (f._type === 'None') {
            return;
        }
        if (f._type === 'energyFilter' || f._type === 'energyoutFilter') {
            validateEnergyFilter(f);
        }
    }

    $scope.whenSelected = updateEditor;

    $scope.watchFields = [
        inds.map(i => `${filterField(i)}._type`), updateEditor,
        inds.map(i => `${filterField(i)}`), validateFilter,
    ];
});

SIREPO.viewLogic('materialView', function(appState, panelState, $scope) {

    let name = null;

    $scope.whenSelected = () => {
        $scope.appState = appState;
        name = model().name;
    };

    function isStd() {
        return model() && model().standardType !== 'None';
    }

    function model() {
        return appState.models[$scope.modelName];
    }

    function updateMaterial() {
        if (! model()) {
            return;
        }
        if (isStd()) {
            // don't change the name as it came from the loaded volume
            appState.models[$scope.modelName] = appState.setModelDefaults({name: name}, model().standardType);
        }
    }

    // only update when the user makes a change, not on the initial model load
    $scope.$watch(`appState.models['${$scope.modelName}']['standardType']`, (newVal, oldVal) => {
        if (oldVal === undefined || oldVal === newVal) {
            return;
        }
        updateMaterial();
    });

});

SIREPO.app.directive('simpleListEditor', function(panelState) {
    return {
        restrict: 'A',
        scope: {
            model: '=',
            field: '=',
            subModel: '=',
        },
        template: `
            <div data-ng-repeat="row in model[field] track by $index">
              <div class="form-group form-group-sm">
                <div data-field-editor="subField"
                  data-model-name="subModel" data-label-size="0"
                  data-field-size="10"
                  data-model="model[field][$index]"></div>
                <div class="col-sm-2" style="margin-top: 5px">
                  <button data-ng-click="removeIndex($index)"
                    class="btn btn-danger btn-xs"><span
                      class="glyphicon glyphicon-remove"></span></button>
                </div>
              </div>
            </div>
            <div class="form-group form-group-sm">
              <div data-field-editor="subField" data-model-name="subModel"
                data-field-size="10"
                data-label-size="0" data-model="newRowModel"></div>
            </div>
        `,
        controller: function($scope, $element) {
            $scope.subField = SIREPO.APP_SCHEMA.view[$scope.subModel].advanced[0];
            $scope.newRowModel = {};

            $scope.removeIndex = (idx) => {
                $scope.model[$scope.field].splice(idx, 1);
            };

            $scope.$watchCollection('newRowModel', (newValue, oldValue) => {
                if (newValue && newValue[$scope.subField]) {
                    $scope.model[$scope.field].push({
                        [$scope.subField]: newValue[$scope.subField],
                    });
                    $scope.newRowModel = {};
                    // the focus should now be set to the new field in the field array
                    panelState.waitForUI(() => {
                        $($element).find(
                            `.model-${$scope.subModel}-${$scope.subField} input`,
                        ).eq(-2).focus();
                });
                }
            });
        },
    };
});

SIREPO.app.directive('materialList', function(appState, cloudmcService) {
    return {
        restrict: 'A',
        scope: {
            model: '=',
            field: '=',
        },
        template: `
            <select class="form-control" data-ng-model="model[field]" data-ng-options="v.key as v.name for v in volumes"></select>
        `,
        controller: function($scope) {
            function initVolumes() {
                const res = [];
                const volumes = appState.applicationState().volumes;
                for (const k in volumes) {
                    if (cloudmcService.isGraveyard(volumes[k])) {
                        continue;
                    }
                    res.push({
                        key: k,
                        name: volumes[k].name,
                    });
                }
                res.sort((a, b) => a.name.localeCompare(b.name));
                return res;
            }
            $scope.volumes = initVolumes();
        },
    };
});

SIREPO.app.directive('jRangeSlider', function(appState, panelState) {
    return {
        restrict: 'A',
        scope: {
            field: '<',
            fieldName: '<',
            model: '=',
            modelName: '<',
            onChange: '&',
        },
        template: `
            <div class="{{ sliderClass }}"></div>
            <div style="display:flex; justify-content:space-between;">
                <span>{{ formatFloat(field.min) }}</span>
                <span style="font-weight: bold;">{{ display(field) }}</span>
                <span>{{ formatFloat(field.max) }}</span>
            </div>
        `,
        controller: function($scope, $element) {
            $scope.appState = appState;
            $scope.sliderClass = `${$scope.modelName}-${$scope.fieldName}-slider`.replace(/ /g, '-');

            let hasSteps = false;
            let slider = null;
            const watchFields = ['min', 'max', 'step'].map(x => `model[fieldName].${x}`);

            function adjustToRange(val, range) {
                if (! isValid(range)) {
                    return val;
                }
                if (val < range.min) {
                    return range.min;
                }
                else if (val > range.max) {
                    return range.max;
                }
                else {
                    return range.min + range.step * Math.round((val - range.min) / range.step);
                }
            }

            function buildSlider() {
                const range = $scope.field;
                range.numSteps = Math.floor(Math.abs((range.max - range.min)) / range.step);
                hasSteps = ! ! range.numSteps;
                if (! hasSteps) {
                    return;
                }
                const sel = $(`.${$scope.sliderClass}`);
                let val = range.val;
                const isMulti = Array.isArray(val);
                if (isMulti) {
                    val[0] = adjustToRange(val[0], range);
                    val[1] = adjustToRange(val[1], range);
                }
                else {
                    val = adjustToRange(val, range);
                }
                sel.slider({
                    classes: {
                        'ui-slider': 'ui-widget-header',
                        'ui-slider-range': 'sr-slider',
                    },
                    min: range.min,
                    max: range.max,
                    range: isMulti ? true : 'min',
                    slide: (e, ui) => {
                        // prevent handles from having the same value
                        if (isMulti && ui.values[0] === ui.values[1]) {
                            return false;
                        }
                        $scope.$apply(() => {
                            if (isMulti) {
                                $scope.field.val[ui.handleIndex] = ui.value;
                            }
                            else {
                                $scope.field.val = ui.value;
                            }
                            if ($scope.onChange) {
                                $scope.onChange();
                            }
                        });
                    },
                    step: range.step,
                });
                // jqueryui sometimes decrements the max by the step value due to floating-point
                // shenanigans. Reset it here
                sel.slider('instance').max = range.max;
                sel.slider('option', isMulti ? 'values' : 'value', val);
                sel.slider('option', 'disabled', ! isValid(range));
                return sel;
            }

            function isValid(range) {
                const v = [range.min, range.max, range.step].every(x => x != null) &&
                    range.min !== range.max;
                return v;
            }

            function updateSlider() {
                slider = buildSlider();
            }

            $scope.display = (range) => {
                function toLog(val, r) {
                    return $scope.formatFloat(SIREPO.UTILS.linearToLog(val, r.min, r.max, r.step));
                }

                const v = range.val;
                if (range.space === 'linear') {
                    return Array.isArray(v) ? v.map(x => $scope.formatFloat(x)) : $scope.formatFloat(v);
                }
                return Array.isArray(v) ? v.map(x => $scope.formatFloat(toLog(x, range))) : $scope.formatFloat(toLog(v, range));
            };
            $scope.formatFloat = val => SIREPO.UTILS.formatFloat(val, 4);
            $scope.hasSteps = () => hasSteps;

            panelState.waitForUI(updateSlider);

            $scope.$watchGroup(
                watchFields,
                (newValues, oldValues) => {
                    if (newValues.some((x, i) => x !== oldValues[i]) && ! newValues.some(x => x == null)) {
                        updateSlider();
                    }
                }
            );

            $scope.$on('$destroy', () => {
                if (slider) {
                    slider.slider('destroy');
                    slider = null;
                }
            });
        },
    };
});

SIREPO.app.directive('tallySettings', function(appState, cloudmcService) {
    return {
        restrict: 'A',
        scope: {},
        template: `
            <div data-tally-volume-picker=""></div>
            <div data-advanced-editor-pane="" data-view-name="'tallySettings'" data-want-buttons="" data-field-def="basic"></div>
        `,
        controller: function($scope) {
            $scope.is2D = () => {
                return appState.models.tallyReport.selectedGeometry === '2D';
            };
        },
    };
});

SIREPO.viewLogic('tallySettingsView', function(appState, cloudmcService, panelState, utilities, $scope) {

    const autoUpdate = utilities.debounce(() => {
        appState.saveChanges('openmcAnimation');
    }, SIREPO.debounce_timeout);

    function showFields() {
        const is2D = appState.models.tallyReport.selectedGeometry === '2D';
        const planePosHasSteps = (appState.models.tallyReport.planePos.numSteps || 0) > 0;
        const showSources = appState.models.openmcAnimation.showSources === '1';
        panelState.showFields('openmcAnimation', [
            'opacity', ! is2D,
        ]);
        panelState.showFields('tallyReport', [
            'axis', is2D,
            'planePos', is2D && planePosHasSteps,
        ]);

        panelState.showField('openmcAnimation', 'energyRangeSum', ! ! $scope.energyFilter);
        panelState.showField('openmcAnimation', 'sourceNormalization', cloudmcService.canNormalizeScore(appState.models.openmcAnimation.score));
        panelState.showField('openmcAnimation', 'numSampleSourceParticles', showSources);
        panelState.showField('openmcAnimation', 'sourceColorMap', showSources && appState.models.openmcAnimation.numSampleSourceParticles);
    }

    function updateEnergyRange() {
        const e = cloudmcService.findFilter('energyFilter');
        $scope.energyFilter = e;
        if (! e || ! cloudmcService.findFilter('meshFilter')) {
            return;
        }

        const s = appState.models.openmcAnimation.energyRangeSum;
        s.space = e.space;
        s.min = e.start;
        s.max = e.stop;
        s.step = Math.abs(e.stop - e.start) / e.num;
    }

    function validateTally() {
        cloudmcService.validateSelectedTally();
        appState.saveChanges('openmcAnimation');
    }

    $scope.whenSelected = () => {
        updateEnergyRange();
        showFields();
    };

    $scope.watchFields = [
        [
            'openmcAnimation.aspect',
            'openmcAnimation.energyRangeSum',
            'openmcAnimation.numSampleSourceParticles',
            'openmcAnimation.score',
            'openmcAnimation.sourceNormalization',
            'openmcAnimation.threshold',
        ], autoUpdate,
        ['openmcAnimation.tally'], validateTally,
        [
            'tallyReport.selectedGeometry',
            'openmcAnimation.score',
            'openmcAnimation.showSources',
            'openmcAnimation.numSampleSourceParticles',
        ], showFields,
    ];

});<|MERGE_RESOLUTION|>--- conflicted
+++ resolved
@@ -833,20 +833,6 @@
                     .map((x, i) => [fieldIndex(x.min, r[i], i), fieldIndex(x.max, r[i], i)]);
             }
 
-<<<<<<< HEAD
-            function sumDisplay(val) {
-                const sumRange = appState.models.openmcAnimation.energyRangeSum;
-                if ($scope.energyFilter.space === 'linear') {
-                    return val;
-                }
-                return SIREPO.UTILS.formatFloat(
-                    SIREPO.UTILS.linearToLog(val, sumRange.min, sumRange.max, sumRange.step),
-                    4
-                );
-            }
-
-=======
->>>>>>> 87762c5f
             function energySumLabel() {
                 const sumRange = appState.models.openmcAnimation.energyRangeSum;
                 return $scope.energyFilter ? ` / Energy ∑ ${sumDisplay(sumRange.val[0])}-${sumDisplay(sumRange.val[1])} MeV` : '';
