--- conflicted
+++ resolved
@@ -546,7 +546,6 @@
         }
 
         const s = Object.entries(self.cachedSettings);
-        srdbg(s);
         if (s.every(([k, v]) => v == null)) {
             updateCache();
             return;
@@ -817,17 +816,10 @@
                 tallyService.updateThresholds();
                 const r =  {
                     aspectRatio: ar,
-<<<<<<< HEAD
                     global_min: appState.models.openmcAnimation.thresholds.val[0],
                     global_max: appState.models.openmcAnimation.thresholds.val[1],
                     threshold: appState.models.openmcAnimation.thresholds.val,
-                    title: `Score at ${z} = ${SIREPO.UTILS.roundToPlaces(pos, 6)}m`,
-=======
-                    global_max: tallyService.maxField,
-                    global_min: tallyService.getMinWithThreshold(),
-                    threshold: appState.models.openmcAnimation.threshold,
                     title: `Score at ${z} = ${SIREPO.UTILS.roundToPlaces(pos, 6)}m${energySumLabel()}`,
->>>>>>> 50ece6be
                     x_label: `${x} [m]`,
                     x_range: ranges[l],
                     y_label: `${y} [m]`,
