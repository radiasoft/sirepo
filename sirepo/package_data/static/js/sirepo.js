'use strict';
SIREPO.srlog = console.log.bind(console);
SIREPO.srdbg = console.log.bind(console);

// No timeout for now (https://github.com/radiasoft/sirepo/issues/317)
SIREPO.http_timeout = 0;
SIREPO.debounce_timeout = 350;
SIREPO.nonDataFileFrame = -1;

var srlog = SIREPO.srlog;
var srdbg = SIREPO.srdbg;

SIREPO.beamlineItemLogic = function(name, init) {
    SIREPO.app.directive(name, function(beamlineService, utilities) {

        function watchFields(scope, fieldInfo, filterOldUndefined) {
            for (var idx = 0; idx < fieldInfo.length; idx += 2) {
                var fields = fieldInfo[idx];
                var callback = utilities.debounce(fieldInfo[idx + 1], SIREPO.debounce_timeout);
                beamlineService.watchBeamlineField(
                    scope, scope.modelName, fields, callback, filterOldUndefined);
            }
        }

        function whenItemSelected($scope, itemType, callback) {
            // parent's scope is used for cases where directive is a child of the editor
            $scope.$parent.$on('sr-tabSelected', function(event, modelName) {
                if (itemType == modelName && beamlineService.isActiveItem(itemType)) {
                    callback(beamlineService.activeItem);
                }
            });
        }

        return {
            restrict: 'A',
            scope: {
                fieldDef: '@' + name,
                modelName: '<',
                modelData: '<',
            },
            controller: init,
            link: function(scope) {
                if (scope.whenSelected) {
                    whenItemSelected(scope, scope.modelName, scope.whenSelected);
                }
                if (scope.watchFields) {
                    watchFields(scope, scope.watchFields);
                }
                if (scope.watchFieldsNoInit) {
                    watchFields(scope, scope.watchFieldsNoInit, true);
                }
            },
        };
    });
};

SIREPO.viewLogic = function(name, init) {
    SIREPO.app.directive(name, function(appState, utilities) {
        return {
            restrict: 'A',
            scope: {
                fieldDef: '@' + name,
                modelName: '<',
                modelData: '<',
            },
            controller: init,
            link: function(scope) {
                if (scope.whenSelected) {
                    scope.$parent.$on('sr-tabSelected', function(event, modelName, modelKey) {
                        if (scope.modelData) {
                            if (scope.modelData.modelKey == modelKey) {
                                scope.whenSelected();
                            }
                        }
                        else if (scope.modelName == modelName) {
                            scope.whenSelected();
                        }
                    });
                }
                if (scope.watchFields) {
                    for (var idx = 0; idx < scope.watchFields.length; idx += 2) {
                        var fields = scope.watchFields[idx];
                        var callback = utilities.debounce(scope.watchFields[idx + 1], SIREPO.debounce_timeout);
                        appState.watchModelFields(scope, fields, callback);
                    }
                }
            },
        };
    });
};

// start the angular app after the app's json schema file has been loaded
angular.element(document).ready(function() {

    function loadDynamicModule(src) {
        return src.match(/\.css$/)
            ? addTag(src, 'link', 'head', 'href', {'rel': 'stylesheet'})
            : addTag(src, 'script', 'body', 'src', {'type': 'text/javascript', 'async': true});
    }

    function addTag(src, name, parent, uri, attrs) {
        var d = $.Deferred();
        var t = document.createElement(name);
        t[uri] = src + SIREPO.SOURCE_CACHE_KEY;
        $.extend(t, attrs);
        document.getElementsByTagName(parent)[0].appendChild(t);
        t.onload = function () {
            d.resolve();
        };
        return d.promise();
    }

    function loadDynamicModules() {
        var mods = [];
        for (var type in SIREPO.APP_SCHEMA.dynamicModules) {
            mods = mods.concat(SIREPO.APP_SCHEMA.dynamicModules[type] || []);
        }
        mods = mods.concat(SIREPO.APP_SCHEMA.dynamicFiles.libURLs || []);
        return $.map(mods, loadDynamicModule);
    }

    $.ajax({
        url: '/simulation-schema' + SIREPO.SOURCE_CACHE_KEY,
        data: {
            simulationType: SIREPO.APP_NAME,
        },
        success: function(result) {
            if (result.state === 'srException') {
                throw new Error(`srException in /simulation-schema result=${JSON.stringify(result)}`);
            }
            SIREPO.APP_SCHEMA = result;
            $.when.apply($, loadDynamicModules()).then(
                function() {
                    angular.bootstrap(document, ['SirepoApp']);
                }
            );
        },
        error: function(xhr, status, err) {
            if (! SIREPO.APP_SCHEMA) {
                srlog("schema load failed: ", err);
                if (err.match(/forbidden/i)) {
                    window.location.href = "/forbidden";
                    return;
                }
            }
        },
        method: 'POST',
        dataType: 'json',
    });
});

SIREPO.appDefaultSimulationValues = {
    simulation: {
        folder: '/'
    },
    simFolder: {},
};

angular.module('log-broadcasts', []).config(['$provide', function ($provide) {
    $provide.decorator('$rootScope', function ($delegate) {
        var _emit = $delegate.$emit;
        var _broadcast = $delegate.$broadcast;

        $delegate.$emit = function () {
            return _emit.apply(this, arguments);
        };

        $delegate.$broadcast = function () {
            return _broadcast.apply(this, arguments);
        };

        return $delegate;
    });
}]);

// Add "log-broadcasts" in dependencies if you want to see all broadcasts
SIREPO.app = angular.module('SirepoApp', ['ngDraggable', 'ngRoute', 'ngCookies', 'ngSanitize']);

SIREPO.app.value('localRoutes', {});

SIREPO.app.config(function(localRoutesProvider, $compileProvider, $locationProvider, $routeProvider, $sanitizeProvider) {
    let localRoutes = localRoutesProvider.$get();
    let defaultRoute = null;
    $locationProvider.hashPrefix('');
    $compileProvider.debugInfoEnabled(false);
    $compileProvider.commentDirectivesEnabled(false);
    $compileProvider.cssClassDirectivesEnabled(false);
    $sanitizeProvider.enableSvg(true);
    $sanitizeProvider.addValidAttrs(['id', 'label', 'style']);
    $sanitizeProvider.addValidElements(['select', 'option']);
    SIREPO.appFieldEditors = '';

    function addRoute(routeName) {
        var routeInfo = SIREPO.APP_SCHEMA.localRoutes[routeName];
        if (! routeInfo.config) {
            // the route isn't configured for the current app
            return;
        }
        const cfg = routeInfo.config;
        localRoutes[routeName] = routeInfo.route;
        if (cfg.templateUrl) {
            cfg.templateUrl += SIREPO.SOURCE_CACHE_KEY;
        }
        //TODO(pjm): may want to add an attribute to the route info rather than depend on the route param
        if (routeInfo.route.search(/:simulationId\b/) >= 0 && cfg.controller) {
            cfg.template = simulationDetailTemplate(cfg);
        }
        $routeProvider.when(routeInfo.route, cfg);
        if (routeName === SIREPO.APP_SCHEMA.appDefaults.route) {
            defaultRoute = routeName;
            if (routeInfo.route.indexOf(':') >= 0) {
                throw new Error('default route must not have params: ' + routeInfo.route);
            }
            cfg.redirectTo = routeInfo.route;
            $routeProvider.otherwise(cfg);
        }
    }

    function simulationDetailTemplate(cfg) {
        let res = '<div data-simulation-detail-page="" data-controller="' + cfg.controller + '"';
        delete cfg.controller;
        if (cfg.templateUrl) {
            res += ' data-template-url="' + cfg.templateUrl + '"';
            delete cfg.templateUrl;
        }
        else if (cfg.template) {
            res += ' data-template="' + cfg.template.replaceAll('"', '&quot;') + '"';
        }
        else {
            throw new Error('route must have template or templateUrl attribute: ' + cfg);
        }
        return res + '></div>';
    }

    for (var routeName in SIREPO.APP_SCHEMA.localRoutes) {
        addRoute(routeName);
    }
    if (! defaultRoute) {
        throw new Error('at least one route must be the default route');
    }
});

SIREPO.app.factory('authState', function(appDataService, appState, errorService, requestSender, $rootScope) {
    var self = appState.clone(SIREPO.authState);

    if (SIREPO.authState.isGuestUser
        && ! SIREPO.APP_SCHEMA.feature_config.hide_guest_warning
        && ! SIREPO.authState.isLoginExpired) {
        appState.whenModelsLoaded(
            $rootScope,
            function() {
                if (appDataService.isApplicationMode('default')) {
                    errorService.alertText(
                        'You are accessing Sirepo as a guest. ' +
                            'Guest sessions are regularly deleted. ' +
                            'To ensure that your work is saved, please click on Save Your Work!.'
                    );
                }
            }
        );
    }

    SIREPO.APP_SCHEMA.enum.JobRunMode = SIREPO.APP_SCHEMA.enum.JobRunMode.map(
        function (x) {
            return [x[0], self.jobRunModeMap[x[0]]];
        }
    );

    self.handleLogin = function (data, controller) {
        if (data.state === 'ok') {
            if (data.authState) {
                SIREPO.authState = data.authState;
                $.extend(self, SIREPO.authState);
            }
            requestSender.globalRedirectRoot();
            return;
        }
        controller.showWarning = true;
        controller.warningText = 'Server reported an error, please contact support@radiasoft.net.';
    };

    self.paymentPlanName = function() {
        return SIREPO.APP_SCHEMA.constants.paymentPlans[self.paymentPlan];
    };

    self.upgradePlanLink = function() {
        return '<a href="' + SIREPO.APP_SCHEMA.constants.plansUrl +
            '" target="_blank">' +
            SIREPO.APP_SCHEMA.constants.paymentPlans[self.upgradeToPlan] + '</a>';
    };

    return self;
});

SIREPO.app.factory('activeSection', function(authState, requestSender, $location, $route, $rootScope, appState) {
    var self = this;

    self.getActiveSection = function() {
        if (! authState.isLoggedIn) {
            return null;
        }
        var m = ($location.path() || '').match(/^\/([^\/]+)/);
        return m ? m[1] : null;
    };

    $rootScope.$on('$routeChangeSuccess', function() {
        if ($route.current.params.simulationId) {
            appState.loadModels(
                $route.current.params.simulationId,
                // clear aux data (ex. list items) each time a simulation is loaded
                requestSender.clearAuxillaryData,
                self.getActiveSection());
        }
    });

    return self;
});

SIREPO.app.factory('appState', function(errorService, fileManager, requestQueue, requestSender, utilities, $document, $interval, $rootScope, $filter) {
    var self = {
        models: {},
    };
    var QUEUE_NAME = 'saveSimulationData';
    var AUTO_SAVE_SECONDS = 60;
    var lastAutoSaveData = null;
    var autoSaveTimer = null;
    var savedModelValues = {};

    function broadcastClear() {
        $rootScope.$broadcast('clearCache');
    }

    function broadcastFieldsChanged(modelFields) {
        $rootScope.$broadcast('fieldsChanged', modelFields);
    }

    function broadcastChanged(name) {
        $rootScope.$broadcast(name + '.changed');
        $rootScope.$broadcast('modelChanged', name);
    }

    function broadcastLoaded() {
        $rootScope.$broadcast('modelsLoaded');
    }

    function broadcastSaved(name) {
        $rootScope.$broadcast(name + '.saved');
        $rootScope.$broadcast('modelSaved', name);
    }

    function deepEqualsNoSimulationStatus(models1, models2) {
        var status = [models1.simulationStatus, models2.simulationStatus];
        delete models1.simulationStatus;
        delete models2.simulationStatus;
        var res = self.deepEquals(models1, models2);
        models1.simulationStatus = status[0];
        models2.simulationStatus = status[1];
        return res;
    }

    function propertyToIndexForm(key) {
        return key.split('.').map(function (x) {
            return "['" + x + "']";
        }).join('');
    }

    function refreshSimulationData(data) {
        self.models = data.models;
        self.models.simulationStatus = {};
        savedModelValues = self.cloneModel();
        lastAutoSaveData = self.clone(data);
        self.updateReports();
        broadcastLoaded();
        self.resetAutoSaveTimer();
    }

    self.applicationState = function() {
        return savedModelValues;
    };

    self.areFieldsDirty = function(fieldsByModel) {
        // have any in the list of model fields changed between models and savedModelValues?
        if (! self.isLoaded()) {
            return false;
        }
        let models = self.models;
        for (let m in fieldsByModel) {
            if (models[m]) {
                if (! savedModelValues[m]) {
                    return true;
                }
                for (const f of Array.from(fieldsByModel[m])) {
                    if (! self.deepEquals(models[m][f], savedModelValues[m][f])) {
                        return true;
                    }
                }
            }
        }
        return false;
    };

    self.autoSave = function(callback, errorCallback) {
        if (! self.isLoaded() ||
            lastAutoSaveData && deepEqualsNoSimulationStatus(
                lastAutoSaveData.models, savedModelValues)
        ) {
            // no changes
            if ($.isFunction(callback)) {
                callback({'state': 'noChanges'});
            }
            return;
        }
        requestQueue.addItem(
            QUEUE_NAME,
            function() {
                self.resetAutoSaveTimer();
                lastAutoSaveData.models = self.clone(savedModelValues);
                return {
                    urlOrParams: 'saveSimulationData',
                    successCallback: function (resp) {
                        if (resp.error && resp.error == 'invalidSerial') {
                            srlog(
                                resp.simulationData.models.simulation.simulationId,
                                ': update collision newSerial=',
                                resp.simulationData.models.simulation.simulationSerial,
                                '; refreshing'
                            );
                            refreshSimulationData(resp.simulationData);
                            errorService.alertText(
                                "Another browser updated this simulation."
                                + " This window's state has been refreshed."
                                + " Please retry your action."
                            );
                        }
                        else {
                            lastAutoSaveData = self.clone(resp);
                            ['simulationSerial', 'name', 'lastModified'].forEach(f => {
                                savedModelValues.simulation[f] =
                                    self.models.simulation[f] = lastAutoSaveData.models.simulation[f];
                            });
                        }
                        if ($.isFunction(callback)) {
                            callback(resp);
                        }
                    },
                    errorCallback: function (resp) {
                        if ($.isFunction(errorCallback)) {
                            //TODO(robnagler) this should be errorCallback
                            errorCallback(resp);
                        }
                    },
                    data: lastAutoSaveData
                };
            }
        );
    };

    self.cancelChanges = function(name) {
        // cancel changes on a model by name, or by an array of names
        if (typeof(name) == 'string') {
            name = [name];
        }

        for (var i = 0; i < name.length; i++) {
            if (savedModelValues[name[i]]) {
                self.models[name[i]] = self.clone(savedModelValues[name[i]]);
            }
            $rootScope.$broadcast('cancelChanges', name[i]);
        }
    };

    self.clearModels = function(emptyValues) {
        requestQueue.cancelItems(QUEUE_NAME);
        broadcastClear();
        self.models = emptyValues || {};
        savedModelValues = self.clone(self.models);
        if (autoSaveTimer) {
            $interval.cancel(autoSaveTimer);
        }
        $rootScope.$broadcast('modelsUnloaded');
    };

    self.clone = function(obj) {
        return angular.copy(obj);
    };

    self.cloneModel = function(name) {
        var val = name ? self.models[name] : self.models;
        return self.clone(val);
    };

    self.copySimulation = function(simulationId, op, name, folder) {
        requestSender.sendRequest(
            'copySimulation',
            op,
            {
                simulationId: simulationId,
                simulationType: SIREPO.APP_SCHEMA.simulationType,
                name: name,
                folder: folder || '/',
            });
    };

    self.deepEquals = function(v1, v2, doStripHashKey=false) {

        function stripHashKey(keys) {
            return doStripHashKey ? keys.filter(k => k !== '$$hashKey') : keys;
        }

        if (v1 === v2) {
            return true;
        }
        if (angular.isArray(v1) && angular.isArray(v2)) {
            if (v1.length !== v2.length) {
                return false;
            }
            for (let i = 0; i < v1.length; i++) {
                if (! self.deepEquals(v1[i], v2[i], doStripHashKey)) {
                    return false;
                }
            }
            return true;
        }
        if (angular.isObject(v1) && angular.isObject(v2)) {
            const keys = stripHashKey(Object.keys(v1));
            if (keys.length !== stripHashKey(Object.keys(v2)).length) {
                return false;
            }
            return ! keys.some(k => ! self.deepEquals(v1[k], v2[k], doStripHashKey));
        }
        return v1 == v2;
    };

    self.deleteSimulation = function(simulationId, op) {
        requestSender.sendRequest(
            'deleteSimulation',
            function() {
              op();
              fileManager.removeSimFromTree(simulationId);
            },
            {
                simulationId: simulationId,
                simulationType: SIREPO.APP_SCHEMA.simulationType,
            });
    };

    self.enumDescription = function(enumName, value) {
        var res = null;
        SIREPO.APP_SCHEMA.enum[enumName].forEach(function(v) {
            if (v[0] == value) {
                res = v[1];
            }
        });
        if (res === null) {
            throw new Error('no value for enum: ' + enumName + '.' + value);
        }
        return res;
    };

    self.enumVals = function(enumName) {
        return SIREPO.APP_SCHEMA.enum[enumName].map(function (e) {
            return e[SIREPO.ENUM_INDEX_VALUE];
        });
    };

    // intermediate method to change from arrays to objects when defining model fields
    self.fieldProperties = function(modelName, fieldName) {
        // these won't exist for beamline elements
        // if(! self.models[modelName]) {
        //     throw modelName + ": no such model in simulation " + SIREPO.APP_SCHEMA.simulationType;
        // }

        var info = self.modelInfo(modelName, fieldName)[fieldName];
        if(! info) {
            throw new Error(fieldName + ": no such field in model " + modelName);
        }
        var infoNames = ['label', 'type', 'default', 'toolTip', 'min', 'max'];
        var p = {};
        info.forEach(function (v, i) {
            p[i] = v;
            p[infoNames[i]] = v;
        });
        return p;
    };

    self.formatDate = function(unixTime) {
        if (! unixTime) {
            return null;
        }
        return $filter('date')(unixTime * 1000, 'yyyy-MM-dd HH:mm:ss');
    };

    self.formatFloat = function(v, decimals) {
        return +parseFloat(v).toFixed(decimals);
    };

    self.formatTime = function(unixTime) {
        function format(val) {
            return leftPadZero(Math.floor(val));
        }

        function leftPadZero(num) {
            if (num < 10) {
                return '0' + num;
            }
            return num;
        }

        var d = Math.floor(unixTime / (3600*24));
        var h = format(unixTime % (3600*24) / 3600);
        var m = format(unixTime % 3600 / 60);
        var s = format(unixTime % 60);
        var res = d > 0 ? d : '';
        if (res) {
            res += d === 1 ? ' day ': ' days ';
        }
        return res + h + ':' + m + ':' + s;
    };

    self.isAnimationModelName = function(name) {
        return name == 'animation' || name.indexOf('Animation') >= 0;
    };

    self.isLoaded = function() {
        return self.models.simulation && self.models.simulation.simulationId ? true: false;
    };

    // angular-independent isObject()
    self.isObject = function(x) {
        if (x === null) {
            return false;
        }
        return ( (typeof x === 'function') || (typeof x === 'object') );
    };

    self.isReportModelName = function(name) {
        //TODO(pjm): need better name for this, a model which doesn't affect other models
        return  name.indexOf('Report') >= 0 || self.isAnimationModelName(name) || name.indexOf('Status') >= 0;
    };

    self.isSubclass = function(model1, model2) {
        return this.superClasses(model1).includes(model2);
    };

    self.listSimulations = function(op, search) {
        requestSender.sendRequest(
            'listSimulations',
            function(data) {
                op(data);
            },
            {
                simulationType: SIREPO.APP_SCHEMA.simulationType,
                search: search,
            });
    };

    self.loadModels = function(simulationId, callback, section) {
        if (self.isLoaded() && self.models.simulation.simulationId == simulationId) {
            return;
        }
        self.clearModels();
        var routeObj = {
            routeName: 'simulationData',
            '<simulation_id>': simulationId,
            '<simulation_type>': SIREPO.APP_SCHEMA.simulationType,
            '<pretty>': false
        };
        if(section) {
            routeObj['<section>'] = section;
        }
        requestSender.sendRequest(
            routeObj,
            function(data) {
                if (data.notFoundCopyRedirect) {
                    requestSender.localRedirect('notFoundCopy', {
                        ':simulationIds': data.notFoundCopyRedirect.simulationId
                            + (data.notFoundCopyRedirect.userCopySimulationId
                               ? ('-' + data.notFoundCopyRedirect.userCopySimulationId)
                               : ''),
                        ':section': data.notFoundCopyRedirect.section,
                    });
                    return;
                }
                refreshSimulationData(data);
                if (callback) {
                    callback();
                }
            }
        );
    };

    self.maxId = function(items, idField) {
        var max = 1;
        if (! idField) {
            idField = 'id';
        }
        for (var i = 0; i < items.length; i++) {
            if (items[i][idField] > max) {
                max = items[i][idField];
            }
        }
        return max;
    };

    self.modelInfo = function(name) {
        var info = SIREPO.APP_SCHEMA.model[name];
        if (! info) {
            throw new Error('invalid model name: ' + name);
        }
        return info;
    };

    self.newSimulation = function(model, op, errOp) {
        var data = self.clone(model);
        data.simulationType = SIREPO.APP_SCHEMA.simulationType;
        requestSender.sendRequest('newSimulation', op, data, errOp);
    };

    self.optFieldName = function(modelName, fieldName, model) {
        var res = modelName;
        if (model && model.id) {
            res += '#' + model.id;
        }
        return res + '.' + fieldName;
    };

    self.parseModelField = function(name) {
        // returns [model, field] from a "model.field" name
        var match = name.match(/(.*?)\.(.*)/);
        if (match) {
            return [match[1], match[2]];
        }
        return null;
    };

    self.removeModel = function(name) {
        delete self.models[name];
        delete savedModelValues[name];
    };

    self.resetAutoSaveTimer = function() {
        // auto save data every 60 seconds
        if (autoSaveTimer) {
            $interval.cancel(autoSaveTimer);
        }
        autoSaveTimer = $interval(self.autoSave, AUTO_SAVE_SECONDS * 1000);
    };

    self.saveQuietly = function(name) {
        // saves the model, but doesn't broadcast the change
        savedModelValues[name] = self.cloneModel(name);
    };

    self.setAppService = function (appService) {
        if (self.appService) {
            throw new Error('too many calls to setAppService new=', appService);
        }
        self.appService = appService;
        return;
    };

    self.saveChanges = function(name, callback) {
        // save changes on a model by name, or by an array of names
        if (typeof(name) == 'string') {
            name = [name];
        }
        let updatedFields = [];
        var updatedModels = [];
        var requireReportUpdate = false;

        for (var i = 0; i < name.length; i++) {
            if (self.deepEquals(savedModelValues[name[i]], self.models[name[i]])) {
                // let the UI know the primary model has changed, even if it hasn't
                if (i === 0) {
                    updatedModels.push(name[i]);
                }
            }
            else {
                for (let f in self.models[name[i]]) {
                    const s = savedModelValues[name[i]];
                    if (! s || ! self.deepEquals(s[f], self.models[name[i]][f], true)) {
                        updatedFields.push(`${name[i]}.${f}`);
                    }
                }
                self.saveQuietly(name[i]);
                updatedModels.push(name[i]);
                if (! self.isReportModelName(name[i])) {
                    requireReportUpdate = true;
                }
            }
        }
        // broadcast model changes prior to autoSave, allows for additional model changes before persisting
        for (i = 0; i < updatedModels.length; i++) {
            if (requireReportUpdate && self.isReportModelName(updatedModels[i])) {
                continue;
            }
            broadcastChanged(updatedModels[i]);
        }
        broadcastFieldsChanged(updatedFields);
        self.autoSave(function() {
            if (requireReportUpdate) {
                self.updateReports();
            }
            if (callback) {
                callback();
            }
            // broadcast when save is done, for taking actions on now-persisted model
            for (let m of updatedModels) {
                broadcastSaved(m);
            }
        });
    };

    self.setFieldDefaults = function(model, field, fieldInfo, overWrite=false) {
        let defaultVal = fieldInfo[SIREPO.INFO_INDEX_DEFAULT_VALUE];
        if (fieldInfo[SIREPO.INFO_INDEX_TYPE] === 'RandomId') {
            defaultVal = utilities.randomString();
        }
        if (! model[field] || overWrite) {
            if (defaultVal !== undefined) {
                // for cases where the default value is an object, we must
                // clone it or the schema itself will change as the model changes
                model[field] = self.isObject(defaultVal) ? self.clone(defaultVal) : defaultVal;
            }
        }
    };

    self.setModelDefaults = function(model, modelName) {
        // set model defaults from schema
        const schema = SIREPO.APP_SCHEMA.model[modelName];
        const fields = Object.keys(schema);
        for (let i = 0; i < fields.length; i++) {
            const s = schema[fields[i]];
            self.setFieldDefaults(model, fields[i], s);
            const m = self.parseModelField(s[SIREPO.INFO_INDEX_TYPE]);
            if (! m || m[0] !== 'model') {
                continue;
            }
            model[fields[i]] = self.setModelDefaults({}, m[1]);
        }
        return model;
    };

    self.superClasses = (modelName) => {
        const m = SIREPO.APP_SCHEMA.model[modelName];
        const f = '_super';
        if (! m || ! m[f]) {
            return [];
        }
        // the first two slots are the label (usually '_') and 'model'
        return m[f].slice(2);
    };

    self.uniqueName = function(items, idField, template) {
        // find a unique name comparing against a list of items
        // template has {} replaced with a counter, ex. "my name (copy {})"
        var values = {};
        for (var i = 0; i < items.length; i++) {
            values[items[i][idField]] = true;
        }
        var index = 1;
        while (true) {
            var id = template.replace('{}', index);
            if (values[id]) {
                index++;
            }
            else {
                return id;
            }
        }
    };

    self.updateReports = function() {
        broadcastClear();
        for (var key in self.models) {
            if (self.isReportModelName(key)) {
                broadcastChanged(key);
            }
        }
    };

    self.viewInfo = function(name) {
        return SIREPO.APP_SCHEMA.view[name] || SIREPO.APP_SCHEMA.common.view[name];
    };

    self.watchModelFields = function($scope, modelFields, callback) {
        $scope.appState = self;
        modelFields.forEach(function(f) {
            // allows watching fields when creating a new simulation (isLoaded() returns false)
            const isSim = self.parseModelField(f)[0] === 'simulation';
            // elegant uses '-' in modelKey
            $scope.$watch('appState.models' + propertyToIndexForm(f), function (newValue, oldValue) {
                if ((self.isLoaded() || isSim) && newValue !== null && newValue !== undefined && newValue !== oldValue) {
                    // call in next cycle to allow UI to change layout first
                    $interval(callback, 1, 1, true, f);
                }
            });
        });
    };

    self.whenModelsLoaded = function($scope, callback) {
        var wrappedCallback = function() {
            $document.ready(function() {
                $scope.$applyAsync(callback);
            });
        };
        $scope.$on('modelsLoaded', wrappedCallback);
        if (self.isLoaded()) {
            wrappedCallback();
        }
    };

    return self;
});

SIREPO.app.factory('appDataService', function() {
    var self = {};

    self.applicationMode = 'default';
    self.isApplicationMode = function(name) {
        return name == self.getApplicationMode();
    };

    // override these methods in app's service
    self.getApplicationMode = function() {
        return self.applicationMode;
    };
    self.canCopy = function() {
        return true;
    };
    return self;
});

SIREPO.app.factory('notificationService', function(cookieService, $sce) {

    var self = {};

    self.notifications = {};

    self.addNotification = function(notification) {
        if(! notification.name || ! notification.content) {
            return;
        }
        self.notifications[notification.name] = notification;
    };

    self.dismiss = function(name) {
        if(name) {
            self.dismissNotification(self.getNotification(name));
        }
    };

    self.dismissNotification = function(notification) {
        if(notification) {
            self.sleepNotification(notification);
        }
    };

    self.getContent = function(name) {
        if(! name || ! self.getNotification(name)) {
            return '';
        }
        return self.getNotification(name).content;
    };

    self.getNotification = function(name) {
        return self.notifications[name];
    };

    self.removeNotification = function(notification) {
        delete self.notifications[notification.name];
        cookieService.removeCookie(cookieDef(notification));
    };

    self.shouldPresent = function(name) {
        var now = new Date();
        var notification = self.notifications[name];
        if(! notification || ! notification.active) {
            return false;
        }

        if (! cookieService.cleanExpiredCookie(cookieDef(notification))) {
            var vcd = SIREPO.APP_SCHEMA.cookies.firstVisit;
            var vc = cookieService.getCookie(vcd);
            if (! vc) {
                return false;
            }
            var lstVisitDays = vc.t - cookieService.timeoutOrDefault(vcd);
            // we need millisecond comparison here
            return now.getTime() > (lstVisitDays + (notification.delay || 0)) * SIREPO.APP_SCHEMA.constants.oneDayMillis;
        }

        return false;
    };

    self.sleepNotification = function(notification) {
        cookieService.addCookie(cookieDef(notification), 'i');
        //TODO(pjm): this prevents Firefox from showing the notification right after it is dismissed
        notification.active = false;
    };

    function cookieDef(notification) {
        return SIREPO.APP_SCHEMA.cookies[notification.cookie];
    }

    return self;
});

SIREPO.app.factory('stringsService', function() {
    const strings = SIREPO.APP_SCHEMA.strings;

    function typeOfSimulation(modelName) {
        let s;
        if (modelName && strings[modelName] && strings[modelName].typeOfSimulation) {
            s = strings[modelName].typeOfSimulation;
        }
        return ucfirst(s || strings.typeOfSimulation);
    }

    function ucfirst(str) {
        return str.charAt(0).toUpperCase() + str.slice(1);
    }

    function lcfirst(str) {
        return str[0].toLowerCase() + str.substring(1);
    }

    return {
        formatKey: (name) => {
            return ucfirst(strings[name]);
        },
        formatTemplate: (template, args) => {
            return template.replace(
                /{(\w*)}/g,
                function(m, k) {
                    if (! (k in (args || {}))) {
                        if (! (k in strings)) {
                            throw new Error(`k=${k} not found in args=${args} or strings=${strings}`);
                        }
                        return strings[k];
                    }
                    return args[k];
                }
            );

        },
        newSimulationLabel: () => {
            return strings.newSimulationLabel || `New ${ucfirst(strings.simulationDataType)}`;
        },
        startButtonLabel: (modelName) => {
            return `Start New ${typeOfSimulation(modelName)}`;
        },
        stopButtonLabel: (modelName) => {
            return `End ${typeOfSimulation(modelName)}`;
        },
        typeOfSimulation: typeOfSimulation,
        ucfirst: ucfirst,
        lcfirst: lcfirst
    };
});

SIREPO.app.factory('timeService', function() {
    const UNIX_TIMESTAMP_SCALE = 1000;
    const self = {};

    self.unixTime = (date) => {
        return Math.round(date.getTime() / UNIX_TIMESTAMP_SCALE);
    };

    self.unixTimeNow = () => {
        return self.unixTime(new Date());
    };

    self.unixTimeToDate = (unixTime) => {
        return new Date(unixTime * UNIX_TIMESTAMP_SCALE);
    };

    self.unixTimeToDateString = (unixTime) => {
        return self.unixTimeToDate(unixTime).toLocaleString(
            'en-US',
            {
                timeZoneName: 'short'
            }
        );
    };

    return self;
});

// manages validators for ngModels and provides other validation services
SIREPO.app.service('validationService', function(utilities) {

    this.fieldValidators = {};
    this.enumValidators = {};

    // lazy creation of validator, plus special handling
    this.getEnumValidator = function(enumName) {

        var validator = this.getFieldValidator(enumName);
        if (validator) {
            return validator;
        }
        var enums = SIREPO.APP_SCHEMA.enum[enumName];
        if (! enums) {
            throw new Error(enumName + ':' + ' no such enum');
        }
        var isValid = function(name) {
            return enums.map(function (e) {
                return e[SIREPO.ENUM_INDEX_VALUE];
            }).indexOf('' + name) >= 0;
        };
        var err = function(name) {
            return name + ':' + ' no such value in ' + enumName;
        };
        validator = this.setFieldValidator(enumName, isValid, err);
        validator.find = function (name) {
            if (! validator.vFunc(name)) {
                throw new Error(validator.vMsg(name));
            }
            return name;
        };
        return validator;
    };

    this.getFieldValidator = function(name) {
        return this.fieldValidators[name];
    };

    this.getMessageForNGModel = function(name, ngModelValidatorName, ngModel) {
        if (! ngModel.$validators[ngModelValidatorName]) {
            return '';
        }
        var fv = this.getFieldValidator(name);
        return fv ? (! ngModel.$valid ? fv.vMsg(ngModel.$viewValue) : '') : '';
    };

    this.getModelFieldMessage = function (modelName, fieldName) {
        var fullName = utilities.modelFieldID(modelName, fieldName);
        var ngModel = utilities.ngModelForInput(modelName, fieldName);
        return this.getMessageForNGModel(fullName, fullName, ngModel);
    };

    this.reloadValidatorForNGModel = function(name, ngModelValidatorName, ngModel) {
        var fv = this.getFieldValidator(name);
        if (! ngModel.$validators[ngModelValidatorName]) {
            if (fv) {
                ngModel.$validators[ngModelValidatorName] = fv.vFunc;
            }
        }
    };

    this.removeFieldValidator = function(name) {
        if (this.fieldValidators[name]) {
            delete this.fieldValidators[name];
        }
    };

    this.removeModelFieldValidator = function(modelName, fieldName) {
        var fullName = utilities.modelFieldID(modelName, fieldName);
        var ngModel = utilities.ngModelForInput(modelName, fieldName);
        this.removeValidatorForNGModel(fullName, fullName, ngModel);
    };

    this.removeValidatorForNGModel = function(name, ngModelValidatorName, ngModel) {
        if (ngModel.$validators[ngModelValidatorName]) {
            delete ngModel.$validators[ngModelValidatorName];
        }
        this.removeFieldValidator(name);
    };

    this.setFieldValidator = function(name, validatorFn, messageFn, ngModel, ngModelValidatorName) {
        if (! this.fieldValidators[name]) {
            this.fieldValidators[name] = {};
        }
        this.fieldValidators[name].vFunc = validatorFn;
        this.fieldValidators[name].vMsg = messageFn;
        if (ngModel && ngModelValidatorName) {
            this.reloadValidatorForNGModel(name, ngModelValidatorName, ngModel);
        }
        return this.fieldValidators[name];
    };

    this.setModelFieldValidator = function(modelName, fieldName, validatorFn, messageFn) {
        var fullName = utilities.modelFieldID(modelName, fieldName);
        var ngModel = utilities.ngModelForInput(modelName, fieldName);
        return this.setFieldValidator(fullName, validatorFn, messageFn, ngModel, fullName);
    };

    // html5 validation
    this.validateField = function (model, field, inputType, isValid, msg) {
        const mfId = utilities.modelFieldID(model, field);
        const r = $(`.${mfId} ${inputType}`);
        const f = r[0];
        if (! f) {
            return;
        }
        const fWarn = $(`.${mfId} .sr-input-warning`);
        const invalidClass = 'ng-invalid ng-dirty';
        fWarn.text(msg);
        fWarn.hide();
        f.setCustomValidity('');
        r.removeClass(invalidClass);
        if (! isValid) {
            r.addClass(invalidClass);
            f.setCustomValidity(msg);
            fWarn.show();
        }
    };

    this.validateFieldOfType = function(value, type) {
        if (value === undefined || value === null || value === '')  {
            // null files OK, at least sometimes
            if (type === 'MirrorFile') {
                return true;
            }
            return false;
        }
        if (type === 'Float' || type === 'Integer') {
            if (SIREPO.NUMBER_REGEXP.test(value)) {
                var v;
                if (type  === 'Integer') {
                    v = parseInt(value);
                    return v == value;
                }
                return isFinite(parseFloat(value));
            }
        }
        if (type === 'String') {
            return true;
        }
        if (SIREPO.APP_SCHEMA.enum[type]) {
            return this.getEnumValidator(type).vFunc(value);
        }
        // TODO(mvk): other types here, for now just accept everything
        return true;
    };

});


SIREPO.app.factory('frameCache', function(appState, panelState, requestSender, $interval, $rootScope) {
    var self = {};
    var frameCountByModelKey = {};
    var masterFrameCount = 0;
    self.modelToCurrentFrame = {};

    self.frameId = function(frameReport, frameIndex) {
        var c = appState.appService.computeModel(frameReport);
        var s = appState.models.simulationStatus[c];
        if (! s) {
            throw new Error('computeModel=' + c + ' missing simulationStatus');
        }
        var v = [
            // POSIT: same as sirepo.sim_data._FRAME_ID_KEYS
            frameIndex,
            frameReport,
            appState.models.simulation.simulationId,
            SIREPO.APP_SCHEMA.simulationType,
            s.computeJobHash,
            s.computeJobSerial,
        ];
        var m = appState.models;
        m = m[frameReport in m ? frameReport : c];
        var f = SIREPO.APP_SCHEMA.frameIdFields;
        f = f[frameReport in f ? frameReport : c];
        if (! f) {
            throw new Error('frameReport=' + frameReport + ' missing from schema frameIdFields');
        }
        // POSIT: same as sirepo.sim_data._FRAME_ID_SEP
        return v.concat(
            f.map(function (a) {return m[a];})
        ).join('*');
    };

    self.getCurrentFrame = function(modelName) {
        return self.modelToCurrentFrame[modelName] || 0;
    };

    self.getFrame = function(modelName, index, isPlaying, callback) {
        if (! appState.isLoaded()) {
            return;
        }
        function onError() {
            panelState.reportNotGenerated(modelName);
        }
        function now() {
            return new Date().getTime();
        }
        let isHidden = panelState.isHidden(modelName);
        let frameRequestTime = now();
        let waitTimeHasElapsed = false;
        const framePeriod = () => {
            if (! isPlaying || isHidden) {
                return 0;
            }
            const milliseconds = 1000;
            var x = appState.models[modelName].framesPerSecond;
            if (! x) {
                return  0.5 * milliseconds;
            }
            return  milliseconds / parseInt(x);
        };

        const requestFunction = function() {
            setTimeout(() => {
                if (! waitTimeHasElapsed) {
                    panelState.setLoading(modelName, true);
                }
            }, 1000);
            requestSender.sendRequest(
                {
                    'routeName': 'simulationFrame',
                    '<frame_id>': self.frameId(modelName, index),
                },
                function(data) {
                    waitTimeHasElapsed = true;
                    panelState.setLoading(modelName, false);
                    if ('state' in data && data.state === 'missing') {
                        onError();
                        return;
                    }
                    let e = framePeriod() - (now() - frameRequestTime);
                    if (e <= 0) {
                        callback(index, data);
                        return;
                    }
                    $interval(
                        function() {
                            callback(index, data);
                        },
                        e,
                        1
                    );
                },
                null,
                onError
            );
        };
        if (isHidden) {
            panelState.addPendingRequest(modelName, requestFunction);
        }
        else {
            requestFunction();
        }
    };

    self.hasFrames = function(modelName) {
        if (modelName) {
            return self.getFrameCount(modelName) > 0;
        }
        return self.getFrameCount() > 0;
    };

    self.isLoaded = function() {
        return appState.isLoaded();
    };

    self.getFrameCount = function(modelKey) {
        if (modelKey in frameCountByModelKey) {
            var s = self.getSimulationStatus(modelKey);
            if (! (s && s.computeJobHash)
            ) {
                // cannot request frames without computeJobHash
                return 0;
            }
            return frameCountByModelKey[modelKey];
        }
        return masterFrameCount;
    };

    self.getSimulationStatus = (modelKey) => {
        return appState.models.simulationStatus[appState.appService.computeModel(modelKey)];
    };

    self.setCurrentFrame = function(modelName, currentFrame) {
        self.modelToCurrentFrame[modelName] = currentFrame;
    };

    self.setFrameCount = function(frameCount, modelKey) {
        if (modelKey) {
            frameCountByModelKey[modelKey] = frameCount;
            return;
        }
        if (frameCount == masterFrameCount) {
            return;
        }
        if (frameCount === 0) {
            masterFrameCount = frameCount;
            frameCountByModelKey = {};
            $rootScope.$broadcast('framesCleared');
        }
        else if (frameCount > 0) {
            var oldFrameCount = masterFrameCount;
            masterFrameCount = frameCount;
            $rootScope.$broadcast('framesLoaded', oldFrameCount);
        }
        else {
            masterFrameCount = frameCount;
        }
    };

    $rootScope.$on('modelsUnloaded', function() {
        masterFrameCount = 0;
        frameCountByModelKey = {};
        self.modelToCurrentFrame = {};
        self.modelsUnloaded = {};
    });

    return self;
});

SIREPO.app.factory('authService', function(authState, requestSender, stringsService) {
    var self = {};

    function label(method) {
        if ('guest' == method) {
            return 'as Guest';
        }
        return 'with ' + stringsService.ucfirst(method);
    }

    self.methods = authState.visibleMethods.map(
        function (method) {
            return {
                'label': 'Sign in ' + label(method),
                'url': requestSender.formatUrlLocal(
                    'loginWith',
                    {':method': method}
                )
            };
        }
    );
    self.loginUrl = requestSender.formatUrlLocal('login');
    self.logoutUrl = requestSender.formatUrl(
        'authLogout',
        {'<simulation_type>': SIREPO.APP_SCHEMA.simulationType}
    );
    return self;
});

/* SIREPO.app.factory('jobConfig', function(appState, requestSender) {
 *     var self = {};
 *
 *     requestSender.sendRequest(
 *         'jobConfig',
 *         function () {
 *
 *         },
 *         {
 *             simulationType: SIREPO.APP_SCHEMA.simulationType,
 *         },
 *         process,
 *     );
 *     return self;
 * });
 * */
SIREPO.app.factory('panelState', function(appState, requestSender, simulationQueue, utilities, $compile, $rootScope, $timeout, $window) {
    // Tracks the data, error, hidden and loading values
    var self = {};
    var panels = {};
    var pendingRequests = {};
    var queueItems = {};
    var waitForUICallbacks = null;
    var windowResize = utilities.debounce(function() {
        $rootScope.$broadcast('sr-window-resize');
    }, 250);
    self.ngViewScope = null;


    $rootScope.$on('clearCache', function() {
        self.clear();
    });

    $rootScope.$on('$viewContentLoaded', function (event) {
        // this is the parent scope used for modal editors created from showModalEditor()
        self.ngViewScope = event.targetScope;
    });

    function applyToFields(method, modelName, fieldInfo) {
        var enableFun = function(f) {
            self[method](modelName, f, true);
        };
        var disableFun = function(f) {
            self[method](modelName, f, false);
        };
        for (var idx = 0; idx < fieldInfo.length; idx += 2) {
            var field = fieldInfo[idx];
            var isEnabled = fieldInfo[idx + 1];
            if (angular.isArray(field)) {
                field.forEach(isEnabled ? enableFun : disableFun);
            }
            else {
                self[method](modelName, field, isEnabled);
            }
        }
    }

    function clearPanel(name) {
        delete panels[name];
        delete pendingRequests[name];
        // doesn't clear the queueItems, queueItem will be canceled if necessary in requestData()
    }

    function fieldClass(model, field) {
        return '.model-' + model + '-' + field;
    }

    function getPanelValue(name, key) {
        if (panels[name] && panels[name][key]) {
            return panels[name][key];
        }
        return null;
    }

    function iterateFields(primaryModelName, field, names) {
        // iterate the view definition and build a {modelName => [field, ...]} map.
        // may be a string field, [tab-name, [cols]], or [[col-header, [cols]], [col-header, [cols]]]
        if (typeof(field) == 'string') {
            let modelField = appState.parseModelField(field);
            if (! modelField) {
                modelField = [primaryModelName, field];
            }
            // handle compound fields of the form <modelName>.<fieldName>
            // since a top-level model can have a number of these, put the field names
            // in a Set (order does not matter)
            const x = appState.parseModelField(modelField[1]);
            if (x && x.length === 2) {
                const t = SIREPO.APP_SCHEMA.model[modelField[0]][x[0]][SIREPO.INFO_INDEX_TYPE];
                modelField = [t.split('.')[1], x[1]];
            }
            if (! names[modelField[0]]) {
                names[modelField[0]] = new Set();
            }
            names[modelField[0]].add(modelField[1]);
        }
        else {
            // [name, [cols]]
            if (typeof(field[0]) == 'string') {
                for (let i = 0; i < field[1].length; i++) {
                    iterateFields(primaryModelName, field[1][i], names);
                }
            }
            // [[name, [cols]], [name, [cols]], ...]
            else {
                for (let i = 0; i < field.length; i++) {
                    iterateFields(primaryModelName, field[i], names);
                }
            }
        }
    }

    function sendRequest(name, callback, forceRun, errorCallback) {
        setPanelValue(name, 'loading', true);
        setPanelValue(name, 'error', null);
        var responseHandler = function(resp) {
            setPanelValue(name, 'loading', false);
            if (resp.error) {
                setPanelValue(name, 'error', resp.error);
                if (errorCallback) {
                    errorCallback(resp);
                }
            }
            else {
                setPanelValue(name, 'data', resp);
                setPanelValue(name, 'error', null);
                callback(resp);
            }
        };
        return simulationQueue.addTransientItem(
            name,
            appState.applicationState(),
            responseHandler,
            forceRun
        );
    }

    function setPanelValue(name, key, value) {
        if (! (name || key)) {
            throw new Error('missing name or key');
        }
        if (! panels[name]) {
            panels[name] = {};
        }
        panels[name][key] = value;
    }

    function showValue(selector, isShown) {
        if(selector) {
            if (isShown) {
                selector.show();
            }
            else {
                selector.hide();
            }
        }
    }

    self.addPendingRequest = function(name, requestFunction) {
        pendingRequests[name] = requestFunction;
    };

    self.clear = function(name) {
        if (name) {
            clearPanel(name);
        }
        else {
            for (name in panels) {
                clearPanel(name);
            }
        }
    };

    self.enableField = function(model, field, isEnabled) {
        //TODO(pjm): remove jquery and use attributes on the fieldEditor directive
        var fc = fieldClass(model, field);
        // UI fields could be an input, select, or button
        $(fc).find('input.form-control').prop('readonly', ! isEnabled);
        $(fc).find('select.form-control').prop('disabled', ! isEnabled);
        $(fc).find('.sr-enum-button').prop('disabled', ! isEnabled);
        $(fc).find('button.dropdown-toggle').prop('disabled', ! isEnabled);
    };

    self.enableArrayField = function(model, field, index, isEnabled) {
        $(fieldClass(model, field)).find('input.form-control').eq(index).prop('readonly', ! isEnabled);
    };

    self.enableFields = function(model, fieldInfo) {
        applyToFields('enableField', model, fieldInfo);
    };

    // lazy creation/storage of field delegates
    self.fieldDelegates = {};

    // if no associated view, check for a superclass that does have one
    self.getBaseModelKey = function(modelKey) {
        if (appState.viewInfo(modelKey)) {
            return modelKey;
        }
        if (! (modelKey in SIREPO.APP_SCHEMA.model)) {
            return modelKey;
        }
        var m = appState.modelInfo(modelKey);
        if (m._super) {
            for (var i = SIREPO.INFO_INDEX_DEFAULT_VALUE; i < m._super.length; ++i) {
                if (appState.viewInfo(m._super[i])) {
                    modelKey = m._super[i];
                    return modelKey;
                }
            }
        }
        return modelKey;
    };

    self.getFieldDelegate = function(modelName, field) {
        if (! self.fieldDelegates[modelName]) {
            self.fieldDelegates[modelName] = {};
        }
        if (! self.fieldDelegates[modelName][field]) {
            self.fieldDelegates[modelName][field] = {
                storedVal: appState.models[modelName][field],
            };
        }
        return self.fieldDelegates[modelName][field];
    };

    self.fileNameFromText = function(text, extension) {
        return text.replace(/(\_|\W|\s)+/g, '-').replace(/-+$/, '') + '.' + extension;
    };

    self.findParentAttribute = function(scope, name) {
        while (scope && ! scope[name]) {
            scope = scope.$parent;
        }
        return scope[name];
    };

    self.getError = function(name) {
        return getPanelValue(name, 'error');
    };

    self.getFieldsByModel = function(primaryModelName, fields) {
        var names = {};
        names[primaryModelName] = new Set();
        for (var i = 0; i < fields.length; i++) {
            iterateFields(primaryModelName, fields[i], names);
        }
        return names;
    };

    self.getStatusText = function(name) {
        if (self.isRunning(name)) {
            var count = (queueItems[name] && queueItems[name].runStatusCount) || 0;
            var progressText = (appState.models[name] || {}).inProgressText  ||
                SIREPO.APP_SCHEMA.constants.inProgressText ||
                'Simulating';
            return progressText + ' ' + new Array(count % 3 + 2).join('.');
        }
        return appState.isAnimationModelName(name)
            ? 'Requesting Data'
            : 'Waiting';
    };

    self.isActiveField = function(model, field) {
        return $(fieldClass(model, field)).find('input, select').is(':focus');
    };

    self.isHidden = function(name) {
        if (! appState.isLoaded()) {
            return true;
        }
        var state = appState.applicationState();
        if (state.panelState) {
            return state.panelState.hidden.indexOf(name) >= 0;
        }
        return false;
    };

    self.isLoading = function(name) {
        return getPanelValue(name, 'loading') ? true : false;
    };

    self.isRunning = function(name) {
        return queueItems[name] && queueItems[name].qState == 'processing' ? true : false;
    };

    self.exportJupyterNotebook = function(simulationId, modelName, reportTitle) {
        var args = {
            '<simulation_id>': simulationId,
            '<simulation_type>': SIREPO.APP_SCHEMA.simulationType,
        };
        if (modelName) {
            args['<model>'] = modelName;
        }
        if (reportTitle) {
            args['<title>'] = reportTitle;
        }
        requestSender.newWindow('exportJupyterNotebook', args);
    };

    self.maybeSetState = function(model, state) {
        if (!model) {
            return;
        }
        const d = {
            error: () => self.reportNotGenerated(model),
            loading: () => self.setLoading(model, true),
            loadingDone: () => self.setLoading(model, false)
        };
        return d[state]();
    };

    self.modalId = function(name) {
        return 'sr-' + name + '-editor';
    };

    self.pythonSource = function(simulationId, modelName, reportTitle) {
        var args = {
            '<simulation_id>': simulationId,
            '<simulation_type>': SIREPO.APP_SCHEMA.simulationType,
        };
        if (modelName) {
            args['<model>'] = modelName;
        }
        if (reportTitle) {
            args['<title>'] = reportTitle;
        }
        requestSender.newWindow('pythonSource', args);
    };

    self.reportNotGenerated = function(modelName) {
        self.setLoading(modelName, false);
        self.setError(modelName, 'Report not generated');
    };

    self.requestData = function(name, callback, forceRun, errorCallback) {
        if (! appState.isLoaded()) {
            return;
        }
        var data = getPanelValue(name, 'data');
        if (data) {
            callback(data);
            return;
        }
        var wrappedCallback = function(data) {
            delete pendingRequests[name];
            delete queueItems[name];
            callback(data);
        };
        if (queueItems[name]) {
            simulationQueue.cancelItem(queueItems[name]);
        }
        self.addPendingRequest(name, function() {
            queueItems[name] = sendRequest(name, wrappedCallback, forceRun, errorCallback);
        });
        if (! self.isHidden(name)) {
            queueItems[name] = sendRequest(name, wrappedCallback, forceRun, errorCallback);
        }
    };

    self.setError = function(name, error) {
        setPanelValue(name, 'error', error);
    };

    self.setFieldLabel = function(model, field, text) {
        $('.' + utilities.modelFieldID(model, field)  + ' .control-label label')
            .text(text);
    };

    self.setHidden = (name, doHide=true) => {
        if ((self.isHidden(name) && doHide) || (! self.isHidden(name) && ! doHide) ) {
            return;
        }
        self.toggleHidden(name);
    };

    self.setLoading = (name, isLoading) => setPanelValue(name, 'loading', isLoading);

    self.showEnum = function(model, field, value, isShown) {
        var eType = SIREPO.APP_SCHEMA.enum[appState.modelInfo(model)[field][SIREPO.INFO_INDEX_TYPE]];
        var optionIndex = -1;
        eType.forEach(function(row, index) {
            if (row[0] == value) {
                optionIndex = index;
            }
        });
        if (optionIndex < 0) {
            throw new Error('no enum value found for ' + model + '.' + field + ' = ' + value);
        }
        var opt = $(fieldClass(model, field)).find('option')[optionIndex];
        if (! opt) {
            // handle case where enum is displayed as a button group rather than a select
            opt = $(fieldClass(model, field)).find('button')[optionIndex];
        }
        showValue($(opt), isShown);
        // this is required for MSIE 11 and Safari which can't hide select options
        if (isShown) {
            $(opt).removeAttr('disabled');
        }
        else {
            $(opt).attr('disabled', 'disabled');
        }
    };

    self.showField = function(model, field, isShown) {
        //TODO(pjm): remove jquery and use attributes on the fieldEditor directive
        // try show/hide immediately, followed by timeout if UI hasn't finished layout yet
        showValue($(fieldClass(model, field)).closest('.form-group'), isShown);
        self.waitForUI(function() {  //MR: fix for https://github.com/radiasoft/sirepo/issues/730
            showValue($(fieldClass(model, field)).closest('.form-group'), isShown);
        });
    };

    self.showFields = function(modelName, fieldInfo) {
        applyToFields('showField', modelName, fieldInfo);
    };

    //TODO(pjm): should be renamed, showColumnEditor()
    self.showRow = function(model, field, isShown) {
        //TODO(pjm): remove jquery and use attributes on the fieldEditor directive
        showValue($(fieldClass(model, field)).closest('.sr-column-editor').parent(), isShown);
        self.waitForUI(function() {  //MR: fix for https://github.com/radiasoft/sirepo/issues/730
            showValue($(fieldClass(model, field)).closest('.sr-column-editor').parent(), isShown);
        });
    };

    self.showTab = function(model, pageNumber, isShown) {
        showValue($('.' + model + '-page-' + pageNumber), isShown);
    };

    self.showModalEditor = function(modelKey, template, scope) {
        modelKey = self.getBaseModelKey(modelKey);
        var editorId = '#' + self.modalId(modelKey);
        var showEvent = modelKey + '.editor.show';
        if ($(editorId).length) {
            $(editorId).modal('show');
            $rootScope.$broadcast(showEvent);
            if (modelKey === 'simulation') {
                $rootScope.$emit(showEvent);
            }
        }
        else {
            if (! template) {
                var name = modelKey.toLowerCase().replace('_', '');
                //TODO(pjm): DEPRECATED use viewLogic instead
                template = '<div data-modal-editor="" data-view-name="' + modelKey + '" data-sr-' + name + '-editor=""' + '></div>';
            }
            // add the modal to the ng-view element so it will get removed from the page when the location changes
            $('.sr-view-content').append($compile(template)(scope || self.ngViewScope));

            //TODO(pjm): timeout hack, otherwise jquery can't find the element
            self.waitForUI(function() {
                $(editorId).modal('show');
                $rootScope.$broadcast(showEvent);
            });
        }
    };

    self.toggleHidden = function(name) {
        var state = appState.applicationState();
        if (! state.panelState) {
            state.panelState = {
                hidden: [],
            };
        }
        if (self.isHidden(name)) {
            state.panelState.hidden.splice(state.panelState.hidden.indexOf(name), 1);

            if (pendingRequests[name] && ! queueItems[name]) {
                var requestFunction = pendingRequests[name];
                requestFunction();
            }
        }
        else {
            state.panelState.hidden.push(name);
            if (queueItems[name]) {
                simulationQueue.cancelItem(queueItems[name]);
                delete queueItems[name];
            }
        }
        // needed to resize a hidden report and other panels
        if (appState.isReportModelName(name)) {
            windowResize();
        }
    };

    self.toggleHiddenAndNotify = name => {
        self.toggleHidden(name);
        $rootScope.$broadcast(`panel.${name}.hidden`, self.isHidden(name));
    };

    self.waitForUI = function(callback) {
        // groups callbacks within one $timeout()
        if (waitForUICallbacks) {
            waitForUICallbacks.push(callback);
        }
        else {
            waitForUICallbacks = [callback];
            $timeout(function() {
                // new callbacks may be added during this cycle
                var callbacks = waitForUICallbacks;
                waitForUICallbacks = null;
                callbacks.forEach(function(callback) {
                    callback();
                });
            });
        }
    };

    $($window).resize(windowResize);

    return self;
});

SIREPO.app.factory('requestSender', function(cookieService, errorService, utilities, $http, $location, $injector, $interval, $q, $rootScope, $window) {
    var self = {};
    var HTML_TITLE_RE = new RegExp('>([^<]+)</', 'i');
    var IS_HTML_ERROR_RE = new RegExp('^(?:<html|<!doctype)', 'i');
    var LOGIN_ROUTE_NAME = 'login';
    var LOGIN_URI = null;
    var REDIRECT_RE = new RegExp('window.location = "([^"]+)";', 'i');
    var SR_EXCEPTION_RE = new RegExp('/\\*sr_exception=(.+)\\*/');
    var auxillaryData = {};
    var globalMap = {_name: 'global'};
    var localMap = {_name: 'local'};

    // we can trust that the Python has validated the schema
    // so no need for complicated checks like in sirepo.uri_router.
    function _globalIterator(p) {
        var m = p.match(/^([\?\*]?)<(\w+)>$/);
        if (! m) {
            throw new Error(`param=${p} invalid syntax global route`);
        }
        return {
            name: m[2],
            isOptional: !! m[1],
        };
    }

    for (let n in SIREPO.APP_SCHEMA.route) {
        let u = SIREPO.APP_SCHEMA.route[n].split('/');
        u.shift();
        globalMap[n] = {
            name: n,
            // root route has /*<path_info> so check for a non-param element
            baseUri: u[0].match(/^[^\*\?<]/) ? u.shift() : '',
            params: u.map(_globalIterator),
        };
    }
    function _localIterator(p) {
        var m = p.match(/^:(\w+)(\??)$/);
        if (! m) {
            throw new Error(`param=${p} invalid syntax local route`);
        }
        return {
            name: m[1],
            isOptional: !! m[2],
        };
    }

    for (let n in SIREPO.APP_SCHEMA.localRoutes) {
        localMap[n] = routeMapLocal(n, SIREPO.APP_SCHEMA.localRoutes[n].route);
    }

    function routeMapLocal(name, route) {
        const u = route.split('/');
        u.shift();
        return {
            name: name,
            baseUri: u.shift(),
            params: u.map(_localIterator),
        };
    }

    function checkCookieRedirect(event, route) {
        if (! SIREPO.authState.isLoggedIn
            || SIREPO.authState.needCompleteRegistration
            // Any controller that has 'login' in it will stay on page
            || (route.controller && route.controller.indexOf('login') >= 0)
        ) {
            return;
        }
        var p = cookieService.getCookieValue(SIREPO.APP_SCHEMA.cookies.previousRoute);
        if (! p) {
            return;
        }
        cookieService.removeCookie(SIREPO.APP_SCHEMA.cookies.previousRoute);
        p = p.split(' ');
        if (p[0] != SIREPO.APP_SCHEMA.simulationType) {
            // wrong app so just ignore
            return;
        }
        var r = decodeURIComponent(p[1]);
        if ($location.path() != r) {
            event.preventDefault();
            self.localRedirect(r);
        }
    }

    function isFirefox() {
        // https://stackoverflow.com/a/9851769
        return typeof InstallTrigger !== 'undefined';
    }

    function logError(data, status) {
        var err = SIREPO.APP_SCHEMA.customErrors[status];
        if (err && err.route) {
            self.localRedirect(err.route);
        }
        else {
            errorService.alertText('Request failed: ' + data.error);
        }
    }

    function formatUrl(map, routeOrParams, params) {
        var n = routeOrParams;
        if (angular.isObject(routeOrParams)) {
            n = routeOrParams.routeName;
            if (! n) {
                throw new Error(routeOrParams + ': routeName must be supplied');
            }
            if (angular.isDefined(params)) {
                srlog(arguments);
                throw new Error(params + ': params must be null if routeOrParams is an object: ' + routeOrParams);
            }
            params = angular.copy(routeOrParams);
            delete params.routeName;
        }
        var p = {};
        if (params) {
            for (var k in params) {
                // Deprecated params values: <simulationId> and :simulationId
                p[k.replace(/\W+/g, '')] = params[k];
            }
        }
        params = p;
        if (! map[n]) {
            throw new Error(`routeName=${n} not found in map=${map._name}`);
        }
        var r = map[n];
        var u = r.baseUri ? '/' + r.baseUri : '';
        for (p of r.params) {
            if (p.name in params) {
                u = u + '/' + encodeURIComponent(serializeValue(params[p.name], p.name));
            }
            else if (p.isOptional) {
                break;
            }
            else {
                throw new Error(`param=${p.name} param missing map=${map._name} route=${r.name}`);
            }
        }
        return u;
    }

    function saveCookieRedirect(route) {
        var v = SIREPO.APP_SCHEMA.simulationType + ' ' + encodeURIComponent(route);
        cookieService.addCookie(SIREPO.APP_SCHEMA.cookies.previousRoute, v);
    }

    function sendWithSimulationFields(url, appState, successCallback, data, errorCb) {
        data.simulationId = data.simulationId || appState.models.simulation.simulationId;
        data.simulationType = SIREPO.APP_SCHEMA.simulationType;
        self.sendRequest(url, successCallback, data, errorCb);
    }

    // Started from serializeValue in angular, but need more specialization.
    // https://github.com/angular/angular.js/blob/2420a0a77e27b530dbb8c41319b2995eccf76791/src/ng/http.js#L12
    function serializeValue(v, param) {
        if (v === null) {
            throw new Error(param + ': may not be null');
        }
        if (typeof v == 'boolean') {
            //TODO(robnagler) probably needs to be true/false with test
            return v ? '1' : '0';
        }
        if (angular.isString(v)) {
            if (v === '') {
                throw new Error(param + ': may not be empty string');
            }
            return v;
        }
        if (angular.isNumber(v)) {
            return v.toString();
        }
        if (angular.isDate(v)) {
            return v.toISOString();
        }
        throw new Error(param + ': ' + (typeof v) + ' type cannot be serialized');
    }

    self.clearAuxillaryData = function() {
        auxillaryData = {};
    };

    self.defaultRouteName = function(appMode=null) {
        return SIREPO.APP_SCHEMA.appModes[appMode || 'default'].localRoute;
    };

    self.formatUrlLocal = function(routeName, params, app, routeMap=localMap) {
        var u = '#' + formatUrl(routeMap, routeName, params);
        return app ? '/' + app + u : u;
    };

    self.formatUrl = function(routeName, params) {
        return formatUrl(globalMap, routeName, params);
    };

    self.getAuxiliaryData = function(name) {
        return auxillaryData[name];
    };

    self.newLocalWindow = function(routeName, params, app) {
        $window.open(self.formatUrlLocal(routeName, params, app), '_blank');
    };

    self.newWindow = function(routeName, params) {
        $window.open(self.formatUrl(routeName, params), '_blank');
    };

<<<<<<< HEAD
    self.openSimulation = (app, route, simId) => {
        const m = {};
        m[route] = routeMapLocal(route, `/${route}/:simulationId`);
        $window.open(
            self.formatUrlLocal(
                route,
                {':simulationId': simId},
                app,
                m,
            ),
=======
    self.openSimulation = (app, localRoute, simId) => {
        $window.open(
            self.formatUrl('simulationRedirect', {
                simulation_type: app,
                local_route: localRoute,
                simulation_id: simId,
            }),
>>>>>>> 7fd38a17
            '_blank'
        );
    };

    self.globalRedirect = function(routeNameOrUrl, params) {
        var u = routeNameOrUrl;
        if (u.indexOf('/') < 0) {
            u = self.formatUrl(u, params);
        }
        var i = u.indexOf('#');
        // https://github.com/radiasoft/sirepo/issues/2160
        // hash is persistent even if setting href so explicitly
        // set hash before href to avoid loops (e.g. #/server-upgraded)
        if (i >= 0) {
            $window.location.hash = u.substring(i);
            u = u.substring(0, i);
        }
        else {
            $location.hash('#');
        }
        $window.location.href = u;
        // The whole app will reload.
        // Don't respond to additional location change events from the current app.
        $rootScope.$on('$locationChangeStart', function (event) {
            event.preventDefault();
        });
    };

    self.globalRedirectRoot = function() {
        self.globalRedirect(
            'root',
            {'<path_info>': SIREPO.APP_SCHEMA.simulationType}
        );
    };

    self.handleSRException = function(srException, errorCallback) {
        var e = srException;
        var u = $location.url();
        if (e.routeName == LOGIN_ROUTE_NAME && u != LOGIN_URI) {
            saveCookieRedirect(u);
        }
        if (e.params && e.params.isModal && e.routeName.includes('sbatch')) {
            e.params.errorCallback = errorCallback;
            $rootScope.$broadcast('showSbatchLoginModal', e.params);
            return;
        }
        if (e.routeName == 'login') {
            // if redirecting to login, but the app thinks it is already logged in,
            // then force a logout to avoid a login loop
            if (SIREPO.authState.isLoggedIn) {
                self.globalRedirect('authLogout');
                return;
            }
        }
        self.localRedirect(e.routeName, e.params);
        return;
    };

    self.localRedirect = function(routeNameOrUrl, params) {
        var u = routeNameOrUrl;
        if (u.indexOf('/') < 0) {
            u = self.formatUrlLocal(u, params);
        }
        if (u.charAt(0) == '#') {
            u = u.slice(1);
        }
        // needs to handle query params from calls using complete url differently
        u = u.split("?");

        if(u.length > 1 && u[1].trim()) {
            $location.path(u[0]).search(u[1]);
        } else {
            $location.path(u[0]);
        }
    };

    self.localRedirectHome = function(simulationId, appMode=null) {
        self.localRedirect(
            self.defaultRouteName(appMode),
            {':simulationId': simulationId}
        );
    };

    self.loadAuxiliaryData = function(name, path, callback) {
        if (auxillaryData[name] || auxillaryData[name + ".loading"]) {
            if (callback) {
                callback(auxillaryData[name]);
            }
            return;
        }
        auxillaryData[name + ".loading"] = true;
        $http.get(path + '' + SIREPO.SOURCE_CACHE_KEY).then(
            function(response) {
                var data = response.data;
                auxillaryData[name] = data;
                delete auxillaryData[name + ".loading"];
                if (callback) {
                    callback(data);
                }
            },
            function() {
                srlog(path, ' load failed!');
                delete auxillaryData[name + ".loading"];
                if (! auxillaryData[name]) {
                    // if loading fails, use an empty list to prevent load requests on each digest cycle, see #1339
                    auxillaryData[name] = [];
                }
            });
    };

    self.isRouteParameter = function(routeName, paramName) {
        var r = localMap[routeName] || globalMap[routeName];
        if (! r) {
            throw new Error('Invalid routeName: ' + routeName);
        }
        return r.params.some(function(p) {
            return p.name == paramName;
        });
    };

    self.sendAnalysisJob = function(appState, callback, data) {
        sendWithSimulationFields('analysisJob', appState, callback, data);
    };

    self.sendRequest = function(urlOrParams, successCallback, data, errorCallback) {
        const blobResponse = (response, successCallback, thisErrorCallback) => {
            // These two content-types are what the server might return with a 200.
            const r = new RegExp('^(application/json|text/html)$');
            let d = response.data;
            if (response.status === 200 && ! r.test(d.type)) {
                successCallback(d);
                return;
            }
            if (r.test(d.type) || /^text/.test(d.type)) {
                d.text().then((text) => {d = text;});
            }
            thisErrorCallback({
                ...response,
                data: d,
            });
        };
        if (! errorCallback) {
            errorCallback = logError;
        }
        if (! successCallback) {
            successCallback = function () {};
        }
        var url = angular.isString(urlOrParams) && urlOrParams.indexOf('/') >= 0
            ? urlOrParams
            : self.formatUrl(urlOrParams);
        var timeout = $q.defer();
        var interval, t;
        var timed_out = false;
        const http_config = {
            timeout: timeout.promise,
            responseType: (data || {}).responseType || '',
        };
        if (SIREPO.http_timeout > 0) {
            interval = $interval(
                function () {
                    timed_out = true;
                    timeout.resolve();
                },
                SIREPO.http_timeout,
                1
            );
        }
        var req = data
            ? $http.post(url, data, http_config)
            : $http.get(url, http_config);
        var thisErrorCallback = function(response) {
            var data = response.data;
            var status = response.status;
            $interval.cancel(interval);
            var msg = null;
            if (timed_out) {
                msg = 'request timed out after '
                    + Math.round(SIREPO.http_timeout/1000)
                    + ' seconds';
                status = 504;
            }
            else if (status === 0) {
                msg = 'the server is unavailable';
                status = 503;
            }
            else if (status === -1) {
                msg = 'Server unavailable';
            }
            else if (SIREPO.APP_SCHEMA.customErrors[status]) {
                msg = SIREPO.APP_SCHEMA.customErrors[status].msg;
            }
            if (angular.isString(data) && IS_HTML_ERROR_RE.exec(data)) {
                // Try to parse javascript-redirect.html
                var m = SR_EXCEPTION_RE.exec(data);
                if (m) {
                    // if this is invalid, will throw SyntaxError, which we
                    // cannot handle so it will just show up as error.
                    self.handleSRException(JSON.parse(m[1]), errorCallback);
                    return;
                }
                m = REDIRECT_RE.exec(data);
                if (m) {
                    if (m[1].indexOf('#/error') <= -1) {
                        srlog('javascriptRedirectDocument', m[1]);
                        self.globalRedirect(m[1], undefined);
                        return;
                    }
                    srlog('javascriptRedirectDocument: staying on page', m[1]);
                    // set explicitly so we don't log below
                    data = {state: 'error', error: 'server error'};
                }
                else {
                    // HTML document with error msg in title
                    m = HTML_TITLE_RE.exec(data);
                    if (m) {
                        srlog('htmlErrorDocument', m[1]);
                        data = {error: m[1]};
                    }
                }
            }
            if ($.isEmptyObject(data)) {
                data = {};
            }
            else if (! angular.isObject(data)) {
                errorService.logToServer(
                    'serverResponseError', data, 'unexpected response type or empty');
                data = {};
            }
            if (! data.state) {
                data.state = 'error';
            }
            if (data.state == 'srException') {
                self.handleSRException(data.srException, errorCallback);
                return;
            }
            if (! data.error) {
                if (msg) {
                    data.error = msg;
                }
                else {
                    srlog(response);
                    data.error = 'a server error occurred' + (status ? (': status=' + status) : '');
                }
            }
            srlog(data.error);
            errorCallback(data, status, response.data);
        };
        req.then(
            function(response) {
                if (http_config.responseType === 'blob') {
                    $interval.cancel(interval);
                    blobResponse(response, successCallback, thisErrorCallback);
                    return;
                }
                var data = response.data;
                if (! angular.isObject(data) || data.state === 'srException') {
                    thisErrorCallback(response);
                    return;
                }
                $interval.cancel(interval);
                successCallback(data, response.status);
            },
            thisErrorCallback,
        );
    };

    self.sendRpn = utilities.debounce(
        (appState, callback, data) => {
            data.variables = appState.models.rpnVariables;
            self.sendStatefulCompute(appState, callback, data);
        }, SIREPO.debounce_timeout);

    self.sendStatefulCompute = function(appState, callback, data, errorCb) {
        sendWithSimulationFields('statefulCompute', appState, callback, data, errorCb);
    };

    self.sendStatelessCompute = function(appState, successCallback, data, options={}) {
        const maybeSetPanelState = (state) => {
            if (! options.panelState) {
                return;
            }
            options.panelState.maybeSetState(options.modelName, state);
        };

        const onError = (data) => {
            srlog('statelessCompute error: ', data.error);
            if (options.onError) {
                options.onError(data);
                return;
            }
            maybeSetPanelState('error');
        };

        maybeSetPanelState('loading');
        sendWithSimulationFields(
            'statelessCompute',
            appState,
            (data) => {
                if (data.state === 'error') {
                    onError(data);
                    return;
                }
                maybeSetPanelState('loadingDone');
                successCallback(data);
            },
            data,
            onError
        );
    };

    $rootScope.$on('$routeChangeStart', checkCookieRedirect);

    LOGIN_URI = self.formatUrlLocal(LOGIN_ROUTE_NAME).slice(1);

    return self;
});

SIREPO.app.factory('simulationQueue', function($rootScope, $interval, requestSender) {
    var self = {};
    var runQueue = [];

    function addItem(report, models, responseHandler, qMode, forceRun) {
        models = angular.copy(models);
        // Not used server side and contains a lot of stuff
        delete models.simulationStatus;
        var qi = {
            firstRoute: qMode == 'persistentStatus' ? 'runStatus' : 'runSimulation',
            qMode: qMode,
            persistent: qMode.indexOf('persistent') > -1,
            qState: 'pending',
            runStatusCount: 0,
            request: {
                forceRun: qMode == 'persistent' || forceRun ? true : false,
                report: report,
                models: models,
                simulationType: SIREPO.APP_SCHEMA.simulationType,
                simulationId: models.simulation.simulationId,
            },
            responseHandler: responseHandler,
        };
        runQueue.push(qi);
        if (qi.persistent) {
            runItem(qi);
        }
        else {
            runFirstTransientItem();
        }
        return qi;
    }

    function cancelInterval(qi) {
        if (! qi.interval) {
            return;
        }
        $interval.cancel(qi.interval);
        qi.interval = null;
    }

    function cancelItems(mode) {
        var rq = runQueue;
        runQueue = [];
        rq.forEach(function(item) {
            if (! mode || item.qMode == mode) {
                self.removeItem(item);
            }
            else {
                runQueue.push(item);
            }
        });
    }

    function handleResult(qi, resp) {
        qi.qState = 'done';
        self.removeItem(qi);
        qi.responseHandler(resp);
        runFirstTransientItem();
    }

    function runFirstTransientItem() {
        $.each(
            runQueue,
            function(i, e) {
                if (e.persistent) {
                    return true;
                }
                if (e.qState == 'pending') {
                    runItem(e);
                }
                return false;
            }
        );
    }

    function runItem(qi) {
        var handleStatus = function(qi, resp) {
            qi.request = resp.nextRequest;
            qi.interval = $interval(
                function () {
                    qi.runStatusCount++;
                    requestSender.sendRequest(
                        'runStatus', process, qi.request, process);
                },
                // Sanity check in case of defect on server
                Math.max(1, resp.nextRequestSeconds) * 1000,
                1
            );
            if (qi.persistent) {
                qi.responseHandler(resp);
            }
        };

        var process = function(resp) {
            if (qi.qState == 'removing') {
                return;
            }
            if (! (resp.state == 'running' || resp.state == 'pending')) {
                handleResult(qi, resp);
                return;
            }
            handleStatus(qi, resp);
        };

        cancelInterval(qi);
        qi.qState = 'processing';
        requestSender.sendRequest(qi.firstRoute, process, qi.request, process);
    }

    self.addPersistentStatusItem = function(report, models, responseHandler) {
        return addItem(report, models, responseHandler, 'persistentStatus');
    };

    self.addPersistentItem = function(report, models, responseHandler) {
        return addItem(report, models, responseHandler, 'persistent');
    };

    self.addTransientItem = function(report, models, responseHandler, forceRun) {
        return addItem(report, models, responseHandler, 'transient', forceRun);
    };

    self.cancelAllItems = function() {
        cancelItems();
    };

    // TODO(mvk): handle possible queue state conflicts
    self.cancelItem = function (qi, successCallback, errorCallback) {
        if (! qi) {
            return false;
        }
        qi.qMode = 'transient';
        var isProcessingTransient = qi.qState == 'processing' && ! qi.persistent;
        if (qi.qState == 'processing') {
            requestSender.sendRequest('runCancel', successCallback, qi.request, errorCallback);
            qi.qState = 'canceled';
        }
        self.removeItem(qi);
        if (isProcessingTransient) {
            runFirstTransientItem();
        }
        return true;
    };

    self.cancelTransientItems = function() {
        cancelItems('transient');
    };

    self.removeItem = function(qi) {
        if (! qi) {
            return;
        }
        var qs = qi.qState;
        if (qs == 'removing') {
            return;
        }
        qi.qState = 'removing';
        var i = runQueue.indexOf(qi);
        if (i > -1) {
            runQueue.splice(i, 1);
        }
        cancelInterval(qi);
        if (qs == 'processing' && ! qi.persistent) {
            requestSender.sendRequest('runCancel', null, qi.request);
        }
    };

    $rootScope.$on('$routeChangeSuccess', self.cancelAllItems);
    $rootScope.$on('clearCache', self.cancelTransientItems);

    return self;
});

SIREPO.app.factory('requestQueue', function($rootScope, requestSender) {
    var self = {};
    var queueMap = {};
    self.currentQI = null;

    function getQueue(name) {
        if (! queueMap[name] ) {
            queueMap[name] = [];
        }
        return queueMap[name];
    }

    function sendNextItem(name) {
        var q = getQueue(name);
        if ( q.length <= 0 ) {
            return;
        }
        var qi = q[0];
        self.currentQI = qi;
        if ( qi.requestSent ) {
            return;
        }
        qi.requestSent = true;
        qi.params = qi.paramsCallback();
        var process = function(ok, resp, status) {
            self.currentQI = null;
            if (qi.canceled) {
                sendNextItem(name);
                return;
            }
            q.shift();
            var cb = ok ? qi.params.successCallback : qi.params.errorCallback;
            if (cb) {
                cb(resp, status);
            }
            sendNextItem(name);
        };
        requestSender.sendRequest(
            qi.params.urlOrParams,
            function (resp, status) {process(true, resp, status);},
            qi.params.data,
            function (resp, status) {process(false, resp, status);}
        );
    }

    self.cancelItems = function(queueName) {
        var q = getQueue(queueName);
        q.forEach(function(qi) {qi.canceled = true;});
        q.length = 0;
        self.currentQI = null;
    };

    self.addItem = function(queueName, paramsCallback) {
        getQueue(queueName).push({
            requestSent: false,
            paramsCallback: paramsCallback
        });
        sendNextItem(queueName);
    };
    self.getCurrentQI = function(queueName) {
        return self.currentQI;
    };
    return self;
});


SIREPO.app.factory('persistentSimulation', function(simulationQueue, appState, authState, frameCache, stringsService, $interval) {
    var self = {};
    const ELAPSED_TIME_INTERVAL_SECS = 1;

    self.initSimulationState = function(controller) {
        var state = {
            controller: controller,
            dots: '.',
            isReadyForModelChanges: false,
            model: controller.simComputeModel || appState.appService.computeModel(controller.simAnalysisModel || null),
            percentComplete: 0,
            simulationQueueItem: null,
            timeData: {},
        };

        function clearSimulation() {
            simulationQueue.removeItem(state.simulationQueueItem);
            state.simulationQueueItem = null;
        }

        function handleStatus(data) {
            setSimulationStatus(data);
            if (state.isStopped()) {
                state.timeData.elapsedTime = Math.max(
                    state.timeData.elapsedTime || 0, data.elapsedTime
                );
            }
            else {
                startElapsedTimeTimer(data.elapsedTime);
            }
            if (data.hasOwnProperty('percentComplete')) {
                state.percentComplete = data.percentComplete;
            }
            if (state.isProcessing()) {
                state.dots += '.';
                if (state.dots.length > 3) {
                    state.dots = '.';
                }
            }
            else {
                state.simulationQueueItem = null;
            }
            controller.simHandleStatus(data);
        }

        function runStatus() {
            state.isReadyForModelChanges = true;
            state.simulationQueueItem = simulationQueue.addPersistentStatusItem(
                state.model,
                appState.models,
                handleStatus
            );
        }

        function setSimulationStatus(data) {
            if (!appState.models.simulationStatus) {
                appState.models.simulationStatus = {};
            }
            if (state.model in appState.models.simulationStatus) {
                delete appState.models.simulationStatus[state.model].alert;
                delete appState.models.simulationStatus[state.model].canceledAfterSecs;
            }
            data.report = state.model;
            appState.models.simulationStatus[state.model] = angular.extend(
                {}, appState.models.simulationStatus[state.model], data
            );
            if (appState.isLoaded()) {
                // simulationStatus is not saved to server from client
                appState.saveQuietly('simulationStatus');
            }
        }

        function simulationStatus() {
            if (appState.models.simulationStatus && appState.models.simulationStatus[state.model]) {
                return appState.models.simulationStatus[state.model];
            }
            return {state: 'pending'};
        }

        state.cancelSimulation = function(callback) {
            setSimulationStatus({state: 'canceled'});
            var queueHadItem = simulationQueue.cancelItem(state.simulationQueueItem, callback, callback);
            state.simulationQueueItem = null;
            if (! queueHadItem && callback) {
                callback();
            }
        };

        function startElapsedTimeTimer(elapsedTime) {
            var d = state.timeData;
            if (d.elapsedTimeTimer) {
                return;
            }
            d.elapsedTime = elapsedTime;
            d.elapsedTimeTimer = $interval(
                function() {
                    if (! state.simulationQueueItem || state.simulationQueueItem.qState == 'removing') {
                        $interval.cancel(d.elapsedTimeTimer);
                        d.elapsedTimeTimer = null;
                        return;
                    }
                    state.timeData.elapsedTime += ELAPSED_TIME_INTERVAL_SECS;
                },
                ELAPSED_TIME_INTERVAL_SECS * 1000
            );
        }


        state.getAlert = function() {
            return simulationStatus().alert;
        };

        state.getCanceledAfterSecs = function() {
            return simulationStatus().canceledAfterSecs;
        };

        state.getDbUpdateTime = function() {
            return simulationStatus().dbUpdateTime;
        };

        state.getError = function() {
            return simulationStatus().error;
        };

        state.getFrameCount = function() {
            return frameCache.getFrameCount();
        };

        state.getPercentComplete = function() {
            if (state.percentComplete) {
                return state.percentComplete;
            }
            if (state.isInitializing() || state.isStatePending()) {
                return 100;
            }
            return state.percentComplete;
        };

        state.hasFrames = function() {
            return state.getFrameCount() > 0;
        };

        state.hasTimeData = function () {
            return state.timeData && state.timeData.elapsedTime;
        };

        state.isInitializing = function() {
            if (state.isStateRunning()) {
                return frameCache.getFrameCount() < 1;
            }
            return false;
        };

        state.isProcessing = function() {
            return state.isStatePending() || state.isStateRunning();
        };

        state.isStateCanceled = function() {
            return simulationStatus().state == 'canceled';
        };

        state.isStateCompleted = function() {
            return simulationStatus().state == 'completed';
        };

        state.isStateError = function() {
            return simulationStatus().state == 'error';
        };

        state.isStatePending = function() {
            return simulationStatus().state == 'pending';
        };

        state.isStatePurged = function() {
            return simulationStatus().state == 'job_run_purged';
        };

        state.isStateRunning = function() {
            return simulationStatus().state == 'running';
        };

        state.isStopped = function() {
            return ! state.isProcessing();
        };

        state.isWaitingOnAnotherSimulation = function() {
            return state.jobStatusMessage() === 'Waiting for another simulation to complete';
        };

        state.jobStatusMessage = function() {
            return simulationStatus().jobStatusMessage;
        };

        state.resetSimulation = function() {
            setSimulationStatus({state: 'missing'});
            frameCache.setFrameCount(0);
            appState.whenModelsLoaded(controller.simScope, runStatus);
        };

        state.runSimulation = function() {
            if (state.isStateRunning()) {
                return;
            }
            //TODO(robnagler) should be part of simulationStatus
            frameCache.setFrameCount(0);
            setSimulationStatus({state: 'pending'});
            state.simulationQueueItem = simulationQueue.addPersistentItem(
                state.model,
                appState.applicationState(),
                handleStatus
            );
        };

        state.saveAndRunSimulation = function(models) {
            if (state.isProcessing()) {
                return;
            }
            frameCache.setFrameCount(0);
            simulationStatus().state = 'pending';
            appState.saveChanges(models, state.runSimulation);
        };

        state.showJobSettings = function () {
            return authState.jobRunModeMap.sbatch &&
                appState.models[state.model] &&
                appState.models[state.model].jobRunMode ? 1 : 0;
        };

        state.stateAsText = function() {
            if (state.isStateError()) {
                var e = state.getError();
                if (e) {
                    let m = e.split(/[\n\r]+/)[0];
                    if (m.toLowerCase().includes('504')){
                        return 'Timeout Error. Please contact support@radiasoft.net if the problem persists';
                    }
                    return 'Error: ' + m;
                }
            }
            return stringsService.ucfirst(simulationStatus().state);
        };

        state.resetSimulation();
        controller.simScope.$on('$destroy', clearSimulation);
        controller.simScope.$on('sbatchLoginSuccess', function() {
            state.resetSimulation();
        });
        return state;
    };
    return self;
});

SIREPO.app.provider('$exceptionHandler', {
    $get: function(errorService) {
        return errorService.exceptionHandler;
    }
});

SIREPO.app.factory('errorService', function($log, $window) {
    var self = this;
    var alertText = null;

    self.exceptionHandler = function(exception, cause) {
        // preserve the default behaviour which will log the error
        // to the console, and allow the application to continue running.
        $log.error.apply($log, arguments);
        // now try to log the error to the server side.
        try {
            // use AJAX (in this example jQuery) and NOT
            // an angular service such as $http
            var message = exception ? String(exception) : '';
            cause = cause ? String(cause) : '';
            self.logToServer(
                'clientException',
                message || '<no message>',
                cause || '<no cause>',
                exception.stack || '<no stack>'
            );
            self.alertText(
                'Application Error: ' + (message || cause || 'unknown state') +
                    '. A report was sent to the server.'
            );
        }
        catch (loggingError) {
            $log.error(loggingError, ': unable to prepare error to logToServer');
        }
    };

    self.logToServer = function(errorType, message, cause, stackTrace) {
        $.ajax({
            type: 'POST',
            //url: localRoutes.errorLogging,
            url: '/error-logging',
            contentType: 'application/json',
            data: angular.toJson({
                url: $window.location.href,
                message: message,
                type: errorType,
                stackTrace: stackTrace,
                cause: cause,
            }),
            error: function(jqXRH, textStatus, errorThrown) {
                $log.error(
                    textStatus,
                    ': logToServer failed: originalMessage=',
                    message,
                    '; exception=',
                    errorThrown
                );
            },
        });
    };

    self.alertText = function(value) {
        if (angular.isDefined(value)) {
            alertText = value;
        }
        return alertText;
    };

    return self;
});

SIREPO.app.factory('fileManager', function(requestSender) {
    var COMPOUND_PATH_SEPARATOR = ':';
    var self = {};

    var activeFolderPath = null;

    var activeFolder = null;
    self.fileTree = [
        {
            name: '/',
            isFolder: true,
            children: [],
        },
    ];
    var flatTree = [];
    var simList = [];
    var fList = [];

    function compoundPathToPath(compoundPath) {
        var p = compoundPath.replace(new RegExp(COMPOUND_PATH_SEPARATOR, 'g'), '\/');
        return p === '' ? '/' : p;
    }

    function pathToCompoundPath(path) {
        return path.replace(/^\//,'').replace(/\//g, COMPOUND_PATH_SEPARATOR);
    }


    self.decodePath = function(path) {
        return compoundPathToPath(decodeURIComponent(path));
    };

    self.pathName = function(folder) {
        if (folder == self.rootFolder()) {
            return '/';
        }
        var path = '/' + folder.name;
        while (folder.parent != self.rootFolder()) {
            folder = folder.parent;
            path = '/' + folder.name + path;
        }
        return path;
    };
    self.getFolderWithPath = function(pathName) {
        if(pathName === '/') {
            return self.rootFolder();
        }
        var pathArr = pathName.split('/').filter(function (value) {
            return value !== "";
        });
        var folder = self.rootFolder();
        for(var pIndex = 0; pIndex < pathArr.length; ++pIndex) {
            var child = null;
            for(var cIndex = 0; cIndex < folder.children.length; ++cIndex) {
                child = folder.children[cIndex];
                if(child.isFolder && child.name === pathArr[pIndex]) {
                    break;
                }
            }
            if(child == null) {
                return null;
            }
            if(pIndex == pathArr.length - 1) {
                return child;
            }
            folder = child;
        }
        return null;
    };

    self.nextNameInFolder = function(baseName, folderPath) {
        var folder = self.getFolderWithPath(folderPath);
        var names = {};
        var hasName = false;
        folder.children.forEach(function (c) {
            names[c.name] = true;
            hasName = hasName || c.name === baseName;
        });
        if(! hasName) {
            return baseName;
        }
        var count = 2;
        var name = baseName;
        name = name.replace(/\s+\d+$/, '');
        while (names[name + ' ' + count]) {
            count++;
        }
        return  name + ' ' + count;
    };

    self.rootFolder = function() {
        return self.fileTree[0];
    };

    self.getActiveFolderPath = function() {
        return activeFolderPath;
    };

    self.setActiveFolderPath = function(path) {
        activeFolderPath = path;
    };

    self.getActiveFolder = function() {
        return activeFolder;
    };

    self.setActiveFolder = function(item) {
        activeFolder = item;
    };

    // consider a folder an example if any of the simulations under it is
    self.isFolderExample = function (item) {
        if(! item || ! item.isFolder) {
            return false;
        }
        // root folder contains everything so exclude it
        if(item.name === '/') {
            return false;
        }
        for(var cIndex = 0; cIndex < item.children.length; ++ cIndex) {
            var child = item.children[cIndex];
            if(! child.isFolder) {
                if (child.isExample) {
                    return true;
                }
            }
            else {
                if(self.isFolderExample(child)) {
                    return true;
                }
            }
        }
        return false;
    };
    self.isActiveFolderExample = function () {
        return self.isFolderExample(self.getActiveFolder());
    };
    self.isItemExample = function(item) {
        if(! item.isFolder) {
            return item.isExample;
        }
        return self.isFolderExample(item);
    };
    self.getUserFolders = function(excludeFolder) {
        return self.flattenTree().filter(function(item) {
            if (item != excludeFolder && item.isFolder) {
                if (SIREPO.INCLUDE_EXAMPLE_FOLDERS || ! self.isFolderExample(item)) {
                    return true;
                }
            }
            return false;
        });
    };
    self.getUserFolderPaths = function() {
        return self.getUserFolders()
            .map(item => self.pathName(item))
            .sort((a, b) => a.localeCompare(b));
    };
    self.defaultCreationFolder = function() {
        var cf = self.getUserFolderPaths().indexOf(self.getActiveFolderPath()) >= 0 ? self.getActiveFolder() : self.rootFolder();
        return cf;
    };
    self.defaultCreationFolderPath = function() {
        return self.pathName(self.defaultCreationFolder());
    };

    function findSimInTree(simId) {
        var sim = flatTree.filter(function (item) {
            return item.simulationId === simId;
        });
        if(sim && sim.length > 0) {
            return sim[0];
        }
        return null;
    }
    self.updateTreeFromFileList = function(data) {
        for(var i = 0; i < data.length; i++) {
            var item = findSimInTree(data[i].simulationId);
            if (item) {
                let sim = data[i].simulation;
                item.name = sim.name;
                item.notes = sim.notes;
                item.lastModified = sim.lastModified;
            }
            else {
                self.addToTree(data[i].simulation);
            }
        }
        var listItemIds = data.map(function(item) {
            return item.simulationId;
        });
        var orphanItemIds = simList.filter(function(item) {
            return listItemIds.indexOf(item) < 0;
        });
        for(var j = 0; j < orphanItemIds.length; ++j) {
            self.removeFromTree(findSimInTree(orphanItemIds[j]));
        }
    };
    self.addToTree = function(item) {
        var newItem;
        if(item.isFolder) {
            var parent = item.parent ? item.parent : self.rootFolder();
            parent.children.push(item);
            newItem = item;
        }
        else {
            var path = item.folder == '/'
                ? []
                : item.folder.slice(1).split('/');
            var currentFolder = self.rootFolder();

            while (path.length) {
                var search = path.shift();
                var folder = null;
                for (var i = 0; i < currentFolder.children.length; i++) {
                    if (search == currentFolder.children[i].name && currentFolder.children[i].isFolder) {
                        folder = currentFolder.children[i];
                        break;
                    }
                }
                if (folder) {
                    if (! folder.lastModified || item.lastModified > folder.lastModified) {
                        folder.lastModified = item.lastModified;
                    }
                }
                else {
                    folder = {
                        name: search,
                        parent: currentFolder,
                        isFolder: true,
                        children: [],
                        lastModified: item.lastModified,
                    };
                    currentFolder.children.push(folder);
                }
                currentFolder = folder;
            }

            newItem = {
                appMode: item.appMode,
                parent: currentFolder,
                name: item.name,
                simulationId: item.simulationId,
                lastModified: item.lastModified,
                isExample: item.isExample,
                notes: item.notes,
            };
            currentFolder.children.push(newItem);
        }
        self.updateFlatTree();
        return newItem;
    };
    self.folderList = function(excludeFolder) {
        return fList.filter(function (f) {
           return f != excludeFolder;
        });
    };

    self.getFileTree = function () {
        return self.fileTree;
    };

    self.getSimList = function () {
        return simList;
    };
    function getSimListFromTree() {
        return flatTree.filter(function(item) {
            return ! item.isFolder;
        }).map(function(item) {
            return item.simulationId;
        });
    }
    function getFolderListFromTree() {
        return flatTree.filter(function(item) {
           return item.isFolder;
        });
    }

    self.flattenTree = function(tree) {
        var items = [];
        if(! tree) {
            tree = self.fileTree;
            items.push(self.rootFolder());
        }
        for(var i = 0; i < tree.length; ++i) {
            var treeFolders = tree[i].children.filter(function(item) {
                return item.isFolder;
            });
            items = items.concat(tree[i].children);
            items = items.concat(self.flattenTree(treeFolders));
        }
        return items;
    };
    self.updateFlatTree = function() {
        flatTree = self.flattenTree();
        simList = getSimListFromTree();
        fList = getFolderListFromTree();
    };

    self.removeSimFromTree = function(simId) {
        self.removeFromTree(findSimInTree(simId));
    };
    self.removeFromTree = function(item) {
        if(item) {
            var parent = item.parent;
            parent.children.splice(parent.children.indexOf(item), 1);
            self.updateFlatTree();
        }
    };
    self.doesFolderContainFolder = function(f1, f2) {
        if(f2 == self.rootFolder() || ! f1.children) {
            return false;
        }
        if(f1 == self.rootFolder() || f1.children.indexOf(f2) >= 0) {
            return true;
        }
        for(var cIndex = 0; cIndex < f1.children.length; ++cIndex) {
            if(self.doesFolderContainFolder(f1.children[cIndex], f2)) {
                return true;
            }
        }
        return false;
    };

    self.redirectToPath = function(path) {
        var compoundPath = pathToCompoundPath(path);
        if (compoundPath === '') {
            requestSender.localRedirect('simulations');
        }
        else {
            requestSender.localRedirect(
                'simulationsFolder',
                {
                    ':folderPath?': compoundPath,
                }
            );
        }
    };

    return self;
});

SIREPO.app.controller('NavController', function (activeSection, appState, fileManager, requestSender, $scope, $window, $route) {

    var self = this;

    function openSection(name) {
        requestSender.localRedirect(name, sectionParams(name));
    }

    function sectionParams(name) {
        if (name === 'simulationsFolder') {
            return {
                ':folderPath?': ''
            };
        }
        if (requestSender.isRouteParameter(name, 'simulationId')) {
            return {
                ':simulationId': appState.isLoaded() ? appState.models.simulation.simulationId : '',
            };
        }
        return {};
    }

    self.isActive = function(name) {
        return activeSection.getActiveSection() == name;
    };

    self.openSection = function(name) {
        if (name == 'simulations' && appState.isLoaded()) {
            var path = appState.models.simulation.folder;
            appState.autoSave(function() {
                // return to the simulation's folder
                fileManager.redirectToPath(path);
            });
        }
        else {
            openSection(name);
        }
    };

    self.pageTitle = function() {
        return $.grep(
            [
                self.sectionTitle(),
                SIREPO.APP_SCHEMA.appInfo[SIREPO.APP_NAME].shortName,
                'Sirepo',
            ],
            function(n){ return n; })
            .join(' - ');
    };

    self.revertToOriginal = function(applicationMode, name) {
        if (! appState.isLoaded()) {
            return;
        }
        appState.deleteSimulation(
            appState.models.simulation.simulationId,
            function() {
                requestSender.globalRedirect(
                    'findByNameWithAuth',
                    {
                        '<simulation_name>': name,
                        '<simulation_type>': SIREPO.APP_SCHEMA.simulationType,
                        '<application_mode>': applicationMode,
                    }
                );
            }
        );
    };

    self.sectionTitle = function() {
        if (appState.isLoaded()) {
            return appState.models.simulation.name;
        }
        return null;
    };

    self.sectionURL = function(name) {
        return requestSender.formatUrlLocal(name, sectionParams(name));
    };

    self.getLocation = function() {
        return $window.location.href;
    };

    $scope.$on('$locationChangeStart', function () {
        // changing the search triggers a location change, but if we don't want to
        // reload the entire page, do not show the page loader
        var showPageLoader = true;
        if($route.current) {
            showPageLoader = $route.current.reloadOnSearch;
        }
        SIREPO.setPageLoaderVisible(showPageLoader);
    });
    $scope.$on('$viewContentLoaded', function () {
        SIREPO.setPageLoaderVisible(false);
    });


});

SIREPO.app.controller('NotFoundCopyController', function (requestSender, $route) {
    var self = this;
    var ids = $route.current.params.simulationIds.split('-');
    self.simulationId = ids[0];
    self.userCopySimulationId = ids[1];

    function localRedirect(simId) {
        requestSender.localRedirect(
            $route.current.params.section || requestSender.defaultRouteName(),
            {
                ':simulationId': simId,
            });
    }

    self.cancelButton = function() {
        requestSender.localRedirect(SIREPO.APP_SCHEMA.appDefaults.route);
    };

    self.copyButton = function() {
        requestSender.sendRequest(
            'copyNonSessionSimulation',
            function(data) {
                localRedirect(data.models.simulation.simulationId);
            },
            {
                simulationId: self.simulationId,
                simulationType: SIREPO.APP_SCHEMA.simulationType,
            });

    };

    self.hasUserCopy = function() {
        return self.userCopySimulationId;
    };

    self.openButton = function() {
        localRedirect(self.userCopySimulationId);
    };
});

SIREPO.app.controller('LoginController', function (authService, authState, requestSender) {
    var self = this;
    self.authService = authService;

    if (authState.isLoggedIn && ! authState.isGuestUser && ! authState.needCompleteRegistration) {
        requestSender.localRedirect(SIREPO.APP_SCHEMA.appDefaults.route);
        return;
    }

    if (authState.visibleMethods.length === 1) {
        requestSender.localRedirect(
            'loginWith',
            {':method': authState.visibleMethods[0]}
        );
        return;
    }
});

SIREPO.app.controller('LoginWithController', function (authState, errorService, requestSender, $route) {
    var self = this;
    var m = $route.current.params.method || '';
    self.showWarning = false;
    self.warningText = '';
    self.method = m;
    if (m == 'guest') {
        self.msg = 'Creating your account. Please wait...';
        requestSender.sendRequest(
            {
                routeName: 'authGuestLogin',
                '<simulation_type>': SIREPO.APP_SCHEMA.simulationType
            },
            function (data) {
                authState.handleLogin(data, self);
            }
        );
    }
    else if (m == 'github') {
        self.msg = 'Logging in via GitHub. Please wait...';
        requestSender.globalRedirect(
            'authGithubLogin',
            {'<simulation_type>': SIREPO.APP_SCHEMA.simulationType}
        );
    }
    else if (m == 'email') {
        // handled by the emailLogin directive
    }
    else {
        self.msg = '';
        errorService.alertText('Incorrect or invalid login method: ' + (m || '<none>'));
        requestSender.localRedirect('login');
    }
});

SIREPO.app.controller('LoginConfirmController', function (authState, requestSender, $route) {
    var self = this;
    var p = $route.current.params;
    self.data = {};
    self.showWarning = false;
    self.warningText = '';

    if ($route.current.templateUrl.indexOf('complete-registration') >= 0) {
        if (! SIREPO.authState.isLoggedIn) {
            requestSender.localRedirect('login');
            return;
        }
        if (! SIREPO.authState.needCompleteRegistration) {
            requestSender.localRedirect(SIREPO.APP_SCHEMA.appDefaults.route);
            return;
        }
        self.submit = function() {
            requestSender.sendRequest(
                'authCompleteRegistration',
                function (data) {
                    authState.handleLogin(data, self);
                },
                {
                    displayName: self.data.displayName,
                    simulationType: SIREPO.APP_NAME
                }
            );
        };
        return;
    }
    self.needCompleteRegistration = parseInt(p.needCompleteRegistration);
    self.submit = function() {
        requestSender.sendRequest(
            {
                routeName: 'authEmailAuthorized',
                '<simulation_type>': SIREPO.APP_SCHEMA.simulationType,
                '<token>': p.token,
            },
            function (data) {
                authState.handleLogin(data, self);
            },
            {
                token: p.token,
                displayName: self.data.displayName,
            }
        );
    };
    return;
});

SIREPO.app.controller('LoginFailController', function (requestSender, stringsService, $route, $sce) {
    var self = this;
    var t = $sce.getTrustedHtml(stringsService.ucfirst($route.current.params.method || ''));
    var r = $route.current.params.reason || '';
    var login_text = function(text) {
        return '<a href="' + requestSender.formatUrlLocal('login')
             + '">' + text + '</a>';
    };
    var l = login_text('Please try to login again.');
    if (r == 'deprecated' || r == 'invalid-method') {
        self.msg = 'You can no longer login with ' + t + '. ' + l;
    }
    else if (r == 'email-token') {
        self.msg = 'You clicked on an expired link. ' + l;
    }
    else if (r == 'oauth-state') {
        self.msg = 'Something went wrong with ' + t + '. ' + l;
    }
    else if (r == 'guest-expired') {
        self.msg = 'Guest Access Expired: To continue using Sirepo '
            + 'we require you to authenticate using email.'
            + 'You will use this email to access your work going forward. '
            + login_text('Please click here to authenticate.');
    }
    else if (r == 'account-deleted') {
        self.msg = 'Something went wrong with ' + t + '. ' + l;
    }
    else {
        self.msg = 'Unexpected error. ' + l;
    }
});

SIREPO.app.controller('FindByNameController', function (appState, requestSender, $route) {
    var self = this;
    self.simulationName = $route.current.params.simulationName;
    appState.listSimulations(
        function() {
            // authenticated listSimulations successfully, now go to the URL
            requestSender.globalRedirect(
                'findByNameWithAuth',
                {
                    '<simulation_name>': self.simulationName,
                    '<simulation_type>': SIREPO.APP_SCHEMA.simulationType,
                    '<application_mode>': $route.current.params.applicationMode,
                }
            );
        });
});

SIREPO.app.controller('ServerUpgradedController', function (errorService, requestSender) {
    var self = this;

    errorService.alertText('Sirepo has been upgraded, and your application has been restarted');
    requestSender.globalRedirectRoot();
});

SIREPO.app.controller('SimulationsController', function (appState, cookieService, errorService, fileManager, notificationService, panelState, requestSender, stringsService, $location, $rootScope, $sce, $scope) {
    var self = this;
    self.stringsService = stringsService;
    $rootScope.$broadcast('simulationUnloaded');
    var n = appState.clone(SIREPO.APP_SCHEMA.notifications.getStarted);
    const s = SIREPO.APP_SCHEMA.strings;
    n.content = [
        '<div class="text-center"><strong>Welcome to Sirepo - ',
        $sce.getTrustedHtml(SIREPO.APP_SCHEMA.appInfo[SIREPO.APP_SCHEMA.simulationType].longName),
        '!</strong></div>',
        `Below are some example ${s.simulationDataTypePlural}` +
            ` and folders containing ${s.simulationDataTypePlural}.` +
            ` Click on the ${s.simulationDataType}` +
            ` to open and view the ${s.simulationDataType} results.` +
            ` You can create a new ${s.simulationDataType}` +
            ` by selecting the "${stringsService.newSimulationLabel()}" link above.`
    ].join('');
    notificationService.addNotification(n);

    self.importText = SIREPO.APP_SCHEMA.strings.importText;
    self.fileTree = fileManager.getFileTree();
    var SORT_DESCENDING = '-';
    self.activeFolder = fileManager.getActiveFolder();
    self.activeFolderPath = [];
    self.listColumns = [
        {
            field: 'name',
            heading: 'Name',
        },
        {
            field: 'lastModified',
            heading: 'Last Modified',
        }];
    self.selectedItem = null;
    self.sortField = 'name';
    self.isWaitingForSim = false;

    self.fileManager = fileManager;

    function clearModels() {
        appState.clearModels(appState.clone(SIREPO.appDefaultSimulationValues));
    }

    function loadList() {
        self.isWaitingForList = ! fileManager.getSimList().length;
        appState.listSimulations(
            function(data) {
                if (! $scope.$parent) {
                    // callback may occur after scope has been destroyed
                    // if the user has navigated off the simulations page
                    return;
                }
                self.isWaitingForList = false;
                fileManager.updateTreeFromFileList(data);
                checkURLForFolder();
            });
    }

    function renameSelectedItem() {
        self.selectedItem.name = self.renameName;
    }

    function reparentSelectedItem(oldParent) {
        oldParent.children.splice(oldParent.children.indexOf(self.selectedItem), 1);
        self.selectedItem.parent = self.targetFolder;
        self.targetFolder.children.push(self.selectedItem);
        self.targetFolder = null;
    }

    function rootFolder() {
        return fileManager.rootFolder();
    }

    function setActiveFolder(item) {
        var prevPath = self.pathName(self.activeFolder || item);
        self.activeFolder = item;
        self.activeFolderPath = [];
        while (item) {
            self.activeFolderPath.unshift(item);
            item = item.parent;
        }
        fileManager.setActiveFolderPath(self.pathName(self.activeFolder));
        fileManager.setActiveFolder(self.activeFolder);
        if (prevPath === self.pathName(self.activeFolder)) {
            return;
        }
        fileManager.redirectToPath(self.pathName(self.activeFolder));
    }

    function updateSelectedFolder(oldPath) {
        requestSender.sendRequest(
            'updateFolder',
            function() {
                self.selectedItem = null;
            },
            {
                oldName: oldPath,
                newName: self.pathName(self.selectedItem),
                simulationType: SIREPO.APP_SCHEMA.simulationType,
            });
    }

    function updateSelectedItem(op, errorCallback) {
        appState.loadModels(
            self.selectedItem.simulationId,
            function() {
                op();
                appState.saveQuietly('simulation');
                appState.autoSave(clearModels, errorCallback);
                self.selectedItem = null;
            });
    }

    function beginSession() {
        requestSender.sendRequest(
            'beginSession',
            () => {},
            {simulationType: SIREPO.APP_SCHEMA.simulationType}
            );
    }

    self.canDelete = function(item) {
        if (item.isFolder) {
            return item.children.length === 0;
        }
        return ! item.isExample;
    };

    self.canDownloadInputFile = function() {
        return SIREPO.APP_SCHEMA.constants.canDownloadInputFile;
    };

    self.copyCfg = {
        copyName: '',
        copyFolder: '/',
        isExample: false,
        completion: function(data) {
            self.openItem(data.models.simulation);
            },
    };

    self.copyItem = function(item) {
        self.selectedItem = item;
        self.copyCfg.copyName = fileManager.nextNameInFolder(item.name, self.pathName(self.activeFolder));
        self.copyCfg.copyFolder = fileManager.defaultCreationFolderPath();
        $('#sr-copy-confirmation').modal('show');
    };

    self.deleteItem = function(item) {
        if (item.isFolder) {
            fileManager.removeFromTree(item);
        }
        else {
            self.selectedItem = item;
            $('#sr-delete-confirmation').modal('show');
        }
    };

    self.deleteSelected = function() {
        appState.deleteSimulation(
            self.selectedItem.simulationId,
            function() {
                fileManager.removeFromTree(self.selectedItem);
                self.selectedItem = null;
            });
    };

    self.isActiveFolder = function(item) {
        return item == self.activeFolder;
    };

    self.isRootFolder = function(item) {
        return item == rootFolder();
    };

    self.isSortAscending = function() {
        return self.sortField.charAt(0) != SORT_DESCENDING;
    };

    self.moveItem = function(item) {
        self.selectedItem = item;
        self.targetFolder = item.parent;
        self.moveFolderList =  fileManager.getUserFolders(item);
        if(item.isFolder) {
            self.moveFolderList = self.moveFolderList.filter(function (userFolder) {
                return ! fileManager.doesFolderContainFolder(item, userFolder);
            });
        }
        $('#sr-move-confirmation').modal('show');
    };

    self.moveSelected = function() {
        var parent = self.selectedItem.parent;
        if (self.targetFolder == parent) {
            return;
        }
        if (self.selectedItem.isFolder) {
            var oldPath = self.pathName(self.selectedItem);
            reparentSelectedItem(parent);
            updateSelectedFolder(oldPath);
        }
        else {
            updateSelectedItem(function() {
                appState.models.simulation.folder = self.pathName(self.targetFolder);
                reparentSelectedItem(parent);
            });
        }
    };

    self.openItem = function(item) {
        if (item.isFolder) {
            item.isOpen = true;
            setActiveFolder(item);
            var current = item;
            while (current != rootFolder()) {
                current = current.parent;
                current.isOpen = true;
            }
        }
        else {
            requestSender.localRedirectHome(item.simulationId, item.appMode);
        }
    };

    self.pathName = function(folder) {
        return fileManager.pathName(folder);
    };

    self.pythonSource = function(item) {
        panelState.pythonSource(item.simulationId);
    };

    self.exportArchive = function(item, extension) {
        requestSender.newWindow(
            'exportArchive',
            {
                '<simulation_id>': item.simulationId,
                '<simulation_type>': SIREPO.APP_SCHEMA.simulationType,
                '<filename>': item.name + '.' + extension,
            });
    };

    self.renameItem = function(item) {
        self.selectedItem = item;
        self.itemToUpdate = item;
        self.renameName = item.name;
        self.originalName = item.name;
        $('#sr-rename-confirmation').modal('show');
    };

    self.renameSelected = function() {
        if (! self.renameName || (self.renameName == self.selectedItem.name)) {
            return;
        }
        if (self.selectedItem.isFolder) {
            var oldPath = self.pathName(self.selectedItem);
            renameSelectedItem();
            updateSelectedFolder(oldPath);
        }
        else {
            updateSelectedItem(function() {
                appState.models.simulation.name = self.renameName;
                renameSelectedItem();
            }, function (resp) {
                self.itemToUpdate.name = self.originalName;
                errorService.alertText('Invalid Name: \'' + self.renameName + '\' already in use');
            });
        }
    };

    self.selectedItemType = function() {
        if (self.selectedItem && self.selectedItem.isFolder) {
            return 'Folder';
        }
        return 'Simulation';
    };

    self.toggleIconView = function() {
        self.isIconView = ! self.isIconView;
        cookieService.addCookie(SIREPO.APP_SCHEMA.cookies.listView, self.isIconView);
    };

    self.toggleFolder = function(item) {
        if (item == self.activeFolder) {
            item.isOpen = ! item.isOpen;
        }
        else {
            setActiveFolder(item);
            item.isOpen = true;
        }
    };

    self.toggleSort = function(field) {
        if (self.sortField.indexOf(field) >= 0) {
            self.sortField = self.isSortAscending() ? (SORT_DESCENDING + field) : field;
        }
        else {
            self.sortField = field;
        }
    };

    var lv = cookieService.getCookieValue(SIREPO.APP_SCHEMA.cookies.listView);
    self.isIconView = (lv == null ? true : lv);
    clearModels();
    $scope.$on('simulation.changed', function() {
        self.isWaitingForSim = true;
        self.newSimName = appState.models.simulation.name;
        appState.newSimulation(
            appState.models.simulation,
            function(data) {
                self.isWaitingForSim = false;
                self.newSimName = '';
                fileManager.addToTree(data.models.simulation);
                self.openItem(data.models.simulation);
            });
    });
    $scope.$on('simFolder.changed', function() {
        var name = appState.models.simFolder.name;
        name = name.replace(/[\/]/g, '');
        fileManager.addToTree({
            name: name,
            parent: fileManager.getFolderWithPath(appState.models.simFolder.parent) || self.activeFolder,
            isFolder: true,
            children: [],
        });
        appState.models.simFolder.name = '';
        appState.saveQuietly('simFolder');
    });
    loadList();

    // invoked in loadList() callback
    function checkURLForFolder() {
        //TODO(pjm): need a generalized way to get path
        var canonicalPath = fileManager.decodePath($location.path().replace('/simulations', ''));
        if (canonicalPath === fileManager.getActiveFolderPath()) {
            return;
        }
        var newFolder = folderForPathInList(canonicalPath, [rootFolder()]);
        if (newFolder) {
            fileManager.setActiveFolderPath(canonicalPath);
            fileManager.setActiveFolder(newFolder);
            self.openItem(newFolder);
        }
        else {
            requestSender.localRedirect('notFound');
        }
    }
    function folderForPathInList (folderPath, folderList) {
        for (var i = 0; i < folderList.length; ++i) {
            var item = folderList[i];
            if (! item.isFolder) {
                continue;
            }
            var lPath = self.pathName(item);
            if (lPath === folderPath) {
                return item;
            }
            var childFolder = folderForPathInList(folderPath, item.children);
            if (childFolder) {
                return childFolder;
            }
        }
        return null;
    }

});

SIREPO.app.filter('simulationName', function() {
    return function(name) {
        if (name) {
            // clean up name so it formats well in HTML
            name = name.replace(/\_/g, ' ');
            if (name.search(/[A-Z]{2}/) == -1) {
                // format camel case as words
                name = name.replace(/([a-z])([A-Z])/g, '$1 $2');
            }
        }
        return name;
    };
});

// Handles cookies stored in a single string, based on a definition in the schema.
// Public functions expect definitions in the format
//
//  {
//      <name: <string>>,
//      <value: <json type>>,
//      [valType: [string, see getCookieValue()],
//      [timeout: [cookie lifetime in days]]
//  }
//
// The client cookie then has the format
//  <name 1>:v=<value 1>;t=<timeout 1>;|...
SIREPO.app.factory('cookieService', function($cookies) {

    var svc = {};

    var oneDayMillis = SIREPO.APP_SCHEMA.constants.oneDayMillis;

    var cdelim = '|';
    var nDelim = ':';
    var pDelim = ';';
    var kvDelim = '=';

    var fiveYearsDays = 5*365;
    var fiveYearsMillis = fiveYearsDays * oneDayMillis;

    // used to delete the old cookies
    var cookieMap = {
        'net.sirepo.first_visit': SIREPO.APP_SCHEMA.cookies.firstVisit,
        'net.sirepo.get_started_notify': SIREPO.APP_SCHEMA.cookies.getStarted,
        'net.sirepo.sim_list_view': SIREPO.APP_SCHEMA.cookies.listView,
    };

    svc.addCookie = function (cookieDef, value) {
        add(cookieDef.name, value || cookieDef.value, svc.timeoutOrDefault(cookieDef));
    };

    svc.cleanExpiredCookie = function (cookieDef) {
        var cobj = get(cookieDef.name);
        if (cobj && cobj.t && parseInt(cobj.t) < new Date().getTime() / oneDayMillis) {
            remove(name);
            return null;
        }
        return cobj;
    };

    svc.getCookie = function (cookieDef) {
        return get(cookieDef.name);
    };

    svc.getCookieValue = function (cookieDef) {
        var cobj = svc.getCookie(cookieDef);
        if (! cobj) {
            return null;
        }
        var val = cobj.v;
        if (cookieDef.valType && cookieDef.valType.toLowerCase() === 'b') {
            return val.toLowerCase() === 'true';
        }
        if (cookieDef.valType && cookieDef.valType.toLowerCase() === 'n') {
            return parseFloat(val);
        }
        return val;
    };

    svc.removeCookie = function (cookieDef) {
        remove(cookieDef.name);
    };

    svc.timeoutOrDefault = function (cookieDef) {
        return cookieDef.timeout || fiveYearsDays;
    };

    // to reduce the string size, and because that's usually as accurate as we need,
    // timeout is in days
    function add(name, value, timeoutDays) {
        var allDelim = cdelim + nDelim + pDelim + kvDelim;
        var delimRE = new RegExp('[' + allDelim + ']+');
        if(delimRE.test(name) || delimRE.test(value) ) {
            throw new Error(name + ': Cookie name/value cannot contain delimiters ' + allDelim);
        }
        var cobj = readSRCookie();
        if(! cobj[name]) {
            cobj[name] = {};
        }
        cobj[name].t = Math.floor((new Date().getTime() / oneDayMillis)) + parseInt(timeoutDays) || 0;
        cobj[name].v = value;
        writeSRCookie(cobj);
    }

    function checkFirstVisit() {
        if (! svc.cleanExpiredCookie(SIREPO.APP_SCHEMA.cookies.firstVisit)) {
            svc.addCookie(SIREPO.APP_SCHEMA.cookies.firstVisit);
        }
    }

    function fixupOldCookies() {
        for(var cname in cookieMap) {
            var c = $cookies.get(cname);
            if(angular.isDefined(c)) {
                svc.addCookie(cookieMap[cname]);
                $cookies.remove(cname);
            }
        }
    }

    function get(name) {
        return readSRCookie()[name];
    }

    function pack(cobj) {
        var cstr = '';
        for(var name in cobj) {
            cstr = cstr + name + nDelim;
            for(var k in cobj[name]) {
                cstr = cstr + k + kvDelim + cobj[name][k] + pDelim;
            }
            cstr = cstr + cdelim;
        }
        return cstr;
    }

    function parse(cstr) {
        var cobj = {};
        var cookies = (cstr || '').split(cdelim);
        cookies.forEach(function (c) {
            var nameVals = c.split(nDelim);
            if(nameVals && nameVals[0]) {
                cobj[nameVals[0]] = {};
                nameVals[1].split(pDelim).forEach(function (kvs) {
                    if(kvs && kvs !== '') {
                        var kv = kvs.split(kvDelim);
                        cobj[nameVals[0]][kv[0]] = kv[1];
                    }
                });
            }
        });
        return cobj;
    }

    function readSRCookie() {
        return parse($cookies.get(SIREPO.APP_SCHEMA.constants.clientCookie));
    }

    function remove(name) {
        var cobj = readSRCookie();
        if(cobj && cobj[name]) {
            delete cobj[name];
            writeSRCookie(cobj);
        }
    }

    function writeSRCookie(cobj) {
        $cookies.put(SIREPO.APP_SCHEMA.constants.clientCookie,
            pack(cobj),
            {expires: new Date(new Date().getTime() + fiveYearsMillis)}
        );
    }

    fixupOldCookies();
    checkFirstVisit();

    return svc;
});<|MERGE_RESOLUTION|>--- conflicted
+++ resolved
@@ -2157,18 +2157,6 @@
         $window.open(self.formatUrl(routeName, params), '_blank');
     };
 
-<<<<<<< HEAD
-    self.openSimulation = (app, route, simId) => {
-        const m = {};
-        m[route] = routeMapLocal(route, `/${route}/:simulationId`);
-        $window.open(
-            self.formatUrlLocal(
-                route,
-                {':simulationId': simId},
-                app,
-                m,
-            ),
-=======
     self.openSimulation = (app, localRoute, simId) => {
         $window.open(
             self.formatUrl('simulationRedirect', {
@@ -2176,7 +2164,6 @@
                 local_route: localRoute,
                 simulation_id: simId,
             }),
->>>>>>> 7fd38a17
             '_blank'
         );
     };
