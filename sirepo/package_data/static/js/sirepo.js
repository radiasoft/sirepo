--- conflicted
+++ resolved
@@ -950,7 +950,6 @@
     return self;
 });
 
-<<<<<<< HEAD
 SIREPO.app.factory('loginService', function(requestSender, notificationService, $location) {
     var self = {};
     var loginNotification = null;
@@ -1010,10 +1009,7 @@
     return self;
 });
 
-SIREPO.app.factory('panelState', function(appState, requestSender, simulationQueue, $compile, $rootScope, $timeout, $window) {
-=======
 SIREPO.app.factory('panelState', function(appState, requestSender, simulationQueue, validationService, $compile, $rootScope, $timeout, $window) {
->>>>>>> 192a3fb1
     // Tracks the data, error, hidden and loading values
     var self = {};
     var panels = {};
@@ -1432,8 +1428,6 @@
         throw param + ': ' + (typeof v) + ' type cannot be serialized';
     }
 
-<<<<<<< HEAD
-=======
     self.defaultRouteName = function() {
         return SIREPO.APP_SCHEMA.appModes.default.localRoute;
     };
@@ -1445,7 +1439,6 @@
         }) + '?next=' + $location.url();
     };
 
->>>>>>> 192a3fb1
     self.formatUrlLocal = function(routeName, params) {
         return formatUrl(localRoutes, routeName, params);
     };
