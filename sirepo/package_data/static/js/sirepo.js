'use strict';
SIREPO.srlog = console.log.bind(console);
SIREPO.srdbg = console.log.bind(console);

// No timeout for now (https://github.com/radiasoft/sirepo/issues/317)
SIREPO.http_timeout = 0;

var srlog = SIREPO.srlog;
var srdbg = SIREPO.srdbg;

SIREPO.beamlineItemLogic = function(name, init) {
    SIREPO.app.directive(name, function(beamlineService) {

        function watchFields(scope, fieldInfo, filterOldUndefined) {
            for (var idx = 0; idx < fieldInfo.length; idx += 2) {
                var fields = fieldInfo[idx];
                var callback = fieldInfo[idx + 1];
                beamlineService.watchBeamlineField(
                    scope, scope.modelName, fields, callback, filterOldUndefined);
            }
        }

        function whenItemSelected($scope, itemType, callback) {
            // parent's scope is used for cases where directive is a child of the editor
            $scope.$parent.$on('sr-tabSelected', function(event, modelName) {
                if (itemType == modelName && beamlineService.isActiveItem(itemType)) {
                    callback(beamlineService.activeItem);
                }
            });
        }

        return {
            restrict: 'A',
            scope: {
                fieldDef: '@' + name,
                modelName: '<',
                modelData: '<',
            },
            controller: init,
            link: function(scope) {
                if (scope.whenSelected) {
                    whenItemSelected(scope, scope.modelName, scope.whenSelected);
                }
                if (scope.watchFields) {
                    watchFields(scope, scope.watchFields);
                }
                if (scope.watchFieldsNoInit) {
                    watchFields(scope, scope.watchFieldsNoInit, true);
                }
            },
        };
    });
};

SIREPO.viewLogic = function(name, init) {
    SIREPO.app.directive(name, function(appState) {
        return {
            restrict: 'A',
            scope: {
                fieldDef: '@' + name,
                modelName: '<',
                modelData: '<',
            },
            controller: init,
            link: function(scope) {
                if (scope.whenSelected) {
                    scope.$parent.$on('sr-tabSelected', function(event, modelName, modelKey) {
                        if (scope.modelData) {
                            if (scope.modelData.modelKey == modelKey) {
                                scope.whenSelected();
                            }
                        }
                        else if (scope.modelName == modelName) {
                            scope.whenSelected();
                        }
                    });
                }
                if (scope.watchFields) {
                    for (var idx = 0; idx < scope.watchFields.length; idx += 2) {
                        var fields = scope.watchFields[idx];
                        var callback = scope.watchFields[idx + 1];
                        appState.watchModelFields(scope, fields, callback);
                    }
                }
            },
        };
    });
};

// start the angular app after the app's json schema file has been loaded
angular.element(document).ready(function() {

    function loadDynamicModule(src) {
        return src.match(/\.css$/)
            ? addTag(src, 'link', 'head', 'href', {'rel': 'stylesheet'})
            : addTag(src, 'script', 'body', 'src', {'type': 'text/javascript', 'async': true});
    }

    function addTag(src, name, parent, uri, attrs) {
        var d = $.Deferred();
        var t = document.createElement(name);
        t[uri] = src + SIREPO.SOURCE_CACHE_KEY;
        $.extend(t, attrs);
        document.getElementsByTagName(parent)[0].appendChild(t);
        t.onload = function () {
            d.resolve();
        };
        return d.promise();
    }

    function loadDynamicModules() {
        var mods = [];
        for (var type in SIREPO.APP_SCHEMA.dynamicModules) {
            mods = mods.concat(SIREPO.APP_SCHEMA.dynamicModules[type] || []);
        }
        mods = mods.concat(SIREPO.APP_SCHEMA.dynamicFiles.libURLs || []);
        return $.map(mods, loadDynamicModule);
    }

    $.ajax({
        url: '/simulation-schema' + SIREPO.SOURCE_CACHE_KEY,
        data: {
            simulationType: SIREPO.APP_NAME,
        },
        success: function(result) {
            SIREPO.APP_SCHEMA = result;
            $.when.apply($, loadDynamicModules()).then(
                function() {
                    angular.bootstrap(document, ['SirepoApp']);
                }
            );
        },
        error: function(xhr, status, err) {
            if (! SIREPO.APP_SCHEMA) {
                srlog("schema load failed: ", err);
            }
        },
        method: 'POST',
        dataType: 'json',
    });
});

SIREPO.appDefaultSimulationValues = {
    simulation: {
        folder: '/'
    },
    simFolder: {},
};

angular.module('log-broadcasts', []).config(['$provide', function ($provide) {
    $provide.decorator('$rootScope', function ($delegate) {
        var _emit = $delegate.$emit;
        var _broadcast = $delegate.$broadcast;

        $delegate.$emit = function () {
            return _emit.apply(this, arguments);
        };

        $delegate.$broadcast = function () {
            return _broadcast.apply(this, arguments);
        };

        return $delegate;
    });
}]);

// Add "log-broadcasts" in dependencies if you want to see all broadcasts
SIREPO.app = angular.module('SirepoApp', ['ngDraggable', 'ngRoute', 'ngCookies', 'ngSanitize']);

SIREPO.app.value('localRoutes', {});

<<<<<<< HEAD
SIREPO.app.config(function(localRoutesProvider, $compileProvider, $locationProvider, $routeProvider, $sanitizeProvider) {
    var localRoutes = localRoutesProvider.$get();
=======
SIREPO.app.config(function(localRoutesProvider, $compileProvider, $locationProvider, $routeProvider) {
    let localRoutes = localRoutesProvider.$get();
    let defaultRoute = null;
>>>>>>> 3af885b4
    $locationProvider.hashPrefix('');
    $compileProvider.debugInfoEnabled(false);
    $compileProvider.commentDirectivesEnabled(false);
    $compileProvider.cssClassDirectivesEnabled(false);
    $sanitizeProvider.enableSvg(true);
    $sanitizeProvider.addValidAttrs(['id', 'style']);
    SIREPO.appFieldEditors = '';

    function addRoute(routeName) {
        var routeInfo = SIREPO.APP_SCHEMA.localRoutes[routeName];
        if (! routeInfo.config) {
            // the route isn't configured for the current app
            return;
        }
        const cfg = routeInfo.config;
        localRoutes[routeName] = routeInfo.route;
        if (cfg.templateUrl) {
            cfg.templateUrl += SIREPO.SOURCE_CACHE_KEY;
        }
        if (routeInfo.route.search(/:simulationId/) >= 0 && cfg.controller) {
            cfg.template = simulationDetailTemplate(cfg);
        }
        $routeProvider.when(routeInfo.route, cfg);
        if (routeName === SIREPO.APP_SCHEMA.appDefaults.route) {
            defaultRoute = routeName;
            if (routeInfo.route.indexOf(':') >= 0) {
                throw new Error('default route must not have params: ' + routeInfo.route);
            }
            cfg.redirectTo = routeInfo.route;
            $routeProvider.otherwise(cfg);
        }
    }

    function simulationDetailTemplate(cfg) {
        let res = '<div data-simulation-detail-page="" data-controller="' + cfg.controller + '"';
        delete cfg.controller;
        if (cfg.templateUrl) {
            res += ' data-template-url="' + cfg.templateUrl + '"';
            delete cfg.templateUrl;
        }
        else if (cfg.template) {
            res += ' data-template="' + cfg.template.replaceAll('"', '&quot;') + '"';
        }
        else {
            throw new Error('route must have template or templateUrl attribute: ' + cfg);
        }
        return res + '></div>';
    }

    for (var routeName in SIREPO.APP_SCHEMA.localRoutes) {
        addRoute(routeName);
    }
    if (! defaultRoute) {
        throw new Error('at least one route must be the default route');
    }
});

SIREPO.app.factory('authState', function(appDataService, appState, errorService, requestSender, $rootScope) {
    var self = appState.clone(SIREPO.authState);

    if (SIREPO.authState.isGuestUser
        && ! SIREPO.APP_SCHEMA.feature_config.hide_guest_warning
        && ! SIREPO.authState.isLoginExpired) {
        appState.whenModelsLoaded(
            $rootScope,
            function() {
                if (appDataService.isApplicationMode('default')) {
                    errorService.alertText(
                        'You are accessing Sirepo as a guest. ' +
                            'Guest sessions are regularly deleted. ' +
                            'To ensure that your work is saved, please click on Save Your Work!.'
                    );
                }
            }
        );
    }

    SIREPO.APP_SCHEMA.enum.JobRunMode = SIREPO.APP_SCHEMA.enum.JobRunMode.map(
        function (x) {
            return [x[0], self.jobRunModeMap[x[0]]];
        }
    );

    self.handleLogin = function (data, controller) {
        if (data.state === 'ok') {
            if (data.authState) {
                SIREPO.authState = data.authState;
                $.extend(self, SIREPO.authState);
            }
            requestSender.globalRedirectRoot();
            return;
        }
        controller.showWarning = true;
        controller.warningText = 'Server reported an error, please contact support@radiasoft.net.';
    };

    self.paymentPlanName = function() {
        return SIREPO.APP_SCHEMA.constants.paymentPlans[self.paymentPlan];
    };

    self.upgradePlanLink = function() {
        return '<a href="' + SIREPO.APP_SCHEMA.constants.plansUrl +
            '" target="_blank">' +
            SIREPO.APP_SCHEMA.constants.paymentPlans[self.upgradeToPlan] + '</a>';
    };

    return self;
});

SIREPO.app.factory('activeSection', function(authState, requestSender, $location, $route, $rootScope, appState) {
    var self = this;

    self.getActiveSection = function() {
        if (! authState.isLoggedIn) {
            return null;
        }
        var m = ($location.path() || '').match(/^\/([^\/]+)/);
        return m ? m[1] : null;
    };

    $rootScope.$on('$routeChangeSuccess', function() {
        if ($route.current.params.simulationId) {
            appState.loadModels(
                $route.current.params.simulationId,
                // clear aux data (ex. list items) each time a simulation is loaded
                requestSender.clearAuxillaryData,
                self.getActiveSection());
        }
    });

    return self;
});

SIREPO.app.factory('appState', function(errorService, fileManager, requestQueue, requestSender, $document, $interval, $rootScope, $filter) {
    var self = {
        models: {},
    };
    var QUEUE_NAME = 'saveSimulationData';
    var AUTO_SAVE_SECONDS = 60;
    var lastAutoSaveData = null;
    var autoSaveTimer = null;
    var savedModelValues = {};

    function broadcastClear() {
        $rootScope.$broadcast('clearCache');
    }

    function broadcastChanged(name) {
        $rootScope.$broadcast(name + '.changed');
        $rootScope.$broadcast('modelChanged', name);
    }

    function broadcastLoaded() {
        $rootScope.$broadcast('modelsLoaded');
    }

    function deepEqualsNoSimulationStatus(models1, models2) {
        var status = [models1.simulationStatus, models2.simulationStatus];
        delete models1.simulationStatus;
        delete models2.simulationStatus;
        var res = self.deepEquals(models1, models2);
        models1.simulationStatus = status[0];
        models2.simulationStatus = status[1];
        return res;
    }

    function propertyToIndexForm(key) {
        return key.split('.').map(function (x) {
            return "['" + x + "']";
        }).join('');
    }

    function refreshSimulationData(data) {
        self.models = data.models;
        self.models.simulationStatus = {};
        savedModelValues = self.cloneModel();
        lastAutoSaveData = self.clone(data);
        self.updateReports();
        broadcastLoaded();
        self.resetAutoSaveTimer();
    }

    self.applicationState = function() {
        return savedModelValues;
    };

    self.areFieldsDirty = function(fieldsByModel) {
        // have any in the list of model fields changed between models and savedModelValues?
        if (! self.isLoaded()) {
            return false;
        }
        var models = self.models;
        for (var m in fieldsByModel) {
            if (models[m]) {
                if (! savedModelValues[m]) {
                    return true;
                }
                for (var i = 0; i < fieldsByModel[m].length; i++) {
                    var f = fieldsByModel[m][i];
                    if (! self.deepEquals(models[m][f], savedModelValues[m][f])) {
                        return true;
                    }
                }
            }
        }
        return false;
    };

    self.autoSave = function(callback, errorCallback) {
        if (! self.isLoaded() ||
            lastAutoSaveData && deepEqualsNoSimulationStatus(
                lastAutoSaveData.models, savedModelValues)
        ) {
            // no changes
            if ($.isFunction(callback)) {
                callback({'state': 'noChanges'});
            }
            return;
        }
        requestQueue.addItem(
            QUEUE_NAME,
            function() {
                self.resetAutoSaveTimer();
                lastAutoSaveData.models = self.clone(savedModelValues);
                return {
                    urlOrParams: 'saveSimulationData',
                    successCallback: function (resp) {
                        if (resp.error && resp.error == 'invalidSerial') {
                            srlog(
                                resp.simulationData.models.simulation.simulationId,
                                ': update collision newSerial=',
                                resp.simulationData.models.simulation.simulationSerial,
                                '; refreshing'
                            );
                            refreshSimulationData(resp.simulationData);
                            errorService.alertText(
                                "Another browser updated this simulation."
                                + " This window's state has been refreshed."
                                + " Please retry your action."
                            );
                        }
                        else {
                            lastAutoSaveData = self.clone(resp);
                            savedModelValues.simulation.simulationSerial
                                = lastAutoSaveData.models.simulation.simulationSerial;
                            self.models.simulation.simulationSerial
                                = lastAutoSaveData.models.simulation.simulationSerial;
                            savedModelValues.simulation.name
                                = lastAutoSaveData.models.simulation.name;
                            self.models.simulation.name
                                = lastAutoSaveData.models.simulation.name;
                        }
                        if ($.isFunction(callback)) {
                            callback(resp);
                        }
                    },
                    errorCallback: function (resp) {
                        if ($.isFunction(errorCallback)) {
                            //TODO(robnagler) this should be errorCallback
                            errorCallback(resp);
                        }
                    },
                    data: lastAutoSaveData
                };
            }
        );
    };

    self.cancelChanges = function(name) {
        // cancel changes on a model by name, or by an array of names
        if (typeof(name) == 'string') {
            name = [name];
        }

        for (var i = 0; i < name.length; i++) {
            if (savedModelValues[name[i]]) {
                self.models[name[i]] = self.clone(savedModelValues[name[i]]);
            }
            $rootScope.$broadcast('cancelChanges', name[i]);
        }
    };

    self.clearModels = function(emptyValues) {
        requestQueue.cancelItems(QUEUE_NAME);
        broadcastClear();
        self.models = emptyValues || {};
        savedModelValues = self.clone(self.models);
        if (autoSaveTimer) {
            $interval.cancel(autoSaveTimer);
        }
        $rootScope.$broadcast('modelsUnloaded');
    };

    self.clone = function(obj) {
        return angular.copy(obj);
    };

    self.cloneModel = function(name) {
        var val = name ? self.models[name] : self.models;
        return self.clone(val);
    };

    self.copySimulation = function(simulationId, op, name, folder) {
        requestSender.sendRequest(
            'copySimulation',
            op,
            {
                simulationId: simulationId,
                simulationType: SIREPO.APP_SCHEMA.simulationType,
                name: name,
                folder: folder || '/',
            });
    };

    self.deepEquals = function(v1, v2) {
        if (angular.isArray(v1) && angular.isArray(v2)) {
            if (v1.length != v2.length) {
                return false;
            }
            for (var i = 0; i < v1.length; i++) {
                if (! self.deepEquals(v1[i], v2[i])) {
                    return false;
                }
            }
            return true;
        }
        if (angular.isObject(v1) && angular.isObject(v2)) {
            var keys = Object.keys(v1);
            if (keys.length != Object.keys(v2).length) {
                return false;
            }
            var isEqual = true;
            keys.forEach(function (k) {
                if (! self.deepEquals(v1[k], v2[k])) {
                    isEqual = false;
                }
            });
            return isEqual;
        }
        return v1 == v2;
    };

    self.deleteSimulation = function(simulationId, op) {
        requestSender.sendRequest(
            'deleteSimulation',
            function() {
              op();
              fileManager.removeSimFromTree(simulationId);
            },
            {
                simulationId: simulationId,
                simulationType: SIREPO.APP_SCHEMA.simulationType,
            });
    };

    self.enumDescription = function(enumName, value) {
        var res = null;
        SIREPO.APP_SCHEMA.enum[enumName].forEach(function(v) {
            if (v[0] == value) {
                res = v[1];
            }
        });
        if (res === null) {
            throw new Error('no value for enum: ' + enumName + '.' + value);
        }
        return res;
    };

    self.enumVals = function(enumName) {
        return SIREPO.APP_SCHEMA.enum[enumName].map(function (e) {
            return e[SIREPO.ENUM_INDEX_VALUE];
        });
    };

    // intermediate method to change from arrays to objects when defining model fields
    self.fieldProperties = function(modelName, fieldName) {
        // these won't exist for beamline elements
        // if(! self.models[modelName]) {
        //     throw modelName + ": no such model in simulation " + SIREPO.APP_SCHEMA.simulationType;
        // }

        var info = self.modelInfo(modelName, fieldName)[fieldName];
        if(! info) {
            throw new Error(fieldName + ": no such field in model " + modelName);
        }
        var infoNames = ['label', 'type', 'default', 'toolTip', 'min', 'max'];
        var p = {};
        info.forEach(function (v, i) {
            p[i] = v;
            p[infoNames[i]] = v;
        });
        return p;
    };

    self.formatDate = function(unixTime) {
        if (! unixTime) {
            return null;
        }
        return $filter('date')(unixTime * 1000, 'yyyy-MM-dd HH:mm:ss');
    };

    self.formatFloat = function(v, decimals) {
        return +parseFloat(v).toFixed(decimals);
    };

    self.formatTime = function(unixTime) {
        function format(val) {
            return leftPadZero(Math.floor(val));
        }

        function leftPadZero(num) {
            if (num < 10) {
                return '0' + num;
            }
            return num;
        }

        var d = Math.floor(unixTime / (3600*24));
        var h = format(unixTime % (3600*24) / 3600);
        var m = format(unixTime % 3600 / 60);
        var s = format(unixTime % 60);
        var res = d > 0 ? d : '';
        if (res) {
            res += d === 1 ? ' day ': ' days ';
        }
        return res + h + ':' + m + ':' + s;
    };

    self.isAnimationModelName = function(name) {
        return name == 'animation' || name.indexOf('Animation') >= 0;
    };

    self.isLoaded = function() {
        return self.models.simulation && self.models.simulation.simulationId ? true: false;
    };

    // angular-independent isObject()
    self.isObject = function(x) {
        if (x === null) {
            return false;
        }
        return ( (typeof x === 'function') || (typeof x === 'object') );
    };

    self.isReportModelName = function(name) {
        //TODO(pjm): need better name for this, a model which doesn't affect other models
        return  name.indexOf('Report') >= 0 || self.isAnimationModelName(name) || name.indexOf('Status') >= 0;
    };

    self.listSimulations = function(op, search) {
        requestSender.sendRequest(
            'listSimulations',
            function(data) {
                op(data);
            },
            {
                simulationType: SIREPO.APP_SCHEMA.simulationType,
                search: search,
            });
    };

    self.loadModels = function(simulationId, callback, section) {
        if (self.isLoaded() && self.models.simulation.simulationId == simulationId) {
            return;
        }
        self.clearModels();
        var routeObj = {
            routeName: 'simulationData',
            '<simulation_id>': simulationId,
            '<simulation_type>': SIREPO.APP_SCHEMA.simulationType,
            '<pretty>': false
        };
        if(section) {
            routeObj['<section>'] = section;
        }
        requestSender.sendRequest(
            routeObj,
            function(data) {
                if (data.redirect) {
                    requestSender.localRedirect('notFoundCopy', {
                        ':simulationIds': data.redirect.simulationId
                            + (data.redirect.userCopySimulationId
                               ? ('-' + data.redirect.userCopySimulationId)
                               : ''),
                        ':section': data.redirect.section,
                    });
                    return;
                }
                refreshSimulationData(data);
                if (callback) {
                    callback();
                }
            }
        );
    };

    self.maxId = function(items, idField) {
        var max = 1;
        if (! idField) {
            idField = 'id';
        }
        for (var i = 0; i < items.length; i++) {
            if (items[i][idField] > max) {
                max = items[i][idField];
            }
        }
        return max;
    };

    self.modelInfo = function(name) {
        var info = SIREPO.APP_SCHEMA.model[name];
        if (! info) {
            throw new Error('invalid model name: ' + name);
        }
        return info;
    };

    self.newSimulation = function(model, op, errOp) {
        var data = self.clone(model);
        data.simulationType = SIREPO.APP_SCHEMA.simulationType;
        requestSender.sendRequest('newSimulation', op, data, errOp);
    };

    self.optFieldName = function(modelName, fieldName, model) {
        var res = modelName;
        if (model && model.id) {
            res += '#' + model.id;
        }
        return res + '.' + fieldName;
    };

    self.parseModelField = function(name) {
        // returns [model, field] from a "model.field" name
        var match = name.match(/(.*?)\.(.*)/);
        if (match) {
            return [match[1], match[2]];
        }
        return null;
    };

    self.removeModel = function(name) {
        delete self.models[name];
        delete savedModelValues[name];
    };

    self.resetAutoSaveTimer = function() {
        // auto save data every 60 seconds
        if (autoSaveTimer) {
            $interval.cancel(autoSaveTimer);
        }
        autoSaveTimer = $interval(self.autoSave, AUTO_SAVE_SECONDS * 1000);
    };

    self.saveQuietly = function(name) {
        // saves the model, but doesn't broadcast the change
        savedModelValues[name] = self.cloneModel(name);
    };

    self.setAppService = function (appService) {
        if (self.appService) {
            throw new Error('too many calls to setAppService new=', appService);
        }
        self.appService = appService;
        return;
    };

    self.saveChanges = function(name, callback) {
        // save changes on a model by name, or by an array of names
        if (typeof(name) == 'string') {
            name = [name];
        }
        var updatedModels = [];
        var requireReportUpdate = false;

        for (var i = 0; i < name.length; i++) {
            if (self.deepEquals(savedModelValues[name[i]], self.models[name[i]])) {
                // let the UI know the primary model has changed, even if it hasn't
                if (i === 0) {
                    updatedModels.push(name[i]);
                }
            }
            else {
                self.saveQuietly(name[i]);
                updatedModels.push(name[i]);
                if (! self.isReportModelName(name[i])) {
                    requireReportUpdate = true;
                }
            }
        }
        // broadcast model changes prior to autoSave, allows for additional model changes before persisting
        for (i = 0; i < updatedModels.length; i++) {
            if (requireReportUpdate && self.isReportModelName(updatedModels[i])) {
                continue;
            }
            broadcastChanged(updatedModels[i]);
        }
        self.autoSave(function() {
            if (requireReportUpdate) {
                self.updateReports();
            }
            if (callback) {
                callback();
            }
        });
    };

    self.setModelDefaults = function(model, modelName) {
        // set model defaults from schema
        const schema = SIREPO.APP_SCHEMA.model[modelName];
        const fields = Object.keys(schema);
        for (let i = 0; i < fields.length; i++) {
            let f = fields[i];
            let defaultVal = schema[f][2];
            if (! model[f]) {
                if (defaultVal !== undefined) {
                    // for cases where the default value is an object, we must
                    // clone it or the schema itself will change as the model changes
                    model[f] = self.isObject(defaultVal) ? self.clone(defaultVal) : defaultVal;
                }
            }
        }
        return model;
    };

    self.uniqueName = function(items, idField, template) {
        // find a unique name comparing against a list of items
        // template has {} replaced with a counter, ex. "my name (copy {})"
        var values = {};
        for (var i = 0; i < items.length; i++) {
            values[items[i][idField]] = true;
        }
        var index = 1;
        while (true) {
            var id = template.replace('{}', index);
            if (values[id]) {
                index++;
            }
            else {
                return id;
            }
        }
    };

    self.updateReports = function() {
        broadcastClear();
        for (var key in self.models) {
            if (self.isReportModelName(key)) {
                broadcastChanged(key);
            }
        }
    };

    self.viewInfo = function(name) {
        return SIREPO.APP_SCHEMA.view[name] || SIREPO.APP_SCHEMA.common.view[name];
    };

    self.watchModelFields = function($scope, modelFields, callback) {
        $scope.appState = self;
        modelFields.forEach(function(f) {
            // elegant uses '-' in modelKey
            $scope.$watch('appState.models' + propertyToIndexForm(f), function (newValue, oldValue) {
                if (self.isLoaded() && newValue !== null && newValue !== undefined && newValue !== oldValue) {
                    // call in next cycle to allow UI to change layout first
                    $interval(callback, 1, 1, true, f);
                }
            });
        });
    };

    self.whenModelsLoaded = function($scope, callback) {
        var wrappedCallback = function() {
            $document.ready(function() {
                $scope.$applyAsync(callback);
            });
        };
        $scope.$on('modelsLoaded', wrappedCallback);
        if (self.isLoaded()) {
            wrappedCallback();
        }
    };

    return self;
});

SIREPO.app.factory('appDataService', function() {
    var self = {};

    self.applicationMode = 'default';
    self.isApplicationMode = function(name) {
        return name == self.getApplicationMode();
    };

    // override these methods in app's service
    self.getApplicationMode = function() {
        return self.applicationMode;
    };
    self.appDataForReset = function() {
        return null;
    };
    self.canCopy = function() {
        return true;
    };
    return self;
});

SIREPO.app.factory('notificationService', function(cookieService, $sce) {

    var self = {};

    self.notifications = {};

    self.addNotification = function(notification) {
        if(! notification.name || ! notification.content) {
            return;
        }
        self.notifications[notification.name] = notification;
    };

    self.dismiss = function(name) {
        if(name) {
            self.dismissNotification(self.getNotification(name));
        }
    };

    self.dismissNotification = function(notification) {
        if(notification) {
            self.sleepNotification(notification);
        }
    };

    self.getContent = function(name) {
        if(! name || ! self.getNotification(name)) {
            return '';
        }
        return self.getNotification(name).content;
    };

    self.getNotification = function(name) {
        return self.notifications[name];
    };

    self.removeNotification = function(notification) {
        delete self.notifications[notification.name];
        cookieService.removeCookie(cookieDef(notification));
    };

    self.shouldPresent = function(name) {
        var now = new Date();
        var notification = self.notifications[name];
        if(! notification || ! notification.active) {
            return false;
        }

        if (! cookieService.cleanExpiredCookie(cookieDef(notification))) {
            var vcd = SIREPO.APP_SCHEMA.cookies.firstVisit;
            var vc = cookieService.getCookie(vcd);
            if (! vc) {
                return false;
            }
            var lstVisitDays = vc.t - cookieService.timeoutOrDefault(vcd);
            // we need millisecond comparison here
            return now.getTime() > (lstVisitDays + (notification.delay || 0)) * SIREPO.APP_SCHEMA.constants.oneDayMillis;
        }

        return false;
    };

    self.sleepNotification = function(notification) {
        cookieService.addCookie(cookieDef(notification), 'i');
        //TODO(pjm): this prevents Firefox from showing the notification right after it is dismissed
        notification.active = false;
    };

    function cookieDef(notification) {
        return SIREPO.APP_SCHEMA.cookies[notification.cookie];
    }

    return self;
});

SIREPO.app.factory('stringsService', function() {
    function ucfirst(str) {
        return str.charAt(0).toUpperCase() + str.slice(1);
    }

    const strings = SIREPO.APP_SCHEMA.strings;
    return {
        formatKey: (name) => {
            return ucfirst(strings[name]);
        },
        newSimulationLabel: () => {
            return strings.newSimulationLabel || `New ${ucfirst(strings.simulationDataType)}`;
        },
        startButtonLabel: () => {
            return `Start New ${ucfirst(strings.typeOfSimulation)}`;
        },
        stopButtonLabel: () => {
            return `End ${ucfirst(strings.typeOfSimulation)}`;
        },
        ucfirst: ucfirst
    };
});


// manages validators for ngModels and provides other validation services
SIREPO.app.service('validationService', function(utilities) {

    this.fieldValidators = {};
    this.enumValidators = {};

    // lazy creation of validator, plus special handling
    this.getEnumValidator = function(enumName) {

        var validator = this.getFieldValidator(enumName);
        if (validator) {
            return validator;
        }
        var enums = SIREPO.APP_SCHEMA.enum[enumName];
        if (! enums) {
            throw new Error(enumName + ':' + ' no such enum');
        }
        var isValid = function(name) {
            return enums.map(function (e) {
                return e[SIREPO.ENUM_INDEX_VALUE];
            }).indexOf('' + name) >= 0;
        };
        var err = function(name) {
            return name + ':' + ' no such value in ' + enumName;
        };
        validator = this.setFieldValidator(enumName, isValid, err);
        validator.find = function (name) {
            if (! validator.vFunc(name)) {
                throw new Error(validator.vMsg(name));
            }
            return name;
        };
        return validator;
    };

    this.getFieldValidator = function(name) {
        return this.fieldValidators[name];
    };

    this.getMessageForNGModel = function(name, ngModelValidatorName, ngModel) {
        if (! ngModel.$validators[ngModelValidatorName]) {
            return '';
        }
        var fv = this.getFieldValidator(name);
        return fv ? (! ngModel.$valid ? fv.vMsg(ngModel.$viewValue) : '') : '';
    };

    this.getModelFieldMessage = function (modelName, fieldName) {
        var fullName = utilities.modelFieldID(modelName, fieldName);
        var ngModel = utilities.ngModelForInput(modelName, fieldName);
        return this.getMessageForNGModel(fullName, fullName, ngModel);
    };

    this.reloadValidatorForNGModel = function(name, ngModelValidatorName, ngModel) {
        var fv = this.getFieldValidator(name);
        if (! ngModel.$validators[ngModelValidatorName]) {
            if (fv) {
                ngModel.$validators[ngModelValidatorName] = fv.vFunc;
            }
        }
    };

    this.removeFieldValidator = function(name) {
        if (this.fieldValidators[name]) {
            delete this.fieldValidators[name];
        }
    };

    this.removeModelFieldValidator = function(modelName, fieldName) {
        var fullName = utilities.modelFieldID(modelName, fieldName);
        var ngModel = utilities.ngModelForInput(modelName, fieldName);
        this.removeValidatorForNGModel(fullName, fullName, ngModel);
    };

    this.removeValidatorForNGModel = function(name, ngModelValidatorName, ngModel) {
        if (ngModel.$validators[ngModelValidatorName]) {
            delete ngModel.$validators[ngModelValidatorName];
        }
        this.removeFieldValidator(name);
    };

    this.setFieldValidator = function(name, validatorFn, messageFn, ngModel, ngModelValidatorName) {
        if (! this.fieldValidators[name]) {
            this.fieldValidators[name] = {};
        }
        this.fieldValidators[name].vFunc = validatorFn;
        this.fieldValidators[name].vMsg = messageFn;
        if (ngModel && ngModelValidatorName) {
            this.reloadValidatorForNGModel(name, ngModelValidatorName, ngModel);
        }
        return this.fieldValidators[name];
    };

    this.setModelFieldValidator = function(modelName, fieldName, validatorFn, messageFn) {
        var fullName = utilities.modelFieldID(modelName, fieldName);
        var ngModel = utilities.ngModelForInput(modelName, fieldName);
        return this.setFieldValidator(fullName, validatorFn, messageFn, ngModel, fullName);
    };

    // html5 validation
    this.validateField = function (model, field, inputType, isValid, msg) {
        const mfId = utilities.modelFieldID(model, field);
        const f = $(`.${mfId} ${inputType}`)[0];
        if (! f) {
            return;
        }
        const fWarn = $(`.${mfId} .sr-input-warning`);
        fWarn.text(msg);
        fWarn.hide();
        f.setCustomValidity('');
        if (! isValid) {
            f.setCustomValidity(msg);
            fWarn.show();
        }
    };

    this.validateFieldOfType = function(value, type) {
        if (value === undefined || value === null || value === '')  {
            // null files OK, at least sometimes
            if (type === 'MirrorFile') {
                return true;
            }
            return false;
        }
        if (type === 'Float' || type === 'Integer') {
            if (SIREPO.NUMBER_REGEXP.test(value)) {
                var v;
                if (type  === 'Integer') {
                    v = parseInt(value);
                    return v == value;
                }
                return isFinite(parseFloat(value));
            }
        }
        if (type === 'String') {
            return true;
        }
        if (SIREPO.APP_SCHEMA.enum[type]) {
            return this.getEnumValidator(type).vFunc(value);
        }
        // TODO(mvk): other types here, for now just accept everything
        return true;
    };

});


SIREPO.app.factory('frameCache', function(appState, panelState, requestSender, $interval, $rootScope) {
    var self = {};
    var frameCountByModelKey = {};
    var masterFrameCount = 0;
    self.modelToCurrentFrame = {};

    self.frameId = function(frameReport, frameIndex) {
        var c = appState.appService.computeModel(frameReport);
        var s = appState.models.simulationStatus[c];
        if (! s) {
            throw new Error('computeModel=' + c + ' missing simulationStatus');
        }
        var v = [
            // POSIT: same as sirepo.sim_data._FRAME_ID_KEYS
            frameIndex,
            frameReport,
            appState.models.simulation.simulationId,
            SIREPO.APP_SCHEMA.simulationType,
            s.computeJobHash,
            s.computeJobSerial,
        ];
        var m = appState.models;
        m = m[frameReport in m ? frameReport : c];
        var f = SIREPO.APP_SCHEMA.frameIdFields;
        f = f[frameReport in f ? frameReport : c];
        if (! f) {
            throw new Error('frameReport=' + frameReport + ' missing from schema frameIdFields');
        }
        // POSIT: same as sirepo.sim_data._FRAME_ID_SEP
        return v.concat(
            f.map(function (a) {return m[a];})
        ).join('*');
    };

    self.getCurrentFrame = function(modelName) {
        return self.modelToCurrentFrame[modelName] || 0;
    };

    self.getFrame = function(modelName, index, isPlaying, callback) {
        if (! appState.isLoaded()) {
            return;
        }
        function onError(modelName) {
            panelState.setError(modelName, 'Report not generated');
        }
        var isHidden = panelState.isHidden(modelName);
        var frameRequestTime = new Date().getTime();
        var delay = isPlaying && ! isHidden
            ? 1000 / parseInt(appState.models[modelName].framesPerSecond || 2)
            : 0;
        var requestFunction = function() {
            requestSender.sendRequest(
                {
                    'routeName': 'simulationFrame',
                    '<frame_id>': self.frameId(modelName, index),
                },
                function(data) {
                    if ('state' in data && data.state === 'missing') {
                        onError(modelName);
                        return;
                    }
                    var endTime = new Date().getTime();
                    var elapsed = endTime - frameRequestTime;
                    if (elapsed < delay) {
                        $interval(
                            function() {
                                callback(index, data);
                            },
                            delay - elapsed,
                            1
                        );
                    }
                    else {
                        callback(index, data);
                    }
                },
                null,
                // error handling
                //TODO(pjm): need error wrapping on server similar to runStatus route
                function(data) {
                    onError(modelName);
                }
            );
        };
        if (isHidden) {
            panelState.addPendingRequest(modelName, requestFunction);
        }
        else {
            requestFunction();
        }
    };

    self.hasFrames = function(modelName) {
        if (modelName) {
            return self.getFrameCount(modelName) > 0;
        }
        return self.getFrameCount() > 0;
    };

    self.isLoaded = function() {
        return appState.isLoaded();
    };

    self.getFrameCount = function(modelKey) {
        if (modelKey in frameCountByModelKey) {
            var s = appState.models.simulationStatus[appState.appService.computeModel(modelKey)];
            if (! (s && s.computeJobHash)
            ) {
                // cannot request frames without computeJobHash
                return 0;
            }
            return frameCountByModelKey[modelKey];
        }
        return masterFrameCount;
    };

    self.setCurrentFrame = function(modelName, currentFrame) {
        self.modelToCurrentFrame[modelName] = currentFrame;
    };

    self.setFrameCount = function(frameCount, modelKey) {
        if (modelKey) {
            frameCountByModelKey[modelKey] = frameCount;
            return;
        }
        if (frameCount == masterFrameCount) {
            return;
        }
        if (frameCount === 0) {
            masterFrameCount = frameCount;
            frameCountByModelKey = {};
            $rootScope.$broadcast('framesCleared');
        }
        else if (frameCount > 0) {
            var oldFrameCount = masterFrameCount;
            masterFrameCount = frameCount;
            $rootScope.$broadcast('framesLoaded', oldFrameCount);
        }
        else {
            masterFrameCount = frameCount;
        }
    };

    $rootScope.$on('modelsUnloaded', function() {
        masterFrameCount = 0;
        frameCountByModelKey = {};
        self.modelToCurrentFrame = {};
        self.modelsUnloaded = {};
    });

    return self;
});

SIREPO.app.factory('authService', function(authState, requestSender, stringsService) {
    var self = {};

    function label(method) {
        if ('guest' == method) {
            return 'as Guest';
        }
        return 'with ' + stringsService.ucfirst(method);
    }

    self.methods = authState.visibleMethods.map(
        function (method) {
            return {
                'label': 'Sign in ' + label(method),
                'url': requestSender.formatUrlLocal(
                    'loginWith',
                    {':method': method}
                )
            };
        }
    );
    self.loginUrl = requestSender.formatUrlLocal('login');
    self.logoutUrl = requestSender.formatUrl(
        'authLogout',
        {'<simulation_type>': SIREPO.APP_SCHEMA.simulationType}
    );
    return self;
});

/* SIREPO.app.factory('jobConfig', function(appState, requestSender) {
 *     var self = {};
 *
 *     requestSender.sendRequest(
 *         'jobConfig',
 *         function () {
 *
 *         },
 *         {
 *             simulationType: SIREPO.APP_SCHEMA.simulationType,
 *         },
 *         process,
 *     );
 *     return self;
 * });
 * */
SIREPO.app.factory('panelState', function(appState, requestSender, simulationQueue, utilities, validationService, $compile, $rootScope, $timeout, $window) {
    // Tracks the data, error, hidden and loading values
    var self = {};
    var panels = {};
    var pendingRequests = {};
    var queueItems = {};
    var waitForUICallbacks = null;
    var windowResize = utilities.debounce(function() {
        $rootScope.$broadcast('sr-window-resize');
    }, 250);
    self.ngViewScope = null;


    $rootScope.$on('clearCache', function() {
        self.clear();
    });

    $rootScope.$on('$viewContentLoaded', function (event) {
        // this is the parent scope used for modal editors created from showModalEditor()
        self.ngViewScope = event.targetScope;
    });

    function applyToFields(method, modelName, fieldInfo) {
        var enableFun = function(f) {
            self[method](modelName, f, true);
        };
        var disableFun = function(f) {
            self[method](modelName, f, false);
        };
        for (var idx = 0; idx < fieldInfo.length; idx += 2) {
            var field = fieldInfo[idx];
            var isEnabled = fieldInfo[idx + 1];
            if (angular.isArray(field)) {
                field.forEach(isEnabled ? enableFun : disableFun);
            }
            else {
                self[method](modelName, field, isEnabled);
            }
        }
    }

    function clearPanel(name) {
        delete panels[name];
        delete pendingRequests[name];
        // doesn't clear the queueItems, queueItem will be canceled if necessary in requestData()
    }

    function fieldClass(model, field) {
        return '.model-' + model + '-' + field;
    }

    function getPanelValue(name, key) {
        if (panels[name] && panels[name][key]) {
            return panels[name][key];
        }
        return null;
    }

    function iterateFields(primaryModelName, field, names) {
        // iterate the view definition and build a {modelName => [field, ...]} map.
        // may be a string field, [tab-name, [cols]], or [[col-header, [cols]], [col-header, [cols]]]
        if (typeof(field) == 'string') {
            var modelField = appState.parseModelField(field);
            if (! modelField) {
                modelField = [primaryModelName, field];
            }
            if (! names[modelField[0]]) {
                names[modelField[0]] = [];
            }
            names[modelField[0]].push(modelField[1]);
        }
        else {
            var i;
            // [name, [cols]]
            if (typeof(field[0]) == 'string') {
                for (i = 0; i < field[1].length; i++) {
                    iterateFields(primaryModelName, field[1][i], names);
                }
            }
            // [[name, [cols]], [name, [cols]], ...]
            else {
                for (i = 0; i < field.length; i++) {
                    iterateFields(primaryModelName, field[i], names);
                }
            }
        }
    }

    function sendRequest(name, callback, forceRun) {
        setPanelValue(name, 'loading', true);
        setPanelValue(name, 'error', null);
        var responseHandler = function(resp) {
            setPanelValue(name, 'loading', false);
            if (resp.error) {
                setPanelValue(name, 'error', resp.error);
            }
            else {
                setPanelValue(name, 'data', resp);
                setPanelValue(name, 'error', null);
                callback(resp);
            }
        };
        return simulationQueue.addTransientItem(
            name,
            appState.applicationState(),
            responseHandler,
            forceRun
        );
    }

    function setPanelValue(name, key, value) {
        if (! (name || key)) {
            throw new Error('missing name or key');
        }
        if (! panels[name]) {
            panels[name] = {};
        }
        panels[name][key] = value;
    }

    function showValue(selector, isShown) {
        if(selector) {
            if (isShown) {
                selector.show();
            }
            else {
                selector.hide();
            }
        }
    }

    self.addPendingRequest = function(name, requestFunction) {
        pendingRequests[name] = requestFunction;
    };

    self.clear = function(name) {
        if (name) {
            clearPanel(name);
        }
        else {
            for (name in panels) {
                clearPanel(name);
            }
        }
    };

    self.enableField = function(model, field, isEnabled) {
        //TODO(pjm): remove jquery and use attributes on the fieldEditor directive
        var fc = fieldClass(model, field);
        // UI fields could be an input, select, or button
        $(fc).find('input.form-control').prop('readonly', ! isEnabled);
        $(fc).find('select.form-control').prop('disabled', ! isEnabled);
        $(fc).find('.sr-enum-button').prop('disabled', ! isEnabled);
    };

    self.enableFields = function(model, fieldInfo) {
        applyToFields('enableField', model, fieldInfo);
    };

    // lazy creation/storage of field delegates
    self.fieldDelegates = {};

    // if no associated view, check for a superclass that does have one
    self.getBaseModelKey = function(modelKey) {
        if (appState.viewInfo(modelKey)) {
            return modelKey;
        }
        if (! (modelKey in SIREPO.APP_SCHEMA.model)) {
            return modelKey;
        }
        var m = appState.modelInfo(modelKey);
        if (m._super) {
            for (var i = SIREPO.INFO_INDEX_DEFAULT_VALUE; i < m._super.length; ++i) {
                if (appState.viewInfo(m._super[i])) {
                    modelKey = m._super[i];
                    return modelKey;
                }
            }
        }
        return modelKey;
    };

    self.getFieldDelegate = function(modelName, field) {
        if (! self.fieldDelegates[modelName]) {
            self.fieldDelegates[modelName] = {};
        }
        if (! self.fieldDelegates[modelName][field]) {
            self.fieldDelegates[modelName][field] = {
                storedVal: appState.models[modelName][field],
            };
        }
        return self.fieldDelegates[modelName][field];
    };

    self.fileNameFromText = function(text, extension) {
        return text.replace(/(\_|\W|\s)+/g, '-') + '.' + extension;
    };

    self.findParentAttribute = function(scope, name) {
        while (scope && ! scope[name]) {
            scope = scope.$parent;
        }
        return scope[name];
    };

    self.getError = function(name) {
        return getPanelValue(name, 'error');
    };

    self.getFieldsByModel = function(primaryModelName, fields) {
        var names = {};
        names[primaryModelName] = [];
        for (var i = 0; i < fields.length; i++) {
            iterateFields(primaryModelName, fields[i], names);
        }
        return names;
    };

    self.getStatusText = function(name) {
        if (self.isRunning(name)) {
            var count = (queueItems[name] && queueItems[name].runStatusCount) || 0;
            var progressText = (appState.models[name] || {}).inProgressText  ||
                SIREPO.APP_SCHEMA.constants.inProgressText ||
                'Simulating';
            return progressText + ' ' + new Array(count % 3 + 2).join('.');
        }
        return 'Waiting';
    };

    self.isActiveField = function(model, field) {
        return $(fieldClass(model, field)).find('input').is(':focus');
    };

    self.isHidden = function(name) {
        if (! appState.isLoaded()) {
            return true;
        }
        var state = appState.applicationState();
        if (state.panelState) {
            return state.panelState.hidden.indexOf(name) >= 0;
        }
        return false;
    };

    self.isLoading = function(name) {
        return getPanelValue(name, 'loading') ? true : false;
    };

    self.isRunning = function(name) {
        return queueItems[name] && queueItems[name].qState == 'processing' ? true : false;
    };

    self.exportJupyterNotebook = function(simulationId, modelName, reportTitle) {
        var args = {
            '<simulation_id>': simulationId,
            '<simulation_type>': SIREPO.APP_SCHEMA.simulationType,
        };
        if (modelName) {
            args['<model>'] = modelName;
        }
        if (reportTitle) {
            args['<title>'] = reportTitle;
        }
        requestSender.newWindow('exportJupyterNotebook', args);
    };

    self.modalId = function(name) {
        return 'sr-' + name + '-editor';
    };

    self.pythonSource = function(simulationId, modelName, reportTitle) {
        var args = {
            '<simulation_id>': simulationId,
            '<simulation_type>': SIREPO.APP_SCHEMA.simulationType,
        };
        if (modelName) {
            args['<model>'] = modelName;
        }
        if (reportTitle) {
            args['<title>'] = reportTitle;
        }
        requestSender.newWindow('pythonSource', args);
    };

    self.requestData = function(name, callback, forceRun) {
        if (! appState.isLoaded()) {
            return;
        }
        var data = getPanelValue(name, 'data');
        if (data) {
            callback(data);
            return;
        }
        var wrappedCallback = function(data) {
            delete pendingRequests[name];
            delete queueItems[name];
            callback(data);
        };
        if (queueItems[name]) {
            simulationQueue.cancelItem(queueItems[name]);
        }
        self.addPendingRequest(name, function() {
            queueItems[name] = sendRequest(name, wrappedCallback, forceRun);
        });
        if (! self.isHidden(name)) {
            queueItems[name] = sendRequest(name, wrappedCallback, forceRun);
        }
    };

    self.setError = function(name, error) {
        setPanelValue(name, 'error', error);
    };

    self.setFieldLabel = function(model, field, text) {
        $('.' + utilities.modelFieldID(model, field)  + ' .control-label label')
            .text(text);
    };

    self.showEnum = function(model, field, value, isShown) {
        var eType = SIREPO.APP_SCHEMA.enum[appState.modelInfo(model)[field][SIREPO.INFO_INDEX_TYPE]];
        var optionIndex = -1;
        eType.forEach(function(row, index) {
            if (row[0] == value) {
                optionIndex = index;
            }
        });
        if (optionIndex < 0) {
            throw new Error('no enum value found for ' + model + '.' + field + ' = ' + value);
        }
        var opt = $(fieldClass(model, field)).find('option')[optionIndex];
        if (! opt) {
            // handle case where enum is displayed as a button group rather than a select
            opt = $(fieldClass(model, field)).find('button')[optionIndex];
        }
        showValue($(opt), isShown);
        // this is required for MSIE 11 and Safari which can't hide select options
        if (isShown) {
            $(opt).removeAttr('disabled');
        }
        else {
            $(opt).attr('disabled', 'disabled');
        }
    };

    self.showField = function(model, field, isShown) {
        //TODO(pjm): remove jquery and use attributes on the fieldEditor directive
        // try show/hide immediately, followed by timeout if UI hasn't finished layout yet
        showValue($(fieldClass(model, field)).closest('.form-group'), isShown);
        self.waitForUI(function() {  //MR: fix for https://github.com/radiasoft/sirepo/issues/730
            showValue($(fieldClass(model, field)).closest('.form-group'), isShown);
        });
    };

    self.showFields = function(modelName, fieldInfo) {
        applyToFields('showField', modelName, fieldInfo);
    };

    //TODO(pjm): should be renamed, showColumnEditor()
    self.showRow = function(model, field, isShown) {
        //TODO(pjm): remove jquery and use attributes on the fieldEditor directive
        showValue($(fieldClass(model, field)).closest('.sr-column-editor').parent(), isShown);
        self.waitForUI(function() {  //MR: fix for https://github.com/radiasoft/sirepo/issues/730
            showValue($(fieldClass(model, field)).closest('.sr-column-editor').parent(), isShown);
        });
    };

    self.showTab = function(model, pageNumber, isShown) {
        showValue($('.' + model + '-page-' + pageNumber), isShown);
    };

    self.showModalEditor = function(modelKey, template, scope) {
        modelKey = self.getBaseModelKey(modelKey);
        var editorId = '#' + self.modalId(modelKey);
        var showEvent = modelKey + '.editor.show';
        if ($(editorId).length) {
            $(editorId).modal('show');
            $rootScope.$broadcast(showEvent);
            if (modelKey === 'simulation') {
                $rootScope.$emit(showEvent);
            }
        }
        else {
            if (! template) {
                var name = modelKey.toLowerCase().replace('_', '');
                //TODO(pjm): DEPRECATED use viewLogic instead
                template = '<div data-modal-editor="" data-view-name="' + modelKey + '" data-sr-' + name + '-editor=""' + '></div>';
            }
            // add the modal to the ng-view element so it will get removed from the page when the location changes
            $('.sr-view-content').append($compile(template)(scope || self.ngViewScope));

            //TODO(pjm): timeout hack, otherwise jquery can't find the element
            self.waitForUI(function() {
                $(editorId).modal('show');
                $rootScope.$broadcast(showEvent);
            });
        }
    };

    self.toggleHidden = function(name) {
        var state = appState.applicationState();
        if (! state.panelState) {
            state.panelState = {
                hidden: [],
            };
        }
        if (self.isHidden(name)) {
            state.panelState.hidden.splice(state.panelState.hidden.indexOf(name), 1);

            if (pendingRequests[name] && ! queueItems[name]) {
                var requestFunction = pendingRequests[name];
                requestFunction();
            }
        }
        else {
            state.panelState.hidden.push(name);
            if (queueItems[name]) {
                simulationQueue.cancelItem(queueItems[name]);
                delete queueItems[name];
            }
        }
        // needed to resize a hidden report and other panels
        if (appState.isReportModelName(name)) {
            windowResize();
        }
    };

    self.waitForUI = function(callback) {
        // groups callbacks within one $timeout()
        if (waitForUICallbacks) {
            waitForUICallbacks.push(callback);
        }
        else {
            waitForUICallbacks = [callback];
            $timeout(function() {
                // new callbacks may be added during this cycle
                var callbacks = waitForUICallbacks;
                waitForUICallbacks = null;
                callbacks.forEach(function(callback) {
                    callback();
                });
            });
        }
    };

    $($window).resize(windowResize);

    return self;
});

SIREPO.app.factory('requestSender', function(cookieService, errorService, $http, $location, $interval, $q, $rootScope, $window) {
    var self = {};
    var HTML_TITLE_RE = new RegExp('>([^<]+)</', 'i');
    var IS_HTML_ERROR_RE = new RegExp('^(?:<html|<!doctype)', 'i');
    var LOGIN_ROUTE_NAME = 'login';
    var LOGIN_URI = null;
    var REDIRECT_RE = new RegExp('window.location = "([^"]+)";', 'i');
    var SR_EXCEPTION_RE = new RegExp('/\\*sr_exception=(.+)\\*/');
    var auxillaryData = {};
    var getApplicationDataTimeout = {};
    var globalMap = {_name: 'global'};
    var localMap = {_name: 'local'};

    // we can trust that the Python has validated the schema
    // so no need for complicated checks like in sirepo.uri_router.
    function _globalIterator(p) {
        var m = p.match(/^([\?\*]?)<(\w+)>$/);
        if (! m) {
            throw new Error(`param=${p} invalid syntax global route`);
        }
        return {
            name: m[2],
            isOptional: !! m[1],
        };
    }

    for (let n in SIREPO.APP_SCHEMA.route) {
        let u = SIREPO.APP_SCHEMA.route[n].split('/');
        u.shift();
        globalMap[n] = {
            name: n,
            // root route has /*<path_info> so check for a non-param element
            baseUri: u[0].match(/^[^\*\?<]/) ? u.shift() : '',
            params: u.map(_globalIterator),
        };
    }
    function _localIterator(p) {
        var m = p.match(/^:(\w+)(\??)$/);
        if (! m) {
            throw new Error(`param=${p} invalid syntax local route`);
        }
        return {
            name: m[1],
            isOptional: !! m[2],
        };
    }
    for (let n in SIREPO.APP_SCHEMA.localRoutes) {
        let u = SIREPO.APP_SCHEMA.localRoutes[n].route.split('/');
        u.shift();
        localMap[n] = {
            name: n,
            baseUri: u.shift(),
            params: u.map(_localIterator)
        };
    }

    function checkCookieRedirect(event, route) {
        if (! SIREPO.authState.isLoggedIn
            || SIREPO.authState.needCompleteRegistration
            // Any controller that has 'login' in it will stay on page
            || (route.controller && route.controller.indexOf('login') >= 0)
        ) {
            return;
        }
        var p = cookieService.getCookieValue(SIREPO.APP_SCHEMA.cookies.previousRoute);
        if (! p) {
            return;
        }
        cookieService.removeCookie(SIREPO.APP_SCHEMA.cookies.previousRoute);
        p = p.split(' ');
        if (p[0] != SIREPO.APP_SCHEMA.simulationType) {
            // wrong app so just ignore
            return;
        }
        if ($location.path() != p[1]) {
            event.preventDefault();
            self.localRedirect(p[1]);
        }
    }

    function isFirefox() {
        // https://stackoverflow.com/a/9851769
        return typeof InstallTrigger !== 'undefined';
    }

    function logError(data, status) {
        var err = SIREPO.APP_SCHEMA.customErrors[status];
        if (err && err.route) {
            self.localRedirect(err.route);
        }
        else {
            errorService.alertText('Request failed: ' + data.error);
        }
    }

    function formatUrl(map, routeOrParams, params) {
        var n = routeOrParams;
        if (angular.isObject(routeOrParams)) {
            n = routeOrParams.routeName;
            if (! n) {
                throw new Error(routeOrParams + ': routeName must be supplied');
            }
            if (angular.isDefined(params)) {
                srlog(arguments);
                throw new Error(params + ': params must be null if routeOrParams is an object: ' + routeOrParams);
            }
            params = angular.copy(routeOrParams);
            delete params.routeName;
        }
        var p = {};
        if (params) {
            for (var k in params) {
                // Deprecated params values: <simulationId> and :simulationId
                p[k.replace(/\W+/g, '')] = params[k];
            }
        }
        params = p;
        if (! map[n]) {
            throw new Error(`routeName=${n} not found in map=${map._name}`);
        }
        var r = map[n];
        var u = r.baseUri ? '/' + r.baseUri : '';
        for (p of r.params) {
            if (p.name in params) {
                u = u + '/' + encodeURIComponent(serializeValue(params[p.name], p.name));
            }
            else if (p.isOptional) {
                break;
            }
            else {
                throw new Error(`param=${p.name} param missing map=${map._name} route=${r.name}`);
            }
        }
        return u;
    }

    function saveCookieRedirect(route) {
        var v = SIREPO.APP_SCHEMA.simulationType + ' ' + route;
        cookieService.addCookie(SIREPO.APP_SCHEMA.cookies.previousRoute, v);
    }

    // Started from serializeValue in angular, but need more specialization.
    // https://github.com/angular/angular.js/blob/2420a0a77e27b530dbb8c41319b2995eccf76791/src/ng/http.js#L12
    function serializeValue(v, param) {
        if (v === null) {
            throw new Error(param + ': may not be null');
        }
        if (typeof v == 'boolean') {
            //TODO(robnagler) probably needs to be true/false with test
            return v ? '1' : '0';
        }
        if (angular.isString(v)) {
            if (v === '') {
                throw new Error(param + ': may not be empty string');
            }
            return v;
        }
        if (angular.isNumber(v)) {
            return v.toString();
        }
        if (angular.isDate(v)) {
            return v.toISOString();
        }
        throw new Error(param + ': ' + (typeof v) + ' type cannot be serialized');
    }

    self.clearAuxillaryData = function() {
        auxillaryData = {};
    };

    self.defaultRouteName = function() {
        return SIREPO.APP_SCHEMA.appModes.default.localRoute;
    };

    self.formatUrlLocal = function(routeName, params, app) {
        var u = '#' + formatUrl(localMap, routeName, params);
        return app ? '/' + app + u : u;
    };

    self.formatUrl = function(routeName, params) {
        return formatUrl(globalMap, routeName, params);
    };

    self.getApplicationData = function(data, callback, fileName) {
        // debounce the method so server calls don't go on every keystroke
        // track method calls by methodSignature (for shared methods) or method name (for unique methods)
        var signature = data.methodSignature || data.method;
        if (getApplicationDataTimeout[signature]) {
            $interval.cancel(getApplicationDataTimeout[signature]);
        }
        getApplicationDataTimeout[signature] = $interval(function() {
            delete getApplicationDataTimeout[signature];
            data.simulationType = SIREPO.APP_SCHEMA.simulationType;
            var r = fileName ? {
                routeName: 'getApplicationData',
                '<filename>': fileName
            } : 'getApplicationData';
            self.sendRequest(r, callback, data, function (data, status, respData) {
                if (status === 200) {
                    if (fileName) {
                        // if filename, do a Blob saveAs() here?
                        callback(respData, status);
                    }
                }
            });
        }, 350, 1);
    };

    self.getAuxiliaryData = function(name) {
        return auxillaryData[name];
    };

    self.newLocalWindow = function(routeName, params, app) {
        $window.open(self.formatUrlLocal(routeName, params, app), '_blank');
    };

    self.newWindow = function(routeName, params) {
        $window.open(self.formatUrl(routeName, params), '_blank');
    };

    self.globalRedirect = function(routeNameOrUrl, params) {
        var u = routeNameOrUrl;
        if (u.indexOf('/') < 0) {
            u = self.formatUrl(u, params);
        }
        var i = u.indexOf('#');
        // https://github.com/radiasoft/sirepo/issues/2160
        // hash is persistent even if setting href so explicitly
        // set hash before href to avoid loops (e.g. #/server-upgraded)
        if (i >= 0) {
            $window.location.hash = u.substring(i);
            u = u.substring(0, i);
        }
        else {
            $location.hash('#');
        }
        $window.location.href = u;
        // The whole app will reload.
        // Don't respond to additional location change events from the current app.
        $rootScope.$on('$locationChangeStart', function (event) {
            event.preventDefault();
        });
    };

    self.globalRedirectRoot = function() {
        self.globalRedirect(
            'root',
            {'<path_info>': SIREPO.APP_SCHEMA.simulationType}
        );
    };

    self.handleSRException = function(srException, errorCallback) {
        var e = srException;
        var u = $location.url();
        if (e.routeName == LOGIN_ROUTE_NAME && u != LOGIN_URI) {
            saveCookieRedirect(u);
        }
        if (e.params && e.params.isModal && e.routeName.includes('sbatch')) {
            e.params.errorCallback = errorCallback;
            $rootScope.$broadcast('showSbatchLoginModal', e.params);
            return;
        }
        if (e.routeName == 'login') {
            // if redirecting to login, but the app thinks it is already logged in,
            // then force a logout to avoid a login loop
            if (SIREPO.authState.isLoggedIn) {
                self.globalRedirect('authLogout');
                return;
            }
        }
        self.localRedirect(e.routeName, e.params);
        return;
    };

    self.localRedirect = function(routeNameOrUrl, params) {
        var u = routeNameOrUrl;
        if (u.indexOf('/') < 0) {
            u = self.formatUrlLocal(u, params);
        }
        if (u.charAt(0) == '#') {
            u = u.slice(1);
        }
        $location.path(u);
    };

    self.localRedirectHome = function(simulationId) {
        self.localRedirect(
            self.defaultRouteName(),
            {':simulationId': simulationId}
        );
    };

    self.loadAuxiliaryData = function(name, path, callback) {
        if (auxillaryData[name] || auxillaryData[name + ".loading"]) {
            if (callback) {
                callback(auxillaryData[name]);
            }
            return;
        }
        auxillaryData[name + ".loading"] = true;
        $http.get(path + '' + SIREPO.SOURCE_CACHE_KEY).then(
            function(response) {
                var data = response.data;
                auxillaryData[name] = data;
                delete auxillaryData[name + ".loading"];
                if (callback) {
                    callback(data);
                }
            },
            function() {
                srlog(path, ' load failed!');
                delete auxillaryData[name + ".loading"];
                if (! auxillaryData[name]) {
                    // if loading fails, use an empty list to prevent load requests on each digest cycle, see #1339
                    auxillaryData[name] = [];
                }
            });
    };

    self.isRouteParameter = function(routeName, paramName) {
        var r = localMap[routeName] || globalMap[routeName];
        if (! r) {
            throw new Error('Invalid routeName: ' + routeName);
        }
        return r.params.some(function(p) {
            return p.name == paramName;
        });
    };

    self.sendRequest = function(urlOrParams, successCallback, data, errorCallback) {
        if (! errorCallback) {
            errorCallback = logError;
        }
        if (! successCallback) {
            successCallback = function () {};
        }
        var url = angular.isString(urlOrParams) && urlOrParams.indexOf('/') >= 0
            ? urlOrParams
            : self.formatUrl(urlOrParams);
        var timeout = $q.defer();
        var interval, t;
        var timed_out = false;
        t = {
            timeout: timeout.promise,
            responseType: (data || {}).responseType || '',
        };
        if (SIREPO.http_timeout > 0) {
            interval = $interval(
                function () {
                    timed_out = true;
                    timeout.resolve();
                },
                SIREPO.http_timeout,
                1
            );
        }
        var req = data
            ? $http.post(url, data, t)
            : $http.get(url, t);
        var thisErrorCallback = function(response) {
            var data = response.data;
            var status = response.status;
            $interval.cancel(interval);
            var msg = null;
            if (timed_out) {
                msg = 'request timed out after '
                    + Math.round(SIREPO.http_timeout/1000)
                    + ' seconds';
                status = 504;
            }
            else if (status === 0) {
                msg = 'the server is unavailable';
                status = 503;
            }
            else if (status === -1) {
                msg = 'Server unavailable';
            }
            else if (SIREPO.APP_SCHEMA.customErrors[status]) {
                msg = SIREPO.APP_SCHEMA.customErrors[status].msg;
            }
            if (angular.isString(data) && IS_HTML_ERROR_RE.exec(data)) {
                // Try to parse javascript-redirect.html
                var m = SR_EXCEPTION_RE.exec(data);
                if (m) {
                    // if this is invalid, will throw SyntaxError, which we
                    // cannot handle so it will just show up as error.
                    self.handleSRException(JSON.parse(m[1]), errorCallback);
                    return;
                }
                m = REDIRECT_RE.exec(data);
                if (m) {
                    if (m[1].indexOf('#/error') <= -1) {
                        srlog('javascriptRedirectDocument', m[1]);
                        self.globalRedirect(m[1], undefined);
                        return;
                    }
                    srlog('javascriptRedirectDocument: staying on page', m[1]);
                    // set explicitly so we don't log below
                    data = {state: 'error', error: 'server error'};
                }
                else {
                    // HTML document with error msg in title
                    m = HTML_TITLE_RE.exec(data);
                    if (m) {
                        srlog('htmlErrorDocument', m[1]);
                        data = {error: m[1]};
                    }
                }
            }
            if ($.isEmptyObject(data)) {
                data = {};
            }
            else if (! angular.isObject(data)) {
                errorService.logToServer(
                    'serverResponseError', data, 'unexpected response type or empty');
                data = {};
            }
            if (! data.state) {
                data.state = 'error';
            }
            if (data.state == 'srException') {
                self.handleSRException(data.srException, errorCallback);
                return;
            }
            if (! data.error) {
                if (msg) {
                    data.error = msg;
                }
                else {
                    srlog(response);
                    data.error = 'a server error occurred' + (status ? (': status=' + status) : '');
                }
            }
            srlog(data.error);
            errorCallback(data, status, response.data);
        };
        req.then(
            function(response) {
                var data = response.data;
                if (! angular.isObject(data) || data.state === 'srException') {
                    // properly handle file path returns from get_application_data, which do not live in json objects
                    // (this is a placeholder)
                    //if (response.status === 200) {
                    //    successCallback(data, response.status);
                    //    return;
                    //}
                    thisErrorCallback(response);
                    return;
                }
                $interval.cancel(interval);
                successCallback(data, response.status);
            },
            thisErrorCallback
        );
    };

    $rootScope.$on('$routeChangeStart', checkCookieRedirect);

    LOGIN_URI = self.formatUrlLocal(LOGIN_ROUTE_NAME).slice(1);

    return self;
});

SIREPO.app.factory('simulationQueue', function($rootScope, $interval, requestSender) {
    var self = {};
    var runQueue = [];

    function addItem(report, models, responseHandler, qMode, forceRun) {
        models = angular.copy(models);
        // Not used server side and contains a lot of stuff
        delete models.simulationStatus;
        var qi = {
            firstRoute: qMode == 'persistentStatus' ? 'runStatus' : 'runSimulation',
            qMode: qMode,
            persistent: qMode.indexOf('persistent') > -1,
            qState: 'pending',
            runStatusCount: 0,
            request: {
                forceRun: qMode == 'persistent' || forceRun ? true : false,
                report: report,
                models: models,
                simulationType: SIREPO.APP_SCHEMA.simulationType,
                simulationId: models.simulation.simulationId,
            },
            responseHandler: responseHandler,
        };
        runQueue.push(qi);
        if (qi.persistent) {
            runItem(qi);
        }
        else {
            runFirstTransientItem();
        }
        return qi;
    }

    function cancelInterval(qi) {
        if (! qi.interval) {
            return;
        }
        $interval.cancel(qi.interval);
        qi.interval = null;
    }

    function cancelItems(mode) {
        var rq = runQueue;
        runQueue = [];
        rq.forEach(function(item) {
            if (! mode || item.qMode == mode) {
                self.removeItem(item);
            }
            else {
                runQueue.push(item);
            }
        });
    }

    function handleResult(qi, resp) {
        qi.qState = 'done';
        self.removeItem(qi);
        qi.responseHandler(resp);
        runFirstTransientItem();
    }

    function runFirstTransientItem() {
        $.each(
            runQueue,
            function(i, e) {
                if (e.persistent) {
                    return true;
                }
                if (e.qState == 'pending') {
                    runItem(e);
                }
                return false;
            }
        );
    }

    function runItem(qi) {
        var handleStatus = function(qi, resp) {
            qi.request = resp.nextRequest;
            qi.interval = $interval(
                function () {
                    qi.runStatusCount++;
                    requestSender.sendRequest(
                        'runStatus', process, qi.request, process);
                },
                // Sanity check in case of defect on server
                Math.max(1, resp.nextRequestSeconds) * 1000,
                1
            );
            if (qi.persistent) {
                qi.responseHandler(resp);
            }
        };

        var process = function(resp) {
            if (qi.qState == 'removing') {
                return;
            }
            if (! (resp.state == 'running' || resp.state == 'pending')) {
                handleResult(qi, resp);
                return;
            }
            handleStatus(qi, resp);
        };

        cancelInterval(qi);
        qi.qState = 'processing';
        requestSender.sendRequest(qi.firstRoute, process, qi.request, process);
    }

    self.addPersistentStatusItem = function(report, models, responseHandler) {
        return addItem(report, models, responseHandler, 'persistentStatus');
    };

    self.addPersistentItem = function(report, models, responseHandler) {
        return addItem(report, models, responseHandler, 'persistent');
    };

    self.addTransientItem = function(report, models, responseHandler, forceRun) {
        return addItem(report, models, responseHandler, 'transient', forceRun);
    };

    self.cancelAllItems = function() {
        cancelItems();
    };

    // TODO(mvk): handle possible queue state conflicts
    self.cancelItem = function (qi, successCallback, errorCallback) {
        if (! qi) {
            return false;
        }
        qi.qMode = 'transient';
        var isProcessingTransient = qi.qState == 'processing' && ! qi.persistent;
        if (qi.qState == 'processing') {
            requestSender.sendRequest('runCancel', successCallback, qi.request, errorCallback);
            qi.qState = 'canceled';
        }
        self.removeItem(qi);
        if (isProcessingTransient) {
            runFirstTransientItem();
        }
        return true;
    };

    self.cancelTransientItems = function() {
        cancelItems('transient');
    };

    self.removeItem = function(qi) {
        if (! qi) {
            return;
        }
        var qs = qi.qState;
        if (qs == 'removing') {
            return;
        }
        qi.qState = 'removing';
        var i = runQueue.indexOf(qi);
        if (i > -1) {
            runQueue.splice(i, 1);
        }
        cancelInterval(qi);
        if (qs == 'processing' && ! qi.persistent) {
            requestSender.sendRequest('runCancel', null, qi.request);
        }
    };

    $rootScope.$on('$routeChangeSuccess', self.cancelAllItems);
    $rootScope.$on('clearCache', self.cancelTransientItems);

    return self;
});

SIREPO.app.factory('requestQueue', function($rootScope, requestSender) {
    var self = {};
    var queueMap = {};
    self.currentQI = null;

    function getQueue(name) {
        if (! queueMap[name] ) {
            queueMap[name] = [];
        }
        return queueMap[name];
    }

    function sendNextItem(name) {
        var q = getQueue(name);
        if ( q.length <= 0 ) {
            return;
        }
        var qi = q[0];
        self.currentQI = qi;
        if ( qi.requestSent ) {
            return;
        }
        qi.requestSent = true;
        qi.params = qi.paramsCallback();
        var process = function(ok, resp, status) {
            self.currentQI = null;
            if (qi.canceled) {
                sendNextItem(name);
                return;
            }
            q.shift();
            var cb = ok ? qi.params.successCallback : qi.params.errorCallback;
            if (cb) {
                cb(resp, status);
            }
            sendNextItem(name);
        };
        requestSender.sendRequest(
            qi.params.urlOrParams,
            function (resp, status) {process(true, resp, status);},
            qi.params.data,
            function (resp, status) {process(false, resp, status);}
        );
    }

    self.cancelItems = function(queueName) {
        var q = getQueue(queueName);
        q.forEach(function(qi) {qi.canceled = true;});
        q.length = 0;
        self.currentQI = null;
    };

    self.addItem = function(queueName, paramsCallback) {
        getQueue(queueName).push({
            requestSent: false,
            paramsCallback: paramsCallback
        });
        sendNextItem(queueName);
    };
    self.getCurrentQI = function(queueName) {
        return self.currentQI;
    };
    return self;
});


SIREPO.app.factory('persistentSimulation', function(simulationQueue, appState, authState, frameCache, stringsService, $interval) {
    var self = {};
    const ELAPSED_TIME_INTERVAL_SECS = 1;

    self.initSimulationState = function(controller) {
        var state = {
            controller: controller,
            dots: '.',
            isReadyForModelChanges: false,
            model: controller.simComputeModel || appState.appService.computeModel(controller.simAnalysisModel || null),
            percentComplete: 0,
            simulationQueueItem: null,
            timeData: {},
        };

        function clearSimulation() {
            simulationQueue.removeItem(state.simulationQueueItem);
            state.simulationQueueItem = null;
        }

        function handleStatus(data) {
            setSimulationStatus(data);
            if (state.isStopped()) {
                state.timeData.elapsedTime = Math.max(
                    state.timeData.elapsedTime || 0, data.elapsedTime
                );
            }
            else {
                startElapsedTimeTimer(data.elapsedTime);
            }
            if (data.hasOwnProperty('percentComplete')) {
                state.percentComplete = data.percentComplete;
            }
            if (state.isProcessing()) {
                state.dots += '.';
                if (state.dots.length > 3) {
                    state.dots = '.';
                }
            }
            else {
                state.simulationQueueItem = null;
            }
            controller.simHandleStatus(data);
        }

        function runStatus() {
            state.isReadyForModelChanges = true;
            state.simulationQueueItem = simulationQueue.addPersistentStatusItem(
                state.model,
                appState.models,
                handleStatus
            );
        }

        function setSimulationStatus(data) {
            if (!appState.models.simulationStatus) {
                appState.models.simulationStatus = {};
            }
            if (state.model in appState.models.simulationStatus) {
                delete appState.models.simulationStatus[state.model].alert;
                delete appState.models.simulationStatus[state.model].canceledAfterSecs;
            }
            data.report = state.model;
            appState.models.simulationStatus[state.model] = angular.extend(
                {}, appState.models.simulationStatus[state.model], data
            );
            if (appState.isLoaded()) {
                // simulationStatus is not saved to server from client
                appState.saveQuietly('simulationStatus');
            }
        }

        function simulationStatus() {
            if (appState.models.simulationStatus && appState.models.simulationStatus[state.model]) {
                return appState.models.simulationStatus[state.model];
            }
            return {state: 'pending'};
        }

        state.cancelSimulation = function(callback) {
            setSimulationStatus({state: 'canceled'});
            var queueHadItem = simulationQueue.cancelItem(state.simulationQueueItem, callback, callback);
            state.simulationQueueItem = null;
            if (! queueHadItem && callback) {
                callback();
            }
        };

        function startElapsedTimeTimer(elapsedTime) {
            var d = state.timeData;
            if (d.elapsedTimeTimer) {
                return;
            }
            d.elapsedTime = elapsedTime;
            d.elapsedTimeTimer = $interval(
                function() {
                    if (! state.simulationQueueItem || state.simulationQueueItem.qState == 'removing') {
                        $interval.cancel(d.elapsedTimeTimer);
                        d.elapsedTimeTimer = null;
                        return;
                    }
                    state.timeData.elapsedTime += ELAPSED_TIME_INTERVAL_SECS;
                },
                ELAPSED_TIME_INTERVAL_SECS * 1000
            );
        }


        state.getAlert = function() {
            return simulationStatus().alert;
        };

        state.getCanceledAfterSecs = function() {
            return simulationStatus().canceledAfterSecs;
        };

        state.getDbUpdateTime = function() {
            return simulationStatus().dbUpdateTime;
        };

        state.getError = function() {
            return simulationStatus().error;
        };

        state.getFrameCount = function() {
            return frameCache.getFrameCount();
        };

        state.getPercentComplete = function() {
            if (state.isInitializing() || state.isStatePending()) {
                return 100;
            }
            return state.percentComplete;
        };

        state.hasFrames = function() {
            return state.getFrameCount() > 0;
        };

        state.hasTimeData = function () {
            return state.timeData && state.timeData.elapsedTime;
        };

        state.isInitializing = function() {
            if (state.isStateRunning()) {
                return frameCache.getFrameCount() < 1;
            }
            return false;
        };

        state.isProcessing = function() {
            return state.isStatePending() || state.isStateRunning();
        };

        state.isStateCanceled = function() {
            return simulationStatus().state == 'canceled';
        };

        state.isStateError = function() {
            return simulationStatus().state == 'error';
        };

        state.isStatePending = function() {
            return simulationStatus().state == 'pending';
        };

        state.isStatePurged = function() {
            return simulationStatus().state == 'job_run_purged';
        };

        state.isStateRunning = function() {
            return simulationStatus().state == 'running';
        };

        state.isStopped = function() {
            return ! state.isProcessing();
        };

        state.resetSimulation = function() {
            setSimulationStatus({state: 'missing'});
            frameCache.setFrameCount(0);
            appState.whenModelsLoaded(controller.simScope, runStatus);
        };

        state.runSimulation = function() {
            if (state.isStateRunning()) {
                return;
            }
            //TODO(robnagler) should be part of simulationStatus
            frameCache.setFrameCount(0);
            setSimulationStatus({state: 'pending'});
            state.simulationQueueItem = simulationQueue.addPersistentItem(
                state.model,
                appState.applicationState(),
                handleStatus
            );
        };

        state.saveAndRunSimulation = function(models) {
            if (state.isProcessing()) {
                return;
            }
            frameCache.setFrameCount(0);
            simulationStatus().state = 'pending';
            appState.saveChanges(models, state.runSimulation);
        };

        state.showJobSettings = function () {
            return authState.jobRunModeMap.sbatch &&
                appState.models[state.model] &&
                appState.models[state.model].jobRunMode ? 1 : 0;
        };

        state.stateAsText = function() {
            if (state.isStateError()) {
                var e = state.getError();
                if (e) {
                    return 'Error: ' + e.split(/[\n\r]+/)[0];
                }
            }
            return stringsService.ucfirst(simulationStatus().state);
        };

        state.resetSimulation();
        controller.simScope.$on('$destroy', clearSimulation);
        controller.simScope.$on('sbatchLoginSuccess', function() {
            state.resetSimulation();
        });
        return state;
    };
    return self;
});

SIREPO.app.provider('$exceptionHandler', {
    $get: function(errorService) {
        return errorService.exceptionHandler;
    }
});

SIREPO.app.factory('errorService', function($log, $window) {
    var self = this;
    var alertText = null;

    self.exceptionHandler = function(exception, cause) {
        // preserve the default behaviour which will log the error
        // to the console, and allow the application to continue running.
        $log.error.apply($log, arguments);
        // now try to log the error to the server side.
        try {
            // use AJAX (in this example jQuery) and NOT
            // an angular service such as $http
            var message = exception ? String(exception) : '';
            cause = cause ? String(cause) : '';
            self.logToServer(
                'clientException',
                message || '<no message>',
                cause || '<no cause>',
                exception.stack || '<no stack>'
            );
            self.alertText(
                'Application Error: ' + (message || cause || 'unknown state') +
                    '. A report was sent to the server.'
            );
        }
        catch (loggingError) {
            $log.error(loggingError, ': unable to prepare error to logToServer');
        }
    };

    self.logToServer = function(errorType, message, cause, stackTrace) {
        $.ajax({
            type: 'POST',
            //url: localRoutes.errorLogging,
            url: '/error-logging',
            contentType: 'application/json',
            data: angular.toJson({
                url: $window.location.href,
                message: message,
                type: errorType,
                stackTrace: stackTrace,
                cause: cause,
            }),
            error: function(jqXRH, textStatus, errorThrown) {
                $log.error(
                    textStatus,
                    ': logToServer failed: originalMessage=',
                    message,
                    '; exception=',
                    errorThrown
                );
            },
        });
    };

    self.alertText = function(value) {
        if (angular.isDefined(value)) {
            alertText = value;
        }
        return alertText;
    };

    return self;
});

SIREPO.app.factory('fileManager', function(requestSender) {
    var COMPOUND_PATH_SEPARATOR = ':';
    var self = {};

    var activeFolderPath = null;

    var activeFolder = null;
    self.fileTree = [
        {
            name: '/',
            isFolder: true,
            children: [],
        },
    ];
    var flatTree = [];
    var simList = [];
    var fList = [];

    function compoundPathToPath(compoundPath) {
        var p = compoundPath.replace(new RegExp(COMPOUND_PATH_SEPARATOR, 'g'), '\/');
        return p === '' ? '/' : p;
    }

    function pathToCompoundPath(path) {
        return path.replace(/^\//,'').replace(/\//g, COMPOUND_PATH_SEPARATOR);
    }


    self.decodePath = function(path) {
        return compoundPathToPath(decodeURIComponent(path));
    };

    self.pathName = function(folder) {
        if (folder == self.rootFolder()) {
            return '/';
        }
        var path = '/' + folder.name;
        while (folder.parent != self.rootFolder()) {
            folder = folder.parent;
            path = '/' + folder.name + path;
        }
        return path;
    };
    self.getFolderWithPath = function(pathName) {
        if(pathName === '/') {
            return self.rootFolder();
        }
        var pathArr = pathName.split('/').filter(function (value) {
            return value !== "";
        });
        var folder = self.rootFolder();
        for(var pIndex = 0; pIndex < pathArr.length; ++pIndex) {
            var child = null;
            for(var cIndex = 0; cIndex < folder.children.length; ++cIndex) {
                child = folder.children[cIndex];
                if(child.isFolder && child.name === pathArr[pIndex]) {
                    break;
                }
            }
            if(child == null) {
                return null;
            }
            if(pIndex == pathArr.length - 1) {
                return child;
            }
            folder = child;
        }
        return null;
    };

    self.nextNameInFolder = function(baseName, folderPath) {
        var folder = self.getFolderWithPath(folderPath);
        var names = {};
        var hasName = false;
        folder.children.forEach(function (c) {
            names[c.name] = true;
            hasName = hasName || c.name === baseName;
        });
        if(! hasName) {
            return baseName;
        }
        var count = 2;
        var name = baseName;
        name = name.replace(/\s+\d+$/, '');
        while (names[name + ' ' + count]) {
            count++;
        }
        return  name + ' ' + count;
    };

    self.rootFolder = function() {
        return self.fileTree[0];
    };

    self.getActiveFolderPath = function() {
        return activeFolderPath;
    };

    self.setActiveFolderPath = function(path) {
        activeFolderPath = path;
    };

    self.getActiveFolder = function() {
        return activeFolder;
    };

    self.setActiveFolder = function(item) {
        activeFolder = item;
    };

    // consider a folder an example if any of the simulations under it is
    self.isFolderExample = function (item) {
        if(! item || ! item.isFolder) {
            return false;
        }
        // root folder contains everything so exclude it
        if(item.name === '/') {
            return false;
        }
        for(var cIndex = 0; cIndex < item.children.length; ++ cIndex) {
            var child = item.children[cIndex];
            if(! child.isFolder) {
                if (child.isExample) {
                    return true;
                }
            }
            else {
                if(self.isFolderExample(child)) {
                    return true;
                }
            }
        }
        return false;
    };
    self.isActiveFolderExample = function () {
        return self.isFolderExample(self.getActiveFolder());
    };
    self.isItemExample = function(item) {
        if(! item.isFolder) {
            return item.isExample;
        }
        return self.isFolderExample(item);
    };
    self.getUserFolders = function(excludeFolder) {
        return self.flattenTree().filter(function(item) {
            if (item != excludeFolder && item.isFolder) {
                if (SIREPO.INCLUDE_EXAMPLE_FOLDERS || ! self.isFolderExample(item)) {
                    return true;
                }
            }
            return false;
        });
    };
    self.getUserFolderPaths = function() {
        return self.getUserFolders().map(function (item) {
            return self.pathName(item);
        }).sort(function(a, b) {
            return a.localeCompare(b);
        });
    };
    self.defaultCreationFolder = function() {
        var cf = self.getUserFolderPaths().indexOf(self.getActiveFolderPath()) >= 0 ? self.getActiveFolder() : self.rootFolder();
        return cf;
    };
    self.defaultCreationFolderPath = function() {
        return self.pathName(self.defaultCreationFolder());
    };

    function findSimInTree(simId) {
        var sim = flatTree.filter(function (item) {
            return item.simulationId === simId;
        });
        if(sim && sim.length > 0) {
            return sim[0];
        }
        return null;
    }
    self.updateTreeFromFileList = function(data) {
        for(var i = 0; i < data.length; i++) {
            var item = findSimInTree(data[i].simulationId);
            if (item) {
                let sim = data[i].simulation;
                item.name = sim.name;
                item.notes = sim.notes;
            }
            else {
                self.addToTree(data[i].simulation);
            }
        }
        var listItemIds = data.map(function(item) {
            return item.simulationId;
        });
        var orphanItemIds = simList.filter(function(item) {
            return listItemIds.indexOf(item) < 0;
        });
        for(var j = 0; j < orphanItemIds.length; ++j) {
            self.removeFromTree(findSimInTree(orphanItemIds[j]));
        }
    };
    self.addToTree = function(item) {
        var newItem;
        if(item.isFolder) {
            var parent = item.parent ? item.parent : self.rootFolder();
            parent.children.push(item);
            newItem = item;
        }
        else {
            var path = item.folder == '/'
                ? []
                : item.folder.slice(1).split('/');
            var currentFolder = self.rootFolder();

            while (path.length) {
                var search = path.shift();
                var folder = null;
                for (var i = 0; i < currentFolder.children.length; i++) {
                    if (search == currentFolder.children[i].name && currentFolder.children[i].isFolder) {
                        folder = currentFolder.children[i];
                        break;
                    }
                }
                if (folder) {
                    if (item.last_modified > folder.lastModified) {
                        folder.lastModified = item.last_modified;
                    }
                }
                else {
                    folder = {
                        name: search,
                        parent: currentFolder,
                        isFolder: true,
                        children: [],
                        lastModified: item.last_modified,
                    };
                    currentFolder.children.push(folder);
                }
                currentFolder = folder;
            }

            newItem = {
                parent: currentFolder,
                name: item.name,
                simulationId: item.simulationId,
                lastModified: item.last_modified,
                isExample: item.isExample,
                notes: item.notes,
            };
            currentFolder.children.push(newItem);
        }
        self.updateFlatTree();
        return newItem;
    };
    self.folderList = function(excludeFolder) {
        return fList.filter(function (f) {
           return f != excludeFolder;
        });
    };

    self.getFileTree = function () {
        return self.fileTree;
    };

    self.getSimList = function () {
        return simList;
    };
    function getSimListFromTree() {
        return flatTree.filter(function(item) {
            return ! item.isFolder;
        }).map(function(item) {
            return item.simulationId;
        });
    }
    function getFolderListFromTree() {
        return flatTree.filter(function(item) {
           return item.isFolder;
        });
    }

    self.flattenTree = function(tree) {
        var items = [];
        if(! tree) {
            tree = self.fileTree;
            items.push(self.rootFolder());
        }
        for(var i = 0; i < tree.length; ++i) {
            var treeFolders = tree[i].children.filter(function(item) {
                return item.isFolder;
            });
            items = items.concat(tree[i].children);
            items = items.concat(self.flattenTree(treeFolders));
        }
        return items;
    };
    self.updateFlatTree = function() {
        flatTree = self.flattenTree();
        simList = getSimListFromTree();
        fList = getFolderListFromTree();
    };

    self.removeSimFromTree = function(simId) {
        self.removeFromTree(findSimInTree(simId));
    };
    self.removeFromTree = function(item) {
        if(item) {
            var parent = item.parent;
            parent.children.splice(parent.children.indexOf(item), 1);
            self.updateFlatTree();
        }
    };
    self.doesFolderContainFolder = function(f1, f2) {
        if(f2 == self.rootFolder() || ! f1.children) {
            return false;
        }
        if(f1 == self.rootFolder() || f1.children.indexOf(f2) >= 0) {
            return true;
        }
        for(var cIndex = 0; cIndex < f1.children.length; ++cIndex) {
            if(self.doesFolderContainFolder(f1.children[cIndex], f2)) {
                return true;
            }
        }
        return false;
    };

    self.redirectToPath = function(path) {
        var compoundPath = pathToCompoundPath(path);
        if (compoundPath === '') {
            requestSender.localRedirect('simulations');
        }
        else {
            requestSender.localRedirect(
                'simulationsFolder',
                {
                    ':folderPath?': compoundPath,
                }
            );
        }
    };

    return self;
});

SIREPO.app.controller('NavController', function (activeSection, appState, fileManager, requestSender, $scope, $window, $route) {

    var self = this;

    function openSection(name) {
        requestSender.localRedirect(name, sectionParams(name));
    }

    function sectionParams(name) {
        if (name === 'simulationsFolder') {
            return {
                ':folderPath?': ''
            };
        }
        if (requestSender.isRouteParameter(name, 'simulationId')) {
            return {
                ':simulationId': appState.isLoaded() ? appState.models.simulation.simulationId : '',
            };
        }
        return {};
    }

    self.isActive = function(name) {
        return activeSection.getActiveSection() == name;
    };

    self.openSection = function(name) {
        if (name == 'simulations' && appState.isLoaded()) {
            var path = appState.models.simulation.folder;
            appState.autoSave(function() {
                // return to the simulation's folder
                fileManager.redirectToPath(path);
            });
        }
        else {
            openSection(name);
        }
    };

    self.pageTitle = function() {
        return $.grep(
            [
                self.sectionTitle(),
                SIREPO.APP_SCHEMA.appInfo[SIREPO.APP_NAME].shortName,
                'RadiaSoft',
            ],
            function(n){ return n; })
            .join(' - ');
    };

    self.revertToOriginal = function(applicationMode, name) {
        if (! appState.isLoaded()) {
            return;
        }
        appState.deleteSimulation(
            appState.models.simulation.simulationId,
            function() {
                requestSender.globalRedirect(
                    'findByNameWithAuth',
                    {
                        '<simulation_name>': name,
                        '<simulation_type>': SIREPO.APP_SCHEMA.simulationType,
                        '<application_mode>': applicationMode,
                    }
                );
            }
        );
    };

    self.sectionTitle = function() {
        if (appState.isLoaded()) {
            return appState.models.simulation.name;
        }
        return null;
    };

    self.sectionURL = function(name) {
        return requestSender.formatUrlLocal(name, sectionParams(name));
    };

    self.getLocation = function() {
        return $window.location.href;
    };

    $scope.$on('$locationChangeStart', function () {
        // changing the search triggers a location change, but if we don't want to
        // reload the entire page, do not show the page loader
        var showPageLoader = true;
        if($route.current) {
            showPageLoader = $route.current.reloadOnSearch;
        }
        SIREPO.setPageLoaderVisible(showPageLoader);
    });
    $scope.$on('$viewContentLoaded', function () {
        SIREPO.setPageLoaderVisible(false);
    });


});

SIREPO.app.controller('NotFoundCopyController', function (requestSender, $route) {
    var self = this;
    var ids = $route.current.params.simulationIds.split('-');
    self.simulationId = ids[0];
    self.userCopySimulationId = ids[1];

    function localRedirect(simId) {
        requestSender.localRedirect(
            $route.current.params.section || requestSender.defaultRouteName(),
            {
                ':simulationId': simId,
            });
    }

    self.cancelButton = function() {
        requestSender.localRedirect(SIREPO.APP_SCHEMA.appDefaults.route);
    };

    self.copyButton = function() {
        requestSender.sendRequest(
            'copyNonSessionSimulation',
            function(data) {
                localRedirect(data.models.simulation.simulationId);
            },
            {
                simulationId: self.simulationId,
                simulationType: SIREPO.APP_SCHEMA.simulationType,
            });

    };

    self.hasUserCopy = function() {
        return self.userCopySimulationId;
    };

    self.openButton = function() {
        localRedirect(self.userCopySimulationId);
    };
});

SIREPO.app.controller('LoginController', function (authService, authState, requestSender) {
    var self = this;
    self.authService = authService;

    if (authState.isLoggedIn && ! authState.isGuestUser && ! authState.needCompleteRegistration) {
        requestSender.localRedirect(SIREPO.APP_SCHEMA.appDefaults.route);
        return;
    }

    if (authState.visibleMethods.length === 1) {
        requestSender.localRedirect(
            'loginWith',
            {':method': authState.visibleMethods[0]}
        );
        return;
    }
});

SIREPO.app.controller('LoginWithController', function (authState, errorService, requestSender, $route) {
    var self = this;
    var m = $route.current.params.method || '';
    self.showWarning = false;
    self.warningText = '';
    self.method = m;
    if (m == 'guest') {
        self.msg = 'Creating your account. Please wait...';
        requestSender.sendRequest(
            {
                routeName: 'authGuestLogin',
                '<simulation_type>': SIREPO.APP_SCHEMA.simulationType
            },
            function (data) {
                authState.handleLogin(data, self);
            }
        );
    }
    else if (m == 'github') {
        self.msg = 'Logging in via GitHub. Please wait...';
        requestSender.globalRedirect(
            'authGithubLogin',
            {'<simulation_type>': SIREPO.APP_SCHEMA.simulationType}
        );
    }
    else if (m == 'email') {
        // handled by the emailLogin directive
    }
    else {
        self.msg = '';
        errorService.alertText('Incorrect or invalid login method: ' + (m || '<none>'));
        requestSender.localRedirect('login');
    }
});

SIREPO.app.controller('LoginConfirmController', function (authState, requestSender, $route) {
    var self = this;
    var p = $route.current.params;
    self.data = {};
    self.showWarning = false;
    self.warningText = '';

    if ($route.current.templateUrl.indexOf('complete-registration') >= 0) {
        if (! SIREPO.authState.isLoggedIn) {
            requestSender.localRedirect('login');
            return;
        }
        if (! SIREPO.authState.needCompleteRegistration) {
            requestSender.localRedirect(SIREPO.APP_SCHEMA.appDefaults.route);
            return;
        }
        self.submit = function() {
            requestSender.sendRequest(
                'authCompleteRegistration',
                function (data) {
                    authState.handleLogin(data, self);
                },
                {
                    displayName: self.data.displayName,
                    simulationType: SIREPO.APP_NAME
                }
            );
        };
        return;
    }
    self.needCompleteRegistration = parseInt(p.needCompleteRegistration);
    self.submit = function() {
        requestSender.sendRequest(
            {
                routeName: 'authEmailAuthorized',
                '<simulation_type>': SIREPO.APP_SCHEMA.simulationType,
                '<token>': p.token,
            },
            function (data) {
                authState.handleLogin(data, self);
            },
            {
                token: p.token,
                displayName: self.data.displayName,
            }
        );
    };
    return;
});

SIREPO.app.controller('LoginFailController', function (requestSender, stringsService, $route, $sce) {
    var self = this;
    var t = $sce.getTrustedHtml(stringsService.ucfirst($route.current.params.method || ''));
    var r = $route.current.params.reason || '';
    var login_text = function(text) {
        return '<a href="' + requestSender.formatUrlLocal('login')
             + '">' + text + '</a>';
    };
    var l = login_text('Please try to login again.');
    if (r == 'deprecated' || r == 'invalid-method') {
        self.msg = 'You can no longer login with ' + t + '. ' + l;
    }
    else if (r == 'email-token') {
        self.msg = 'You clicked on an expired link. ' + l;
    }
    else if (r == 'oauth-state') {
        self.msg = 'Something went wrong with ' + t + '. ' + l;
    }
    else if (r == 'guest-expired') {
        self.msg = 'Guest Access Expired: To continue using Sirepo '
            + 'we require you to authenticate using email.'
            + 'You will use this email to access your work going forward. '
            + login_text('Please click here to authenticate.');
    }
    else if (r == 'account-deleted') {
        self.msg = 'Something went wrong with ' + t + '. ' + l;
    }
    else {
        self.msg = 'Unexpected error. ' + l;
    }
});

SIREPO.app.controller('FindByNameController', function (appState, requestSender, $route) {
    var self = this;
    self.simulationName = $route.current.params.simulationName;
    appState.listSimulations(
        function() {
            // authenticated listSimulations successfully, now go to the URL
            requestSender.globalRedirect(
                'findByNameWithAuth',
                {
                    '<simulation_name>': self.simulationName,
                    '<simulation_type>': SIREPO.APP_SCHEMA.simulationType,
                    '<application_mode>': $route.current.params.applicationMode,
                }
            );
        });
});

SIREPO.app.controller('ServerUpgradedController', function (errorService, requestSender) {
    var self = this;

    errorService.alertText('Sirepo has been upgraded, and your application has been restarted');
    requestSender.globalRedirectRoot();
});

SIREPO.app.controller('SimulationsController', function (appState, cookieService, errorService, fileManager, notificationService, panelState, requestSender, stringsService, $location, $rootScope, $sce, $scope) {
    var self = this;
    self.stringsService = stringsService;
    $rootScope.$broadcast('simulationUnloaded');
    var n = appState.clone(SIREPO.APP_SCHEMA.notifications.getStarted);
    const s = SIREPO.APP_SCHEMA.strings;
    n.content = [
        '<div class="text-center"><strong>Welcome to Sirepo - ',
        $sce.getTrustedHtml(SIREPO.APP_SCHEMA.appInfo[SIREPO.APP_SCHEMA.simulationType].longName),
        '!</strong></div>',
        `Below are some example ${s.simulationDataTypePlural}` +
            ` and folders containing ${s.simulationDataTypePlural}.` +
            ` Click on the ${s.simulationDataType}` +
            ` to open and view the ${s.simulationDataType} results.` +
            ` You can create a new ${s.simulationDataType}` +
            ` by selecting the "${stringsService.newSimulationLabel()}" link above.`
    ].join('');
    notificationService.addNotification(n);

    self.importText = SIREPO.APP_SCHEMA.strings.importText;
    self.fileTree = fileManager.getFileTree();
    var SORT_DESCENDING = '-';
    self.activeFolder = fileManager.getActiveFolder();
    self.activeFolderPath = [];
    self.listColumns = [
        {
            field: 'name',
            heading: 'Name',
        },
        {
            field: 'lastModified',
            heading: 'Last Modified',
        }];
    self.selectedItem = null;
    self.sortField = 'name';
    self.isWaitingForSim = false;

    self.fileManager = fileManager;

    function clearModels() {
        appState.clearModels(appState.clone(SIREPO.appDefaultSimulationValues));
    }

    function loadList() {
        self.isWaitingForList = ! fileManager.getSimList().length;
        appState.listSimulations(
            function(data) {
                if (! $scope.$parent) {
                    // callback may occur after scope has been destroyed
                    // if the user has navigated off the simulations page
                    return;
                }
                self.isWaitingForList = false;
                data.sort(function(a, b) {
                    return a.last_modified.localeCompare(b.last_modified);
                });
                fileManager.updateTreeFromFileList(data);
                checkURLForFolder();
            });
    }

    function renameSelectedItem() {
        self.selectedItem.name = self.renameName;
    }

    function reparentSelectedItem(oldParent) {
        oldParent.children.splice(oldParent.children.indexOf(self.selectedItem), 1);
        self.selectedItem.parent = self.targetFolder;
        self.targetFolder.children.push(self.selectedItem);
        self.targetFolder = null;
    }

    function rootFolder() {
        return fileManager.rootFolder();
    }

    function setActiveFolder(item) {
        var prevPath = self.pathName(self.activeFolder || item);
        self.activeFolder = item;
        self.activeFolderPath = [];
        while (item) {
            self.activeFolderPath.unshift(item);
            item = item.parent;
        }
        fileManager.setActiveFolderPath(self.pathName(self.activeFolder));
        fileManager.setActiveFolder(self.activeFolder);
        if (prevPath === self.pathName(self.activeFolder)) {
            return;
        }
        fileManager.redirectToPath(self.pathName(self.activeFolder));
    }

    function updateSelectedFolder(oldPath) {
        requestSender.sendRequest(
            'updateFolder',
            function() {
                self.selectedItem = null;
            },
            {
                oldName: oldPath,
                newName: self.pathName(self.selectedItem),
                simulationType: SIREPO.APP_SCHEMA.simulationType,
            });
    }

    function updateSelectedItem(op, errorCallback) {
        appState.loadModels(
            self.selectedItem.simulationId,
            function() {
                op();
                appState.saveQuietly('simulation');
                appState.autoSave(clearModels, errorCallback);
                self.selectedItem = null;
            });
    }

    self.canDelete = function(item) {
        if (item.isFolder) {
            return item.children.length === 0;
        }
        return ! item.isExample;
    };

    self.canDownloadInputFile = function() {
        return SIREPO.APP_SCHEMA.constants.canDownloadInputFile;
    };

    self.copyCfg = {
        copyName: '',
        copyFolder: '/',
        isExample: false,
        completion: function(data) {
            self.openItem(data.models.simulation);
            },
    };

    self.copyItem = function(item) {
        self.selectedItem = item;
        self.copyCfg.copyName = fileManager.nextNameInFolder(item.name, self.pathName(self.activeFolder));
        self.copyCfg.copyFolder = fileManager.defaultCreationFolderPath();
        $('#sr-copy-confirmation').modal('show');
    };

    self.deleteItem = function(item) {
        if (item.isFolder) {
            fileManager.removeFromTree(item);
        }
        else {
            self.selectedItem = item;
            $('#sr-delete-confirmation').modal('show');
        }
    };

    self.deleteSelected = function() {
        appState.deleteSimulation(
            self.selectedItem.simulationId,
            function() {
                fileManager.removeFromTree(self.selectedItem);
                self.selectedItem = null;
            });
    };

    self.isActiveFolder = function(item) {
        return item == self.activeFolder;
    };

    self.isRootFolder = function(item) {
        return item == rootFolder();
    };

    self.isSortAscending = function() {
        return self.sortField.charAt(0) != SORT_DESCENDING;
    };

    self.moveItem = function(item) {
        self.selectedItem = item;
        self.targetFolder = item.parent;
        self.moveFolderList =  fileManager.getUserFolders(item);
        if(item.isFolder) {
            self.moveFolderList = self.moveFolderList.filter(function (userFolder) {
                return ! fileManager.doesFolderContainFolder(item, userFolder);
            });
        }
        $('#sr-move-confirmation').modal('show');
    };

    self.moveSelected = function() {
        var parent = self.selectedItem.parent;
        if (self.targetFolder == parent) {
            return;
        }
        if (self.selectedItem.isFolder) {
            var oldPath = self.pathName(self.selectedItem);
            reparentSelectedItem(parent);
            updateSelectedFolder(oldPath);
        }
        else {
            updateSelectedItem(function() {
                appState.models.simulation.folder = self.pathName(self.targetFolder);
                reparentSelectedItem(parent);
            });
        }
    };

    self.openItem = function(item) {
        if (item.isFolder) {
            item.isOpen = true;
            setActiveFolder(item);
            var current = item;
            while (current != rootFolder()) {
                current = current.parent;
                current.isOpen = true;
            }
        }
        else {
            requestSender.localRedirectHome(item.simulationId);
        }
    };

    self.pathName = function(folder) {
        return fileManager.pathName(folder);
    };

    self.pythonSource = function(item) {
        panelState.pythonSource(item.simulationId);
    };

    self.exportArchive = function(item, extension) {
        requestSender.newWindow(
            'exportArchive',
            {
                '<simulation_id>': item.simulationId,
                '<simulation_type>': SIREPO.APP_SCHEMA.simulationType,
                '<filename>': item.name + '.' + extension,
            });
    };

    self.renameItem = function(item) {
        self.selectedItem = item;
        self.itemToUpdate = item;
        self.renameName = item.name;
        self.originalName = item.name;
        $('#sr-rename-confirmation').modal('show');
    };

    self.renameSelected = function() {
        if (! self.renameName || (self.renameName == self.selectedItem.name)) {
            return;
        }
        if (self.selectedItem.isFolder) {
            var oldPath = self.pathName(self.selectedItem);
            renameSelectedItem();
            updateSelectedFolder(oldPath);
        }
        else {
            updateSelectedItem(function() {
                appState.models.simulation.name = self.renameName;
                renameSelectedItem();
            }, function (resp) {
                self.itemToUpdate.name = self.originalName;
                errorService.alertText('Invalid Name: \'' + self.renameName + '\' already in use');
            });
        }
    };

    self.selectedItemType = function() {
        if (self.selectedItem && self.selectedItem.isFolder) {
            return 'Folder';
        }
        return 'Simulation';
    };

    self.toggleIconView = function() {
        self.isIconView = ! self.isIconView;
        cookieService.addCookie(SIREPO.APP_SCHEMA.cookies.listView, self.isIconView);
    };

    self.toggleFolder = function(item) {
        if (item == self.activeFolder) {
            item.isOpen = ! item.isOpen;
        }
        else {
            setActiveFolder(item);
            item.isOpen = true;
        }
    };

    self.toggleSort = function(field) {
        if (self.sortField.indexOf(field) >= 0) {
            self.sortField = self.isSortAscending() ? (SORT_DESCENDING + field) : field;
        }
        else {
            self.sortField = field;
        }
    };

    var lv = cookieService.getCookieValue(SIREPO.APP_SCHEMA.cookies.listView);
    self.isIconView = (lv == null ? true : lv);
    clearModels();
    $scope.$on('simulation.changed', function() {
        self.isWaitingForSim = true;
        self.newSimName = appState.models.simulation.name;
        appState.newSimulation(
            appState.models.simulation,
            function(data) {
                self.isWaitingForSim = false;
                self.newSimName = '';
                fileManager.addToTree(data.models.simulation);
                self.openItem(data.models.simulation);
            });
    });
    $scope.$on('simFolder.changed', function() {
        var name = appState.models.simFolder.name;
        name = name.replace(/[\/]/g, '');
        fileManager.addToTree({
            name: name,
            parent: fileManager.getFolderWithPath(appState.models.simFolder.parent) || self.activeFolder,
            isFolder: true,
            children: [],
        });
        appState.models.simFolder.name = '';
        appState.saveQuietly('simFolder');
    });
    loadList();

    // invoked in loadList() callback
    function checkURLForFolder() {
        //TODO(pjm): need a generalized way to get path
        var canonicalPath = fileManager.decodePath($location.path().replace('/simulations', ''));
        if (canonicalPath === fileManager.getActiveFolderPath()) {
            return;
        }
        var newFolder = folderForPathInList(canonicalPath, [rootFolder()]);
        if (newFolder) {
            fileManager.setActiveFolderPath(canonicalPath);
            fileManager.setActiveFolder(newFolder);
            self.openItem(newFolder);
        }
        else {
            requestSender.localRedirect('notFound');
        }
    }
    function folderForPathInList (folderPath, folderList) {
        for (var i = 0; i < folderList.length; ++i) {
            var item = folderList[i];
            if (! item.isFolder) {
                continue;
            }
            var lPath = self.pathName(item);
            if (lPath === folderPath) {
                return item;
            }
            var childFolder = folderForPathInList(folderPath, item.children);
            if (childFolder) {
                return childFolder;
            }
        }
        return null;
    }

});

SIREPO.app.filter('simulationName', function() {
    return function(name) {
        if (name) {
            // clean up name so it formats well in HTML
            name = name.replace(/\_/g, ' ');
            if (name.search(/[A-Z]{2}/) == -1) {
                // format camel case as words
                name = name.replace(/([a-z])([A-Z])/g, '$1 $2');
            }
        }
        return name;
    };
});

// Handles cookies stored in a single string, based on a definition in the schema.
// Public functions expect definitions in the format
//
//  {
//      <name: <string>>,
//      <value: <json type>>,
//      [valType: [string, see getCookieValue()],
//      [timeout: [cookie lifetime in days]]
//  }
//
// The client cookie then has the format
//  <name 1>:v=<value 1>;t=<timeout 1>;|...
SIREPO.app.factory('cookieService', function($cookies) {

    var svc = {};

    var oneDayMillis = SIREPO.APP_SCHEMA.constants.oneDayMillis;

    var cdelim = '|';
    var nDelim = ':';
    var pDelim = ';';
    var kvDelim = '=';

    var fiveYearsDays = 5*365;
    var fiveYearsMillis = fiveYearsDays * oneDayMillis;

    // used to delete the old cookies
    var cookieMap = {
        'net.sirepo.first_visit': SIREPO.APP_SCHEMA.cookies.firstVisit,
        'net.sirepo.get_started_notify': SIREPO.APP_SCHEMA.cookies.getStarted,
        'net.sirepo.sim_list_view': SIREPO.APP_SCHEMA.cookies.listView,
    };

    svc.addCookie = function (cookieDef, value) {
        add(cookieDef.name, value || cookieDef.value, svc.timeoutOrDefault(cookieDef));
    };

    svc.cleanExpiredCookie = function (cookieDef) {
        var cobj = get(cookieDef.name);
        if (cobj && cobj.t && parseInt(cobj.t) < new Date().getTime() / oneDayMillis) {
            remove(name);
            return null;
        }
        return cobj;
    };

    svc.getCookie = function (cookieDef) {
        return get(cookieDef.name);
    };

    svc.getCookieValue = function (cookieDef) {
        var cobj = svc.getCookie(cookieDef);
        if (! cobj) {
            return null;
        }
        var val = cobj.v;
        if (cookieDef.valType && cookieDef.valType.toLowerCase() === 'b') {
            return val.toLowerCase() === 'true';
        }
        if (cookieDef.valType && cookieDef.valType.toLowerCase() === 'n') {
            return parseFloat(val);
        }
        return val;
    };

    svc.removeCookie = function (cookieDef) {
        remove(cookieDef.name);
    };

    svc.timeoutOrDefault = function (cookieDef) {
        return cookieDef.timeout || fiveYearsDays;
    };

    // to reduce the string size, and because that's usually as accurate as we need,
    // timeout is in days
    function add(name, value, timeoutDays) {
        var allDelim = cdelim + nDelim + pDelim + kvDelim;
        var delimRE = new RegExp('[' + allDelim + ']+');
        if(delimRE.test(name) || delimRE.test(value) ) {
            throw new Error(name + ': Cookie name/value cannot contain delimiters ' + allDelim);
        }
        var cobj = readSRCookie();
        if(! cobj[name]) {
            cobj[name] = {};
        }
        cobj[name].t = Math.floor((new Date().getTime() / oneDayMillis)) + parseInt(timeoutDays) || 0;
        cobj[name].v = value;
        writeSRCookie(cobj);
    }

    function checkFirstVisit() {
        if (! svc.cleanExpiredCookie(SIREPO.APP_SCHEMA.cookies.firstVisit)) {
            svc.addCookie(SIREPO.APP_SCHEMA.cookies.firstVisit);
        }
    }

    function fixupOldCookies() {
        for(var cname in cookieMap) {
            var c = $cookies.get(cname);
            if(angular.isDefined(c)) {
                svc.addCookie(cookieMap[cname]);
                $cookies.remove(cname);
            }
        }
    }

    function get(name) {
        return readSRCookie()[name];
    }

    function pack(cobj) {
        var cstr = '';
        for(var name in cobj) {
            cstr = cstr + name + nDelim;
            for(var k in cobj[name]) {
                cstr = cstr + k + kvDelim + cobj[name][k] + pDelim;
            }
            cstr = cstr + cdelim;
        }
        return cstr;
    }

    function parse(cstr) {
        var cobj = {};
        var cookies = (cstr || '').split(cdelim);
        cookies.forEach(function (c) {
            var nameVals = c.split(nDelim);
            if(nameVals && nameVals[0]) {
                cobj[nameVals[0]] = {};
                nameVals[1].split(pDelim).forEach(function (kvs) {
                    if(kvs && kvs !== '') {
                        var kv = kvs.split(kvDelim);
                        cobj[nameVals[0]][kv[0]] = kv[1];
                    }
                });
            }
        });
        return cobj;
    }

    function readSRCookie() {
        return parse($cookies.get(SIREPO.APP_SCHEMA.constants.clientCookie));
    }

    function remove(name) {
        var cobj = readSRCookie();
        if(cobj && cobj[name]) {
            delete cobj[name];
            writeSRCookie(cobj);
        }
    }

    function writeSRCookie(cobj) {
        $cookies.put(SIREPO.APP_SCHEMA.constants.clientCookie,
            pack(cobj),
            {expires: new Date(new Date().getTime() + fiveYearsMillis)}
        );
    }

    fixupOldCookies();
    checkFirstVisit();

    return svc;
});<|MERGE_RESOLUTION|>--- conflicted
+++ resolved
@@ -169,14 +169,9 @@
 
 SIREPO.app.value('localRoutes', {});
 
-<<<<<<< HEAD
 SIREPO.app.config(function(localRoutesProvider, $compileProvider, $locationProvider, $routeProvider, $sanitizeProvider) {
-    var localRoutes = localRoutesProvider.$get();
-=======
-SIREPO.app.config(function(localRoutesProvider, $compileProvider, $locationProvider, $routeProvider) {
     let localRoutes = localRoutesProvider.$get();
     let defaultRoute = null;
->>>>>>> 3af885b4
     $locationProvider.hashPrefix('');
     $compileProvider.debugInfoEnabled(false);
     $compileProvider.commentDirectivesEnabled(false);
