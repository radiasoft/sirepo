'use strict';
SIREPO.srlog = console.log.bind(console);
SIREPO.srdbg = console.log.bind(console);

// No timeout for now (https://github.com/radiasoft/sirepo/issues/317)
SIREPO.http_timeout = 0;

var srlog = SIREPO.srlog;
var srdbg = SIREPO.srdbg;

// start the angular app after the app's json schema file has been loaded
angular.element(document).ready(function() {
    $.ajax({
        url: '/simulation-schema?' + SIREPO.APP_VERSION,
        data: {
            simulationType: SIREPO.APP_NAME,
        },
        success: function(result) {
            SIREPO.APP_SCHEMA = result;
            angular.bootstrap(document, ['SirepoApp']);
        },
        error: function(xhr, status, err) {
            if (! SIREPO.APP_SCHEMA)
                srlog("schema load failed: ", err);
        },
        method: 'POST',
        dataType: 'json',
    });
});

SIREPO.appLocalRoutes = {
    simulations: '/simulations',
    source: '/source/:simulationId',
    notFound: '/not-found',
    notFoundCopy: '/copy-session/:simulationIds',
};

SIREPO.appDefaultSimulationValues = {
    simulation: {},
    simulationFolder: {},
};

angular.module('log-broadcasts', []).config(['$provide', function ($provide) {
    $provide.decorator('$rootScope', function ($delegate) {
        var _emit = $delegate.$emit;
        var _broadcast = $delegate.$broadcast;

        $delegate.$emit = function () {
            return _emit.apply(this, arguments);
        };

        $delegate.$broadcast = function () {
            return _broadcast.apply(this, arguments);
        };

        return $delegate;
    });
}]);

// Add "log-broadcasts" in dependencies if you want to see all broadcasts
SIREPO.app = angular.module('SirepoApp', ['ngDraggable', 'ngRoute', 'd3', 'shagstrom.angular-split-pane', 'underscore']);

SIREPO.app.value('localRoutes', SIREPO.appLocalRoutes);

SIREPO.app.config(function($routeProvider, localRoutesProvider) {
    var localRoutes = localRoutesProvider.$get();
    $routeProvider
        .when(localRoutes.simulations, {
            controller: 'SimulationsController as simulations',
            templateUrl: '/static/html/simulations.html?' + SIREPO.APP_VERSION,
        })
        .when(localRoutes.notFound, {
            templateUrl: '/static/html/not-found.html?' + SIREPO.APP_VERSION,
        })
        .when(localRoutes.notFoundCopy, {
            controller: 'NotFoundCopyController as notFoundCopy',
            templateUrl: '/static/html/copy-session.html?' + SIREPO.APP_VERSION,
        })
        .otherwise({
            redirectTo: localRoutes.simulations,
        });
});

SIREPO.app.factory('activeSection', function($route, $rootScope, $location, appState) {
    var self = this;

    self.getActiveSection = function() {
        var match = ($location.path() || '').match(/^\/([^\/]+)/);
        return match
            ? match[1]
            : null;
    };

    $rootScope.$on('$routeChangeSuccess', function() {
        if ($route.current.params.simulationId)
            appState.loadModels($route.current.params.simulationId);
    });

    return self;
});

SIREPO.app.factory('appState', function(requestSender, requestQueue, $rootScope, $interval, _) {
    var self = {
        models: {},
    };
    var QUEUE_NAME = 'saveSimulationData';
    var lastAutoSaveData = null;
    var autoSaveTimer = null;
    var savedModelValues = {};
    var activeFolderPath = null;
    var alertText = null;

    function broadcastClear() {
        $rootScope.$broadcast('clearCache');
    }

    function broadcastChanged(name) {
        $rootScope.$broadcast(name + '.changed');
        $rootScope.$broadcast('modelChanged', name);
    }

    function broadcastLoaded() {
        $rootScope.$broadcast('modelsLoaded');
    }

    function updateReports() {
        broadcastClear();
        for (var key in self.models) {
            if (self.isReportModelName(key))
                broadcastChanged(key);
        }
    }

    self.alertText = function(value) {
        if (angular.isDefined(value)) {
            alertText = value;
        }
        return alertText;
    };

    self.applicationState = function() {
        return savedModelValues;
    };

    self.autoSave = function(callback) {
        //TODO(robnagler) Need collision on multiple autosave calls
<<<<<<< HEAD
        if (! self.isLoaded())
=======
        if (! self.isLoaded() || ! lastAutoSaveData)
            if ($.isFunction(callback)) {
                callback();
            }
>>>>>>> e9216db9
            return;
        if (lastAutoSaveData && self.deepEquals(lastAutoSaveData.models, savedModelValues)) {
            // no changes
            if ($.isFunction(callback)) {
                callback();
            }
            return;
        }
        requestQueue.addItem(
            QUEUE_NAME,
            function() {
                self.resetAutoSaveTimer();
                lastAutoSaveData.models = self.clone(savedModelValues);
                return {
                    urlOrParams: 'saveSimulationData',
                    successCallback: function (resp) {
                        lastAutoSaveData = self.clone(resp);
                        savedModelValues.simulation.simulationSerial
                            = lastAutoSaveData.models.simulation.simulationSerial;
                        self.models.simulation.simulationSerial
                            = lastAutoSaveData.models.simulation.simulationSerial;
                        if ($.isFunction(callback)) {
                            callback(resp);
                        }
                    },
                    data: lastAutoSaveData
                };
            }
        );
    };
    self.cancelChanges = function(name) {
        // cancel changes on a model by name, or by an array of names
        if (typeof(name) == 'string')
            name = [name];

        for (var i = 0; i < name.length; i++) {
            if (savedModelValues[name[i]])
                self.models[name[i]] = self.clone(savedModelValues[name[i]]);
            $rootScope.$broadcast('cancelChanges', name[i]);
        }
    };

    self.clearModels = function(emptyValues) {
        requestQueue.cancelItems(QUEUE_NAME);
        broadcastClear();
        self.models = emptyValues || {};
        savedModelValues = self.clone(self.models);
        if (autoSaveTimer)
            $interval.cancel(autoSaveTimer);
    };

    self.clone = function(obj) {
        return angular.copy(obj);
    };

    self.cloneModel = function(name) {
        var val = name ? self.models[name] : self.models;
        return self.clone(val);
    };

    self.copySimulation = function(simulationId, op, name) {
        requestSender.sendRequest(
            'copySimulation',
            op,
            {
                simulationId: simulationId,
                simulationType: SIREPO.APP_SCHEMA.simulationType,
                name: name,
            });
    };

    self.deepEquals = function(v1, v2) {
        if (angular.isArray(v1) && angular.isArray(v2)) {
            if (v1.length != v2.length)
                return false;
            for (var i = 0; i < v1.length; i++) {
                if (! self.deepEquals(v1[i], v2[i]))
                    return false;
            }
            return true;
        }
        if (angular.isObject(v1) && angular.isObject(v2)) {
            var keys = Object.keys(v1);
            if (keys.length != Object.keys(v2).length)
                return false;
            var isEqual = true;
            keys.forEach(function (k) {
                if (! self.deepEquals(v1[k], v2[k]))
                    isEqual = false;
            });
            return isEqual;
        }
        return v1 == v2;
    };

    self.deleteSimulation = function(simulationId, op) {
        requestSender.sendRequest(
            'deleteSimulation',
            op,
            {
                simulationId: simulationId,
                simulationType: SIREPO.APP_SCHEMA.simulationType,
            });
    };

    self.getActiveFolderPath = function() {
        return activeFolderPath;
    };

    self.isAnimationModelName = function(name) {
        return name == 'animation' || name.indexOf('Animation') >= 0;
    };

    self.isLoaded = function() {
        return self.models.simulation && self.models.simulation.simulationId ? true: false;
    };

    self.isReportModelName = function(name) {
        //TODO(pjm): need better name for this, a model which doesn't affect other models
        return  name.indexOf('Report') >= 0 || self.isAnimationModelName(name) || name.indexOf('Status') >= 0;
    };

    self.listSimulations = function(search, op) {
        requestSender.sendRequest(
            'listSimulations',
            op,
            {
                simulationType: SIREPO.APP_SCHEMA.simulationType,
                search: search,
            });
    };

    self.loadModels = function(simulationId, callback) {
        if (self.isLoaded() && self.models.simulation.simulationId == simulationId)
            return;
        self.clearModels();
        requestSender.sendRequest(
            {
                routeName: 'simulationData',
                '<simulation_id>': simulationId,
                '<simulation_type>': SIREPO.APP_SCHEMA.simulationType,
                '<pretty>': false
            },
            function(data, status) {
                if (data.redirect) {
                    requestSender.localRedirect('notFoundCopy', {
                        ':simulationIds': data.redirect.simulationId
                            + (data.redirect.userCopySimulationId
                               ? ('-' + data.redirect.userCopySimulationId)
                               : ''),
                    });
                    return;
                }
                self.refreshSimulationData(data);
                if (callback)
                    callback();
            }
        );
    };

    self.maxId = function(items, idField) {
        var max = 1;
        if (! idField)
            idField = 'id';
        for (var i = 0; i < items.length; i++) {
            if (items[i][idField] > max)
                max = items[i][idField];
        }
        return max;
    };

    self.modelInfo = function(name) {
        return SIREPO.APP_SCHEMA.model[name];
    };

    self.newSimulation = function(model, op) {
        requestSender.sendRequest(
            'newSimulation',
            op,
            {
                name: model.name,
                folder: model.folder,
                sourceType: model.sourceType,
                simulationType: SIREPO.APP_SCHEMA.simulationType,
            });
    };

    self.parseModelField = function(name) {
        // returns [model, field] from a "model.field" name
        var match = name.match(/(.*?)\.(.*)/);
        if (match)
            return [match[1], match[2]];
        return null;
    };

    self.removeModel = function(name) {
        delete self.models[name];
        delete savedModelValues[name];
    };

    self.resetAutoSaveTimer = function() {
        // auto save data every 60 seconds
        if (autoSaveTimer)
            $interval.cancel(autoSaveTimer);
        autoSaveTimer = $interval(self.autoSave, 60000);
    };

    self.saveQuietly = function(name) {
        // saves the model, but doesn't broadcast the change
        savedModelValues[name] = self.cloneModel(name);
    };

    self.saveChanges = function(name) {
        // save changes on a model by name, or by an array of names
        if (typeof(name) == 'string')
            name = [name];
        var updatedModels = [];
        var requireReportUpdate = false;

        for (var i = 0; i < name.length; i++) {
            if (self.deepEquals(savedModelValues[name[i]], self.models[name[i]])) {
                // let the UI know the primary model has changed, even if it hasn't
                if (i === 0)
                    updatedModels.push(name[i]);
            }
            else {
                self.saveQuietly(name[i]);
                updatedModels.push(name[i]);
                if (! self.isReportModelName(name[i]))
                    requireReportUpdate = true;
            }
        }

        self.autoSave(function() {
            for (i = 0; i < updatedModels.length; i++) {
                if (requireReportUpdate && self.isReportModelName(updatedModels[i]))
                    continue;
                broadcastChanged(updatedModels[i]);
            }

            if (requireReportUpdate)
                updateReports();
        });
    };

    self.refreshSimulationData = function(data, callback) {
        self.models = data.models;
        self.models.simulationStatus = {};
        savedModelValues = self.cloneModel();
        lastAutoSaveData = self.clone(data);
        updateReports();
        broadcastLoaded();
        self.resetAutoSaveTimer();
        if (callback)
            callback();
    };

    self.setActiveFolderPath = function(path) {
        activeFolderPath = path;
    };

    self.viewInfo = function(name) {
        return SIREPO.APP_SCHEMA.view[name];
    };

    self.whenModelsLoaded = function($scope, callback) {
        if (self.isLoaded())
            callback();
        else
            $scope.$on('modelsLoaded', callback);
    };

    requestSender.registerMsgType(
        'invalidSerial',
        function(msg) {
            //TODO(robnagler) need to indicate error
            srlog('update collision: ', msg);
            self.refreshSimulationData(msg.simulationData);
            self.alertText('Another browser updated this simulation; refreshing local state');
        }
    );

    return self;
});

SIREPO.app.factory('frameCache', function(appState, panelState, requestSender, $interval, $rootScope) {
    var self = {};
    var frameCountByModelKey = {};
    var masterFrameCount = 0;
    self.animationInfo = {};


    function animationArgs(modelName) {
        var values = appState.applicationState()[modelName];
        var fields = self.animationArgFields[modelName];
        var args = [];
        for (var i = 0; i < fields.length; i++)
            args.push(values[fields[i]]);
        return args.join('_');
    }

    self.clearFrames = function(modelName) {
        // TODO(robnagler) if there are locally cached frames, they
        // would be cleared here, but right now they are in the browser
        // cache so do nothing.
        return;
    };

    self.getCurrentFrame = function(modelName) {
        var v = self.animationInfo[modelName];
        if (v)
            return v.currentFrame;
        return 0;
    };

    self.getFrame = function(modelName, index, isPlaying, callback) {
        if (! appState.isLoaded())
            return;
        var isHidden = panelState.isHidden(modelName);
        //TODO(robnagler) why doesn't this come from the server?
        var startTime = new Date().getTime();
        var delay = isPlaying && ! isHidden
            ? 1000 / parseInt(appState.models[modelName].framesPerSecond)
            : 0;
        var frameId = [
            SIREPO.APP_SCHEMA.simulationType,
            appState.models.simulation.simulationId,
            modelName,
            animationArgs(modelName),
            index,
            //TODO(robnagler) startTime should be reportParametersHash
            appState.models.simulationStatus[self.animationModelName || modelName].startTime,
        ].join('*');
        var requestFunction = function() {
            requestSender.sendRequest(
                {
                    'routeName': 'simulationFrame',
                    '<frame_id>': frameId,
                },
                function(data) {
                    var endTime = new Date().getTime();
                    var elapsed = endTime - startTime;
                    if (elapsed < delay)
                        $interval(
                            function() {
                                callback(index, data);
                            },
                            delay - elapsed,
                            1
                        );
                    else
                        callback(index, data);
                });
        };
        if (isHidden)
            panelState.addPendingRequest(modelName, requestFunction);
        else
            requestFunction();
    };

    self.isLoaded = function() {
        return appState.isLoaded();
    };

    self.getFrameCount = function(modelKey) {
        if (modelKey in frameCountByModelKey)
            return frameCountByModelKey[modelKey];
        return masterFrameCount;
    };

    self.setAnimationArgs = function(argFields, animationModelName) {
        self.animationArgFields = argFields;
        if (animationModelName)
            self.animationModelName = animationModelName;
    };

    self.setCurrentFrame = function(modelName, currentFrame) {
        if (! self.animationInfo[modelName])
            self.animationInfo[modelName] = {};
        self.animationInfo[modelName].currentFrame = currentFrame;
    };

    self.setFrameCount = function(frameCount, modelKey) {
        if (modelKey) {
            frameCountByModelKey[modelKey] = frameCount;
            return;
        }
        if (frameCount == masterFrameCount)
            return;
        if (frameCount === 0) {
            masterFrameCount = frameCount;
            frameCountByModelKey = {};
            $rootScope.$broadcast('framesCleared');
        }
        else if (frameCount > 0) {
            var oldFrameCount = masterFrameCount;
            masterFrameCount = frameCount;
            $rootScope.$broadcast('framesLoaded', oldFrameCount);
        }
        else {
            masterFrameCount = frameCount;
        }
    };

    return self;
});

SIREPO.app.factory('panelState', function(appState, simulationQueue, $compile, $rootScope, $timeout, $window) {
    // Tracks the data, error, hidden and loading values
    var self = {};
    var panels = {};
    var pendingRequests = {};
    $rootScope.$on('clearCache', function() {
        self.clear();
    });

    function clearPanel(name) {
        delete panels[name];
        delete pendingRequests[name];
    }

    function getPanelValue(name, key) {
        if (panels[name] && panels[name][key])
            return panels[name][key];
        return null;
    }

    function sendRequest(name, callback, forceRun) {
        setPanelValue(name, 'loading', true);
        setPanelValue(name, 'error', null);
        var responseHandler = function(resp) {
            setPanelValue(name, 'loading', false);
            if (resp.error) {
                setPanelValue(name, 'error', resp.error);
            }
            else {
                setPanelValue(name, 'data', resp);
                setPanelValue(name, 'error', null);
                callback(resp);
            }
        };
        simulationQueue.addTransientItem(
            name,
            appState.applicationState(),
            responseHandler,
            forceRun
        );
    }

    function setPanelValue(name, key, value) {
        if (! (name || key))
            throw 'missing name or key';
        if (! panels[name])
            panels[name] = {};
        panels[name][key] = value;
    }

    self.addPendingRequest = function(name, requestFunction) {
        pendingRequests[name] = requestFunction;
    };

    self.clear = function(name) {
        if (name)
            clearPanel(name);
        else {
            for (name in panels)
                clearPanel(name);
        }
    };

    self.getError = function(name) {
        return getPanelValue(name, 'error');
    };

    self.isHidden = function(name) {
        if (! appState.isLoaded())
            return true;
        var state = appState.applicationState();
        if (state.panelState)
            return state.panelState.hidden.indexOf(name) >= 0;
        return false;
    };

    self.isLoading = function(name) {
        return getPanelValue(name, 'loading') ? true : false;
    };

    self.requestData = function(name, callback, forceRun) {
        if (! appState.isLoaded())
            return;
        var data = getPanelValue(name, 'data');
        if (data) {
            callback(data);
            return;
        }
        if (self.isHidden(name)) {
            self.addPendingRequest(name, function() {
                sendRequest(name, callback, forceRun);
            });
        }
        else
            sendRequest(name, callback, forceRun);
    };

    self.setError = function(name, error) {
        setPanelValue(name, 'error', error);
    };

    self.showModalEditor = function(modelKey, template, scope) {
        var editorId = '#s-' + modelKey + '-editor';

        if ($(editorId).length)
            $(editorId).modal('show');
        else {
            if (! template)
                template = '<div data-modal-editor="" data-view-name="' + modelKey + '"></div>';
            $('body').append($compile(template)(scope || $rootScope));
            //TODO(pjm): timeout hack, other jquery can't find the element
            $timeout(function() {
                $(editorId).modal('show');
            });
        }
    };

    self.toggleHidden = function(name) {
        var state = appState.applicationState();
        if (! state.panelState) {
            state.panelState = {
                hidden: [],
            };
        }
        if (self.isHidden(name)) {
            state.panelState.hidden.splice(state.panelState.hidden.indexOf(name), 1);

            if (pendingRequests[name]) {
                var requestFunction = pendingRequests[name];
                delete pendingRequests[name];
                requestFunction();
            }
            // needed to resize a hidden report
            if (appState.isReportModelName(name))
                $($window).trigger('resize');
        }
        else
            state.panelState.hidden.push(name);
    };

    return self;
});

SIREPO.app.factory('requestSender', function(localRoutes, $http, $location, $interval, $q, _, exceptionLoggingService) {
    var self = {};
    var getApplicationDataTimeout;
    var msgTypes = {};
    var IS_HTML_ERROR_RE = new RegExp('<!DOCTYPE', 'i');

    function logError(data, status) {
        srlog('request failed: ', data);
        if (status == 404)
            self.localRedirect('notFound');
    }

    function formatUrl(map, routeOrParams, params) {
        var routeName = routeOrParams;
        if (angular.isObject(routeOrParams)) {
            routeName = routeOrParams.routeName;
            if (! routeName)
                throw routeOrParams + ': routeName must be supplied';
            if (angular.isDefined(params)) {
                srlog(arguments);
                throw params + ': params must be null if routeOrParams is an object: ' + routeOrParams;
            }
            params = angular.copy(routeOrParams);
            delete params.routeName;
        }
        if (! map[routeName])
            throw routeName + ': routeName not found';
        var url = map[routeName];
        if (params) {
            for (var k in params) {
                if (url.indexOf(k) < 0)
                    throw k + ': param not found in route: ' + map[routeName];
                url = url.replace(
                    k,
                    encodeURIComponent(serializeValue(params[k], k)));
            }
        }
        var missing = url.match(/<[^>]+>/g);
        if (missing)
            throw missing.join() + ': missing parameter(s) for route: ' + map[routeName];
        return url;
    }

    // Started from serializeValue in angular, but need more specialization.
    // https://github.com/angular/angular.js/blob/2420a0a77e27b530dbb8c41319b2995eccf76791/src/ng/http.js#L12
    function serializeValue(v, param) {
        if (v === null)
            throw param + ': may not be null';
        if (typeof v == 'boolean')
            //TODO(robnagler) probably needs to be true/false with test
            return v ? '1' : '0';
        if (angular.isString(v)) {
            if (v === '')
                throw param + ': may not be empty string';
            return v;
        }
        if (angular.isNumber(v))
            return v.toString();
        if (angular.isDate(v))
            return v.toISOString();
        throw param + ': ' + (typeof v) + ' type cannot be serialized';
    }

    self.formatUrlLocal = function(routeName, params) {
        return formatUrl(localRoutes, routeName, params);
    };

    self.formatUrl = function(routeName, params) {
        return formatUrl(SIREPO.APP_SCHEMA.route, routeName, params);
    };

    self.getApplicationData = function(data, callback) {
        // debounce the method so server calls don't go on every keystroke
        if (getApplicationDataTimeout)
            $interval.cancel(getApplicationDataTimeout);
        getApplicationDataTimeout = $interval(function() {
            getApplicationDataTimeout = null;
            data.simulationType = SIREPO.APP_SCHEMA.simulationType;
            self.sendRequest('getApplicationData', callback, data);
        }, 350, 1);
    };

    self.getAuxiliaryData = function(name) {
        return self[name];
    };

    self.isRouteParameter = function(routeName, paramName) {
        return (localRoutes[routeName] || SIREPO.APP_SCHEMA.route[routeName]).indexOf(paramName) >= 0;
    };

    self.loadAuxiliaryData = function(name, path, callback) {
        if (self[name] || self[name + ".loading"]) {
            if (callback)
                callback(self[name]);
            return;
        }
        self[name + ".loading"] = true;
        $http.get(path + '?' + SIREPO.APP_VERSION)
            .success(function(data, status) {
                self[name] = data;
                delete self[name + ".loading"];
                if (callback)
                    callback(data);
            })
            .error(function() {
                srlog(path, ' load failed!');
                delete self[name + ".loading"];
            });
    };

    self.localRedirect = function(routeName, params, search) {
        $location.path(self.formatUrlLocal(routeName, params));
        if (search)
            $location.search(search);
    };

    function msgTypeDispatch(msg) {
        var f = msgTypes[msg.msgType];
        if (! f) {
            srlog(msg.msgType, ': unknown msgType; msg=', msg);
        }
        return f(msg);
    }

    self.registerMsgType = function(msgType, callback) {
        if (msgTypes[msgType]) {
            srlog(msgType, ': duplicate msgType, ignoring callback=', callback);
            return;
        }
        msgTypes[msgType] = callback;
    };

    self.sendRequest = function(urlOrParams, successCallback, data, errorCallback) {
        if (! errorCallback)
            errorCallback = logError;
        if (! successCallback)
            successCallback = function () {};
        var url = angular.isString(urlOrParams) && urlOrParams.indexOf('/') >= 0
            ? urlOrParams
            : self.formatUrl(urlOrParams);
        var timeout = $q.defer();
        var interval, t;
        var timed_out = false;
        t = {timeout: timeout.promise};
        if (SIREPO.http_timeout > 0) {
            interval = $interval(
                function () {
                    timed_out = true;
                    timeout.resolve();
                },
                SIREPO.http_timeout,
                1
            );
        }
        var req = data
            ? $http.post(url, data, t)
            : $http.get(url, t);
        req.success(
            function(resp, status) {
                $interval.cancel(interval);
                if (resp.msgType) {
                    msgTypeDispatch(resp);
                    return;
                }
                successCallback(resp, status);
            }
        );
        req.error(
            function(resp, status) {
                $interval.cancel(interval);
                var msg = null;
                if (timed_out) {
                    msg = 'request timed out after '
                        + Math.round(SIREPO.http_timeout/1000)
                        + ' seconds';
                    status = 503;
                }
                else if (status === 0) {
                    msg = 'the server is unavailable';
                }
                if (_.isString(resp) && IS_HTML_ERROR_RE.exec(resp)) {
                    srlog('ERROR: unexpected HTML response: ', resp);
                    resp = {};
                }
                else if (! _.isObject(resp) || _.isEmpty(resp)) {
                    exceptionLoggingService(resp, 'unexpected response type or empty');
                    resp = {};
                }
                if (! resp.state) {
                    resp.state = 'error';
                }
                if (! resp.error) {
                    resp.error = msg || 'a server error occured: status=' + status;
                }
                errorCallback(resp, status);
            }
        );
    };

    return self;
});

SIREPO.app.factory('simulationQueue', function($rootScope, $interval, requestSender, exceptionLoggingService) {
    var self = {};
    var runQueue = [];

    function addItem(report, models, responseHandler, qMode, forceRun) {
        models = angular.copy(models);
        // Not used server side and contains a lot of stuff
        delete models.simulationStatus;
        var qi = {
            firstRoute: qMode == 'persistentStatus' ? 'runStatus' : 'runSimulation',
            qMode: qMode,
            persistent: qMode.indexOf('persistent') > -1,
            qState: 'pending',
            request: {
                forceRun: qMode == 'persistent' || forceRun ? true : false,
                report: report,
                models: models,
                simulationType: SIREPO.APP_SCHEMA.simulationType,
                simulationId: models.simulation.simulationId,
            },
            responseHandler: responseHandler,
        };
        runQueue.push(qi);
        if (qi.persistent)
            runItem(qi);
        else
            runFirstTransientItem();
        return qi;
    }

    function cancelInterval(qi) {
        if (! qi.interval)
            return;
        $interval.cancel(qi.interval);
        qi.interval = null;
    }

    function handleResult(qi, resp) {
        qi.qState = 'done';
        self.removeItem(qi);
        qi.responseHandler(resp);
        runFirstTransientItem();
    }

    function runFirstTransientItem() {
        $.each(
            runQueue,
            function(i, e) {
                if (e.persistent)
                    return true;
                if (e.qState == 'pending')
                    runItem(e);
                return false;
            }
        );
    }

    function runItem(qi) {
        var handleStatus = function(qi, resp) {
            qi.request = resp.nextRequest;
            qi.interval = $interval(
                function () {
                    requestSender.sendRequest(
                        'runStatus', process, qi.request, process);
                },
                // Sanity check in case of defect on server
                Math.max(1, resp.nextRequestSeconds) * 1000,
                1
            );
            if (qi.persistent)
                qi.responseHandler(resp);
        };

        var process = function(resp, status) {
            if (qi.qState == 'removing')
                return;
            resp.isStateProcessing = resp.state == 'running' || resp.state == 'pending';
            if (! resp.isStateProcessing) {
                handleResult(qi, resp);
                return;
            }
            handleStatus(qi, resp);
        };

        cancelInterval(qi);
        qi.qState = 'processing';
        requestSender.sendRequest(qi.firstRoute, process, qi.request, process);
    }

    self.addPersistentStatusItem = function(report, models, responseHandler) {
        return addItem(report, models, responseHandler, 'persistentStatus');
    };

    self.addPersistentItem = function(report, models, responseHandler) {
        return addItem(report, models, responseHandler, 'persistent');
    };

    self.addTransientItem = function(report, models, responseHandler, forceRun) {
        return addItem(report, models, responseHandler, 'transient', forceRun);
    };

    self.cancelAllItems = function() {
        var rq = runQueue;
        runQueue = [];
        while (rq.length > 0) {
            self.removeItem(rq.shift());
        }
    };

    self.cancelItem = function (qi) {
        if (! qi)
            return;
        qi.persistent = false;
        qi.qMode = 'transient';
        self.removeItem(qi);
    };

    self.removeItem = function(qi) {
        if (! qi)
            return;
        var qs = qi.qState;
        if (qs == 'removing')
            return;
        qi.qState = 'removing';
        var i = runQueue.indexOf(qi);
        if (i > -1)
            runQueue.splice(i, 1);
        cancelInterval(qi);
        if (qs == 'processing' && ! qi.persistent)
            requestSender.sendRequest('runCancel', null, qi.request);
    };

    $rootScope.$on('$routeChangeSuccess', self.cancelAllItems);
    $rootScope.$on('clearCache', self.cancelAllItems);

    return self;
});

SIREPO.app.factory('requestQueue', function($rootScope, requestSender) {
    var self = {};
    var queueMap = {};

    function getQueue(name) {
        if (! queueMap[name] ) {
            queueMap[name] = [];
        }
        return queueMap[name];
    }

    function sendNextItem(name) {
        var q = getQueue(name);
        if ( q.length <= 0 ) {
            return;
        }
        var qi = q[0];
        if ( qi.requestSent ) {
            return;
        }
        qi.requestSent = true;
        qi.params = qi.paramsCallback();
        var process = function(ok, resp, status) {
            if (qi.canceled) {
                sendNextItem(name);
                return;
            }
            q.shift();
            var cb = ok ? qi.params.successCallback : qi.params.errorCallback;
            if (cb) {
                cb(resp, status);
            }
            sendNextItem(name);
        };
        requestSender.sendRequest(
            qi.params.urlOrParams,
            function (resp, status) {process(true, resp, status);},
            qi.params.data,
            function (resp, status) {process(false, resp, status);}
        );
    }

    self.cancelItems = function(queueName) {
        var q = getQueue(queueName);
        q.forEach(function(qi) {qi.canceled = true;});
        q.length = 0;
    };

    self.addItem = function(queueName, paramsCallback) {
        getQueue(queueName).push({
            requestSent: false,
            paramsCallback: paramsCallback
        });
        sendNextItem(queueName);
    };
    return self;
});

SIREPO.app.factory('persistentSimulation', function(simulationQueue, appState, panelState, frameCache) {
    var self = {};
    self.initProperties = function(scope) {
        scope.frameId = '-1';
        scope.frameCount = 1;
        scope.isReadyForModelChanges = false;
        scope.simulationQueueItem = null;
        scope.dots = '.';
        scope.timeData = {
            elapsedDays: null,
            elapsedTime: null,
        };
        scope.panelState = panelState;

        function handleStatus(data) {
            setSimulationStatus(data);
            if (data.elapsedTime) {
                scope.timeData.elapsedDays = parseInt(data.elapsedTime / (60 * 60 * 24));
                scope.timeData.elapsedTime = new Date(1970, 0, 1);
                scope.timeData.elapsedTime.setSeconds(data.elapsedTime);
            }
            if (data.isStateProcessing) {
                scope.dots += '.';
                if (scope.dots.length > 3)
                    scope.dots = '.';
            }
            else {
                scope.simulationQueueItem = null;
            }
            scope.handleStatus(data);
        }

        function isState(state) {
            if (! appState.isLoaded())
                return false;
            for (var i = 1; i < arguments.length; i++)
                if (state == arguments[i])
                    return true;
            return false;
        }

        function runStatus() {
            scope.isReadyForModelChanges = true;
            scope.simulationQueueItem = simulationQueue.addPersistentStatusItem(
                scope.model,
                appState.models,
                handleStatus
            );
        }

        function setSimulationStatus(data) {
            if (!appState.models.simulationStatus)
                appState.models.simulationStatus = {};
            data.report = scope.model;
            appState.models.simulationStatus[scope.model] = data;
            if (appState.isLoaded()) {
                appState.saveChanges('simulationStatus');
            }
        }

        scope.simulationState = function() {
            return scope.simulationStatus().state;
        };

        scope.simulationStatus = function() {
            return appState.models.simulationStatus[scope.model] || {state: 'pending'};
        };

        scope.cancelSimulation = function() {
            setSimulationStatus({state: 'canceled'});
            simulationQueue.cancelItem(scope.simulationQueueItem);
            scope.simulationQueueItem = null;
        };

        scope.clearSimulation = function() {
            simulationQueue.removeItem(scope.simulationQueueItem);
            scope.simulationQueueItem = null;
        };

        scope.hasTimeData = function () {
            return scope.timeData && scope.timeData.elapsedTime !== null;
        };

        scope.isInitializing = function() {
            if (scope.isStateProcessing() && ! scope.isStatePending())
                return frameCache.getFrameCount() < 1;
            return false;
        };

        scope.isStatePending = function() {
            return scope.simulationStatus().state == 'pending';
        };

        scope.isStateProcessing = function() {
            return scope.simulationStatus().isStateProcessing;
        };

        scope.isStateRunning = function() {
            return scope.simulationStatus().state == 'running';
        };

        scope.isStateStopped = function() {
            return ! scope.isStateProcessing();
        };

        scope.runSimulation = function() {
            if (scope.isStateProcessing())
                //TODO(robnagler) this shouldn't happen? (double click?)
                return;
            //TODO(robnagler) should be part of simulationStatus
            frameCache.setFrameCount(0);
            scope.timeData.elapsedTime = null;
            scope.timeData.elapsedDays = null;
            setSimulationStatus({state: 'pending'});
            scope.simulationQueueItem = simulationQueue.addPersistentItem(
                scope.model,
                appState.models,
                handleStatus
            );
        };

        scope.stateAsText = function() {
            var s = scope.simulationState();
            var msg;
            msg = s.charAt(0).toUpperCase() + s.slice(1);
            if (s == 'error') {
                var e = scope.simulationStatus().error;
                if (e)
                    msg += ': ' + e.split(/[\n\r]+/)[0];
            }
            return msg;
        };

        scope.persistentSimulationInit = function($scope) {
            setSimulationStatus({state: 'stopped'});
            frameCache.setFrameCount(0);
            $scope.$on('$destroy', scope.clearSimulation);
            appState.whenModelsLoaded($scope, runStatus);
        };
    };
    return self;
});

// Exception logging from
// http://engineering.talis.com/articles/client-side-error-logging/
SIREPO.app.factory('traceService', function() {
    var self = {};
    self.printStackTrace = printStackTrace;
    return self;
});

SIREPO.app.provider('$exceptionHandler', {
    $get: function(exceptionLoggingService) {
        return exceptionLoggingService;
    }
});

SIREPO.app.factory('exceptionLoggingService', function($log, $window, traceService) {
    function error(exception, cause) {
        // preserve the default behaviour which will log the error
        // to the console, and allow the application to continue running.
        $log.error.apply($log, arguments);
        // now try to log the error to the server side.
        try{
            var message = exception ? String(exception) : '<no message>';
            cause = String(cause || '<no cause>');
            // use our traceService to generate a stack trace
            var stackTrace = traceService.printStackTrace({e: exception});
            // use AJAX (in this example jQuery) and NOT
            // an angular service such as $http
            $.ajax({
                type: 'POST',
                //url: localRoutes.errorLogging,
                url: '/error-logging',
                contentType: 'application/json',
                data: angular.toJson({
                    url: $window.location.href,
                    message: message,
                    type: 'exception',
                    stackTrace: stackTrace,
                    cause: cause,
                })
            });
        }
        catch (loggingError) {
            $log.warn('Error server-side logging failed');
            $log.log(loggingError);
        }
    }
    return error;
});

SIREPO.app.controller('NavController', function (activeSection, appState, requestSender, $window) {
    var self = this;

    function openSection(name, search) {
        requestSender.localRedirect(name, sectionParams(name), search);
    }

    function sectionParams(name) {
        if (requestSender.isRouteParameter(name, ':simulationId') && appState.isLoaded()) {
            return {
                ':simulationId': appState.models.simulation.simulationId,
            };
        }
        return {};
    }

    self.isActive = function(name) {
        return activeSection.getActiveSection() == name;
    };

    self.openSection = function(name) {
        if (name == 'simulations' && appState.isLoaded()) {
            appState.autoSave(function() {
                openSection(name, {
                    show_item_id: appState.models.simulation.simulationId,
                });
            });
        }
        else {
            openSection(name);
        }
    };

    self.pageTitle = function() {
        return $.grep(
            [
                self.sectionTitle(),
                SIREPO.APP_NAME.toUpperCase(),
                'Radiasoft',
            ],
            function(n){ return n; })
            .join(' - ');
    };

    self.revertToOriginal = function(applicationMode, name) {
        if (! appState.isLoaded())
            return;
        var url = requestSender.formatUrl(
            'findByName',
            {
                '<simulation_name>': name,
                '<simulation_type>': SIREPO.APP_SCHEMA.simulationType,
                '<application_mode>': applicationMode,
            });
        appState.deleteSimulation(
            appState.models.simulation.simulationId,
            function() {
                $window.location.href = url;
            });
    };

    self.sectionTitle = function() {
        if (appState.isLoaded())
            return appState.models.simulation.name;
        return null;
    };

    self.sectionURL = function(name) {
        return '#' + requestSender.formatUrlLocal(name, sectionParams(name));
    };
});

SIREPO.app.controller('NotFoundCopyController', function (requestSender, $route) {
    var self = this;
    var ids = $route.current.params.simulationIds.split('-');
    self.simulationId = ids[0];
    self.userCopySimulationId = ids[1];

    self.cancelButton = function() {
        requestSender.localRedirect('simulations');
    };

    self.copyButton = function() {
        requestSender.sendRequest(
            'copyNonSessionSimulation',
            function(data) {
                requestSender.localRedirect('source', {
                    ':simulationId': data.models.simulation.simulationId,
                });
            },
            {
                simulationId: self.simulationId,
                simulationType: SIREPO.APP_SCHEMA.simulationType,
            });
    };

    self.hasUserCopy = function() {
        return self.userCopySimulationId;
    };

    self.openButton = function() {
        requestSender.localRedirect('source', {
            ':simulationId': self.userCopySimulationId,
        });
    };
});

SIREPO.app.controller('SimulationsController', function (appState, panelState, requestSender, $location, $scope, $window) {
    var self = this;
    self.activeFolder = null;
    self.activeFolderPath = [];
    self.listColumns = [
        {
            field: 'name',
            heading: 'Name',
        },
        {
            field: 'lastModified',
            heading: 'Last Modified',
        }];
    //TODO(pjm): store view state in db preference or client cookie
    self.isIconView = true;
    self.fileTree = [];
    self.selectedItem = null;
    self.sortField = 'name';
    var showItemId = $location.search().show_item_id;

    function addToTree(item) {
        var path = item.folder == '/'
            ? []
            : item.folder.slice(1).split('/');
        var currentFolder = rootFolder();

        while (path.length) {
            var search = path.shift();
            var folder = null;
            for (var i = 0; i < currentFolder.children.length; i++) {
                if (search == currentFolder.children[i].name && currentFolder.children[i].isFolder) {
                    folder = currentFolder.children[i];
                    break;
                }
            }
            if (folder) {
                if (item.last_modified > folder.lastModified)
                    folder.lastModified = item.last_modified;
            }
            else {
                folder = {
                    name: search,
                    parent: currentFolder,
                    isFolder: true,
                    children: [],
                    lastModified: item.last_modified,
                };
                currentFolder.children.push(folder);
            }
            currentFolder = folder;
        }
        var newItem = {
            parent: currentFolder,
            name: item.name,
            simulationId: item.simulationId,
            lastModified: item.last_modified,
        };
        currentFolder.children.push(newItem);
        return newItem;
    }

    function clearModels() {
        appState.clearModels(appState.clone(SIREPO.appDefaultSimulationValues));
    }

    function folderList(excludeFolder, res, searchFolder) {
        if (! res) {
            searchFolder = rootFolder();
            res = [searchFolder];
        }
        for (var i = 0; i < searchFolder.children.length; i++) {
            var child = searchFolder.children[i];
            if (child.isFolder && child != excludeFolder) {
                res.push(child);
                folderList(excludeFolder, res, child);
            }
        }
        return res;
    }

    function loadList() {
        var showItem = null;
        appState.listSimulations(
            $location.search(),
            function(data) {
                data.sort(function(a, b) {
                    return a.last_modified.localeCompare(b.last_modified);
                });
                self.fileTree = [
                    {
                        name: '/',
                        isFolder: true,
                        children: [],
                    },
                ];
                for (var i = 0; i < data.length; i++) {
                    var item = addToTree(data[i]);
                    if (showItemId && (item.simulationId == showItemId))
                        showItem = item;
                }
                if (showItem)
                    self.openItem(showItem.parent);
                else
                    self.openItem(rootFolder());
            });
    }

    function removeItemFromFolder(item) {
        var parent = item.parent;
        parent.children.splice(parent.children.indexOf(item), 1);
    }

    function renameSelectedItem() {
        self.selectedItem.name = self.renameName;
    }

    function reparentSelectedItem(oldParent) {
        oldParent.children.splice(oldParent.children.indexOf(self.selectedItem), 1);
        self.selectedItem.parent = self.targetFolder;
        self.targetFolder.children.push(self.selectedItem);
        self.targetFolder = null;
    }

    function rootFolder() {
        return self.fileTree[0];
    }

    function setActiveFolder(item) {
        self.activeFolder = item;
        self.activeFolderPath = [];
        while (item) {
            self.activeFolderPath.unshift(item);
            item = item.parent;
        }
        appState.setActiveFolderPath(self.pathName(self.activeFolder));
    }

    function updateSelectedFolder(oldPath) {
        requestSender.sendRequest(
            'updateFolder',
            function() {
                self.selectedItem = null;
            },
            {
                oldName: oldPath,
                newName: self.pathName(self.selectedItem),
                simulationType: SIREPO.APP_SCHEMA.simulationType,
            });
    }

    function updateSelectedItem(op) {
        appState.loadModels(
            self.selectedItem.simulationId,
            function() {
                op();
                appState.saveQuietly('simulation');
                appState.autoSave(clearModels);
                self.selectedItem = null;
            });
    }

    self.canDelete = function(item) {
        if (item.isFolder)
            return item.children.length === 0;
        return true;
    };

    self.copyItem = function(item) {
        self.selectedItem = item;
        var names = {};
        for (var i = 0; i < self.activeFolder.children.length; i++) {
            names[self.activeFolder.children[i].name] = true;
        }
        var count = 2;
        var name = item.name;
        name = name.replace(/\s+\d+$/, '');
        while (names[name + ' ' + count])
            count++;
        self.copyName = name + ' ' + count;
        $('#s-copy-confirmation').modal('show');
    };

    self.copySelected = function() {
        appState.copySimulation(
            self.selectedItem.simulationId,
            function(data) {
                self.openItem(data.models.simulation);
            },
            self.copyName);
    };

    self.deleteItem = function(item) {
        if (item.isFolder)
            removeItemFromFolder(item);
        else {
            self.selectedItem = item;
            $('#s-delete-confirmation').modal('show');
        }
    };

    self.deleteSelected = function() {
        appState.deleteSimulation(
            self.selectedItem.simulationId,
            function() {
                removeItemFromFolder(self.selectedItem);
                self.selectedItem = null;
            });
    };

    self.isActiveFolder = function(item) {
        return item == self.activeFolder;
    };

    self.isRootFolder = function(item) {
        return item == rootFolder();
    };

    self.isSortAscending = function() {
        return self.sortField.charAt(0) != '-';
    };

    self.moveItem = function(item) {
        self.selectedItem = item;
        self.targetFolder = item.parent;
        self.moveFolderList = folderList(item);
        $('#s-move-confirmation').modal('show');
    };

    self.moveSelected = function() {
        var parent = self.selectedItem.parent;
        if (self.targetFolder == parent)
            return;
        if (self.selectedItem.isFolder) {
            var oldPath = self.pathName(self.selectedItem);
            reparentSelectedItem(parent);
            updateSelectedFolder(oldPath);
        }
        else {
            updateSelectedItem(function() {
                appState.models.simulation.folder = self.pathName(self.targetFolder);
                reparentSelectedItem(parent);
            });
        }
    };

    self.openItem = function(item) {
        if (item.isFolder) {
            item.isOpen = true;
            setActiveFolder(item);
            var current = item;
            while (current != rootFolder()) {
                current = current.parent;
                current.isOpen = true;
            }
        }
        else {
            requestSender.localRedirect('source', {
                ':simulationId': item.simulationId,
            });
        }
    };

    self.pathName = function(folder) {
        if (self.isRootFolder(folder))
            return '/';
        var path = '/' + folder.name;
        while (folder.parent != rootFolder()) {
            folder = folder.parent;
            path = '/' + folder.name + path;
        }
        return path;
    };

    self.pythonSource = function(item) {
        $window.open(requestSender.formatUrl('pythonSource', {
            '<simulation_id>': item.simulationId,
            '<simulation_type>': SIREPO.APP_SCHEMA.simulationType,
        }), '_blank');
    };

    self.renameItem = function(item) {
        self.selectedItem = item;
        self.renameName = item.name;
        $('#s-rename-confirmation').modal('show');
    };

    self.renameSelected = function() {
        if (! self.renameName || (self.renameName == self.selectedItem.name))
            return;
        if (self.selectedItem.isFolder) {
            var oldPath = self.pathName(self.selectedItem);
            renameSelectedItem();
            updateSelectedFolder(oldPath);
        }
        else {
            updateSelectedItem(function() {
                appState.models.simulation.name = self.renameName;
                renameSelectedItem();
            });
        }
    };

    self.selectedItemType = function(item) {
        if (self.selectedItem && self.selectedItem.isFolder)
            return 'Folder';
        return 'Simulation';
    };

    self.showSimulationModal = function() {
        panelState.showModalEditor('simulation');
    };

    self.toggleIconView = function() {
        self.isIconView = ! self.isIconView;
    };

    self.toggleFolder = function(item) {
        if (item == self.activeFolder)
            item.isOpen = ! item.isOpen;
        else {
            setActiveFolder(item);
            item.isOpen = true;
        }
    };

    self.toggleSort = function(field) {
        if (self.sortField.indexOf(field) >= 0) {
            self.sortField = self.isSortAscending() ? ('-' + field) : field;
        }
        else {
            self.sortField = field;
        }
    };

    clearModels();
    $scope.$on('simulation.changed', function() {
        appState.models.simulation.folder = self.pathName(self.activeFolder);
        appState.newSimulation(
            appState.models.simulation,
            function(data) {
                self.openItem(data.models.simulation);
            });
    });
    $scope.$on('simulationFolder.changed', function() {
        var name = appState.models.simulationFolder.name;
        name = name.replace(/[\/]/g, '');
        self.activeFolder.children.push({
            name: name,
            parent: self.activeFolder,
            isFolder: true,
            children: [],
        });
        appState.models.simulationFolder.name = '';
        appState.saveQuietly('simulationFolder');
    });
    loadList();
});<|MERGE_RESOLUTION|>--- conflicted
+++ resolved
@@ -144,15 +144,11 @@
 
     self.autoSave = function(callback) {
         //TODO(robnagler) Need collision on multiple autosave calls
-<<<<<<< HEAD
-        if (! self.isLoaded())
-=======
-        if (! self.isLoaded() || ! lastAutoSaveData)
+        if (! self.isLoaded()) {
             if ($.isFunction(callback)) {
                 callback();
             }
->>>>>>> e9216db9
-            return;
+        }
         if (lastAutoSaveData && self.deepEquals(lastAutoSaveData.models, savedModelValues)) {
             // no changes
             if ($.isFunction(callback)) {
