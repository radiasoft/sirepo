'use strict';
SIREPO.srlog = console.log.bind(console);
SIREPO.srdbg = console.log.bind(console);

// No timeout for now (https://github.com/radiasoft/sirepo/issues/317)
SIREPO.http_timeout = 0;

var srlog = SIREPO.srlog;
var srdbg = SIREPO.srdbg;

// start the angular app after the app's json schema file has been loaded
angular.element(document).ready(function() {

    function loadDynamicModule(src) {
        return src.match(/\.css$/)
            ? addTag(src, 'link', 'head', 'href', {'rel': 'stylesheet'})
            : addTag(src, 'script', 'body', 'src', {'type': 'text/javascript', 'async': true});
    }

    function addTag(src, name, parent, uri, attrs) {
        var d = $.Deferred();
        var t = document.createElement(name);
        t[uri] = src + SIREPO.SOURCE_CACHE_KEY;
        $.extend(t, attrs);
        document.getElementsByTagName(parent)[0].appendChild(t);
        t.onload = function () {
            d.resolve();
        };
        return d.promise();
    }

    function loadDynamicModules() {
        var mods = [];
        for (var type in SIREPO.APP_SCHEMA.dynamicModules) {
            mods = mods.concat(SIREPO.APP_SCHEMA.dynamicModules[type] || []);
        }
        mods = mods.concat(SIREPO.APP_SCHEMA.dynamicFiles.libURLs || []);
        return $.map(mods, loadDynamicModule);
    }

    $.ajax({
        url: '/simulation-schema' + SIREPO.SOURCE_CACHE_KEY,
        data: {
            simulationType: SIREPO.APP_NAME,
        },
        success: function(result) {
            SIREPO.APP_SCHEMA = result;
            $.when.apply($, loadDynamicModules()).then(
                function() {
                    angular.bootstrap(document, ['SirepoApp']);
                }
            );
        },
        error: function(xhr, status, err) {
            if (! SIREPO.APP_SCHEMA) {
                srlog("schema load failed: ", err);
            }
        },
        method: 'POST',
        dataType: 'json',
    });
});

SIREPO.appDefaultSimulationValues = {
    simulation: {
        folder: '/'
    },
    simFolder: {},
};

angular.module('log-broadcasts', []).config(['$provide', function ($provide) {
    $provide.decorator('$rootScope', function ($delegate) {
        var _emit = $delegate.$emit;
        var _broadcast = $delegate.$broadcast;

        $delegate.$emit = function () {
            return _emit.apply(this, arguments);
        };

        $delegate.$broadcast = function () {
            return _broadcast.apply(this, arguments);
        };

        return $delegate;
    });
}]);

// Add "log-broadcasts" in dependencies if you want to see all broadcasts
SIREPO.app = angular.module('SirepoApp', ['ngDraggable', 'ngRoute', 'ngCookies', 'ngSanitize']);

SIREPO.app.value('localRoutes', {});

SIREPO.app.config(function(localRoutesProvider, $compileProvider, $locationProvider, $routeProvider) {
    var localRoutes = localRoutesProvider.$get();
    $locationProvider.hashPrefix('');
    $compileProvider.debugInfoEnabled(false);
    $compileProvider.commentDirectivesEnabled(false);
    $compileProvider.cssClassDirectivesEnabled(false);
    SIREPO.appFieldEditors = '';

    function addRoute(routeName) {
        var routeInfo = SIREPO.APP_SCHEMA.localRoutes[routeName];
        if (! routeInfo.config) {
            // the route isn't configured for the current app
            return;
        }
        localRoutes[routeName] = routeInfo.route;
        var cfg = routeInfo.config;
        cfg.templateUrl += SIREPO.SOURCE_CACHE_KEY;
        $routeProvider.when(routeInfo.route, cfg);
        if (routeInfo.isDefault) {
            if (routeInfo.route.indexOf(':') >= 0) {
                throw new Error('default route must not have params: ' + routeInfo.route);
            }
            cfg.redirectTo = routeInfo.route;
            $routeProvider.otherwise(cfg);
        }
    }

    for (var routeName in SIREPO.APP_SCHEMA.localRoutes) {
        addRoute(routeName);
    }
});

SIREPO.app.factory('authState', function(appDataService, appState, errorService, requestSender, $rootScope) {
    var self = appState.clone(SIREPO.authState);

    if (SIREPO.authState.isGuestUser && ! SIREPO.authState.isLoginExpired) {
        appState.whenModelsLoaded(
            $rootScope,
            function() {
                if (appDataService.isApplicationMode('default')) {
                    errorService.alertText(
                        'You are accessing Sirepo as a guest. ' +
                            'Guest sessions are regularly deleted. ' +
                            'To ensure that your work is saved, please click on Save Your Work!.'
                    );
                }
            }
        );
    }
    SIREPO.APP_SCHEMA.enum.JobRunMode = SIREPO.APP_SCHEMA.enum.JobRunMode.map(
        function (x) {
            return [x[0], self.jobRunModeMap[x[0]]];
        }
    );
    self.handleLogin = function (data, controller) {
        if (data.state === 'ok') {
            if (data.authState) {
                SIREPO.authState = data.authState;
                $.extend(self, SIREPO.authState);
            }
            requestSender.globalRedirectRoot();
            return;
        }
        controller.showWarning = true;
        controller.warningText = 'Server reported an error, please contact support@radiasoft.net.';
    };
    return self;
});

SIREPO.app.factory('activeSection', function(authState, requestSender, $location, $route, $rootScope, appState) {
    var self = this;

    self.getActiveSection = function() {
        if (! authState.isLoggedIn) {
            return null;
        }
        var m = ($location.path() || '').match(/^\/([^\/]+)/);
        return m ? m[1] : null;
    };

    $rootScope.$on('$routeChangeSuccess', function() {
        if ($route.current.params.simulationId) {
            appState.loadModels(
                $route.current.params.simulationId,
                // clear aux data (ex. list items) each time a simulation is loaded
                requestSender.clearAuxillaryData,
                self.getActiveSection());
        }
    });

    return self;
});

SIREPO.app.factory('appState', function(errorService, fileManager, requestQueue, requestSender, $document, $interval, $rootScope, $window) {
    var self = {
        models: {},
    };
    var QUEUE_NAME = 'saveSimulationData';
    var AUTO_SAVE_SECONDS = 60;
    var lastAutoSaveData = null;
    var autoSaveTimer = null;
    var savedModelValues = {};

    function broadcastClear() {
        $rootScope.$broadcast('clearCache');
    }

    function broadcastChanged(name) {
        $rootScope.$broadcast(name + '.changed');
        $rootScope.$broadcast('modelChanged', name);
    }

    function broadcastLoaded() {
        $rootScope.$broadcast('modelsLoaded');
    }

    function deepEqualsNoSimulationStatus(models1, models2) {
        var status = [models1.simulationStatus, models2.simulationStatus];
        delete models1.simulationStatus;
        delete models2.simulationStatus;
        var res = self.deepEquals(models1, models2);
        models1.simulationStatus = status[0];
        models2.simulationStatus = status[1];
        return res;
    }

    function propertyToIndexForm(key) {
        return key.split('.').map(function (x) {
            return "['" + x + "']";
        }).join('');
    }

    function refreshSimulationData(data) {
        self.models = data.models;
        self.models.simulationStatus = {};
        savedModelValues = self.cloneModel();
        lastAutoSaveData = self.clone(data);
        self.updateReports();
        broadcastLoaded();
        self.resetAutoSaveTimer();
    }

    self.applicationState = function() {
        return savedModelValues;
    };

    self.areFieldsDirty = function(fieldsByModel) {
        // have any in the list of model fields changed between models and savedModelValues?
        if (! self.isLoaded()) {
            return false;
        }
        var models = self.models;
        for (var m in fieldsByModel) {
            if (models[m]) {
                if (! savedModelValues[m]) {
                    return true;
                }
                for (var i = 0; i < fieldsByModel[m].length; i++) {
                    var f = fieldsByModel[m][i];
                    if (! self.deepEquals(models[m][f], savedModelValues[m][f])) {
                        return true;
                    }
                }
            }
        }
        return false;
    };

    self.autoSave = function(callback, errorCallback) {
        if (! self.isLoaded() ||
            lastAutoSaveData && deepEqualsNoSimulationStatus(
                lastAutoSaveData.models, savedModelValues)
        ) {
            // no changes
            if ($.isFunction(callback)) {
                callback({'state': 'noChanges'});
            }
            return;
        }
        requestQueue.addItem(
            QUEUE_NAME,
            function() {
                self.resetAutoSaveTimer();
                lastAutoSaveData.models = self.clone(savedModelValues);
                return {
                    urlOrParams: 'saveSimulationData',
                    successCallback: function (resp) {
                        if (resp.error && resp.error == 'invalidSerial') {
                            srlog(
                                resp.simulationData.models.simulation.simulationId,
                                ': update collision newSerial=',
                                resp.simulationData.models.simulation.simulationSerial,
                                '; refreshing'
                            );
                            refreshSimulationData(resp.simulationData);
                            errorService.alertText(
                                "Another browser updated this simulation."
                                + " This window's state has been refreshed."
                                + " Please retry your action."
                            );
                        }
                        else {
                            lastAutoSaveData = self.clone(resp);
                            savedModelValues.simulation.simulationSerial
                                = lastAutoSaveData.models.simulation.simulationSerial;
                            self.models.simulation.simulationSerial
                                = lastAutoSaveData.models.simulation.simulationSerial;
                            savedModelValues.simulation.name
                                = lastAutoSaveData.models.simulation.name;
                            self.models.simulation.name
                                = lastAutoSaveData.models.simulation.name;
                        }
                        if ($.isFunction(callback)) {
                            callback(resp);
                        }
                    },
                    errorCallback: function (resp) {
                        if ($.isFunction(errorCallback)) {
                            //TODO(robnagler) this should be errorCallback
                            errorCallback(resp);
                        }
                    },
                    data: lastAutoSaveData
                };
            }
        );
    };

    self.cancelChanges = function(name) {
        // cancel changes on a model by name, or by an array of names
        if (typeof(name) == 'string') {
            name = [name];
        }

        for (var i = 0; i < name.length; i++) {
            if (savedModelValues[name[i]]) {
                self.models[name[i]] = self.clone(savedModelValues[name[i]]);
            }
            $rootScope.$broadcast('cancelChanges', name[i]);
        }
    };

    self.clearModels = function(emptyValues) {
        requestQueue.cancelItems(QUEUE_NAME);
        broadcastClear();
        self.models = emptyValues || {};
        savedModelValues = self.clone(self.models);
        if (autoSaveTimer) {
            $interval.cancel(autoSaveTimer);
        }
        $rootScope.$broadcast('modelsUnloaded');
    };

    self.clone = function(obj) {
        return angular.copy(obj);
    };

    self.cloneModel = function(name) {
        var val = name ? self.models[name] : self.models;
        return self.clone(val);
    };

    self.copySimulation = function(simulationId, op, name, folder) {
        requestSender.sendRequest(
            'copySimulation',
            op,
            {
                simulationId: simulationId,
                simulationType: SIREPO.APP_SCHEMA.simulationType,
                name: name,
                folder: folder || '/',
            });
    };

    self.deepEquals = function(v1, v2) {
        if (angular.isArray(v1) && angular.isArray(v2)) {
            if (v1.length != v2.length) {
                return false;
            }
            for (var i = 0; i < v1.length; i++) {
                if (! self.deepEquals(v1[i], v2[i])) {
                    return false;
                }
            }
            return true;
        }
        if (angular.isObject(v1) && angular.isObject(v2)) {
            var keys = Object.keys(v1);
            if (keys.length != Object.keys(v2).length) {
                return false;
            }
            var isEqual = true;
            keys.forEach(function (k) {
                if (! self.deepEquals(v1[k], v2[k])) {
                    isEqual = false;
                }
            });
            return isEqual;
        }
        return v1 == v2;
    };

    self.deleteSimulation = function(simulationId, op) {
        requestSender.sendRequest(
            'deleteSimulation',
            function() {
              op();
              fileManager.removeSimFromTree(simulationId);
            },
            {
                simulationId: simulationId,
                simulationType: SIREPO.APP_SCHEMA.simulationType,
            });
    };

    self.enumDescription = function(enumName, value) {
        var res = null;
        SIREPO.APP_SCHEMA.enum[enumName].forEach(function(v) {
            if (v[0] == value) {
                res = v[1];
            }
        });
        if (res === null) {
            throw new Error('no value for enum: ' + enumName + '.' + value);
        }
        return res;
    };

    // intermediate method to change from arrays to objects when defining model fields
    self.fieldProperties = function(modelName, fieldName) {
        // these won't exist for beamline elements
        // if(! self.models[modelName]) {
        //     throw modelName + ": no such model in simulation " + SIREPO.APP_SCHEMA.simulationType;
        // }

        var info = self.modelInfo(modelName, fieldName)[fieldName];
        if(! info) {
            throw new Error(fieldName + ": no such field in model " + modelName);
        }
        var infoNames = ['label', 'type', 'default', 'toolTip', 'min', 'max'];
        var p = {};
        info.forEach(function (v, i) {
            p[i] = v;
            p[infoNames[i]] = v;
        });
        return p;
    };

    self.isAnimationModelName = function(name) {
        return name == 'animation' || name.indexOf('Animation') >= 0;
    };

    self.isLoaded = function() {
        return self.models.simulation && self.models.simulation.simulationId ? true: false;
    };

    self.isReportModelName = function(name) {
        //TODO(pjm): need better name for this, a model which doesn't affect other models
        return  name.indexOf('Report') >= 0 || self.isAnimationModelName(name) || name.indexOf('Status') >= 0;
    };

    self.listSimulations = function(op, search) {
        requestSender.sendRequest(
            'listSimulations',
            function(data) {
                op(data);
            },
            {
                simulationType: SIREPO.APP_SCHEMA.simulationType,
                search: search,
            });
    };

    self.loadModels = function(simulationId, callback, section) {
        if (self.isLoaded() && self.models.simulation.simulationId == simulationId) {
            return;
        }
        self.clearModels();
        var routeObj = {
            routeName: 'simulationData',
            '<simulation_id>': simulationId,
            '<simulation_type>': SIREPO.APP_SCHEMA.simulationType,
            '<pretty>': false
        };
        if(section) {
            routeObj['<section>'] = section;
        }
        requestSender.sendRequest(
            routeObj,
            function(data) {
                if (data.redirect) {
                    requestSender.localRedirect('notFoundCopy', {
                        ':simulationIds': data.redirect.simulationId
                            + (data.redirect.userCopySimulationId
                               ? ('-' + data.redirect.userCopySimulationId)
                               : ''),
                        ':section': data.redirect.section,
                    });
                    return;
                }
                refreshSimulationData(data);
                if (callback) {
                    callback();
                }
            }
        );
    };

    self.maxId = function(items, idField) {
        var max = 1;
        if (! idField) {
            idField = 'id';
        }
        for (var i = 0; i < items.length; i++) {
            if (items[i][idField] > max) {
                max = items[i][idField];
            }
        }
        return max;
    };

    self.modelInfo = function(name) {
        var info = SIREPO.APP_SCHEMA.model[name];
        if (! info) {
            throw new Error('invalid model name: ' + name);
        }
        return info;
    };

    self.newSimulation = function(model, op, errOp) {
        var data = self.clone(model);
        data.simulationType = SIREPO.APP_SCHEMA.simulationType;
        requestSender.sendRequest('newSimulation', op, data, errOp);
    };

    self.optFieldName = function(modelName, fieldName, model) {
        var res = modelName;
        if (model && model.id) {
            res += '#' + model.id;
        }
        return res + '.' + fieldName;
    };

    self.parseModelField = function(name) {
        // returns [model, field] from a "model.field" name
        var match = name.match(/(.*?)\.(.*)/);
        if (match) {
            return [match[1], match[2]];
        }
        return null;
    };

    self.removeModel = function(name) {
        delete self.models[name];
        delete savedModelValues[name];
    };

    self.resetAutoSaveTimer = function() {
        // auto save data every 60 seconds
        if (autoSaveTimer) {
            $interval.cancel(autoSaveTimer);
        }
        autoSaveTimer = $interval(self.autoSave, AUTO_SAVE_SECONDS * 1000);
    };

    self.saveQuietly = function(name) {
        // saves the model, but doesn't broadcast the change
        savedModelValues[name] = self.cloneModel(name);
    };

    self.setAppService = function (appService) {
        if (self.appService) {
            throw new Error('too many calls to setAppService new=', appService);
        }
        self.appService = appService;
        return;
    };

    self.saveChanges = function(name, callback) {
        // save changes on a model by name, or by an array of names
        if (typeof(name) == 'string') {
            name = [name];
        }
        var updatedModels = [];
        var requireReportUpdate = false;

        for (var i = 0; i < name.length; i++) {
            if (self.deepEquals(savedModelValues[name[i]], self.models[name[i]])) {
                // let the UI know the primary model has changed, even if it hasn't
                if (i === 0) {
                    updatedModels.push(name[i]);
                }
            }
            else {
                self.saveQuietly(name[i]);
                updatedModels.push(name[i]);
                if (! self.isReportModelName(name[i])) {
                    requireReportUpdate = true;
                }
            }
        }
        // broadcast model changes prior to autoSave, allows for additional model changes before persisting
        for (i = 0; i < updatedModels.length; i++) {
            if (requireReportUpdate && self.isReportModelName(updatedModels[i])) {
                continue;
            }
            broadcastChanged(updatedModels[i]);
        }
        self.autoSave(function() {
            if (requireReportUpdate) {
                self.updateReports();
            }
            if (callback) {
                callback();
            }
        });
    };

    self.setModelDefaults = function(model, modelName) {
        // set model defaults from schema
        var schema = SIREPO.APP_SCHEMA.model[modelName];
        var fields = Object.keys(schema);
        for (var i = 0; i < fields.length; i++) {
            var f = fields[i];
            if (! model[f]) {
                if (schema[f][2] !== undefined) {
                    model[f] = schema[f][2];
                }
            }
        }
        return model;
    };

    self.ucfirst = function(s) {
        return s.charAt(0).toUpperCase() + s.slice(1);
    };

    self.uniqueName = function(items, idField, template) {
        // find a unique name comparing against a list of items
        // template has {} replaced with a counter, ex. "my name (copy {})"
        var values = {};
        for (var i = 0; i < items.length; i++) {
            values[items[i][idField]] = true;
        }
        var index = 1;
        while (true) {
            var id = template.replace('{}', index);
            if (values[id]) {
                index++;
            }
            else {
                return id;
            }
        }
    };

    self.updateReports = function() {
        broadcastClear();
        for (var key in self.models) {
            if (self.isReportModelName(key)) {
                broadcastChanged(key);
            }
        }
    };

    self.viewInfo = function(name) {
        return SIREPO.APP_SCHEMA.view[name] || SIREPO.APP_SCHEMA.common.view[name];
    };

    self.watchModelFields = function($scope, modelFields, callback) {
        $scope.appState = self;
        modelFields.forEach(function(f) {
            // elegant uses '-' in modelKey
            $scope.$watch('appState.models' + propertyToIndexForm(f), function (newValue, oldValue) {
                if (self.isLoaded() && newValue !== null && newValue !== undefined && newValue !== oldValue) {
                    // call in next cycle to allow UI to change layout first
                    $interval(callback, 1, 1, true, f);
                }
            });
        });
    };

    self.whenModelsLoaded = function($scope, callback) {
        var wrappedCallback = function() {
            $document.ready(function() {
                $scope.$applyAsync(callback);
            });
        };
        $scope.$on('modelsLoaded', wrappedCallback);
        if (self.isLoaded()) {
            wrappedCallback();
        }
    };

    return self;
});

SIREPO.app.factory('appDataService', function() {
    var self = {};

    self.applicationMode = 'default';
    self.isApplicationMode = function(name) {
        return name == self.getApplicationMode();
    };

    // override these methods in app's service
    self.getApplicationMode = function() {
        return self.applicationMode;
    };
    self.appDataForReset = function() {
        return null;
    };
    self.canCopy = function() {
        return true;
    };
    return self;
});

SIREPO.app.factory('notificationService', function(cookieService, $sce) {

    var self = {};

    self.notifications = {};

    self.addNotification = function(notification) {
        if(! notification.name || ! notification.content) {
            return;
        }
        self.notifications[notification.name] = notification;
    };

    self.dismiss = function(name) {
        if(name) {
            self.dismissNotification(self.getNotification(name));
        }
    };

    self.dismissNotification = function(notification) {
        if(notification) {
            self.sleepNotification(notification);
        }
    };

    self.getContent = function(name) {
        if(! name || ! self.getNotification(name)) {
            return '';
        }
        return self.getNotification(name).content;
    };

    self.getNotification = function(name) {
        return self.notifications[name];
    };

    self.removeNotification = function(notification) {
        delete self.notifications[notification.name];
        cookieService.removeCookie(cookieDef(notification));
    };

    self.shouldPresent = function(name) {
        var now = new Date();
        var notification = self.notifications[name];
        if(! notification || ! notification.active) {
            return false;
        }

        if (! cookieService.cleanExpiredCookie(cookieDef(notification))) {
            var vcd = SIREPO.APP_SCHEMA.cookies.firstVisit;
            var vc = cookieService.getCookie(vcd);
            if (! vc) {
                return false;
            }
            var lstVisitDays = vc.t - cookieService.timeoutOrDefault(vcd);
            // we need millisecond comparison here
            return now.getTime() > (lstVisitDays + (notification.delay || 0)) * SIREPO.APP_SCHEMA.constants.oneDayMillis;
        }

        return false;
    };

    self.sleepNotification = function(notification) {
        cookieService.addCookie(cookieDef(notification), 'i');
        //TODO(pjm): this prevents Firefox from showing the notification right after it is dismissed
        notification.active = false;
    };

    function cookieDef(notification) {
        return SIREPO.APP_SCHEMA.cookies[notification.cookie];
    }

    return self;
});

// manages validators for ngModels and provides other validation services
SIREPO.app.service('validationService', function(utilities) {

    this.fieldValidators = {};
    this.enumValidators = {};

    // lazy creation of validator, plus special handling
    this.getEnumValidator = function(enumName) {

        var validator = this.getFieldValidator(enumName);
        if (validator) {
            return validator;
        }
        var enums = SIREPO.APP_SCHEMA.enum[enumName];
        if (! enums) {
            throw new Error(enumName + ':' + ' no such enum');
        }
        var isValid = function(name) {
            return enums.map(function (e) {
                return e[SIREPO.ENUM_INDEX_VALUE];
            }).indexOf('' + name) >= 0;
        };
        var err = function(name) {
            return name + ':' + ' no such value in ' + enumName;
        };
        validator = this.setFieldValidator(enumName, isValid, err);
        validator.find = function (name) {
            if (! validator.vFunc(name)) {
                throw new Error(validator.vMsg(name));
            }
            return name;
        };
        return validator;
    };

    this.getFieldValidator = function(name) {
        return this.fieldValidators[name];
    };

    this.getMessageForNGModel = function(name, ngModelValidatorName, ngModel) {
        if (! ngModel.$validators[ngModelValidatorName]) {
            return '';
        }
        var fv = this.getFieldValidator(name);
        return fv ? (! ngModel.$valid ? fv.vMsg(ngModel.$viewValue) : '') : '';
    };

    this.getModelFieldMessage = function (modelName, fieldName) {
        var fullName = utilities.modelFieldID(modelName, fieldName);
        var ngModel = utilities.ngModelForInput(modelName, fieldName);
        return this.getMessageForNGModel(fullName, fullName, ngModel);
    };

    this.reloadValidatorForNGModel = function(name, ngModelValidatorName, ngModel) {
        var fv = this.getFieldValidator(name);
        if (! ngModel.$validators[ngModelValidatorName]) {
            if (fv) {
                ngModel.$validators[ngModelValidatorName] = fv.vFunc;
            }
        }
    };

    this.removeFieldValidator = function(name) {
        if (this.fieldValidators[name]) {
            delete this.fieldValidators[name];
        }
    };

    this.removeModelFieldValidator = function(modelName, fieldName) {
        var fullName = utilities.modelFieldID(modelName, fieldName);
        var ngModel = utilities.ngModelForInput(modelName, fieldName);
        this.removeValidatorForNGModel(fullName, fullName, ngModel);
    };

    this.removeValidatorForNGModel = function(name, ngModelValidatorName, ngModel) {
        if (ngModel.$validators[ngModelValidatorName]) {
            delete ngModel.$validators[ngModelValidatorName];
        }
        this.removeFieldValidator(name);
    };

    this.setFieldValidator = function(name, validatorFn, messageFn, ngModel, ngModelValidatorName) {
        if (! this.fieldValidators[name]) {
            this.fieldValidators[name] = {};
        }
        this.fieldValidators[name].vFunc = validatorFn;
        this.fieldValidators[name].vMsg = messageFn;
        if (ngModel && ngModelValidatorName) {
            this.reloadValidatorForNGModel(name, ngModelValidatorName, ngModel);
        }
        return this.fieldValidators[name];
    };

    this.setModelFieldValidator = function(modelName, fieldName, validatorFn, messageFn) {
        var fullName = utilities.modelFieldID(modelName, fieldName);
        var ngModel = utilities.ngModelForInput(modelName, fieldName);
        return this.setFieldValidator(fullName, validatorFn, messageFn, ngModel, fullName);
    };

    this.validateFieldOfType = function(value, type) {
        if (value === undefined || value === null || value === '')  {
            // null files OK, at least sometimes
            if (type === 'MirrorFile') {
                return true;
            }
            return false;
        }
        if (type === 'Float' || type === 'Integer') {
            if (SIREPO.NUMBER_REGEXP.test(value)) {
                var v;
                if (type  === 'Integer') {
                    v = parseInt(value);
                    return v == value;
                }
                return isFinite(parseFloat(value));
            }
        }
        if (type === 'String') {
            return true;
        }
        if (SIREPO.APP_SCHEMA.enum[type]) {
            return this.getEnumValidator(type).vFunc(value);
        }
        // TODO(mvk): other types here, for now just accept everything
        return true;
    };

});


SIREPO.app.factory('frameCache', function(appState, panelState, requestSender, $interval, $rootScope) {
    var self = {};
    var frameCountByModelKey = {};
    var masterFrameCount = 0;
    self.modelToCurrentFrame = {};

    self.frameId = function(frameReport, frameIndex) {
        var c = appState.appService.computeModel(frameReport);
        var s = appState.models.simulationStatus[c];
        if (! s) {
            throw new Error('computeModel=' + c + ' missing simulationStatus');
        }
        var v = [
            // POSIT: same as sirepo.sim_data._FRAME_ID_KEYS
            frameIndex,
            frameReport,
            appState.models.simulation.simulationId,
            SIREPO.APP_SCHEMA.simulationType,
            s.computeJobHash,
            s.computeJobSerial,
        ];
        var m = appState.models;
        m = m[frameReport in m ? frameReport : c];
        var f = SIREPO.APP_SCHEMA.frameIdFields;
        f = f[frameReport in f ? frameReport : c];
        if (! f) {
            throw new Error('frameReport=' + frameReport + ' missing from schema frameIdFields');
        }
        // POSIT: same as sirepo.sim_data._FRAME_ID_SEP
        return v.concat(
            f.map(function (a) {return m[a];})
        ).join('*');
    };

    self.getCurrentFrame = function(modelName) {
        return self.modelToCurrentFrame[modelName] || 0;
    };

    self.getFrame = function(modelName, index, isPlaying, callback) {
        if (! appState.isLoaded()) {
            return;
        }
        var isHidden = panelState.isHidden(modelName);
        var frameRequestTime = new Date().getTime();
        var delay = isPlaying && ! isHidden
            ? 1000 / parseInt(appState.models[modelName].framesPerSecond)
            : 0;
        var requestFunction = function() {
            requestSender.sendRequest(
                {
                    'routeName': 'simulationFrame',
                    '<frame_id>': self.frameId(modelName, index),
                },
                function(data) {
                    var endTime = new Date().getTime();
                    var elapsed = endTime - frameRequestTime;
                    if (elapsed < delay) {
                        $interval(
                            function() {
                                callback(index, data);
                            },
                            delay - elapsed,
                            1
                        );
                    }
                    else {
                        callback(index, data);
                    }
                },
                null,
                // error handling
                function(data) {
                    //TODO(pjm): need error wrapping on server similar to runStatus route
                    panelState.setError(modelName, 'Report not generated');
                });
        };
        if (isHidden) {
            panelState.addPendingRequest(modelName, requestFunction);
        }
        else {
            requestFunction();
        }
    };

    self.hasFrames = function(modelName) {
        if (modelName) {
            return self.getFrameCount(modelName) > 0;
        }
        return self.getFrameCount() > 0;
    };

    self.isLoaded = function() {
        return appState.isLoaded();
    };

    self.getFrameCount = function(modelKey) {
        if (modelKey in frameCountByModelKey) {
            var s = appState.models.simulationStatus[appState.appService.computeModel(modelKey)];
            if (! (s && s.computeJobHash)
            ) {
                // cannot request frames without computeJobHash
                return 0;
            }
            return frameCountByModelKey[modelKey];
        }
        return masterFrameCount;
    };

    self.setCurrentFrame = function(modelName, currentFrame) {
        self.modelToCurrentFrame[modelName] = currentFrame;
    };

    self.setFrameCount = function(frameCount, modelKey) {
        if (modelKey) {
            frameCountByModelKey[modelKey] = frameCount;
            return;
        }
        if (frameCount == masterFrameCount) {
            return;
        }
        if (frameCount === 0) {
            masterFrameCount = frameCount;
            frameCountByModelKey = {};
            $rootScope.$broadcast('framesCleared');
        }
        else if (frameCount > 0) {
            var oldFrameCount = masterFrameCount;
            masterFrameCount = frameCount;
            $rootScope.$broadcast('framesLoaded', oldFrameCount);
        }
        else {
            masterFrameCount = frameCount;
        }
    };

    $rootScope.$on('modelsUnloaded', function() {
        masterFrameCount = 0;
        frameCountByModelKey = {};
        self.modelToCurrentFrame = {};
        self.modelsUnloaded = {};
    });

    return self;
});

SIREPO.app.factory('authService', function(appState, authState, requestSender) {
    var self = {};

    function label(method) {
        if ('guest' == method) {
            return 'as Guest';
        }
        return 'with ' + appState.ucfirst(method);
    }

    self.methods = authState.visibleMethods.map(
        function (method) {
            return {
                'label': 'Sign in ' + label(method),
                'url': requestSender.formatUrlLocal(
                    'loginWith',
                    {':method': method}
                )
            };
        }
    );
    self.loginUrl = requestSender.formatUrlLocal('login');
    self.logoutUrl = requestSender.formatUrl(
        'authLogout',
        {'<simulation_type>': SIREPO.APP_SCHEMA.simulationType}
    );
    return self;
});

/* SIREPO.app.factory('jobConfig', function(appState, requestSender) {
 *     var self = {};
 *
 *     requestSender.sendRequest(
 *         'jobConfig',
 *         function () {
 *
 *         },
 *         {
 *             simulationType: SIREPO.APP_SCHEMA.simulationType,
 *         },
 *         process,
 *     );
 *     return self;
 * });
 * */
SIREPO.app.factory('panelState', function(appState, requestSender, simulationQueue, utilities, validationService, $compile, $rootScope, $timeout, $window) {
    // Tracks the data, error, hidden and loading values
    var self = {};
    var panels = {};
    var pendingRequests = {};
    var queueItems = {};
    var waitForUICallbacks = null;
    var windowResize = utilities.debounce(function() {
        $rootScope.$broadcast('sr-window-resize');
    }, 250);
    self.ngViewScope = null;


    $rootScope.$on('clearCache', function() {
        self.clear();
    });

    $rootScope.$on('$viewContentLoaded', function (event) {
        // this is the parent scope used for modal editors created from showModalEditor()
        self.ngViewScope = event.targetScope;
    });

    function clearPanel(name) {
        delete panels[name];
        delete pendingRequests[name];
        // doesn't clear the queueItems, queueItem will be canceled if necessary in requestData()
    }

    function fieldClass(model, field) {
        return '.model-' + model + '-' + field;
    }

    function getPanelValue(name, key) {
        if (panels[name] && panels[name][key]) {
            return panels[name][key];
        }
        return null;
    }

    function iterateFields(primaryModelName, field, names) {
        // iterate the view definition and build a {modelName => [field, ...]} map.
        // may be a string field, [tab-name, [cols]], or [[col-header, [cols]], [col-header, [cols]]]
        if (typeof(field) == 'string') {
            var modelField = appState.parseModelField(field);
            if (! modelField) {
                modelField = [primaryModelName, field];
            }
            if (! names[modelField[0]]) {
                names[modelField[0]] = [];
            }
            names[modelField[0]].push(modelField[1]);
        }
        else {
            var i;
            // [name, [cols]]
            if (typeof(field[0]) == 'string') {
                for (i = 0; i < field[1].length; i++) {
                    iterateFields(primaryModelName, field[1][i], names);
                }
            }
            // [[name, [cols]], [name, [cols]], ...]
            else {
                for (i = 0; i < field.length; i++) {
                    iterateFields(primaryModelName, field[i], names);
                }
            }
        }
    }

    function sendRequest(name, callback, forceRun) {
        setPanelValue(name, 'loading', true);
        setPanelValue(name, 'error', null);
        var responseHandler = function(resp) {
            setPanelValue(name, 'loading', false);
            if (resp.error) {
                setPanelValue(name, 'error', resp.error);
            }
            else {
                setPanelValue(name, 'data', resp);
                setPanelValue(name, 'error', null);
                callback(resp);
            }
        };
        return simulationQueue.addTransientItem(
            name,
            appState.applicationState(),
            responseHandler,
            forceRun
        );
    }

    function setPanelValue(name, key, value) {
        if (! (name || key)) {
            throw new Error('missing name or key');
        }
        if (! panels[name]) {
            panels[name] = {};
        }
        panels[name][key] = value;
    }

    function showValue(selector, isShown) {
        if(selector) {
            if (isShown) {
                selector.show();
            }
            else {
                selector.hide();
            }
        }
    }

    self.addPendingRequest = function(name, requestFunction) {
        pendingRequests[name] = requestFunction;
    };

    self.clear = function(name) {
        if (name) {
            clearPanel(name);
        }
        else {
            for (name in panels) {
                clearPanel(name);
            }
        }
    };

    self.enableField = function(model, field, isEnabled) {
        //TODO(pjm): remove jquery and use attributes on the fieldEditor directive
        var fc = fieldClass(model, field);
        // UI fields could be an input, select, or button
        $(fc).find('input.form-control').prop('readonly', ! isEnabled);
        $(fc).find('select.form-control').prop('disabled', ! isEnabled);
        $(fc).find('.sr-enum-button').prop('disabled', ! isEnabled);
    };

    // lazy creation/storage of field delegates
    self.fieldDelegates = {};
    self.getFieldDelegate = function(modelName, field) {
        if (! self.fieldDelegates[modelName]) {
            self.fieldDelegates[modelName] = {};
        }
        if (! self.fieldDelegates[modelName][field]) {
            self.fieldDelegates[modelName][field] = {
                storedVal: appState.models[modelName][field],
            };
        }
        return self.fieldDelegates[modelName][field];
    };

    self.fileNameFromText = function(text, extension) {
        return text.replace(/(\_|\W|\s)+/g, '-') + '.' + extension;
    };

    self.findParentAttribute = function(scope, name) {
        while (scope && ! scope[name]) {
            scope = scope.$parent;
        }
        return scope[name];
    };

    self.getError = function(name) {
        return getPanelValue(name, 'error');
    };

    self.getFieldsByModel = function(primaryModelName, fields) {
        var names = {};
        names[primaryModelName] = [];
        for (var i = 0; i < fields.length; i++) {
            iterateFields(primaryModelName, fields[i], names);
        }
        return names;
    };

    self.getStatusText = function(name) {
        if (self.isRunning(name)) {
            var count = (queueItems[name] && queueItems[name].runStatusCount) || 0;
            var progressText = SIREPO.APP_SCHEMA.constants.inProgressText ||
                (appState.models[name] || {}).inProgressText ||
                'Simulating';
            return progressText + ' ' + new Array(count % 3 + 2).join('.');
        }
        return 'Waiting';
    };

    self.isHidden = function(name) {
        if (! appState.isLoaded()) {
            return true;
        }
        var state = appState.applicationState();
        if (state.panelState) {
            return state.panelState.hidden.indexOf(name) >= 0;
        }
        return false;
    };

    self.isLoading = function(name) {
        return getPanelValue(name, 'loading') ? true : false;
    };

    self.isRunning = function(name) {
        return queueItems[name] && queueItems[name].qState == 'processing' ? true : false;
    };

    self.modalId = function(name) {
        return 'sr-' + name + '-editor';
    };

    self.pythonSource = function(simulationId, modelName, reportTitle) {
        var args = {
            '<simulation_id>': simulationId,
            '<simulation_type>': SIREPO.APP_SCHEMA.simulationType,
        };
        if (modelName) {
            args['<model>'] = modelName;
        }
        if (reportTitle) {
            args['<title>'] = reportTitle;
        }
        requestSender.newWindow('pythonSource', args, true);
    };

    self.requestData = function(name, callback, forceRun) {
        if (! appState.isLoaded()) {
            return;
        }
        var data = getPanelValue(name, 'data');
        if (data) {
            callback(data);
            return;
        }
        var wrappedCallback = function(data) {
            delete pendingRequests[name];
            delete queueItems[name];
            callback(data);
        };
        if (queueItems[name]) {
            simulationQueue.cancelItem(queueItems[name]);
        }
        self.addPendingRequest(name, function() {
            queueItems[name] = sendRequest(name, wrappedCallback, forceRun);
        });
        if (! self.isHidden(name)) {
            queueItems[name] = sendRequest(name, wrappedCallback, forceRun);
        }
    };

    self.setError = function(name, error) {
        setPanelValue(name, 'error', error);
    };

    self.setFieldLabel = function(model, field, text) {
        $('.' + utilities.modelFieldID(model, field)  + ' .control-label label')
            .text(text);
    };

    self.showEnum = function(model, field, value, isShown) {
        var eType = SIREPO.APP_SCHEMA.enum[appState.modelInfo(model)[field][SIREPO.INFO_INDEX_TYPE]];
        var optionIndex = -1;
        eType.forEach(function(row, index) {
            if (row[0] == value) {
                optionIndex = index;
            }
        });
        if (optionIndex < 0) {
            throw new Error('no enum value found for ' + model + '.' + field + ' = ' + value);
        }
        var opt = $(fieldClass(model, field)).find('option')[optionIndex];
        if (! opt) {
            // handle case where enum is displayed as a button group rather than a select
            opt = $(fieldClass(model, field)).find('button')[optionIndex];
        }
        showValue($(opt), isShown);
        // this is required for MSIE 11 and Safari which can't hide select options
        if (isShown) {
            $(opt).removeAttr('disabled');
        }
        else {
            $(opt).attr('disabled', 'disabled');
        }
    };

    self.showField = function(model, field, isShown) {
        //TODO(pjm): remove jquery and use attributes on the fieldEditor directive
        // try show/hide immediately, followed by timeout if UI hasn't finished layout yet
        showValue($(fieldClass(model, field)).closest('.form-group'), isShown);
        self.waitForUI(function() {  //MR: fix for https://github.com/radiasoft/sirepo/issues/730
            showValue($(fieldClass(model, field)).closest('.form-group'), isShown);
        });
    };

    //TODO(pjm): should be renamed, showColumnEditor()
    self.showRow = function(model, field, isShown) {
        //TODO(pjm): remove jquery and use attributes on the fieldEditor directive
        showValue($(fieldClass(model, field)).closest('.sr-column-editor').parent(), isShown);
        self.waitForUI(function() {  //MR: fix for https://github.com/radiasoft/sirepo/issues/730
            showValue($(fieldClass(model, field)).closest('.sr-column-editor').parent(), isShown);
        });
    };

    self.showTab = function(model, pageNumber, isShown) {
        showValue($('.' + model + '-page-' + pageNumber), isShown);
    };

    self.showModalEditor = function(modelKey, template, scope) {
        var editorId = '#' + self.modalId(modelKey);
        var showEvent = modelKey + '.editor.show';
        if ($(editorId).length) {
            $(editorId).modal('show');
            $rootScope.$broadcast(showEvent);
        }
        else {
            if (! template) {
                var name = modelKey.toLowerCase().replace('_', '');
                template = '<div data-modal-editor="" data-view-name="' + modelKey + '" data-sr-' + name + '-editor=""' + '></div>';
            }
            // add the modal to the ng-view element so it will get removed from the page when the location changes
            $('.sr-view-content').append($compile(template)(scope || self.ngViewScope));

            //TODO(pjm): timeout hack, otherwise jquery can't find the element
            self.waitForUI(function() {
                $(editorId).modal('show');
                $rootScope.$broadcast(showEvent);
            });
        }
    };

    self.toggleHidden = function(name) {
        var state = appState.applicationState();
        if (! state.panelState) {
            state.panelState = {
                hidden: [],
            };
        }
        if (self.isHidden(name)) {
            state.panelState.hidden.splice(state.panelState.hidden.indexOf(name), 1);

            if (pendingRequests[name] && ! queueItems[name]) {
                var requestFunction = pendingRequests[name];
                requestFunction();
            }
        }
        else {
            state.panelState.hidden.push(name);
            if (queueItems[name]) {
                simulationQueue.cancelItem(queueItems[name]);
                delete queueItems[name];
            }
        }
        // needed to resize a hidden report and other panels
        if (appState.isReportModelName(name)) {
            windowResize();
        }
    };

    self.waitForUI = function(callback) {
        // groups callbacks within one $timeout()
        if (waitForUICallbacks) {
            waitForUICallbacks.push(callback);
        }
        else {
            waitForUICallbacks = [callback];
            $timeout(function() {
                // new callbacks may be added during this cycle
                var callbacks = waitForUICallbacks;
                waitForUICallbacks = null;
                callbacks.forEach(function(callback) {
                    callback();
                });
            });
        }
    };

    $($window).resize(windowResize);

    return self;
});

SIREPO.app.factory('requestSender', function(cookieService, errorService, localRoutes, $http, $location, $interval, $q, $rootScope, $window, $route) {
    var self = {};
    var HTML_TITLE_RE = new RegExp('>([^<]+)</', 'i');
    var IS_HTML_ERROR_RE = new RegExp('^(?:<html|<!doctype)', 'i');
    var LOGIN_ROUTE_NAME = 'login';
    var LOGIN_URI = null;
    var REDIRECT_RE = new RegExp('window.location = "([^"]+)";', 'i');
    var SR_EXCEPTION_RE = new RegExp('/\\*sr_exception=(.+)\\*/');
    var auxillaryData = {};
    var getApplicationDataTimeout = {};

    function checkCookieRedirect(event, route) {
        if (! SIREPO.authState.isLoggedIn
            || SIREPO.authState.needCompleteRegistration
            // Any controller that has 'login' in it will stay on page
            || (route.controller && route.controller.indexOf('login') >= 0)
        ) {
            return;
        }
        var p = cookieService.getCookieValue(SIREPO.APP_SCHEMA.cookies.previousRoute);
        if (! p) {
            return;
        }
        cookieService.removeCookie(SIREPO.APP_SCHEMA.cookies.previousRoute);
        p = p.split(' ');
        if (p[0] != SIREPO.APP_SCHEMA.simulationType) {
            // wrong app so just ignore
            return;
        }
        if ($location.path() != p[1]) {
            event.preventDefault();
            self.localRedirect(p[1]);
        }
    }

    function isFirefox() {
        // https://stackoverflow.com/a/9851769
        return typeof InstallTrigger !== 'undefined';
    }

    function logError(data, status) {
        var err = SIREPO.APP_SCHEMA.customErrors[status];
        if (err && err.route) {
            self.localRedirect(err.route);
        }
        else {
            errorService.alertText('Request failed: ' + data.error);
        }
    }

    function formatUrl(map, routeOrParams, params) {
        var routeName = routeOrParams;
        if (angular.isObject(routeOrParams)) {
            routeName = routeOrParams.routeName;
            if (! routeName) {
                throw new Error(routeOrParams + ': routeName must be supplied');
            }
            if (angular.isDefined(params)) {
                srlog(arguments);
                throw new Error(params + ': params must be null if routeOrParams is an object: ' + routeOrParams);
            }
            params = angular.copy(routeOrParams);
            delete params.routeName;
        }
        if (! map[routeName]) {
            throw new Error(routeName + ': routeName not found');
        }
        var url = map[routeName];

        if (params) {
            for (var k in params) {
                if (url.indexOf(k) < 0) {
                    throw new Error(k + ': param not found in route: ' + map[routeName]);
                }

                url = url.replace(
                    k[0] == ':' || k[0] == '<' ? k : ':' + k,
                    encodeURIComponent(serializeValue(params[k], k)));
            }
        }
        // remove optional params missed and then that were replaced
        url = url.replace(/\/\?<[^>]+>/g, '');
        url = url.replace(/\/\?/g, '/');
        var missing = url.match(/<[^>]+>/g);
        if (missing) {
            throw new Error(missing.join() + ': missing parameter(s) for route: ' + map[routeName]);
        }
        return url;
    }

    function saveCookieRedirect(route) {
        var v = SIREPO.APP_SCHEMA.simulationType + ' ' + route;
        cookieService.addCookie(SIREPO.APP_SCHEMA.cookies.previousRoute, v);
    }

    // Started from serializeValue in angular, but need more specialization.
    // https://github.com/angular/angular.js/blob/2420a0a77e27b530dbb8c41319b2995eccf76791/src/ng/http.js#L12
    function serializeValue(v, param) {
        if (v === null) {
            throw new Error(param + ': may not be null');
        }
        if (typeof v == 'boolean') {
            //TODO(robnagler) probably needs to be true/false with test
            return v ? '1' : '0';
        }
        if (angular.isString(v)) {
            if (v === '') {
                throw new Error(param + ': may not be empty string');
            }
            return v;
        }
        if (angular.isNumber(v)) {
            return v.toString();
        }
        if (angular.isDate(v)) {
            return v.toISOString();
        }
        throw new Error(param + ': ' + (typeof v) + ' type cannot be serialized');
    }

    self.clearAuxillaryData = function() {
        auxillaryData = {};
    };

    self.defaultRouteName = function() {
        return SIREPO.APP_SCHEMA.appModes.default.localRoute;
    };

    self.formatUrlLocal = function(routeName, params, app) {
        var u = '#' + formatUrl(localRoutes, routeName, params);
        return app ? '/' + app + u : u;
    };

    self.formatUrl = function(routeName, params) {
        return formatUrl(SIREPO.APP_SCHEMA.route, routeName, params);
    };

    self.getApplicationData = function(data, callback) {
        // debounce the method so server calls don't go on every keystroke
        // track method calls by methodSignature (for shared methods) or method name (for unique methods)
        var signature = data.methodSignature || data.method;
        if (getApplicationDataTimeout[signature]) {
            $interval.cancel(getApplicationDataTimeout[signature]);
        }
        getApplicationDataTimeout[signature] = $interval(function() {
            delete getApplicationDataTimeout[signature];
            data.simulationType = SIREPO.APP_SCHEMA.simulationType;
            self.sendRequest('getApplicationData', callback, data);
        }, 350, 1);
    };

    self.getAuxiliaryData = function(name) {
        return auxillaryData[name];
    };

    self.newWindow = function(routeName, params) {
        $window.open(self.formatUrl(routeName, params), '_blank');
    };

    self.globalRedirect = function(routeNameOrUrl, params) {
        var u = routeNameOrUrl;
        if (u.indexOf('/') < 0) {
            u = self.formatUrl(u, params);
        }
        var i = u.indexOf('#');
        // https://github.com/radiasoft/sirepo/issues/2160
        // hash is persistent even if setting href so explicitly
        // set hash before href to avoid loops (e.g. #/server-upgraded)
        if (i >= 0) {
            $window.location.hash = u.substring(i);
            u = u.substring(0, i);
        }
        else {
            $location.hash('#');
        }
        $window.location.href = u;
    };

    self.globalRedirectRoot = function() {
        self.globalRedirect(
            'root',
            {'<simulation_type>': SIREPO.APP_SCHEMA.simulationType}
        );
    };

    self.handleSRException = function(srException, errorCallback) {
        var e = srException;
        var u = $location.url();
        if (e.routeName == LOGIN_ROUTE_NAME && u != LOGIN_URI) {
            saveCookieRedirect(u);
        }
        if (e.params && e.params.isModal && e.routeName.includes('sbatch')) {
            e.params.errorCallback = errorCallback;
            $rootScope.$broadcast('showSbatchLoginModal', e.params);
            return;
        }
        if (e.routeName == 'login') {
            // if redirecting to login, but the app thinks it is already logged in,
            // then force a logout to avoid a login loop
            if (SIREPO.authState.isLoggedIn) {
                self.globalRedirect('authLogout');
                return;
            }
        }
        self.localRedirect(e.routeName, e.params);
        return;
    };

    self.localRedirect = function(routeNameOrUrl, params) {
        var u = routeNameOrUrl;
        if (u.indexOf('/') < 0) {
            u = self.formatUrlLocal(u, params);
        }
<<<<<<< HEAD
        //if (u.startsWith('#')) {
        if (u.indexOf('#') == 0) {
=======
        if (u.charAt(0) == '#') {
>>>>>>> c5fbdc6b
            u = u.slice(1);
        }
        $location.path(u);
    };

    self.localRedirectHome = function(simulationId) {
        self.localRedirect(
            self.defaultRouteName(),
            {':simulationId': simulationId}
        );
    };

    self.loadAuxiliaryData = function(name, path, callback) {
        if (auxillaryData[name] || auxillaryData[name + ".loading"]) {
            if (callback) {
                callback(auxillaryData[name]);
            }
            return;
        }
        auxillaryData[name + ".loading"] = true;
        $http.get(path + '' + SIREPO.SOURCE_CACHE_KEY).then(
            function(response) {
                var data = response.data;
                auxillaryData[name] = data;
                delete auxillaryData[name + ".loading"];
                if (callback) {
                    callback(data);
                }
            },
            function() {
                srlog(path, ' load failed!');
                delete auxillaryData[name + ".loading"];
                if (! auxillaryData[name]) {
                    // if loading fails, use an empty list to prevent load requests on each digest cycle, see #1339
                    auxillaryData[name] = [];
                }
            });
    };

    self.isRouteParameter = function(routeName, paramName) {
        var route = localRoutes[routeName] || SIREPO.APP_SCHEMA.route[routeName];
        if (! route) {
            throw new Error('Invalid routeName: ' + routeName);
        }
        return route.indexOf(paramName) >= 0;
    };

    self.sendRequest = function(urlOrParams, successCallback, data, errorCallback) {
        if (! errorCallback) {
            errorCallback = logError;
        }
        if (! successCallback) {
            successCallback = function () {};
        }
        var url = angular.isString(urlOrParams) && urlOrParams.indexOf('/') >= 0
            ? urlOrParams
            : self.formatUrl(urlOrParams);
        var timeout = $q.defer();
        var interval, t;
        var timed_out = false;
        t = {timeout: timeout.promise};
        if (SIREPO.http_timeout > 0) {
            interval = $interval(
                function () {
                    timed_out = true;
                    timeout.resolve();
                },
                SIREPO.http_timeout,
                1
            );
        }
        //srdbg('req url/data', url, data);
        var req = data
            ? $http.post(url, data, t)
            : $http.get(url, t);
        var thisErrorCallback = function(response) {
            var data = response.data;
            var status = response.status;
            $interval.cancel(interval);
            var msg = null;
            if (timed_out) {
                msg = 'request timed out after '
                    + Math.round(SIREPO.http_timeout/1000)
                    + ' seconds';
                status = 504;
            }
            else if (status === 0) {
                msg = 'the server is unavailable';
                status = 503;
            }
            else if (status === -1) {
                msg = 'Server unavailable';
            }
            else if (SIREPO.APP_SCHEMA.customErrors[status]) {
                msg = SIREPO.APP_SCHEMA.customErrors[status].msg;
            }
            if (angular.isString(data) && IS_HTML_ERROR_RE.exec(data)) {
                // Try to parse javascript-redirect.html
                var m = SR_EXCEPTION_RE.exec(data);
                if (m) {
                    // if this is invalid, will throw SyntaxError, which we
                    // cannot handle so it will just show up as error.
                    self.handleSRException(JSON.parse(m[1]), errorCallback);
                    return;
                }
                m = REDIRECT_RE.exec(data);
                if (m) {
                    if (m[1].indexOf('#/error') <= -1) {
                        srlog('javascriptRedirectDocument', m[1]);
                        self.globalRedirect(m[1], undefined);
                        return;
                    }
                    srlog('javascriptRedirectDocument: staying on page', m[1]);
                    // set explicitly so we don't log below
                    data = {state: 'error', error: 'server error'};
                }
                else {
                    // HTML document with error msg in title
                    m = HTML_TITLE_RE.exec(data);
                    if (m) {
                        srlog('htmlErrorDocument', m[1]);
                        data = {error: m[1]};
                    }
                }
            }
            if ($.isEmptyObject(data)) {
                data = {};
            }
            else if (! angular.isObject(data)) {
                errorService.logToServer(
                    'serverResponseError', data, 'unexpected response type or empty');
                data = {};
            }
            if (! data.state) {
                data.state = 'error';
            }
            if (data.state == 'srException') {
                self.handleSRException(data.srException, errorCallback);
                return;
            }
            if (! data.error) {
                if (msg) {
                    data.error = msg;
                }
                else {
                    srlog(response);
                    data.error = 'a server error occurred' + (status ? (': status=' + status) : '');
                }
            }
            srlog(data.error);
            errorCallback(data, status);
        };
        req.then(
            function(response) {
                var data = response.data;
                if (! angular.isObject(data) || data.state === 'srException') {
                    thisErrorCallback(response);
                    return;
                }
                $interval.cancel(interval);
                successCallback(data, response.status);
            },
            thisErrorCallback
        );
    };

    $rootScope.$on('$routeChangeStart', checkCookieRedirect);

    LOGIN_URI = self.formatUrlLocal(LOGIN_ROUTE_NAME).slice(1);

    return self;
});

SIREPO.app.factory('simulationQueue', function($rootScope, $interval, requestSender) {
    var self = {};
    var runQueue = [];

    function addItem(report, models, responseHandler, qMode, forceRun) {
        models = angular.copy(models);
        // Not used server side and contains a lot of stuff
        delete models.simulationStatus;
        var qi = {
            firstRoute: qMode == 'persistentStatus' ? 'runStatus' : 'runSimulation',
            qMode: qMode,
            persistent: qMode.indexOf('persistent') > -1,
            qState: 'pending',
            runStatusCount: 0,
            request: {
                forceRun: qMode == 'persistent' || forceRun ? true : false,
                report: report,
                models: models,
                simulationType: SIREPO.APP_SCHEMA.simulationType,
                simulationId: models.simulation.simulationId,
            },
            responseHandler: responseHandler,
        };
        runQueue.push(qi);
        if (qi.persistent) {
            runItem(qi);
        }
        else {
            runFirstTransientItem();
        }
        return qi;
    }

    function cancelInterval(qi) {
        if (! qi.interval) {
            return;
        }
        $interval.cancel(qi.interval);
        qi.interval = null;
    }

    function cancelItems(mode) {
        var rq = runQueue;
        runQueue = [];
        rq.forEach(function(item) {
            if (! mode || item.qMode == mode) {
                self.removeItem(item);
            }
            else {
                runQueue.push(item);
            }
        });
    }

    function handleResult(qi, resp) {
        qi.qState = 'done';
        self.removeItem(qi);
        qi.responseHandler(resp);
        runFirstTransientItem();
    }

    function runFirstTransientItem() {
        $.each(
            runQueue,
            function(i, e) {
                if (e.persistent) {
                    return true;
                }
                if (e.qState == 'pending') {
                    runItem(e);
                }
                return false;
            }
        );
    }

    function runItem(qi) {
        var handleStatus = function(qi, resp) {
            qi.request = resp.nextRequest;
            qi.interval = $interval(
                function () {
                    qi.runStatusCount++;
                    requestSender.sendRequest(
                        'runStatus', process, qi.request, process);
                },
                // Sanity check in case of defect on server
                Math.max(1, resp.nextRequestSeconds) * 1000,
                1
            );
            if (qi.persistent) {
                qi.responseHandler(resp);
            }
        };

        var process = function(resp) {
            if (qi.qState == 'removing') {
                return;
            }
            if (! (resp.state == 'running' || resp.state == 'pending')) {
                handleResult(qi, resp);
                return;
            }
            handleStatus(qi, resp);
        };

        cancelInterval(qi);
        qi.qState = 'processing';
        requestSender.sendRequest(qi.firstRoute, process, qi.request, process);
    }

    self.addPersistentStatusItem = function(report, models, responseHandler) {
        return addItem(report, models, responseHandler, 'persistentStatus');
    };

    self.addPersistentItem = function(report, models, responseHandler) {
        return addItem(report, models, responseHandler, 'persistent');
    };

    self.addTransientItem = function(report, models, responseHandler, forceRun) {
        return addItem(report, models, responseHandler, 'transient', forceRun);
    };

    self.cancelAllItems = function() {
        cancelItems();
    };

    // TODO(mvk): handle possible queue state conflicts
    self.cancelItem = function (qi, successCallback, errorCallback) {
        if (! qi) {
            return false;
        }
        qi.qMode = 'transient';
        var isProcessingTransient = qi.qState == 'processing' && ! qi.persistent;
        if (qi.qState == 'processing') {
            requestSender.sendRequest('runCancel', successCallback, qi.request, errorCallback);
            qi.qState = 'canceled';
        }
        self.removeItem(qi);
        if (isProcessingTransient) {
            runFirstTransientItem();
        }
        return true;
    };

    self.cancelTransientItems = function() {
        cancelItems('transient');
    };

    self.removeItem = function(qi) {
        if (! qi) {
            return;
        }
        var qs = qi.qState;
        if (qs == 'removing') {
            return;
        }
        qi.qState = 'removing';
        var i = runQueue.indexOf(qi);
        if (i > -1) {
            runQueue.splice(i, 1);
        }
        cancelInterval(qi);
        if (qs == 'processing' && ! qi.persistent) {
            requestSender.sendRequest('runCancel', null, qi.request);
        }
    };

    $rootScope.$on('$routeChangeSuccess', self.cancelAllItems);
    $rootScope.$on('clearCache', self.cancelTransientItems);

    return self;
});

SIREPO.app.factory('requestQueue', function($rootScope, requestSender) {
    var self = {};
    var queueMap = {};
    self.currentQI = null;

    function getQueue(name) {
        if (! queueMap[name] ) {
            queueMap[name] = [];
        }
        return queueMap[name];
    }

    function sendNextItem(name) {
        var q = getQueue(name);
        if ( q.length <= 0 ) {
            return;
        }
        var qi = q[0];
        self.currentQI = qi;
        if ( qi.requestSent ) {
            return;
        }
        qi.requestSent = true;
        qi.params = qi.paramsCallback();
        var process = function(ok, resp, status) {
            self.currentQI = null;
            if (qi.canceled) {
                sendNextItem(name);
                return;
            }
            q.shift();
            var cb = ok ? qi.params.successCallback : qi.params.errorCallback;
            if (cb) {
                cb(resp, status);
            }
            sendNextItem(name);
        };
        requestSender.sendRequest(
            qi.params.urlOrParams,
            function (resp, status) {process(true, resp, status);},
            qi.params.data,
            function (resp, status) {process(false, resp, status);}
        );
    }

    self.cancelItems = function(queueName) {
        var q = getQueue(queueName);
        q.forEach(function(qi) {qi.canceled = true;});
        q.length = 0;
        self.currentQI = null;
    };

    self.addItem = function(queueName, paramsCallback) {
        getQueue(queueName).push({
            requestSent: false,
            paramsCallback: paramsCallback
        });
        sendNextItem(queueName);
    };
    self.getCurrentQI = function(queueName) {
        return self.currentQI;
    };
    return self;
});


SIREPO.app.factory('persistentSimulation', function(simulationQueue, appState, authState, frameCache) {
    var self = {};

    self.initSimulationState = function($scope, model, handleStatusCallback) {
        var state = {
            dots: '.',
            isReadyForModelChanges: false,
            model: model,
            percentComplete: 0,
            simulationQueueItem: null,
            timeData: {
                elapsedDays: null,
                elapsedTime: null
            }
        };

        function clearSimulation() {
            simulationQueue.removeItem(state.simulationQueueItem);
            state.simulationQueueItem = null;
        }

        function handleStatus(data) {
            setSimulationStatus(data);
            if (data.elapsedTime) {
                state.timeData.elapsedDays = parseInt(data.elapsedTime / (60 * 60 * 24));
                state.timeData.elapsedTime = new Date(1970, 0, 1);
                state.timeData.elapsedTime.setSeconds(data.elapsedTime);
            }
            if (data.percentComplete) {
                state.percentComplete = data.percentComplete;
            }
            if (state.isProcessing()) {
                state.dots += '.';
                if (state.dots.length > 3) {
                    state.dots = '.';
                }
            }
            else {
                state.simulationQueueItem = null;
            }
            handleStatusCallback(data);
        }

        function runStatus() {
            state.isReadyForModelChanges = true;
            state.simulationQueueItem = simulationQueue.addPersistentStatusItem(
                state.model,
                appState.models,
                handleStatus
            );
        }

        function setSimulationStatus(data) {
            if (!appState.models.simulationStatus) {
                appState.models.simulationStatus = {};
            }
            data.report = state.model;
            appState.models.simulationStatus[state.model] = angular.extend(
                {}, appState.models.simulationStatus[state.model], data
            );
            if (appState.isLoaded()) {
                // simulationStatus is not saved to server from client
                appState.saveQuietly('simulationStatus');
            }
        }

        function simulationStatus() {
            if (appState.models.simulationStatus && appState.models.simulationStatus[state.model]) {
                return appState.models.simulationStatus[state.model];
            }
            return {state: 'pending'};
        }

        state.cancelSimulation = function(callback) {
            setSimulationStatus({state: 'canceled'});
            var queueHadItem = simulationQueue.cancelItem(state.simulationQueueItem, callback, callback);
            state.simulationQueueItem = null;
            if (! queueHadItem && callback) {
                callback();
            }
        };

        state.getError = function() {
            return simulationStatus().error;
        };

        state.getFrameCount = function() {
            return frameCache.getFrameCount();
        };

        state.getPercentComplete = function() {
            if (state.isInitializing() || state.isStatePending()) {
                return 100;
            }
            return state.percentComplete;
        };

        state.hasFrames = function() {
            return state.getFrameCount() > 0;
        };

        state.hasTimeData = function () {
            return state.timeData && state.timeData.elapsedTime;
        };

        state.isInitializing = function() {
            if (state.isStateRunning()) {
                return frameCache.getFrameCount() < 1;
            }
            return false;
        };

        state.isProcessing = function() {
            return state.isStatePending() || state.isStateRunning();
        };

        state.isStateCanceled = function() {
            return simulationStatus().state == 'canceled';
        };

        state.isStateError = function() {
            return simulationStatus().state == 'error';
        };

        state.isStatePending = function() {
            return simulationStatus().state == 'pending';
        };

        state.isStateRunning = function() {
            return simulationStatus().state == 'running';
        };

        state.isStopped = function() {
            return ! state.isProcessing();
        };

        state.runSimulation = function() {
            if (state.isStateRunning()) {
                return;
            }
            //TODO(robnagler) should be part of simulationStatus
            frameCache.setFrameCount(0);
            state.timeData.elapsedTime = null;
            state.timeData.elapsedDays = null;
            setSimulationStatus({state: 'pending'});
            state.simulationQueueItem = simulationQueue.addPersistentItem(
                state.model,
                appState.applicationState(),
                handleStatus
            );
        };

        state.saveAndRunSimulation = function(models) {
            if (state.isProcessing()) {
                return;
            }
            frameCache.setFrameCount(0);
            simulationStatus().state = 'pending';
            appState.saveChanges(models, state.runSimulation);
        };

        state.showJobSettings = function () {
            return authState.jobRunModeMap.sbatch
                && appState.models[model] && appState.models[model].jobRunMode
                ? 1 : 0;
        };

        state.stateAsText = function() {
            if (state.isStateError()) {
                var e = state.getError();
                if (e) {
                    return 'Error: ' + e.split(/[\n\r]+/)[0];
                }
            }
            return appState.ucfirst(simulationStatus().state);
        };

        setSimulationStatus({state: 'missing'});
        frameCache.setFrameCount(0);
        $scope.$on('$destroy', clearSimulation);
        appState.whenModelsLoaded($scope, runStatus);

        return state;
    };
    return self;
});

SIREPO.app.provider('$exceptionHandler', {
    $get: function(errorService) {
        return errorService.exceptionHandler;
    }
});

SIREPO.app.factory('errorService', function($log, $window) {
    var self = this;
    var alertText = null;

    self.exceptionHandler = function(exception, cause) {
        // preserve the default behaviour which will log the error
        // to the console, and allow the application to continue running.
        $log.error.apply($log, arguments);
        // now try to log the error to the server side.
        try {
            // use AJAX (in this example jQuery) and NOT
            // an angular service such as $http
            var message = exception ? String(exception) : '';
            cause = cause ? String(cause) : '';
            self.logToServer(
                'clientException',
                message || '<no message>',
                cause || '<no cause>',
                exception.stack || '<no stack>'
            );
            self.alertText(
                'Application Error: ' + (message || cause || 'unknown state') +
                    '. A report was sent to the server.'
            );
        }
        catch (loggingError) {
            $log.error(loggingError, ': unable to prepare error to logToServer');
        }
    };

    self.logToServer = function(errorType, message, cause, stackTrace) {
        $.ajax({
            type: 'POST',
            //url: localRoutes.errorLogging,
            url: '/error-logging',
            contentType: 'application/json',
            data: angular.toJson({
                url: $window.location.href,
                message: message,
                type: errorType,
                stackTrace: stackTrace,
                cause: cause,
            }),
            error: function(jqXRH, textStatus, errorThrown) {
                $log.error(
                    textStatus,
                    ': logToServer failed: originalMessage=',
                    message,
                    '; exception=',
                    errorThrown
                );
            },
        });
    };

    self.alertText = function(value) {
        if (angular.isDefined(value)) {
            alertText = value;
        }
        return alertText;
    };

    return self;
});

SIREPO.app.factory('fileManager', function(requestSender) {
    var COMPOUND_PATH_SEPARATOR = ':';
    var self = {};

    var activeFolderPath = null;

    var activeFolder = null;
    self.fileTree = [
        {
            name: '/',
            isFolder: true,
            children: [],
        },
    ];
    var flatTree = [];
    var simList = [];
    var fList = [];

    function compoundPathToPath(compoundPath) {
        var p = compoundPath.replace(new RegExp(COMPOUND_PATH_SEPARATOR, 'g'), '\/');
        return p === '' ? '/' : p;
    }

    function pathToCompoundPath(path) {
        return path.replace(/^\//,'').replace(/\//g, COMPOUND_PATH_SEPARATOR);
    }


    self.decodePath = function(path) {
        return compoundPathToPath(decodeURIComponent(path));
    };

    self.pathName = function(folder) {
        if (folder == self.rootFolder()) {
            return '/';
        }
        var path = '/' + folder.name;
        while (folder.parent != self.rootFolder()) {
            folder = folder.parent;
            path = '/' + folder.name + path;
        }
        return path;
    };
    self.getFolderWithPath = function(pathName) {
        if(pathName === '/') {
            return self.rootFolder();
        }
        var pathArr = pathName.split('/').filter(function (value) {
            return value !== "";
        });
        var folder = self.rootFolder();
        for(var pIndex = 0; pIndex < pathArr.length; ++pIndex) {
            var child = null;
            for(var cIndex = 0; cIndex < folder.children.length; ++cIndex) {
                child = folder.children[cIndex];
                if(child.isFolder && child.name === pathArr[pIndex]) {
                    break;
                }
            }
            if(child == null) {
                return null;
            }
            if(pIndex == pathArr.length - 1) {
                return child;
            }
            folder = child;
        }
        return null;
    };

    self.nextNameInFolder = function(baseName, folderPath) {
        var folder = self.getFolderWithPath(folderPath);
        var names = {};
        var hasName = false;
        folder.children.forEach(function (c) {
            names[c.name] = true;
            hasName = hasName || c.name === baseName;
        });
        if(! hasName) {
            return baseName;
        }
        var count = 2;
        var name = baseName;
        name = name.replace(/\s+\d+$/, '');
        while (names[name + ' ' + count]) {
            count++;
        }
        return  name + ' ' + count;
    };

    self.rootFolder = function() {
        return self.fileTree[0];
    };

    self.getActiveFolderPath = function() {
        return activeFolderPath;
    };

    self.setActiveFolderPath = function(path) {
        activeFolderPath = path;
    };

    self.getActiveFolder = function() {
        return activeFolder;
    };

    self.setActiveFolder = function(item) {
        activeFolder = item;
    };

    // consider a folder an example if any of the simulations under it is
    self.isFolderExample = function (item) {
        if(! item || ! item.isFolder) {
            return false;
        }
        // root folder contains everything so exclude it
        if(item.name === '/') {
            return false;
        }
        for(var cIndex = 0; cIndex < item.children.length; ++ cIndex) {
            var child = item.children[cIndex];
            if(! child.isFolder) {
                if (child.isExample) {
                    return true;
                }
            }
            else {
                if(self.isFolderExample(child)) {
                    return true;
                }
            }
        }
        return false;
    };
    self.isActiveFolderExample = function () {
        return self.isFolderExample(self.getActiveFolder());
    };
    self.isItemExample = function(item) {
        if(! item.isFolder) {
            return item.isExample;
        }
        return self.isFolderExample(item);
    };
    self.getUserFolders = function(excludeFolder) {
        return self.flattenTree().filter(function(item) {
            if (item != excludeFolder && item.isFolder) {
                if (SIREPO.INCLUDE_EXAMPLE_FOLDERS || ! self.isFolderExample(item)) {
                    return true;
                }
            }
            return false;
        });
    };
    self.getUserFolderPaths = function() {
        return self.getUserFolders().map(function (item) {
            return self.pathName(item);
        }).sort(function(a, b) {
            return a.localeCompare(b);
        });
    };
    self.defaultCreationFolder = function() {
        var cf = self.getUserFolderPaths().indexOf(self.getActiveFolderPath()) >= 0 ? self.getActiveFolder() : self.rootFolder();
        return cf;
    };
    self.defaultCreationFolderPath = function() {
        return self.pathName(self.defaultCreationFolder());
    };

    function findSimInTree(simId) {
        var sim = flatTree.filter(function (item) {
            return item.simulationId === simId;
        });
        if(sim && sim.length > 0) {
            return sim[0];
        }
        return null;
    }
    self.updateTreeFromFileList = function(data) {
        for(var i = 0; i < data.length; i++) {
            var item = findSimInTree(data[i].simulationId);
            if (item) {
                item.name = data[i].name;
            }
            else {
                self.addToTree(data[i]);
            }
        }
        var listItemIds = data.map(function(item) {
            return item.simulationId;
        });
        var orphanItemIds = simList.filter(function(item) {
            return listItemIds.indexOf(item) < 0;
        });
        for(var j = 0; j < orphanItemIds.length; ++j) {
            self.removeFromTree(findSimInTree(orphanItemIds[j]));
        }
    };
    self.addToTree = function(item) {
        var newItem;
        if(item.isFolder) {
            var parent = item.parent ? item.parent : self.rootFolder();
            parent.children.push(item);
            newItem = item;
        }
        else {
            var path = item.folder == '/'
                ? []
                : item.folder.slice(1).split('/');
            var currentFolder = self.rootFolder();

            while (path.length) {
                var search = path.shift();
                var folder = null;
                for (var i = 0; i < currentFolder.children.length; i++) {
                    if (search == currentFolder.children[i].name && currentFolder.children[i].isFolder) {
                        folder = currentFolder.children[i];
                        break;
                    }
                }
                if (folder) {
                    if (item.last_modified > folder.lastModified) {
                        folder.lastModified = item.last_modified;
                    }
                }
                else {
                    folder = {
                        name: search,
                        parent: currentFolder,
                        isFolder: true,
                        children: [],
                        lastModified: item.last_modified,
                    };
                    currentFolder.children.push(folder);
                }
                currentFolder = folder;
            }

            newItem = {
                parent: currentFolder,
                name: item.name,
                simulationId: item.simulationId,
                lastModified: item.last_modified,
                isExample: item.isExample,
            };
            currentFolder.children.push(newItem);
        }
        self.updateFlatTree();
        return newItem;
    };
    self.folderList = function(excludeFolder) {
        return fList.filter(function (f) {
           return f != excludeFolder;
        });
    };

    self.getFileTree = function () {
        return self.fileTree;
    };

    self.getSimList = function () {
        return simList;
    };
    function getSimListFromTree() {
        return flatTree.filter(function(item) {
            return ! item.isFolder;
        }).map(function(item) {
            return item.simulationId;
        });
    }
    function getFolderListFromTree() {
        return flatTree.filter(function(item) {
           return item.isFolder;
        });
    }

    self.flattenTree = function(tree) {
        var items = [];
        if(! tree) {
            tree = self.fileTree;
            items.push(self.rootFolder());
        }
        for(var i = 0; i < tree.length; ++i) {
            var treeFolders = tree[i].children.filter(function(item) {
                return item.isFolder;
            });
            items = items.concat(tree[i].children);
            items = items.concat(self.flattenTree(treeFolders));
        }
        return items;
    };
    self.updateFlatTree = function() {
        flatTree = self.flattenTree();
        simList = getSimListFromTree();
        fList = getFolderListFromTree();
    };

    self.removeSimFromTree = function(simId) {
        self.removeFromTree(findSimInTree(simId));
    };
    self.removeFromTree = function(item) {
        if(item) {
            var parent = item.parent;
            parent.children.splice(parent.children.indexOf(item), 1);
            self.updateFlatTree();
        }
    };
    self.doesFolderContainFolder = function(f1, f2) {
        if(f2 == self.rootFolder() || ! f1.children) {
            return false;
        }
        if(f1 == self.rootFolder() || f1.children.indexOf(f2) >= 0) {
            return true;
        }
        for(var cIndex = 0; cIndex < f1.children.length; ++cIndex) {
            if(self.doesFolderContainFolder(f1.children[cIndex], f2)) {
                return true;
            }
        }
        return false;
    };

    self.redirectToPath = function(path) {
        var compoundPath = pathToCompoundPath(path);
        if (compoundPath === '') {
            requestSender.localRedirect('simulations');
        }
        else {
            requestSender.localRedirect(
                'simulationsFolder',
                {
                    ':folderPath?': compoundPath,
                }
            );
        }
    };

    return self;
});

SIREPO.app.controller('NavController', function (activeSection, appState, fileManager, requestSender, $scope, $window, $route) {

    var self = this;

    function openSection(name) {
        requestSender.localRedirect(name, sectionParams(name));
    }

    function sectionParams(name) {
        if (name === 'simulationsFolder') {
            return {
                ':folderPath?': ''
            };
        }
        if (requestSender.isRouteParameter(name, ':simulationId') && appState.isLoaded()) {
            return {
                ':simulationId': appState.models.simulation.simulationId,
            };
        }
        return {};
    }

    self.isActive = function(name) {
        return activeSection.getActiveSection() == name;
    };

    self.openSection = function(name) {
        if (name == 'simulations' && appState.isLoaded()) {
            var path = appState.models.simulation.folder;
            appState.autoSave(function() {
                // return to the simulation's folder
                fileManager.redirectToPath(path);
            });
        }
        else {
            openSection(name);
        }
    };

    self.pageTitle = function() {
        return $.grep(
            [
                self.sectionTitle(),
                SIREPO.APP_SCHEMA.appInfo[SIREPO.APP_NAME].shortName,
                'RadiaSoft',
            ],
            function(n){ return n; })
            .join(' - ');
    };

    self.revertToOriginal = function(applicationMode, name) {
        if (! appState.isLoaded()) {
            return;
        }
        appState.deleteSimulation(
            appState.models.simulation.simulationId,
            function() {
                requestSender.globalRedirect(
                    'findByNameWithAuth',
                    {
                        '<simulation_name>': name,
                        '<simulation_type>': SIREPO.APP_SCHEMA.simulationType,
                        '<application_mode>': applicationMode,
                    }
                );
            }
        );
    };

    self.sectionTitle = function() {
        if (appState.isLoaded()) {
            return appState.models.simulation.name;
        }
        return null;
    };

    self.sectionURL = function(name) {
        return requestSender.formatUrlLocal(name, sectionParams(name));
    };

    self.getLocation = function() {
        return $window.location.href;
    };

    $scope.$on('$locationChangeStart', function () {
        // changing the search triggers a location change, but if we don't want to
        // reload the entire page, do not show the page loader
        var showPageLoader = true;
        if($route.current) {
            showPageLoader = $route.current.reloadOnSearch;
        }
        SIREPO.setPageLoaderVisible(showPageLoader);
    });
    $scope.$on('$viewContentLoaded', function () {
        SIREPO.setPageLoaderVisible(false);
    });


});

SIREPO.app.controller('NotFoundCopyController', function (requestSender, $route) {
    var self = this;
    var ids = $route.current.params.simulationIds.split('-');
    self.simulationId = ids[0];
    self.userCopySimulationId = ids[1];

    function localRedirect(simId) {
        requestSender.localRedirect(
            $route.current.params.section || requestSender.defaultRouteName(),
            {
                ':simulationId': simId,
            });
    }

    self.cancelButton = function() {
        requestSender.localRedirect('simulations');
    };

    self.copyButton = function() {
        requestSender.sendRequest(
            'copyNonSessionSimulation',
            function(data) {
                localRedirect(data.models.simulation.simulationId);
            },
            {
                simulationId: self.simulationId,
                simulationType: SIREPO.APP_SCHEMA.simulationType,
            });

    };

    self.hasUserCopy = function() {
        return self.userCopySimulationId;
    };

    self.openButton = function() {
        localRedirect(self.userCopySimulationId);
    };
});

SIREPO.app.controller('LoginController', function (authService, authState, requestSender) {
    var self = this;
    self.authService = authService;

    if (authState.isLoggedIn && ! authState.isGuestUser && ! authState.needCompleteRegistration) {
        requestSender.localRedirect('simulations');
        return;
    }

    if (authState.visibleMethods.length === 1) {
        requestSender.localRedirect(
            'loginWith',
            {':method': authState.visibleMethods[0]}
        );
        return;
    }
});

SIREPO.app.controller('LoginWithController', function ($route, $window, errorService, appState, authState, requestSender) {
    var self = this;
    var m = $route.current.params.method || '';
    self.showWarning = false;
    self.warningText = '';
    self.method = m;
    if (m == 'guest') {
        self.msg = 'Creating your account. Please wait...';
        requestSender.sendRequest(
            {
                routeName: 'authGuestLogin',
                '<simulation_type>': SIREPO.APP_SCHEMA.simulationType
            },
            function (data) {
                authState.handleLogin(data, self);
            }
        );
    }
    else if (m == 'github') {
        self.msg = 'Logging in via GitHub. Please wait...';
        requestSender.globalRedirect(
            'authGithubLogin',
            {'<simulation_type>': SIREPO.APP_SCHEMA.simulationType}
        );
    }
    else if (m == 'email') {
        // handled by the emailLogin directive
    }
    else {
        self.msg = '';
        errorService.alertText('Incorrect or invalid login method: ' + (m || '<none>'));
        requestSender.localRedirect('login');
    }
});

SIREPO.app.controller('LoginConfirmController', function ($route, $window, authState, requestSender) {
    var self = this;
    var p = $route.current.params;
    self.data = {};
    self.showWarning = false;
    self.warningText = '';

    if ($route.current.templateUrl.indexOf('complete-registration') >= 0) {
        if (! SIREPO.authState.isLoggedIn) {
            requestSender.localRedirect('login');
            return;
        }
        if (! SIREPO.authState.needCompleteRegistration) {
            requestSender.localRedirect('simulations');
            return;
        }
        self.submit = function() {
            requestSender.sendRequest(
                'authCompleteRegistration',
                function (data) {
                    authState.handleLogin(data, self);
                },
                {
                    displayName: self.data.displayName,
                    simulationType: SIREPO.APP_NAME
                }
            );
        };
        return;
    }
    self.needCompleteRegistration = parseInt(p.needCompleteRegistration);
    self.submit = function() {
        requestSender.sendRequest(
            {
                routeName: 'authEmailAuthorized',
                '<simulation_type>': SIREPO.APP_SCHEMA.simulationType,
                '<token>': p.token,
            },
            function (data) {
                authState.handleLogin(data, self);
            },
            {
                token: p.token,
                displayName: self.data.displayName,
            }
        );
    };
    return;
});

SIREPO.app.controller('LoginFailController', function (appState, requestSender, $route, $sce) {
    var self = this;
    var t = $sce.getTrustedHtml(appState.ucfirst($route.current.params.method || ''));
    var r = $route.current.params.reason || '';
    var login_text = function(text) {
        return '<a href="' + requestSender.formatUrlLocal('login')
             + '">' + text + '</a>';
    };
    var l = login_text('Please try to login again.');
    if (r == 'deprecated' || r == 'invalid-method') {
        self.msg = 'You can no longer login with ' + t + '. ' + l;
    }
    else if (r == 'email-token') {
        self.msg = 'You clicked on an expired link. ' + l;
    }
    else if (r == 'oauth-state') {
        self.msg = 'Something went wrong with ' + t + '. ' + l;
    }
    else if (r == 'guest-expired') {
        self.msg = 'Guest Access Expired: To continue using Sirepo '
            + 'we require you to authenticate using email.'
            + 'You will use this email to access your work going forward. '
            + login_text('Please click here to authenticate.');
    }
    else if (r == 'account-deleted') {
        self.msg = 'Something went wrong with ' + t + '. ' + l;
    }
    else {
        self.msg = 'Unexpected error. ' + l;
    }
});

SIREPO.app.controller('FindByNameController', function (appState, requestSender, $route) {
    var self = this;
    self.simulationName = $route.current.params.simulationName;
    appState.listSimulations(
        function() {
            // authenticated listSimulations successfully, now go to the URL
            requestSender.globalRedirect(
                'findByNameWithAuth',
                {
                    '<simulation_name>': self.simulationName,
                    '<simulation_type>': SIREPO.APP_SCHEMA.simulationType,
                    '<application_mode>': $route.current.params.applicationMode,
                }
            );
        });
});

SIREPO.app.controller('ServerUpgradedController', function (errorService, requestSender) {
    var self = this;

    errorService.alertText('Sirepo has been upgraded, and your application has been restarted');
    requestSender.globalRedirectRoot();
});

SIREPO.app.controller('SimulationsController', function (appState, cookieService, errorService, fileManager, notificationService, panelState, requestSender, $location, $rootScope, $sce, $scope, $window) {
    var self = this;

    $rootScope.$broadcast('simulationUnloaded');
    var n = appState.clone(SIREPO.APP_SCHEMA.notifications.getStarted);
    n.content = [
        '<div class="text-center"><strong>Welcome to Sirepo - ',
        $sce.getTrustedHtml(SIREPO.APP_SCHEMA.appInfo[SIREPO.APP_SCHEMA.simulationType].longName),
        '!</strong></div>',
        'Below are some example simulations and folders containing simulations. Click on the simulation to open and view simulation results. You can create a new simulation by selecting the New Simulation link above.',
    ].join('');
    notificationService.addNotification(n);

    self.importText = SIREPO.appImportText;
    self.fileTree = fileManager.getFileTree();
    var SORT_DESCENDING = '-';
    self.activeFolder = fileManager.getActiveFolder();
    self.activeFolderPath = [];
    self.listColumns = [
        {
            field: 'name',
            heading: 'Name',
        },
        {
            field: 'lastModified',
            heading: 'Last Modified',
        }];
    self.selectedItem = null;
    self.sortField = 'name';
    self.isWaitingForSim = false;

    self.fileManager = fileManager;

    function clearModels() {
        appState.clearModels(appState.clone(SIREPO.appDefaultSimulationValues));
    }

    function loadList() {
        self.isWaitingForList = ! fileManager.getSimList().length;
        appState.listSimulations(
            function(data) {
                if (! $scope.$parent) {
                    // callback may occur after scope has been destroyed
                    // if the user has navigated off the simulations page
                    return;
                }
                self.isWaitingForList = false;
                data.sort(function(a, b) {
                    return a.last_modified.localeCompare(b.last_modified);
                });
                fileManager.updateTreeFromFileList(data);
                checkURLForFolder();
            });
    }

    function renameSelectedItem() {
        self.selectedItem.name = self.renameName;
    }

    function reparentSelectedItem(oldParent) {
        oldParent.children.splice(oldParent.children.indexOf(self.selectedItem), 1);
        self.selectedItem.parent = self.targetFolder;
        self.targetFolder.children.push(self.selectedItem);
        self.targetFolder = null;
    }

    function rootFolder() {
        return fileManager.rootFolder();
    }

    function setActiveFolder(item) {
        var prevPath = self.pathName(self.activeFolder || item);
        self.activeFolder = item;
        self.activeFolderPath = [];
        while (item) {
            self.activeFolderPath.unshift(item);
            item = item.parent;
        }
        fileManager.setActiveFolderPath(self.pathName(self.activeFolder));
        fileManager.setActiveFolder(self.activeFolder);
        if (prevPath === self.pathName(self.activeFolder)) {
            return;
        }
        fileManager.redirectToPath(self.pathName(self.activeFolder));
    }

    function updateSelectedFolder(oldPath) {
        requestSender.sendRequest(
            'updateFolder',
            function() {
                self.selectedItem = null;
            },
            {
                oldName: oldPath,
                newName: self.pathName(self.selectedItem),
                simulationType: SIREPO.APP_SCHEMA.simulationType,
            });
    }

    function updateSelectedItem(op, errorCallback) {
        appState.loadModels(
            self.selectedItem.simulationId,
            function() {
                op();
                appState.saveQuietly('simulation');
                appState.autoSave(clearModels, errorCallback);
                self.selectedItem = null;
            });
    }

    self.canDelete = function(item) {
        if (item.isFolder) {
            return item.children.length === 0;
        }
        return ! item.isExample;
    };

    self.copyCfg = {
        copyName: '',
        copyFolder: '/',
        isExample: false,
        completion: function(data) {
            self.openItem(data.models.simulation);
            },
    };

    self.copyItem = function(item) {
        self.selectedItem = item;
        self.copyCfg.copyName = fileManager.nextNameInFolder(item.name, self.pathName(self.activeFolder));
        self.copyCfg.copyFolder = fileManager.defaultCreationFolderPath();
        $('#sr-copy-confirmation').modal('show');
    };

    self.deleteItem = function(item) {
        if (item.isFolder) {
            fileManager.removeFromTree(item);
        }
        else {
            self.selectedItem = item;
            $('#sr-delete-confirmation').modal('show');
        }
    };

    self.deleteSelected = function() {
        appState.deleteSimulation(
            self.selectedItem.simulationId,
            function() {
                fileManager.removeFromTree(self.selectedItem);
                self.selectedItem = null;
            });
    };

    self.isActiveFolder = function(item) {
        return item == self.activeFolder;
    };

    self.isRootFolder = function(item) {
        return item == rootFolder();
    };

    self.isSortAscending = function() {
        return self.sortField.charAt(0) != SORT_DESCENDING;
    };

    self.moveItem = function(item) {
        self.selectedItem = item;
        self.targetFolder = item.parent;
        self.moveFolderList =  fileManager.getUserFolders(item);
        if(item.isFolder) {
            self.moveFolderList = self.moveFolderList.filter(function (userFolder) {
                return ! fileManager.doesFolderContainFolder(item, userFolder);
            });
        }
        $('#sr-move-confirmation').modal('show');
    };

    self.moveSelected = function() {
        var parent = self.selectedItem.parent;
        if (self.targetFolder == parent) {
            return;
        }
        if (self.selectedItem.isFolder) {
            var oldPath = self.pathName(self.selectedItem);
            reparentSelectedItem(parent);
            updateSelectedFolder(oldPath);
        }
        else {
            updateSelectedItem(function() {
                appState.models.simulation.folder = self.pathName(self.targetFolder);
                reparentSelectedItem(parent);
            });
        }
    };

    self.openItem = function(item) {
        if (item.isFolder) {
            item.isOpen = true;
            setActiveFolder(item);
            var current = item;
            while (current != rootFolder()) {
                current = current.parent;
                current.isOpen = true;
            }
        }
        else {
            requestSender.localRedirectHome(item.simulationId);
        }
    };

    self.pathName = function(folder) {
        return fileManager.pathName(folder);
    };

    self.pythonSource = function(item) {
        panelState.pythonSource(item.simulationId);
    };

    self.exportArchive = function(item, extension) {
        requestSender.newWindow(
            'exportArchive',
            {
                '<simulation_id>': item.simulationId,
                '<simulation_type>': SIREPO.APP_SCHEMA.simulationType,
                '<filename>': item.name + '.' + extension,
            },
            true
        );
    };

    self.renameItem = function(item) {
        self.selectedItem = item;
        self.itemToUpdate = item;
        self.renameName = item.name;
        self.originalName = item.name;
        $('#sr-rename-confirmation').modal('show');
    };

    self.renameSelected = function() {
        if (! self.renameName || (self.renameName == self.selectedItem.name)) {
            return;
        }
        if (self.selectedItem.isFolder) {
            var oldPath = self.pathName(self.selectedItem);
            renameSelectedItem();
            updateSelectedFolder(oldPath);
        }
        else {
            updateSelectedItem(function() {
                appState.models.simulation.name = self.renameName;
                renameSelectedItem();
            }, function (resp) {
                self.itemToUpdate.name = self.originalName;
                errorService.alertText('Invalid Name: \'' + self.renameName + '\' already in use');
            });
        }
    };

    self.selectedItemType = function() {
        if (self.selectedItem && self.selectedItem.isFolder) {
            return 'Folder';
        }
        return 'Simulation';
    };

    self.toggleIconView = function() {
        self.isIconView = ! self.isIconView;
        cookieService.addCookie(SIREPO.APP_SCHEMA.cookies.listView, self.isIconView);
    };

    self.toggleFolder = function(item) {
        if (item == self.activeFolder) {
            item.isOpen = ! item.isOpen;
        }
        else {
            setActiveFolder(item);
            item.isOpen = true;
        }
    };

    self.toggleSort = function(field) {
        if (self.sortField.indexOf(field) >= 0) {
            self.sortField = self.isSortAscending() ? (SORT_DESCENDING + field) : field;
        }
        else {
            self.sortField = field;
        }
    };

    var lv = cookieService.getCookieValue(SIREPO.APP_SCHEMA.cookies.listView);
    self.isIconView = (lv == null ? true : lv);
    clearModels();
    $scope.$on('simulation.changed', function() {
        self.isWaitingForSim = true;
        self.newSimName = appState.models.simulation.name;
        appState.newSimulation(
            appState.models.simulation,
            function(data) {
                self.isWaitingForSim = false;
                self.newSimName = '';
                fileManager.addToTree(data.models.simulation);
                self.openItem(data.models.simulation);
            });
    });
    $scope.$on('simFolder.changed', function() {
        var name = appState.models.simFolder.name;
        name = name.replace(/[\/]/g, '');
        fileManager.addToTree({
            name: name,
            parent: fileManager.getFolderWithPath(appState.models.simFolder.parent) || self.activeFolder,
            isFolder: true,
            children: [],
        });
        appState.models.simFolder.name = '';
        appState.saveQuietly('simFolder');
    });
    loadList();

    // invoked in loadList() callback
    function checkURLForFolder() {
        //TODO(pjm): need a generalized way to get path
        var canonicalPath = fileManager.decodePath($location.path().replace('/simulations', ''));
        if (canonicalPath === fileManager.getActiveFolderPath()) {
            return;
        }
        var newFolder = folderForPathInList(canonicalPath, [rootFolder()]);
        if (newFolder) {
            fileManager.setActiveFolderPath(canonicalPath);
            fileManager.setActiveFolder(newFolder);
            self.openItem(newFolder);
        }
        else {
            requestSender.localRedirect('notFound');
        }
    }
    function folderForPathInList (folderPath, folderList) {
        for (var i = 0; i < folderList.length; ++i) {
            var item = folderList[i];
            if (! item.isFolder) {
                continue;
            }
            var lPath = self.pathName(item);
            if (lPath === folderPath) {
                return item;
            }
            var childFolder = folderForPathInList(folderPath, item.children);
            if (childFolder) {
                return childFolder;
            }
        }
        return null;
    }

});

SIREPO.app.filter('simulationName', function() {
    return function(name) {
        if (name) {
            // clean up name so it formats well in HTML
            name = name.replace(/\_/g, ' ');
            name = name.replace(/([a-z])([A-Z])/g, '$1 $2');
        }
        return name;
    };
});

// Handles cookies stored in a single string, based on a definition in the schema.
// Public functions expect definitions in the format
//
//  {
//      <name: <string>>,
//      <value: <json type>>,
//      [valType: [string, see getCookieValue()],
//      [timeout: [cookie lifetime in days]]
//  }
//
// The client cookie then has the format
//  <name 1>:v=<value 1>;t=<timeout 1>;|...
SIREPO.app.factory('cookieService', function($cookies) {

    var svc = {};

    var oneDayMillis = SIREPO.APP_SCHEMA.constants.oneDayMillis;

    var cdelim = '|';
    var nDelim = ':';
    var pDelim = ';';
    var kvDelim = '=';

    var fiveYearsDays = 5*365;
    var fiveYearsMillis = fiveYearsDays * oneDayMillis;

    // used to delete the old cookies
    var cookieMap = {
        'net.sirepo.first_visit': SIREPO.APP_SCHEMA.cookies.firstVisit,
        'net.sirepo.get_started_notify': SIREPO.APP_SCHEMA.cookies.getStarted,
        'net.sirepo.sim_list_view': SIREPO.APP_SCHEMA.cookies.listView,
    };

    svc.addCookie = function (cookieDef, value) {
        add(cookieDef.name, value || cookieDef.value, svc.timeoutOrDefault(cookieDef));
    };

    svc.cleanExpiredCookie = function (cookieDef) {
        var cobj = get(cookieDef.name);
        if (cobj && cobj.t && parseInt(cobj.t) < new Date().getTime() / oneDayMillis) {
            remove(name);
            return null;
        }
        return cobj;
    };

    svc.getCookie = function (cookieDef) {
        return get(cookieDef.name);
    };

    svc.getCookieValue = function (cookieDef) {
        var cobj = svc.getCookie(cookieDef);
        if (! cobj) {
            return null;
        }
        var val = cobj.v;
        if (cookieDef.valType && cookieDef.valType.toLowerCase() === 'b') {
            return val.toLowerCase() === 'true';
        }
        if (cookieDef.valType && cookieDef.valType.toLowerCase() === 'n') {
            return parseFloat(val);
        }
        return val;
    };

    svc.removeCookie = function (cookieDef) {
        remove(cookieDef.name);
    };

    svc.timeoutOrDefault = function (cookieDef) {
        return cookieDef.timeout || fiveYearsDays;
    };

    // to reduce the string size, and because that's usually as accurate as we need,
    // timeout is in days
    function add(name, value, timeoutDays) {
        var allDelim = cdelim + nDelim + pDelim + kvDelim;
        var delimRE = new RegExp('[' + allDelim + ']+');
        if(delimRE.test(name) || delimRE.test(value) ) {
            throw new Error(name + ': Cookie name/value cannot contain delimiters ' + allDelim);
        }
        var cobj = readSRCookie();
        if(! cobj[name]) {
            cobj[name] = {};
        }
        cobj[name].t = Math.floor((new Date().getTime() / oneDayMillis)) + parseInt(timeoutDays) || 0;
        cobj[name].v = value;
        writeSRCookie(cobj);
    }

    function checkFirstVisit() {
        if (! svc.cleanExpiredCookie(SIREPO.APP_SCHEMA.cookies.firstVisit)) {
            svc.addCookie(SIREPO.APP_SCHEMA.cookies.firstVisit);
        }
    }

    function fixupOldCookies() {
        for(var cname in cookieMap) {
            var c = $cookies.get(cname);
            if(angular.isDefined(c)) {
                svc.addCookie(cookieMap[cname]);
                $cookies.remove(cname);
            }
        }
    }

    function get(name) {
        return readSRCookie()[name];
    }

    function pack(cobj) {
        var cstr = '';
        for(var name in cobj) {
            cstr = cstr + name + nDelim;
            for(var k in cobj[name]) {
                cstr = cstr + k + kvDelim + cobj[name][k] + pDelim;
            }
            cstr = cstr + cdelim;
        }
        return cstr;
    }

    function parse(cstr) {
        var cobj = {};
        var cookies = (cstr || '').split(cdelim);
        cookies.forEach(function (c) {
            var nameVals = c.split(nDelim);
            if(nameVals && nameVals[0]) {
                cobj[nameVals[0]] = {};
                nameVals[1].split(pDelim).forEach(function (kvs) {
                    if(kvs && kvs !== '') {
                        var kv = kvs.split(kvDelim);
                        cobj[nameVals[0]][kv[0]] = kv[1];
                    }
                });
            }
        });
        return cobj;
    }

    function readSRCookie() {
        return parse($cookies.get(SIREPO.APP_SCHEMA.constants.clientCookie));
    }

    function remove(name) {
        var cobj = readSRCookie();
        if(cobj && cobj[name]) {
            delete cobj[name];
            writeSRCookie(cobj);
        }
    }

    function writeSRCookie(cobj) {
        $cookies.put(SIREPO.APP_SCHEMA.constants.clientCookie,
            pack(cobj),
            {expires: new Date(new Date().getTime() + fiveYearsMillis)}
        );
    }

    fixupOldCookies();
    checkFirstVisit();

    return svc;
});<|MERGE_RESOLUTION|>--- conflicted
+++ resolved
@@ -1694,12 +1694,7 @@
         if (u.indexOf('/') < 0) {
             u = self.formatUrlLocal(u, params);
         }
-<<<<<<< HEAD
-        //if (u.startsWith('#')) {
-        if (u.indexOf('#') == 0) {
-=======
         if (u.charAt(0) == '#') {
->>>>>>> c5fbdc6b
             u = u.slice(1);
         }
         $location.path(u);
