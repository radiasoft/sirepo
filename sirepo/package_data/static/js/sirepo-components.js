'use strict';

var srlog = SIREPO.srlog;
var srdbg = SIREPO.srdbg;

SIREPO.NUMBER_REGEXP = /^\s*(\-|\+)?(\d+|(\d*(\.\d*)))([eE][+-]?\d+)?\s*$/;

SIREPO.INFO_INDEX_LABEL = 0;
SIREPO.INFO_INDEX_TYPE = 1;
SIREPO.INFO_INDEX_DEFAULT_VALUE = 2;
SIREPO.INFO_INDEX_TOOL_TIP = 3;
SIREPO.INFO_INDEX_MIN = 4;
SIREPO.INFO_INDEX_MAX = 5;

SIREPO.ENUM_INDEX_VALUE = 0;
SIREPO.ENUM_INDEX_LABEL = 1;

SIREPO.app.directive('simulationDetailPage', function(appState, $compile) {
    return {
        restrict: 'A',
        scope: {
            controller: '@',
            template: '@',
            templateUrl: '@',
        },
        link: function(scope, element) {
            scope.appState = appState;
            let template = '<div data-ng-if="appState.isLoaded()"><div data-ng-controller="'
                + scope.controller + '"';
            if (scope.template) {
                template +=  '>' + scope.template;
            }
            else if (scope.templateUrl) {
                template += ' data-ng-include="templateUrl">';
            }
            template += '</div></div>';
            element.append($compile(template)(scope));
        },
    };
});

SIREPO.app.directive('advancedEditorPane', function(appState, panelState, utilities, $compile) {
    return {
        restrict: 'A',
        scope: {
            viewName: '=',
            parentController: '=',
            wantButtons: '@',
            // optional, allow caller to provide path for modelKey and model data
            modelData: '=',
            // 'basic' or 'advanced' (default)
            fieldDef: '@',
        },
        template: `
            <h5 data-ng-if="::description && fieldDef == \'advanced\'"><span data-text-with-math="description"></span></h5>
            <form name="form" class="form-horizontal" autocomplete="off" novalidate>
              <ul data-ng-if="pages" class="nav nav-tabs">
                <li data-ng-repeat="page in pages" role="presentation" class="{{page.class}}" data-ng-class="{active: page.isActive}"><a href data-ng-click="setActivePage(page)">{{ page.name }}</a></li>
              </ul>
              <br data-ng-if="pages" />
              <div data-ng-repeat="f in (activePage ? activePage.items : advancedFields)">
                <div class="lead text-center" data-ng-if="::isLabel(f)" style="white-space: pre-wrap;"><span data-text-with-math="::labelText(f)"</span></div>
                <div class="form-group form-group-sm" data-ng-if="::isField(f)" data-model-field="f" data-form="form" data-model-name="modelName" data-model-data="modelData" data-view-name="viewName"></div>
                <div data-ng-if="::isColumnField(f)" data-column-editor="" data-column-fields="f" data-model-name="modelName" data-model-data="modelData"></div>
              </div>
              <div data-ng-if="wantButtons" class="row">
                <div class="col-sm-12 text-center" data-buttons="" data-model-name="modelName" data-model-data="modelData" data-fields="advancedFields"></div>
              </div>
            </form>
        `,
        controller: function($scope, $element) {
            var viewInfo = appState.viewInfo($scope.viewName);
            var i;

            function tabSelectedEvent() {
                appState.whenModelsLoaded($scope, function() {
                    panelState.waitForUI(function() {
                        $scope.$emit('sr-tabSelected', $scope.modelName, $scope.modelData ? $scope.modelData.modelKey : null);
                    });
                });
            }

            $scope.fieldDef = $scope.fieldDef || 'advanced';
            $scope.form = angular.element($($element).find('form').eq(0));
            $scope.modelName = viewInfo.model || $scope.viewName;
            $scope.description = viewInfo.description;
            $scope.advancedFields = viewInfo[$scope.fieldDef];
            if (! $scope.advancedFields) {
                throw new Error($scope.modelName + ' view is missing ' + $scope.fieldDef + ' fields');
            }
            // create a View component for app business logic
            $element.append($compile(
                '<div ' + utilities.viewLogicName($scope.viewName)
                    + '="{{ fieldDef }}"'
                    + ' data-model-name="modelName" data-model-data="modelData">'
                    + '</div>')($scope));

            $scope.isColumnField = function(f) {
                return typeof(f) != 'string';
            };
            $scope.isField = function(f) {
                return !($scope.isColumnField(f) || $scope.isLabel(f));
            };
            $scope.isLabel = function(f) {
                if ($scope.isColumnField(f)) {
                    return false;
                }
                return f.indexOf('*') === 0;
            };
            $scope.labelText = function(f) {
                return f.substring(1);
            };
            $scope.resetActivePage = function() {
                if ($scope.pages) {
                    $scope.setActivePage($scope.pages[0]);
                }
                else {
                    tabSelectedEvent();
                }
            };
            $scope.setActivePage = function(page) {
                if ($scope.activePage) {
                    $scope.activePage.isActive = false;
                }
                $scope.activePage = page;
                page.isActive = true;
                //TODO(pjm): DEPRECATED parentController processing replaced by viewLogic
                if (appState.isLoaded() && $scope.parentController && $scope.parentController.handleModalShown) {
                    // invoke parentController after UI has been constructed
                    panelState.waitForUI(function() {
                        $scope.parentController.handleModalShown(
                            $scope.modelName, $scope.modelData ? $scope.modelData.modelKey : null);
                    });
                }
                tabSelectedEvent();
            };

            $scope.showPageNamed = (name, doShow) => {
                const p = $scope.pages.filter(p => p.name === name)[0];
                if (! p) {
                    return;
                }
                const l = $(`li.${p.class}`);
                if (doShow) {
                    l.show();
                }
                else {
                    l.hide();
                }
            };

            // named tabs
            if ($scope.advancedFields.length && $scope.isColumnField($scope.advancedFields[0]) && ! $scope.isColumnField($scope.advancedFields[0][0])) {
                $scope.pages = [];
                var pageCount = 0;
                for (i = 0; i < $scope.advancedFields.length; i++) {
                    pageCount++;
                    var page = {
                        name: $scope.advancedFields[i][0],
                        items: [],
                        class: $scope.modelName + '-page-' + pageCount,
                    };
                    $scope.pages.push(page);
                    var fields = $scope.advancedFields[i][1];
                    for (var j = 0; j < fields.length; j++) {
                        page.items.push(fields[j]);
                    }
                }
            }
            // fieldsPerTab
            else if (viewInfo.fieldsPerTab && $scope.advancedFields.length > viewInfo.fieldsPerTab) {
                $scope.pages = [];
                var index = 0;
                var items;
                for (i = 0; i < $scope.advancedFields.length; i++) {
                    if (i % viewInfo.fieldsPerTab === 0) {
                        index += 1;
                        items = [];
                        $scope.pages.push({
                            name: 'Page ' + index,
                            items: items,
                        });
                    }
                    items.push($scope.advancedFields[i]);
                }
            }
            $scope.resetActivePage();
        },
        link: function(scope, element) {
            $(element).closest('.modal').on('show.bs.modal', scope.resetActivePage);
            //TODO(pjm): need a generalized case for this
            $(element).closest('.sr-beamline-editor').on('sr.resetActivePage', scope.resetActivePage);
            scope.$on('$destroy', function() {
                $(element).closest('.modal').off();
                $(element).closest('.sr-beamline-editor').off();
            });
        }
    };
});

SIREPO.app.directive('srAlert', function(errorService) {
    return {
        restrict: 'A',
        scope: {},
        template: `
            <div data-ng-show="alertText()" class="alert alert-warning alert-dismissible" role="alert">
              <button type="button" class="close" data-ng-click="clearAlert()" aria-label="Close">
                <span aria-hidden="true">&times;</span>
              </button>
              <strong>{{ alertText() }}</strong>
            </div>
        `,
        controller: function($scope) {
            //TODO(robnagler) bind to value in appState or vice versa
            $scope.alertText = function() {
                return errorService.alertText();
            };

            $scope.clearAlert = function() {
                errorService.alertText('');
            };

            $scope.$on('$routeChangeSuccess', $scope.clearAlert);
        },
    };
});

SIREPO.app.directive('srNotify', function(notificationService) {

    return {
        restrict: 'A',
        scope: {
            notificationName: '<',
            notificationClass: '<',
        },
        template: `
            <div data-ng-show="notificationService.shouldPresent(notificationName)" class="alert alert-dismissible sr-notify" role="alert" data-ng-class="notificationClass">
                <button type="button" class="close" aria-label="Close" data-ng-click="notificationService.dismiss(notificationName)">
                    <span aria-hidden="true">&times;</span>
                </button>
                <span data-ng-bind-html="notificationService.getContent(notificationName)"></span>
            </div>
        `,
        controller: function($scope) {
            $scope.notificationService = notificationService;
        },
    };
});

SIREPO.app.directive('basicEditorPanel', function(appState, panelState) {
    return {
        restrict: 'A',
        transclude: true,
        scope: {
            viewName: '@',
            parentController: '=',
            wantButtons: '@',
            // optional, allow caller to provide path for modelKey and model data
            modelData: '=',
            panelTitle: '@',
        },
        template: `
            <div class="panel panel-info" id="{{ \'sr-\' + viewName + \'-basicEditor\' }}">
              <div class="panel-heading clearfix" data-panel-heading="{{ panelTitle }}" data-model-key="modelKey" data-view-name="{{ viewName }}"></div>
                <div class="panel-body" data-ng-hide="panelState.isHidden(modelKey)">
                  <div data-advanced-editor-pane="" data-view-name="viewName" data-want-buttons="{{ wantButtons }}" data-field-def="basic" data-model-data="modelData" data-parent-controller="parentController"></div>
                  <div data-ng-transclude=""></div>
                </div>
              </div>
            </div>
        `,
        controller: function($scope) {
            var viewInfo = appState.viewInfo($scope.viewName);
            if (! viewInfo) {
                throw new Error('unknown viewName: ' + $scope.viewName);
            }
            $scope.modelName = viewInfo.model || $scope.viewName;
            $scope.modelKey = $scope.modelData
                ? $scope.modelData.modelKey
                : $scope.modelName;
            $scope.panelState = panelState;
            $scope.panelTitle = $scope.panelTitle || viewInfo.title;
            if (! angular.isDefined($scope.wantButtons)) {
                $scope.wantButtons = '1';
            }
        },
    };
});

SIREPO.app.directive('buttons', function(appState, panelState) {
    return {
        restrict: 'A',
        scope: {
            modelName: '=',
            fields: '=',
            // optional, allow caller to provide path for modelKey and model data
            modelData: '=',
        },
        template: `
            <div data-ng-show="isFormDirty()">
              <button data-ng-click="saveChanges()" class="btn btn-primary" data-ng-disabled="! isFormValid()">Save Changes</button>
              <button data-ng-click="cancelChanges()" class="btn btn-default">Cancel</button>
            </div>
        `,
        controller: function($scope) {
            $scope.form = $scope.$parent.form;
            var modelKey = $scope.modelData
                ? $scope.modelData.modelKey
                : $scope.modelName;
            var fieldsByModel = panelState.getFieldsByModel(modelKey, $scope.fields);

            function changeDone() {
                $scope.form.$setPristine();
            }

            // returns an array of form elements (the DOM elements attribute is an
            // HTMLCollection)
            function getControls(form) {
                let els = form.$$element[0].elements;
                let ctls = [];
                for (let el of els) {
                    ctls.push(el);
                }
                return ctls;
            }

            $scope.cancelChanges = function() {
                appState.cancelChanges(Object.keys(fieldsByModel));
            };

            $scope.isFormDirty = function() {
                if ($scope.form.$dirty) {
                    return true;
                }
                return appState.areFieldsDirty(fieldsByModel);
            };

            $scope.isFormValid = function() {
                // this is a first step in using HTML5 field validation
                let ctlsValid = getControls($scope.form)
                    .map(function (el) {
                        return el.validity.valid;
                    })
                    .reduce(function (prev, curr) {
                        return prev && curr;
                    }, true);
                return ctlsValid && $scope.form.$valid;
            };

           $scope.saveChanges = function() {
                if ($scope.form.$valid) {
                    appState.saveChanges(Object.keys(fieldsByModel));
                }
            };

            $scope.$on(modelKey + '.changed', changeDone);
            $scope.$on('cancelChanges', function(e, name) {
                if (name == modelKey) {
                    changeDone();
                }
            });
        }
    };
});

SIREPO.app.directive('canceledDueToTimeoutAlert', function(authState) {
    return {
        restrict: 'A',
        scope: {
            seconds: '<',
            simState: '=canceledDueToTimeoutAlert',
        },
        template: `
            <div data-ng-if="showAlert()" class="alert alert-warning" role="alert">
              <h4 class="alert-heading"><b>Canceled: Maximum runtime exceeded</b></h4>
              <p>Your runtime limit is {{getTime()}}. To increase your maximum runtime, please upgrade to ${authState.upgradePlanLink()}.</p>
            </div>
        `,
        controller: function($scope, appState) {
            $scope.authState = authState;
            let hideAlert = false;

            $scope.$on('sbatchLoginDone', function() {
                hideAlert = true;
            });

            $scope.getTime = function() {
                return appState.formatTime($scope.simState.getCanceledAfterSecs());
            };

            $scope.showAlert = function() {
                return $scope.simState.getCanceledAfterSecs() && ! hideAlert;
            };
        },
    };
});

SIREPO.app.directive('confirmationModal', function() {
    return {
        restrict: 'A',
        transclude: true,
        scope: {
            id: '@',
            title: '@',
            okText: '@',
            okClicked: '&',
            cancelText: '@',
            modalClosed: '&',
            isRequired: '@',
        },
        template: `
            <div class="modal fade" data-backdrop="{{ isRequired ? \'static\' : true }}" id="{{ id }}" tabindex="-1" role="dialog">
              <div class="modal-dialog">
                <div class="modal-content">
                  <div class="modal-header bg-warning">
                    <button data-ng-if="! isRequired" type="button" class="close" data-dismiss="modal"><span>&times;</span></button>
                    <span class="lead modal-title text-info">{{ title }}</span>
                  </div>
                  <div class="modal-body">
                    <div class="container-fluid">
                      <div class="row">
                        <div class="col-sm-12">
                          <div data-ng-transclude=""></div>
                        </div>
                      </div>
                      <div class="row">
                        <div class="col-sm-6 pull-right" style="margin-top: 1em">
                          <button data-ng-if="okText" data-ng-disabled="! isValid()" data-ng-click="clicked()" class="btn btn-default sr-button-size">{{ okText }}</button>
                           <button data-ng-if="! isRequired" data-dismiss="modal" class="btn btn-default sr-button-size">{{ cancelText || \'Cancel\' }}</button>
                        </div>
                      </div>
                    </div>
                  </div>
                </div>
              </div>
            </div>
        `,
        controller: function($scope, $element, $rootScope) {
            $scope.formCtl = null;
            $scope.clicked = function() {
                if ($scope.okClicked() !== false) {
                    $('#' + $scope.id).modal('hide');
                }
            };
            $scope.isValid = function() {
                if(! $scope.formCtl) {
                    var f = $($element).find('form').eq(0);
                    $scope.formCtl = angular.element(f).controller('form');
                }
                if(! $scope.formCtl) {
                    return true;
                }
                return $scope.formCtl.$valid;
            };

            $scope.$on('$destroy', function() {
                // release modal data to prevent memory leak
                $($element).off();
            });

            $($element).on('shown.bs.modal', function() {
                $($element).find('.form-control').first().select();
            });

            $($element).on('hidden.bs.modal', function() {
                $rootScope.$broadcast('sr-clearDisableAfterClick');
                if ($scope.modalClosed && angular.isFunction($scope.modalClosed())) {
                    $scope.modalClosed()();
                }
            });
        },
    };
});

SIREPO.app.directive('copyConfirmation', function(appState, fileManager, stringsService) {
    return {
        restrict: 'A',
        scope: {
            simId: '<',
            copyCfg: '=',
            disabled: '<',
        },
        template: `
            <div data-confirmation-modal="" data-id="sr-copy-confirmation" data-title="Copy {{ ::stringsService.formatKey(\'simulationDataType\') }}" data-ok-text="Create Copy" data-ok-clicked="copy()">
              <form class="form-horizontal" autocomplete="off">
                <div class="form-group">
                <label class="col-sm-3 control-label">New Name</label>
                <div class="col-sm-9">
                  <input data-ng-disabled="disabled" data-safe-path="" class="form-control" data-ng-model="copyCfg.copyName" required/>
                  <div class="sr-input-warning" data-ng-show="showWarning">{{ warningText }}</div>
                </div>
                </div>
                <div class="form-group" data-ng-if="showFolders()">
                  <label class="col-sm-3 control-label">Folder</label>
                  <div class="col-sm-9">
                    <div data-user-folder-list="" data-model="copyCfg" data-field="\'copyFolder\'"></div>
                  </div>
              </div>
              </form>
            </div>
        `,
        controller: function($scope) {
            $scope.stringsService = stringsService;
            $scope.showFolders = function () {
                return fileManager.getUserFolderPaths().length > 1;
            };
            $scope.copy = function() {
                appState.copySimulation(
                    $scope.simId,
                    $scope.copyCfg.completion,
                    $scope.copyCfg.copyName,
                    $scope.copyCfg.copyFolder
                );
            };
        },
    };
});

SIREPO.app.directive('disableAfterClick', function() {
    return {
        restrict: 'A',
        transclude: true,
        template: `
            <fieldset ng-disabled="isDisabled" data-ng-click="click()"><ng-transclude></ng-transclude>
        `,
        controller: function($scope, $timeout) {
            $scope.isDisabled = false;


            $scope.click = function() {
                $scope.isDisabled = true;
            };


            $scope.$on('sr-clearDisableAfterClick', () => {
                // allow disable to be set before clearing it
                $timeout(function(){
                    $scope.isDisabled = false;
                });
            });
        },
    };
});

SIREPO.app.directive('exportPythonLink', function(appState, panelState) {
    return {
        restrict: 'A',
        scope: {
            reportTitle: '@',
        },
        template: `
            <a data-ng-href="{{ exportPythonUrl() }}">Export Python Code</a>
        `,
        controller: function($scope) {
            $scope.exportPythonUrl = () => {
                return panelState.pythonSourceUrl(
                    appState.models.simulation.simulationId,
                    panelState.findParentAttribute($scope, 'modelKey'),
                    $scope.reportTitle
                );
            };
        },
    };
});

SIREPO.app.directive('randomSeed', function() {
    return {
        restrict: 'A',
        scope: {
            field: '=',
            form: '=',
            max: '=',
            model: '=',
            modelName: '=',
            viewName: '=',
        },
        template: `
            <div class="row">
              <div class="col-sm-3">
                <input data-string-to-number="integer" data-ng-model="model[field]" data-min="0" data-max="max" class="form-control" style="text-align: right" data-lpignore="true"/>
              </div>
              <button class="btn btn-default" data-ng-click="setSeedRandom()" title="generate random seed"><span class="glyphicon glyphicon-random"></span></button>
              <button class="btn btn-default" data-ng-click="setSeedTime()" title="use current time"><span class="glyphicon glyphicon-time"></span></button>
            </div>
        `,
        controller: function($scope) {

            $scope.setSeedRandom = () => {
                $scope.model[$scope.field] = Math.floor(Math.random() * $scope.max - 1);
            };

            $scope.setSeedTime = () => {
                $scope.model[$scope.field] = (new Date()).getTime() % $scope.max;
            };
        },
    };
});

SIREPO.app.directive('srTooltip', function(appState, mathRendering, utilities) {
    return {
        restrict: 'A',
        scope: {
            'tooltip': '@srTooltip',
        },
        template: `
            <span data-ng-show="hasTooltip()" class="glyphicon glyphicon-info-sign sr-info-pointer"></span>
        `,
        controller: function($scope, $element) {
            let tooltipLinked = false;

            function linkTooltip() {
                $($element).find('.sr-info-pointer').tooltip({
                    title: function() {
                        var res = $scope.tooltip;
                        res = res.replace('\n', '<br>');
                        // evaluate angular text first if {{ }} is present
                        if (/\{\{.*?\}\}/.test(res)) {
                            $scope.appState = appState;
                            res = utilities.interpolateString(res, $scope);
                        }
                        if (mathRendering.textContainsMath(res)) {
                            return mathRendering.mathAsHTML(res);
                        }
                        return res;
                    },
                    html: true,
                    placement: 'bottom',
                    container: 'body',
                });
                $scope.$on('$destroy', function() {
                    $($element).find('.sr-info-pointer').tooltip('destroy');
                });
            }

            $scope.hasTooltip = () => {
                if ($scope.tooltip) {
                    if (! tooltipLinked) {
                        tooltipLinked = true;
                        linkTooltip();
                    }
                    return true;
                }
                return false;
            };
        },
    };
});

SIREPO.app.directive('labelWithTooltip', function(appState, mathRendering, $interpolate) {
    return {
        restrict: 'A',
        scope: {
            'label': '@',
            'tooltip': '@',
        },
        template: `
            <label><span data-text-with-math="label" data-is-dynamic="isDynamic()"></span>&nbsp;<span data-sr-tooltip="{{ tooltip }}"></span></label>
        `,
        controller: function($scope) {
            $scope.isDynamic = () => ! ! $scope.label.match(/{{\s*.+\s*}}/);
        },
    };
});

SIREPO.app.directive('loadingAndErrorPanel', function(appState, panelState) {
    return {
        restrict: 'A',
        transclude: true,
        scope: {
            childArgs: '&',
            modelKey: '@',
        },
        template: `
            <div class="panel panel-info">
              <div class="panel-heading clearfix" data-panel-heading="{{ panelHeading() }}" data-model-key="modelKey"></div>
              <div data-show-loading-and-error="" data-model-key="{{ modelKey }}">
                <div data-ng-show="showTranscludedElement()">
                  <transcluded-element></transcluded-element>
                </div>
              </div>
            </div>
        `,
        controller: function($scope) {
            $scope.panelState = panelState;
            $scope.panelHeading = () => {
                return appState.viewInfo($scope.modelKey).title;
            };

            $scope.showTranscludedElement = () => {
                return ! (panelState.isLoading($scope.modelKey) || panelState.getError($scope.modelKey));
            };
        },
        link: function(scope, element, attrs, ctrls, transclude){
            transclude(scope, function(clonedContent, transcludeScope){
                transcludeScope.args = {
                    modelKey: scope.modelKey
                };
                const c =  scope.childArgs();
                if (c) {
                    $.extend(transcludeScope.args, c);
                }
                element.find('transcluded-element').replaceWith(clonedContent);
            });
        }
    };
});

SIREPO.app.directive('fieldEditor', function(appState, keypressService, panelState, utilities) {
    return {
        restrict: 'A',
        scope: {
            modelName: '=',
            field: '=fieldEditor',
            model: '=',
            customLabel: '=',
            customInfo: '=',
            labelSize: '@',
            fieldSize: '@',
            form: '=',
            viewName: '=',
        },
        template: `
            <div data-ng-class="utilities.modelFieldID(modelName, field)">
            <div data-ng-show="showLabel" data-label-with-tooltip="" class="control-label" data-ng-class="labelClass" data-label="{{ customLabel || info[0] }}" data-tooltip="{{ info[3] }}"></div>
            <div data-ng-switch="info[1]">
              <div data-ng-switch-when="Integer" data-ng-class="fieldClass">
                <input data-string-to-number="integer" data-ng-model="model[field]" data-min="info[4]" data-max="info[5]" class="form-control" style="text-align: right" data-lpignore="true" required />
              </div>
              <div data-ng-switch-when="Float" data-ng-class="fieldClass">
                <input data-string-to-number="" data-ng-model="model[field]" data-min="info[4]" data-max="info[5]" class="form-control" style="text-align: right" data-lpignore="true" required />
                <div class="sr-input-warning"></div>
              </div>
              <div data-ng-switch-when="OptionalString" data-ng-class="fieldClass">
                <input data-ng-model="model[field]" class="form-control" data-lpignore="true" />
              </div>
              <div data-ng-switch-when="OptionalStringUpper" data-ng-class="fieldClass">
                <input data-ng-model="model[field]" class="form-control" ng-change="model[field] = (model[field] | uppercase)" data-lpignore="true" />
              </div>
              <div data-ng-switch-when="String" data-ng-class="fieldClass">
                <input data-ng-model="model[field]" class="form-control" data-lpignore="true" required />
              </div>
              <div data-ng-switch-when="ValidatedString" data-ng-class="fieldClass">
                <input data-validated-string="" data-field-validator-name=" utilities.modelFieldID(modelName, field)" data-ng-model="model[field]" class="form-control" data-lpignore="true" required />
                <div class="sr-input-warning" data-ng-show="! form.$valid">{{ getWarningText() }}</div>
              </div>
              <div data-ng-switch-when="SafePath" data-ng-class="fieldClass">
                <input data-safe-path="" data-ng-model="model[field]" class="form-control" data-lpignore="true" required />
                <div class="sr-input-warning" data-ng-show="showWarning">{{warningText}}</div>
              </div>
              <div data-ng-switch-when="SimulationName" data-ng-class="fieldClass">
                <input data-safe-path="" data-ng-model="model[field]" class="form-control" required data-ng-readonly="model[\'isExample\']" data-lpignore="true" />
                <div class="sr-input-warning" data-ng-show="showWarning">{{warningText}}</div>
              </div>
              <div data-ng-switch-when="InputFile" class="col-sm-7">
                <div data-file-field="field" data-form="form" data-model="model" data-model-name="modelName"  data-selection-required="info[4]" data-empty-selection-text="No File Selected"></div>
              </div>
               <div data-ng-switch-when="Boolean" class="col-sm-7">
                 <input class="sr-bs-toggle" data-ng-open="fieldDelegate.refreshChecked()" data-ng-model="model[field]" data-bootstrap-toggle="" data-model="model" data-field="field" data-field-delegate="fieldDelegate" data-info="info" type="checkbox">
               </div>
              <div data-ng-switch-when="ColorMap" class="col-sm-7">
                <div data-color-map-menu="" class="dropdown"></div>
              </div>
              <div data-ng-switch-when="Text" data-ng-class="fieldClass">
                <div data-collapsable-notes="" data-model="model" data-field="field" ></div>
              </div>
              <div data-ng-switch-when="UserFolder" data-ng-class="fieldClass">
                <div data-user-folder-list="" data-model="model" data-field="field"></div>
              </div>
              <div data-ng-switch-when="OptFloat" data-ng-class="fieldClass">
                <div data-optimize-float="" data-model="model" data-model-name="modelName" data-field="field" data-min="info[4]" data-max="info[5]" ></div>
              </div>
              <div data-ng-switch-when="Range" data-ng-class="fieldClass">
                  <div data-range-slider="" data-model="model" data-model-name="modelName" data-field="field" data-field-delegate="fieldDelegate"></div>
              </div>
              <div data-ng-switch-when="ValueList" data-ng-class="fieldClass">
                <div class="form-control-static" data-ng-if="model.valueList[field].length == 1">{{ model.valueList[field][0] }}</div>
                <select data-ng-if="model.valueList[field].length != 1" class="form-control" data-ng-model="model[field]" data-ng-options="item as item for item in model.valueList[field]"></select>
              </div>
              <div data-ng-switch-when="ModelArray" class="col-sm-12">
                <div data-model-array="" data-model-name="modelName" data-model="model" data-field="field"></div>
              </div>
              ${SIREPO.appFieldEditors}
              <div data-ng-switch-default data-ng-class="fieldClass">
                <div data-ng-if="wantEnumButtons" class="btn-group">
                  <button class="btn sr-enum-button" data-ng-repeat="item in enum[info[1]]" data-ng-click="model[field] = item[0]" data-ng-class="{\'active btn-primary\': isSelectedValue(item[0]), \'btn-default\': ! isSelectedValue(item[0])}">{{ item[1] }}</button>
                </div>
                <select data-ng-if="! wantEnumButtons" number-to-string class="form-control" data-ng-model="model[field]" data-ng-options="item[0] as item[1] for item in enum[info[1]]"></select>
              </div>
            </div>
            </div>
        `,
        controller: function($scope, $element) {
            $scope.appState = appState;
            $scope.utilities = utilities;
            $scope.UTILS = SIREPO.UTILS;
            function fieldClass(fieldType, fieldSize, wantEnumButtons) {
                return 'col-sm-' + (fieldSize || (
                    (fieldType == 'Integer' || fieldType.indexOf('Float') >= 0)
                        ? '3'
                        : wantEnumButtons
                            ? '7'
                            : '5'
                ));
            }

            function showLabel(labelSize) {
                if (labelSize === '') {
                    return true;
                }
                return labelSize > 0;
            }

            function wantEnumButtons(fieldType, labelSize) {
                var hasLabelSizeOverride = labelSize ? true : false;
                var e = SIREPO.APP_SCHEMA.enum[fieldType];
                if (! e || e.length == 1 || e.length > 3 || hasLabelSizeOverride) {
                    return false;
                }
                var textSize = 0;
                for (var i = 0; i < e.length; i++) {
                    textSize += e[i][1].length;
                    if (textSize > 20) {
                        return false;
                    }
                }
                return true;
            }
            $scope.enum = SIREPO.APP_SCHEMA.enum;
            // field def: [label, type]
            $scope.info = $scope.customInfo || appState.modelInfo($scope.modelName)[$scope.field];
            if (! $scope.info) {
                throw new Error('invalid model field: ' + $scope.modelName + '.' + $scope.field);
            }
            $scope.fieldProps = appState.fieldProperties($scope.modelName, $scope.field);

            // wait until the switch gets fully evaluated, then set event handlers for input fields
            // to disable keypress listener set by plots
            panelState.waitForUI(function () {
                var inputElement =  $($element).find('input');
                if(inputElement.length > 0) {
                    inputElement
                        .on('focus', function () {
                        keypressService.enableListener(false);
                    })
                        .on('blur', function () {
                        keypressService.enableListener(true);
                    });
                }
            });

            $scope.fieldDelegate = {};
            $scope.labelClass = 'col-sm-' + ($scope.labelSize || '5');
            $scope.wantEnumButtons = wantEnumButtons($scope.info[1], $scope.labelSize);
            $scope.fieldClass = fieldClass($scope.info[1], $scope.fieldSize, $scope.wantEnumButtons);
            $scope.showLabel = showLabel($scope.labelSize);
            $scope.isSelectedValue = function(value) {
                if ($scope.model && $scope.field) {
                    return $scope.model[$scope.field] == value;
                }
                return false;
            };

            $scope.fieldValidatorName = utilities.modelFieldID($scope.modelName, $scope.field);

            // the viewLogic element is a child of advancedEditorPane, which is a parent of this field.
            // this gets the controller so the field's scope can use it
            $scope.viewLogic = angular.element($($element).closest('div[data-advanced-editor-pane]').find(
                `div[${utilities.viewLogicName($scope.viewName)}]`
            ).eq(0)).controller(`${$scope.viewName}View`);

            $scope.clearViewValue = function(model) {
                model.$setViewValue('');
                model.$render();
            };

            $scope.$on('$destroy', function (event) {
                $($element).find('input').off('focus').off('blur');
            });
        },
    };
});

SIREPO.app.directive('loadingSpinner', function() {
    return {
        restrict: 'A',
        scope: {
            sentinel: '<',
        },
        transclude: true,
        template: `
            <div data-ng-if="!sentinel" class="sr-loading-spinner">
                <img src="/static/img/sirepo_animated.gif" />
            </div>
            <ng-transclude data-ng-if="sentinel"></ng-transclude>
        `,
    };
});

SIREPO.app.directive('logoutMenu', function(authState, authService, requestSender) {
    return {
        restrict: 'A',
        scope: {},
        template: `
            <li data-ng-if="::authState.isGuestUser"><a data-ng-href="{{ ::authService.loginUrl }}"><span
                    class="glyphicon glyphicon-alert sr-small-icon"></span> Save Your Work!</a></li>
            <li data-ng-if="::! authState.isGuestUser" class="sr-logged-in-menu dropdown">
              <a href class="dropdown-toggle" data-toggle="dropdown">
                <img data-ng-if="::authState.avatarUrl" data-ng-src="{{:: authState.avatarUrl }}">
                <span data-ng-if="::! authState.avatarUrl" class="glyphicon glyphicon-user"></span>
                <span class="caret"></span>
              </a>
              <ul class="dropdown-menu">
                <li class="dropdown-header"><strong>{{ ::authState.displayName }}</strong></li>
                <li class="dropdown-header">{{ authState.paymentPlanName() }}</li>
                <li class="dropdown-header" data-ng-if="::authState.userName">{{ ::authState.userName }}</li>
                <li data-ng-if="showAdmJobs()"><a data-ng-href="{{ getUrl('admJobs') }}">Admin</a></li>
                <li><a data-ng-click="showJobsList()" style="cursor:pointer">Jobs</a></li>
                <li><a data-ng-href="{{ ::authService.logoutUrl }}">Sign out</a></li>
              </ul>
            </li>
        `,
        controller: function($scope, panelState) {
            $scope.authState = authState;
            $scope.authService = authService;

            $scope.getUrl = function(route) {
                return requestSender.formatUrlLocal(route);
            };

            $scope.showAdmJobs = function() {
                return authState.roles.indexOf('adm') >= 0;
            };

            $scope.showJobsList = function() {
                $('#' + panelState.modalId('jobsListModal')).modal('show');
            };
        },
    };
});

SIREPO.app.directive('fileField', function(errorService, panelState, requestSender) {
    return {
        restrict: 'A',
        transclude: true,
        scope: {
            fileField: '=',
            modelName: '=',
            model: '=',
            emptySelectionText: '@',
            selectionRequired: '=',
            fileType: '@',
            form: '=',
        },
        template: `
          <div class="btn-group" role="group">
            <button type="button" class="btn btn-default dropdown-toggle" data-ng-class="{\'btn-invalid\': selectionRequired && ! hasValidFileSelected()}" data-toggle="dropdown">{{ model[fileField] || emptySelectionText }} <span class="caret"></span></button>
            <ul class="dropdown-menu">
              <li data-ng-repeat="item in itemList()" class="sr-model-list-item"><a href data-ng-click="selectItem(item)">{{ item }}<span data-ng-show="! isSelectedItem(item)" data-ng-click="confirmDeleteItem(item, $event)" class="glyphicon glyphicon-remove"></span></a></li>
              <li class="divider"></li>
              <li data-ng-hide="selectionRequired"><a href data-ng-click="selectItem('')">{{ emptySelectionText }}</a></li>
              <li data-ng-hide="selectionRequired" class="divider"></li>
              <li><a href data-ng-click="showFileUpload()"><span class="glyphicon glyphicon-plus"></span> New</a></li>
            </ul>
          </div>
          <div data-ng-if="hasValidFileSelected()" class="btn-group" role="group">
            <div class="pull-left" data-ng-transclude=""></div>
            <div class="pull-left"><a data-ng-href="{{ downloadFileUrl() }}" type="button" title="Download" class="btn btn-default"><span class="glyphicon glyphicon-cloud-download"></a></div>
          </div>
          <div class="sr-input-warning" data-ng-show="selectionRequired && ! hasValidFileSelected()">Select a file</div>
        `,
        controller: function($scope) {
            var modalId = null;
            $scope.isDeletingFile = false;
            function sortList(list) {
                if (list) {
                    list.sort(function(a, b) {
                        return a.localeCompare(b);
                    });
                }
            }

            $scope.confirmDeleteItem = function(item, $event) {
                $scope.deleteFileError = '';
                $scope.isDeletingFile = false;
                $event.stopPropagation();
                $event.preventDefault();
                $scope.deleteItem = item;
                var modelKey = 'fileDelete' + $scope.fileType;
                modalId = panelState.modalId(modelKey);
                panelState.showModalEditor(
                    modelKey,
                    '<div data-confirmation-modal="" data-id="' + modalId + '" data-title="Delete File?" data-ok-text="Delete" data-ok-clicked="deleteSelected()"><div style="white-space: pre-line"><span data-ng-if="isDeletingFile" class="glyphicon glyphicon-hourglass"></span> {{ confirmDeleteText() }}</div></div>', $scope);
            };

            $scope.confirmDeleteText = function() {
                if ($scope.deleteFileError) {
                    return $scope.deleteFileError;
                }
                return $scope.isDeletingFile
                    ? ('Deleting file "' + $scope.deleteItem + '". Please wait.')
                    : ('Delete file "' + $scope.deleteItem + '"?');
            };

            $scope.deleteSelected = function() {
                if (! $scope.isDeletingFile) {
                    $scope.isDeletingFile = true;
                    requestSender.sendRequest(
                        'deleteFile',
                        function(data) {
                            $scope.isDeletingFile = false;
                            if (data.error) {
                                $scope.deleteFileError = data.error + "\n\n"
                                    + data.fileList.join("\n");
                            }
                            else {
                                var list = requestSender.getListFilesData($scope.fileType);
                                list.splice(list.indexOf($scope.deleteItem), 1);
                                $('#' + modalId).modal('hide');
                            }
                        },
                        {
                            simulationType: SIREPO.APP_SCHEMA.simulationType,
                            fileType: $scope.fileType,
                            fileName: $scope.deleteItem,
                        });
                }
                return false;
            };

            $scope.downloadFileUrl = function() {
                if ($scope.model) {
<<<<<<< HEAD
                    return requestSender.formatUrl('downloadLibFile', {
                        '<simulation_type>': SIREPO.APP_SCHEMA.simulationType,
                        '<filename>': SIREPO.APP_NAME == 'srw'
=======
                    return requestSender.formatUrl('downloadFile', {
                        simulation_id: 'unused',
                        simulation_type: SIREPO.APP_SCHEMA.simulationType,
                        filename: SIREPO.APP_NAME === 'srw'
>>>>>>> 57f85f3b
                            ? $scope.model[$scope.fileField]
                            : $scope.fileType + '.' + $scope.model[$scope.fileField],
                    });
                }
                return '';
            };

            $scope.hasValidFileSelected = function() {
                if ($scope.selectionRequired && $scope.form) {
                    $scope.form.$valid = false;
                }
                if ($scope.fileType && $scope.model && $scope.model[$scope.fileField]) {
                    // assume the file is valid if selected
                    if ($scope.form) {
                        $scope.form.$valid = true;
                    }
                    return true;
                }
                return false;
            };
            $scope.isSelectedItem = function(item) {
                if ($scope.model) {
                    return item == $scope.model[$scope.fileField];
                }
                return false;
            };
            $scope.itemList = function() {
                if (! $scope.fileType) {
                    $scope.fileType = $scope.modelName + '-' + $scope.fileField;
                }
                if (requestSender.getListFilesData($scope.fileType)) {
                    return requestSender.getListFilesData($scope.fileType);
                }
                requestSender.loadListFiles(
                    $scope.fileType,
                    {
                        simulationType: SIREPO.APP_SCHEMA.simulationType,
                        fileType: $scope.fileType,
                        simulationId: 'unused',
                    },
                    sortList,
                );
                return null;
            };
            $scope.selectItem = function(item) {
                $scope.model[$scope.fileField] = item;
            };
            $scope.showFileUpload = function() {
                panelState.showModalEditor(
                    'fileUpload' + $scope.fileType,
                    '<div data-file-upload-dialog="" data-dialog-title="Upload File" data-file-type="fileType" data-model="model" data-field="fileField"></div>', $scope);
            };
            $scope.$on('$destroy', function() {
                if (modalId) {
                    $('#' + modalId).remove();
                }
            });
        },
    };
});

SIREPO.app.directive('columnEditor', function(appState) {
    return {
        restrict: 'A',
        scope: {
            modelName: '=',
            columnFields: '=',
            // optional, allow caller to provide path for modelKey and model data
            modelData: '=',
        },
        template: `
            <div class="sr-column-editor">
              <div class="row">
                <div class="col-sm-{{ ::head.size || 3 }}" data-ng-repeat="head in ::headings">
                  <div class="lead text-center">{{ ::head.text }}</div>
                </div>
              </div>
              <div class="form-group form-group-sm" data-ng-repeat="row in ::rows">
                <div data-ng-repeat="col in ::row">
                  <div data-ng-if="::! col.field" class="col-sm-{{ ::col.size || 3 }} control-label">
                    <div data-label-with-tooltip="" data-label="{{ ::col.label }}" data-tooltip="{{ ::col.tooltip }}"></div>
                  </div>
                  <div data-ng-if="::col.field" class="col-sm-{{ ::col.size || 3 }}"><div class="row">
                    <div data-model-field="::col.field" data-label-size="0" data-field-size="12" data-model-name="modelName" data-model-data="modelData"></div>
                  </div></div>
                </div>
              </div>
              <div>&nbsp;</div>
            </div>
        `,
        controller: function($scope) {

            function initLayout() {
                var headings = [];
                var rows = [];
                for (var i = 0; i < $scope.columnFields.length; i++) {
                    var heading = $scope.columnFields[i][0];
                    headings.push({
                        text: heading,
                    });
                    for (var j = 0; j < $scope.columnFields[i][1].length; j++) {
                        if (! rows[j]) {
                            rows[j] = [{
                                label: '',
                            }];
                        }
                        var col = $scope.columnFields[i][1][j];
                        rows[j][i * 2] = getLabel(heading, col);
                        rows[j][i * 2 + 1] = {
                            field: col,
                        };
                    }
                }
                if (isOneLabelLayout(rows)) {
                    if (rows[0].length == 4) {
                        // one label, two fields
                        headings.unshift({
                            text: '',
                            size: 5,
                        });
                        rows.forEach(function(row) {
                            row[0].size = 5;
                            row.splice(2, 1);
                        });
                    }
                    else {
                        // one label, three fields
                        headings.unshift({
                            text: '',
                        });
                        rows.forEach(function(row) {
                            row.splice(4, 1);
                            row.splice(2, 1);
                        });
                    }
                }
                else {
                    // two labels, two fields
                    headings.forEach(function(h) {
                        h.size = 6;
                    });
                }
                $scope.headings = headings;
                $scope.rows = rows;
            }

            function getLabel(heading, f) {
                var m = $scope.modelName;
                var modelField = appState.parseModelField(f);
                if (modelField) {
                    m = modelField[0];
                    f = modelField[1];
                }
                var info = appState.modelInfo(m)[f];
                return {
                    label: info[0].replace(heading.replace(/ .*/, ''), ''),
                    tooltip: info[3],
                };
            }

            function isOneLabelLayout(rows) {
                for (var i = 0; i < rows.length; i++) {
                    var row = rows[i];
                    if (row[1] && row[2] && (row[0].label != row[2].label)) {
                        return false;
                    }
                }
                return true;
            }

            initLayout();
        },
    };
});

SIREPO.app.directive('fileUploadDialog', function(appState, fileUpload, panelState, requestSender) {
    return {
        restrict: 'A',
        scope: {
            dialogTitle: '@',
            parentController: '=',
            fileType: '=',
            model: '=',
            field: '=',
        },
        template: `
            <div class="modal fade" id="sr-fileUpload{{ fileType }}-editor" tabindex="-1" role="dialog">
              <div class="modal-dialog modal-lg">
                <div class="modal-content">
                  <div class="modal-header bg-info">
                    <button type="button" class="close" data-dismiss="modal"><span>&times;</span></button>
                    <span class="lead modal-title text-info">{{ dialogTitle }}</span>
                  </div>
                  <div class="modal-body">
                    <div class="container-fluid">
                      <form>
                        <div class="form-group">
                          <label>Select File</label>
                          <input type="file" data-file-model="inputFile" data-ng-attr-accept="{{ acceptTypes() }}" />
                          <div class="text-warning" style="white-space: pre-line"><strong>{{ fileUploadError }}</strong></div>
                        </div>
                        <div data-ng-if="isUploading" class="col-sm-6 pull-right">Please Wait...</div>
                        <div class="clearfix"></div>
                        <div class="col-sm-6 pull-right">
                          <button data-ng-show="isConfirming" data-ng-click="uploadFile(inputFile)" class="btn btn-warning" data-ng-disabled="isUploading">Replace File</button>
                          <button data-ng-hide="isConfirming" data-ng-click="uploadFile(inputFile)" class="btn btn-primary" data-ng-disabled="isUploading">Save Changes</button>
                           <button data-dismiss="modal" class="btn btn-default" data-ng-disabled="isUploading">Cancel</button>
                        </div>
                      </form>
                    </div>
                  </div>
                </div>
              </div>
            </div>
        `,
        controller: function($scope) {
            $scope.fileUploadError = '';
            $scope.isUploading = false;
            $scope.isConfirming = false;

            $scope.acceptTypes = function() {
                if (appState.isLoaded() && SIREPO.FILE_UPLOAD_TYPE) {
                    return SIREPO.FILE_UPLOAD_TYPE[$scope.fileType] || '';
                }
                return '';
            };

            $scope.uploadFile = function(inputFile) {
                if (! inputFile) {
                    return;
                }
                $scope.isUploading = true;
                fileUpload.uploadFileToUrl(
                    inputFile,
                    $scope.isConfirming
                        ? {
                            confirm: $scope.isConfirming,
                        }
                        : null,
                    requestSender.formatUrl(
                        'uploadFile',
                        {
                            simulation_id: appState.models.simulation.simulationId,
                            simulation_type: SIREPO.APP_SCHEMA.simulationType,
                            file_type: $scope.fileType,
                        }),
                    function(data) {
                        $scope.isUploading = false;
                        if (data.error) {
                            $scope.fileUploadError = data.error;
                            if (data.fileList) {
                                $scope.fileUploadError += "\n\n" + data.fileList.join("\n");
                                $scope.isConfirming = true;
                            }
                            return;
                        }
                        if ($scope.model[$scope.field] != data.filename) {
                            $scope.model[$scope.field] = data.filename;
                            var list = requestSender.getListFilesData($scope.fileType);
                            if (list.indexOf(data.filename) < 0) {
                                list.push(data.filename);
                            }
                        }
                        else {
                            // force the reports to update, the model fields are unchanged
                            appState.updateReports();
                        }
                        $('#' + panelState.modalId('fileUpload' + $scope.fileType)).modal('hide');
                    });
            };
        },
        link: function(scope, element) {
            $(element).on('show.bs.modal', function() {
                scope.isConfirming = false;
                scope.isUploading = false;
                scope.fileUploadError = '';
                $(element).find("input[type='file']").val(null);
            });
            scope.$on('$destroy', function() {
                $(element).off();
                $(element).detach();
            });
        },
    };
});

SIREPO.app.directive('headerTooltip', function() {
    return {
        restrict: 'A',
        scope: {
            tipText: '=headerTooltip',
        },
        template: `
            <span data-ng-class="className()"></span>
        `,
        controller: function link($scope, $element) {
            $scope.className = function() {
                return 'glyphicon sr-info-pointer glyphicon-' + ({
                    canceled: 'ban-circle',
                    completed: 'ok completed-icon',
                    error: 'remove error-icon',
                    loading: 'refresh running-icon',
                    missing: 'question-sign',
                    none: 'minus',
                    pending: 'hourglass',
                    running: 'refresh running-icon'
                }[$scope.tipText] || 'info-sign');
            };

            $scope.$on('$destroy', function() {
                $($element).tooltip('destroy');
            });

            $scope.$watch('tipText', () => {
                $($element).tooltip().attr('data-original-title', $scope.tipText);
            });

            $($element).tooltip({
                title: $scope.tipText,
                html: true,
                placement: 'bottom',
            });
        },
    };
});

SIREPO.app.directive('helpButton', function(requestSender) {
    var HELP_WIKI_ROOT = 'https://github.com/radiasoft/sirepo/wiki/' + SIREPO.APP_NAME.toUpperCase() + '-';
    return {
        restrict: 'A',
        scope: {
            helpTopic: '@helpButton',
        },
        template: `
            <button data-ng-if="::showHelp()" class="close sr-help-icon" title="{{ ::helpTopic }} Help" data-ng-click="openHelp()"><span class="glyphicon glyphicon-question-sign"></span></button>
        `,
        controller: function($scope) {
            $scope.openHelp = function() {
                requestSender.newWindow(
                    HELP_WIKI_ROOT + $scope.helpTopic.replace(/\s+/, '-'),
                );
            };
            $scope.showHelp = function() {
                if ('SHOW_HELP_BUTTONS' in SIREPO) {
                    return SIREPO.SHOW_HELP_BUTTONS;
                }
                return false;
            };
        },
    };
});

SIREPO.app.directive('helpLink', function(appState) {
    return {
        restrict: 'A',
        scope: {
            constantURL: '@helpLink',
            icon: '@',
            title: '@',
        },
        template: `
            <a data-ng-if="::url" data-ng-href="{{ ::url }}" target="_blank">
              <span data-ng-class="::glyphClass"></span>
              ${SIREPO.APP_SCHEMA.appInfo[SIREPO.APP_SCHEMA.simulationType].shortName}
               {{ ::title }}
            </a>
        `,
        controller: function($scope) {
            $scope.glyphClass = 'glyphicon glyphicon-' + $scope.icon;
            $scope.url = SIREPO.APP_SCHEMA.constants[$scope.constantURL];
        },
    };
});

SIREPO.app.directive('videoButton', function(appState, requestSender) {
    return {
        restrict: 'A',
        scope: {
            viewName: '@videoButton',
        },
        template: `
            <div data-ng-if="showLink"><button class="close sr-help-icon" data-ng-click="openVideo()" title="{{ ::tooltip }}"><span class="glyphicon glyphicon-film"></span></button></div>
        `,
        controller: function($scope) {
            var viewInfo = appState.viewInfo($scope.viewName);
            $scope.showLink = SIREPO.APP_SCHEMA.feature_config.show_video_links;
            $scope.tooltip = viewInfo.title + ' Help Video';
            $scope.openVideo = function() {
                requestSender.newWindow(viewInfo.helpVideoURL);
            };
        },
    };
});

SIREPO.app.directive('lineoutCsvLink', function(appState, panelState) {
    return {
        restrict: 'A',
        scope: {
            axis: '@lineoutCsvLink',
        },
        template: `
            <a href data-ng-show=":: is3dPlot()" data-ng-click="exportLineout()">CSV - {{:: axisName }}</a>
        `,
        controller: function($scope) {

            function findReportPanelScope() {
                var s = $scope.$parent;
                while (s && ! s.reportPanel) {
                    s = s.$parent;
                }
                return s;
            }

            $scope.axisName = $scope.axis == 'x'
                ? 'Horizontal Cut'
                : $scope.axis == 'y'
                    ? 'Vertical Cut'
                    : 'Full Plot';

            $scope.exportLineout = function() {
                findReportPanelScope().$broadcast(SIREPO.PLOTTING_LINE_CSV_EVENT, $scope.axis);
            };

            $scope.is3dPlot = function() {
                return panelState.findParentAttribute($scope, 'reportPanel') == '3d';
            };
        },
    };
});

SIREPO.app.directive('modalDialog', function(appState, panelState) {
    return {
        restrict: 'A',
        transclude: true,
        scope: {
            viewName: '@',
            //TODO(pjm): remove parentController everywhere
            parentController: '=',
            modalTitle: '=?',
            // optional, allow caller to provide path for modelKey and model data
            modelData: '=',
        },
        template: `
            <div class="modal fade" id="{{ editorId }}" tabindex="-1" role="dialog">
              <div class="modal-dialog modal-lg">
                <div class="modal-content">
                  <div class="modal-header bg-info">
                    <button type="button" class="close" data-dismiss="modal"><span>&times;</span></button>
                    <div data-help-button="{{ helpTopic }}"></div>
                    <div data-ng-if="::hasHelpVideo" data-video-button="{{ viewName }}"></div>
                    <span class="lead modal-title text-info">{{ modalTitle }}</span>
                  </div>
                  <div class="modal-body">
                    <div class="container-fluid">
                      <div class="row">
                        <div data-ng-transclude=""></div>
                      </div>
                    </div>
                  </div>
                </div>
              </div>
            </div>
        `,
        controller: function($scope) {
            function hideModal(e, name) {
                if (name == $scope.modelKey && $scope.editorId) {
                    $('#' + $scope.editorId).modal('hide');
                }
            }
            var viewInfo = appState.viewInfo($scope.viewName);
            if (! viewInfo) {
                throw new Error('missing view in schema: ' + $scope.viewName);
            }
            $scope.hasHelpVideo = viewInfo.helpVideoURL;
            $scope.helpTopic = viewInfo.title;
            // A view view may refer to a model by name, ex. SRW simulationGrid view
            $scope.modelName = viewInfo.model || $scope.viewName;
            $scope.modelKey = $scope.modelName;
            $scope.editorId = panelState.modalId($scope.viewName);
            if ($scope.modelData) {
                $scope.modelKey = $scope.modelData.modelKey;
                $scope.editorId = panelState.modalId($scope.modelKey);
            }
            if (! $scope.modalTitle) {
                $scope.modalTitle = viewInfo.title;
            }
            $scope.$on('modelChanged', hideModal);
            $scope.$on('cancelChanges', hideModal);
        },
        //TODO(pjm): move link items to controller?
        link: function(scope, element) {
            $(element).on('shown.bs.modal', function() {
                $('#' + scope.editorId + ' .form-control').first().select();
                if (scope.parentController && scope.parentController.handleModalShown) {
                    panelState.waitForUI(function() {
                        scope.parentController.handleModalShown(scope.modelName, scope.modelKey);
                    });
                }
            });
            $(element).on('hidden.bs.modal', function(o) {
                // ensure that a dismissed modal doesn't keep changes
                // ok processing will have already saved data before the modal is hidden
                var viewInfo = appState.viewInfo(scope.viewName);
                var fieldsByModel = panelState.getFieldsByModel(scope.modelKey, viewInfo.advanced);
                appState.cancelChanges(Object.keys(fieldsByModel));
                scope.$apply();
            });
            scope.$on('$destroy', function() {
                // release modal data to prevent memory leak
                $(element).off();
                $('.modal').modal('hide').removeData('bs.modal');
            });
        },
    };

});

SIREPO.app.directive('modalEditor', function(appState, panelState) {
    return {
        restrict: 'A',
        scope: {
            viewName: '@',
            parentController: '=',
            modalTitle: '=?',
            // optional, allow caller to provide path for modelKey and model data
            modelData: '=',
        },
        template: `
            <div data-modal-dialog="" data-view-name="{{ viewName }}" data-parent-controller="parentController" data-modal-title="modalTitle" data-model-data="modelData">
              <div data-advanced-editor-pane="" data-view-name="viewName" data-want-buttons="true" data-model-data="modelData" data-parent-controller="parentController"></div>
            </div>
        `,
    };
});

SIREPO.app.directive('modelField', function(appState) {
    return {
        restrict: 'A',
        scope: {
            field: '=modelField',
            modelName: '=',
            customInfo: '=?',
            customLabel: '=',
            labelSize: '@',
            fieldSize: '@',
            // optional, allow caller to provide path for modelKey and model data
            modelData: '=',
            form: '=',
            viewName: '=',
        },
        template: `
            <div data-field-editor="fieldName()" data-form="form" data-model-name="modelNameForField()" data-model="modelForField()" data-custom-label="customLabel" data-custom-info="customInfo" data-label-size="{{ labelSize }}" data-field-size="{{ fieldSize }}" data-view-name="viewName"></div>
        `,
        controller: function($scope) {
            let modelName = $scope.modelName;
            let field = $scope.field;
            let modelField = appState.parseModelField(field);

            if (modelField) {
                [modelName, field] = modelField;
            }

            // if this is a compound field (<field 1>.<field 2>), change the model info to reflect that
            const m = appState.parseModelField(field);
            if (m) {
                modelField = m;
                field = modelField[1];
                const t = SIREPO.APP_SCHEMA.model[$scope.modelName][modelField[0]][SIREPO.INFO_INDEX_TYPE];
                modelName = t.split('.')[1];
                $scope.customInfo = appState.modelInfo(modelName)[field];
            }

            $scope.modelForField = function() {
                if ($scope.modelData && ! modelField) {
                    return $scope.modelData.getData();
                }
                return appState.models[modelName];
            };

            $scope.modelNameForField = function() {
                return modelName;
            };

            $scope.fieldName = function() {
                return field;
            };
        },
    };
});

SIREPO.app.directive('panelLayout', function(appState, utilities, $window) {
    return {
        restrict: 'A',
        transclude: true,
        template: `
            <div class="row">
              <div class="sr-panel-layout col-md-6 col-xl-4"></div>
              <div class="sr-panel-layout col-md-6 col-xl-4"></div>
              <div class="sr-panel-layout col-md-6 col-xl-4"></div>
              <div data-ng-transclude=""></div>
            </div>
        `,
        scope: {},
        controller: function($scope, $element) {
            var columnCount = 0;
            var panelItems = null;

            function arrangeColumns() {
                var count = 0;
                var cols = $($element).find('.sr-panel-layout');
                if (! panelItems) {
                    panelItems = $($element).find('.sr-panel-item');
                }
                panelItems.each(function(idx, item) {
                    $(cols[count]).append(item);
                    count = (count + 1) % columnCount;
                });
            }

            function windowResize() {
                if (utilities.isFullscreen()) {
                    return;
                }
                var count = 1;
                //TODO(pjm): size from bootstrap css constants
                if ($window.matchMedia('(min-width: 1600px)').matches) {
                    count = 3;
                }
                else if ($window.matchMedia('(min-width: 992px)').matches) {
                    count = 2;
                }
                if (count != columnCount) {
                    columnCount = count;
                    arrangeColumns();
                }
            }

            $scope.$on('sr-window-resize', windowResize);

            appState.whenModelsLoaded($scope, windowResize);
        },
    };
});

SIREPO.app.directive('pendingLinkToSimulations', function() {
    return {
        restrict: 'A',
        scope: {
            simState: '<',
        },
        template: `
            <div data-ng-show="simState.isStatePending()">
              <a data-ng-click="showJobsList()" style="cursor:pointer">
                <span class="glyphicon glyphicon-hourglass"></span> {{ simState.getQueueState() }} {{ simState.dots }}
              </a>
            </div>
        `,
        controller: function($scope, panelState) {
            $scope.showJobsList = function() {
                $('#' + panelState.modalId('jobsListModal')).modal('show');
            };
        },
    };
});

SIREPO.app.directive('safePath', function() {

    // keep in sync with sirepo.srschem.py _NAME_ILLEGALS
    var unsafePathChars = '\\/|&:+?\'*"<>'.split('');
    var unsafePathWarn = ' must not include: ' +
        unsafePathChars.join(' ');
    var unsafePathRegexp = new RegExp('[\\' + unsafePathChars.join('\\') + ']');

    return {
        restrict: 'A',
        require: 'ngModel',
        link: function(scope, element, attrs, ngModel) {
            scope.showWarning = false;
            scope.warningText = '';

            function setWarningText(text) {
                scope.warningText = (scope.info ? scope.info[0] : 'Value') + text;
            }

            ngModel.$parsers.push(function (v) {
                scope.showWarning = unsafePathRegexp.test(v);
                if (scope.showWarning) {
                    setWarningText(unsafePathWarn);
                }
                else {
                    scope.showWarning = /^\.|\.$/.test(v);
                    if (scope.showWarning) {
                        setWarningText(' must not start or end with a "."');
                    }
                }
                ngModel.$setValidity('size', ! scope.showWarning);
                return v;
            });

            ngModel.$formatters.push(function (v) {
                scope.showWarning = false;
                return v;
            });
        },
    };
});

SIREPO.app.directive('showLoadingAndError', function(panelState) {
    return {
        transclude: true,
        scope: {
            modelKey: '@',
        },
        template: `
            <div data-ng-class="{'sr-panel-loading': panelState.isLoading(modelKey), 'sr-panel-error': panelState.getError(modelKey), 'sr-panel-running': panelState.isRunning(modelKey), 'sr-panel-waiting': panelState.isWaiting(modelKey), 'has-transclude': hasTransclude()}" class="panel-body" data-ng-hide="panelState.isHidden(modelKey)">
              <div data-ng-show="panelState.isWaiting(modelKey)" class="lead sr-panel-wait"><span class="glyphicon glyphicon-hourglass"></span> Waiting for Data</div>
              <div data-ng-show="panelState.isLoading(modelKey)" class="lead sr-panel-wait"><span class="glyphicon glyphicon-hourglass"></span> {{ panelState.getStatusText(modelKey) }}</div>
              <div data-ng-show="panelState.getError(modelKey)" class="lead sr-panel-wait"><span class="glyphicon glyphicon-exclamation-sign"></span> {{ panelState.getError(modelKey) }}</div>
              <div data-ng-transclude=""></div>
            </div>
        `,
        controller: function($scope, $element) {
            $scope.panelState = panelState;
            $scope.hasTransclude = function() {
                var el = $($element).find('div[data-ng-transclude] > div[data-ng-transclude]:not(:empty)');
                return el.children().first().length > 0;
            };
        },
    };
});

SIREPO.app.directive('simplePanel', function(appState, panelState) {
    return {
        restrict: 'A',
        transclude: true,
        scope: {
            modelName: '@simplePanel',
            modelKey: '=',
            isReport: '@',
        },
        template: `
            <div class="panel panel-info">
              <div class="panel-heading clearfix" data-panel-heading="{{ heading }}" data-model-key="modelKey || modelName" data-is-report="{{ isReport }}"></div>
                <div class="panel-body" data-ng-hide="isHidden()">
                  <div data-ng-transclude=""></div>
                </div>
              </div>
            </div>
        `,
        controller: function($scope) {
            var viewInfo = appState.viewInfo($scope.modelName);
            $scope.heading = viewInfo.title;
            $scope.isHidden = function() {
                return panelState.isHidden($scope.modelKey || $scope.modelName);
            };
        },
    };
});

SIREPO.app.directive('simulationStoppedStatus', function(authState) {
    return {
        restrict: 'A',
        scope: {
            simState: '=simulationStoppedStatus',
        },
        template: `
            <div class="col-sm-12" ng-bind-html="message()"><br><br></div>
        `,
        controller: function(appState, stringsService, $sce, $scope) {

            $scope.message = function() {
                if ($scope.simState.isStatePurged()) {
                    return $sce.trustAsHtml([
                        `<div>Data purged on ${appState.formatDate($scope.simState.getDbUpdateTime())}.</div>`,
                    ].join(''));
                }

                const s = SIREPO.APP_SCHEMA.strings;
                const f = $scope.simState.getFrameCount();
                let c = f > 0 ? s.completionState : '';
                if ($scope.simState.controller.simCompletionState) {
                    c = $scope.simState.controller.simCompletionState(c);
                }
                const a = {
                    frameCount: f,
                    typeOfSimulation: stringsService.typeOfSimulation($scope.simState.model),
                    state: $scope.simState.stateAsText()
                };
                return  $sce.trustAsHtml(
                    '<div>' +
                    stringsService.formatTemplate(s.simulationState + c, a) +
                    '</div>'
                );
            };
        },
    };
});

SIREPO.app.directive('textWithMath', function(appState, mathRendering, utilities, $sce) {
    return {
        restrict: 'A',
        scope: {
            'isDynamic': '<',
            'textWithMath': '<',
        },
        template: `
            <span data-ng-if="! isDynamic" data-ng-bind-html="::getHTML()"></span>
            <span data-ng-if="isDynamic" data-ng-bind-html="getHTML()"></span>
        `,
        controller: function($scope) {
            $scope.appState = appState;
            $scope.getHTML = function() {
                return $sce.trustAsHtml(mathRendering.mathAsHTML(
                    utilities.interpolateString($scope.textWithMath, $scope)
                ));
            };
        },
    };
});

SIREPO.app.directive('validatedString', function(panelState, validationService) {

    return {
        restrict: 'A',
        require: 'ngModel',
        link: function(scope, element, attrs, ngModel) {

            var modelValidatorName = 'vstring';
            scope.getWarningText = function() {
                return validationService.getMessageForNGModel(scope.fieldValidatorName, modelValidatorName, ngModel);
            };

            function reloadValidator() {
                validationService.reloadValidatorForNGModel(scope.fieldValidatorName, modelValidatorName, ngModel);
            }

            // add and remove validators as needed
            var modal =  $('#' + panelState.modalId(scope.modelName));
            $(modal).on('shown.bs.modal', function() {
                reloadValidator();
            });
            $(modal).on('hidden.bs.modal', function() {
                delete ngModel.$validators[modelValidatorName];
                validationService.removeFieldValidator(scope.fieldValidatorName);
            });
        },
    };
});

SIREPO.app.directive('viewLogIframe', function() {
    return {
        restrict: 'A',
        scope: {
            logIsLoading: '<',
            logHtml: '<',
            logPath: '<',
            modalId: '<',
            downloadLog: '<'
        },
        template: `
            <div class="modal fade" id="{{ modalId }}" tabindex="-1" role="dialog">
              <div class="modal-dialog modal-lg">
                <div class="modal-content">
                  <div class="modal-header bg-warning">
                    <span class="lead modal-title text-info">Log</span>
                    <div class="sr-panel-options pull-right">
                      <a data-ng-if="downloadLog" data-ng-href="{{ downloadLog() }}" target="_blank">
                        <span class="sr-panel-heading glyphicon glyphicon-cloud-download"></span>
                      </a>
                      <button type="button" class="close" data-dismiss="modal" style="margin-left: 10px">
                        <span>&times;</span>
                      </button>
                    </div>
                  </div>
                  <div class="modal-body" style="padding: 0">
                    <div data-ng-if="logIsLoading">Loading...</div>
                    <div data-ng-if="! logIsLoading">
                        <div data-ng-if="logPath">{{ logPath }}</div>
                        <iframe id="sr-text-iframe"
                          style="border: 0; width: 100%; height: 80vh" src="" srcdoc="{{ logHtml }}"></iframe>
                    </div>
                  </div>
                </div>
              </div>
            </div>
        `,
        controller: function($scope) {
        },
    };
});


SIREPO.app.directive('colorMapMenu', function(appState, plotting) {

    return {
        restrict: 'A',
        template: `
            <button class="btn btn-primary dropdown-toggle" type="button" data-toggle="dropdown"><span class="sr-color-map-indicator" data-ng-style="itemStyle[model[field]]"></span> {{ colorMapDescription(model[field]) }} <span class="caret"></span></button>
            <ul class="dropdown-menu sr-button-menu">
                <li data-ng-repeat="item in items" class="sr-button-menu">
                    <button class="btn btn-block"  data-ng-class="{\'sr-button-menu-selected\': isSelectedMap(item[0]), \'sr-button-menu-unselected\': ! isSelectedMap(item[0])}" data-ng-click="setColorMap(item[0])">
                        <span class="sr-color-map-indicator" data-ng-style="itemStyle[item[0]]"></span> {{item[1]}} <span data-ng-if="isDefaultMap(item[0])" class="glyphicon glyphicon-star-empty"></span><span data-ng-if="isSelectedMap(item[0])" class="glyphicon glyphicon-ok"></span>
                    </button>
                </li>
            </ul>
        `,
        controller: function($scope) {
            var defaultMapName, enumName;

            function init() {
                var info = appState.modelInfo($scope.modelName)[$scope.field];
                if (! info) {
                    throw new Error('invalid model field: ' + $scope.modelName + '.' + $scope.field);
                }
                enumName = info[SIREPO.INFO_INDEX_TYPE];
                defaultMapName = info[SIREPO.INFO_INDEX_DEFAULT_VALUE];
                $scope.items = SIREPO.APP_SCHEMA.enum[enumName];
                $scope.itemStyle = {};
                $scope.items.forEach(function(item) {
                    var mapName = item[0];
                    var map = plotting.colorMapOrDefault(mapName, defaultMapName);
                    $scope.itemStyle[mapName] = {
                        'background': 'linear-gradient(to right, ' + map.join(',') + ')',
                    };
                });
            }

            $scope.colorMapDescription = function(mapName) {
                return appState.enumDescription(enumName, mapName || defaultMapName);
            };

            $scope.isDefaultMap = function(mapName) {
                return mapName == defaultMapName;
            };

            $scope.isSelectedMap = function(mapName) {
                if ($scope.model && $scope.model[$scope.field]) {
                    return $scope.model[$scope.field] == mapName;
                }
                return $scope.isDefaultMap(mapName);
            };

            $scope.setColorMap = function(mapName) {
                $scope.model[$scope.field] = mapName;
            };

            init();
        },
    };
});

SIREPO.app.directive('collapsableNotes', function() {

    return {
        restrict: 'A',
        scope: {
            model: '=',
            field: '=',
        },
        template: `
            <div>
            <a href data-ng-click="toggleNotes()" style="text-decoration: none;">
            <span class="glyphicon" data-ng-class="{\'glyphicon-chevron-down\': ! showNotes, \'glyphicon-chevron-up\': showNotes}" style="font-size:16px;"></span>
             <span data-ng-show="! openNotes() && hasNotes()">...</span>
             <span data-ng-show="! openNotes() && ! hasNotes()" style="font-style: italic; font-size: small">click to enter notes</span>
            </a>
            <textarea data-ng-show="openNotes()" data-ng-model="model[field]" class="form-control" style="resize: vertical; min-height: 2em;"></textarea>
            </div>
        `,
        controller: function($scope) {

            var hasOpened = false;
            $scope.showNotes = false;
            $scope.hasNotes = function () {
                return ! ! $scope.model &&
                    ! ! $scope.model[$scope.field] &&
                    ! ! $scope.model[$scope.field].length;
            };
            $scope.openNotes = function () {
                if(! hasOpened) {
                    $scope.showNotes = $scope.hasNotes();
                }
                return $scope.showNotes;
            };
            $scope.toggleNotes = function () {
                hasOpened = true;
                $scope.showNotes = ! $scope.showNotes;
            };

        },
    };
});

SIREPO.app.directive('userFolderList', function(appState, fileManager) {

    return {
        restrict: 'A',
        scope: {
            model: '=',
            field: '=',
        },
        template: `
            <select class="form-control" data-ng-model="model[field]" data-ng-if="! model.isExample" data-ng-options="item for item in fileManager.getUserFolderPaths()"></select>
            <div class="form-control" data-ng-if="model.isExample" readonly>{{ model.folder }}</div>
        `,
        controller: function($scope) {
            $scope.fileManager = fileManager;
        },
    };
});

SIREPO.app.directive('numberList', function(appState, utilities) {
    return {
        restrict: 'A',
        scope: {
            customStyle: '@',
            field: '=',
            info: '<',
            model: '<',
            type: '@',
            count: '@',
        },
        template: `
            <div data-ng-repeat="defaultSelection in parseValues() track by $index" style="display: inline-block" >
            <label data-text-with-math="valueLabels[$index] || \'Plane \' + $index" style="margin-right: 1ex"></label>
            <input class="form-control sr-number-list" data-string-to-number="{{ numberType }}" data-ng-model="values[$index]" data-ng-change="didChange()" class="form-control" style="text-align: right; {{ customStyle }}" required />
            </div>
        `,
        controller: function($scope) {
            let lastModel = null;
            $scope.values = null;
            $scope.numberType = $scope.type.toLowerCase();
            $scope.appState = appState;
            //TODO(pjm): share implementation with enumList
            $scope.valueLabels = ($scope.info[4] || '').split(/\s*,\s*/)
                .map(s => utilities.interpolateString(s, $scope));
            $scope.didChange = function() {
                $scope.field = $scope.values.join(', ');
            };
            $scope.parseValues = function() {
                // the model can change - reset the values in that case
                if (lastModel !== $scope.model) {
                    lastModel = $scope.model;
                    $scope.values = null;
                }
                if ($scope.field && ! $scope.values) {
                    $scope.values = $scope.field.split(/\s*,\s*/);
                }
                return $scope.values;
            };
        },
    };
});

//TODO(pjm): this directive is only needed for old data which might have enum values as a number rather than string
SIREPO.app.directive('numberToString', function() {
    return {
        restrict: 'A',
        require: 'ngModel',
        link: function(scope, element, attrs, ngModel) {
            ngModel.$parsers.push(function(value) {
                if (ngModel.$isEmpty(value)) {
                    return '';
                }
                return '' + value;
            });
            ngModel.$formatters.push(function(value) {
                if (ngModel.$isEmpty(value)) {
                    return value;
                }
                return value.toString();
            });
        }
    };
});

SIREPO.app.directive('simpleHeading', function(panelState, utilities) {
    return {
        restrict: 'A',
        transclude: true,
        scope: {
            simpleHeading: '@',
            modelKey: '=',
        },
        template: `
            <span class="sr-panel-heading">{{ simpleHeading }}</span>
            <div class="sr-panel-options pull-right">
              <a href data-ng-class="{\'sr-disabled-link\': utilities.isFullscreen()}" data-ng-click="toggleHidden()" data-ng-hide="panelState.isHidden(modelKey) || utilities.isFullscreen()" title="Hide"><span class="sr-panel-heading glyphicon glyphicon-chevron-up"></span></a>
              <a href data-ng-click="panelState.toggleHiddenAndNotify(modelKey)" data-ng-show="panelState.isHidden(modelKey)" title="Show"><span class="sr-panel-heading glyphicon glyphicon-chevron-down"></span></a>
            </div>
            <div class="sr-panel-options pull-right" data-ng-transclude="" ></div>
        `,
        controller: function($scope) {
            $scope.panelState = panelState;
            $scope.utilities = utilities;
            $scope.toggleHidden = function() {
                if(! utilities.isFullscreen()) {
                    panelState.toggleHiddenAndNotify($scope.modelKey);
                }
            };
        },
    };
});

SIREPO.app.directive('panelHeading', function(appState, frameCache, panelState, plotToPNG, requestSender, utilities) {
    return {
        restrict: 'A',
        scope: {
            panelHeading: '@',
            modelKey: '=',
            isReport: '@',
            reportId: '<',
            viewName: '@',
        },
        template: `
            <div data-simple-heading="{{ panelHeading }}" data-model-key="modelKey">
              <div class="model-panel-heading-buttons"></div>
              <a href data-ng-show="hasEditor && ! utilities.isFullscreen()" data-ng-click="showEditor()" title="Edit"><span class="sr-panel-heading glyphicon glyphicon-pencil"></span></a>
              ${SIREPO.appPanelHeadingButtons || ''}
              <div data-ng-if="isReport" data-ng-show="hasData() && ! utilities.isFullscreen()" class="dropdown" style="display: inline-block">
                <a href class="dropdown-toggle" data-toggle="dropdown" title="Download"> <span class="sr-panel-heading glyphicon glyphicon-cloud-download" style="margin-bottom: 0"></span></a>
                <ul class="dropdown-menu dropdown-menu-right">
                  <li class="dropdown-header">Download Report</li>
                  <li><a href data-ng-click="downloadImage(480)">PNG - Small</a></li>
                  <li><a href data-ng-click="downloadImage(720)">PNG - Medium</a></li>
                  <li><a href data-ng-click="downloadImage(1080)">PNG - Large</a></li>
                  <li data-ng-if="::hasDataFile" role="separator" class="divider"></li>
                  <li data-ng-if="::hasDataFile"><a data-ng-href="{{ dataFileURL() }}" target="_blank">{{ dataDownloadTitle }}</a></li>
                  ${SIREPO.appDownloadLinks || ''}
                  <li data-ng-if="::hasDataFile" data-ng-repeat="l in panelDownloadLinks"><a data-ng-href="{{ dataFileURL(l.suffix) }}" target="_blank">{{ l.title }}</a></li>
                </ul>
              </div>
              <a href data-ng-if="::canFullScreen" data-ng-show="isReport && ! panelState.isHidden(modelKey)" data-ng-attr-title="{{ fullscreenIconTitle() }}" data-ng-click="toggleFullScreen()"><span class="sr-panel-heading glyphicon" data-ng-class="{\'glyphicon-resize-full\': ! utilities.isFullscreen(), \'glyphicon-resize-small\': utilities.isFullscreen()}"></span></a>
            </div>
        `,
        controller: function($scope, $element) {
            $scope.panelState = panelState;
            $scope.utilities = utilities;
            let viewKey = $scope.viewName || $scope.modelKey;
            let dl = SIREPO.APP_SCHEMA.constants.dataDownloads || {};
            let df = ((dl._default || [])[0] || {});
            $scope.panelDownloadLinks = dl[viewKey] || [];
            $scope.dataDownloadTitle = df.title  || 'Raw Data File';
            $scope.dataDownloadSuffix = df.suffix  || '';

            // modelKey may not exist in viewInfo, assume it has an editor in that case
            var view = appState.viewInfo(viewKey);
            $scope.hasEditor = view && view.advanced.length === 0 ? false : true;
            $scope.hasDataFile = view && view.hasOwnProperty('hasDataFile') ? view.hasDataFile : true;
            $scope.canFullScreen = view && view.hasOwnProperty('canFullScreen') ? view.canFullScreen : true;

            // used for python export which lives in SIREPO.appDownloadLinks
            $scope.reportTitle = function () {
                return $scope.panelHeading;
            };

            $scope.dataFileURL = function(suffix) {
                if (appState.isLoaded()) {
                    var params = {
                        simulation_id: appState.models.simulation.simulationId,
                        simulation_type: SIREPO.APP_SCHEMA.simulationType,
                        model: $scope.modelKey,
                        frame: appState.isAnimationModelName($scope.modelKey)
                            ? frameCache.getCurrentFrame($scope.modelKey)
                            // any value is fine (ignored)
                            : -1,
                    };
                    if (suffix) {
                        params.suffix = suffix;
                    }
                    return requestSender.formatUrl('downloadDataFile', params);
                }
                return '';
            };

            $scope.downloadImage = function(height) {
                plotToPNG.downloadPNG(
                    $scope.panel,
                    height,
                    panelState.fileNameFromText($scope.panelHeading, 'png'));
            };

            $scope.hasData = function() {
                if (! plotToPNG.hasScreenshotElement($scope.panel)) {
                    return false;
                }
                if (appState.isLoaded()) {
                    if (panelState.isHidden($scope.modelKey)) {
                        return false;
                    }
                    if (appState.isAnimationModelName($scope.modelKey)) {
                        return frameCache.getFrameCount($scope.modelKey) > 0;
                    }
                    return ! panelState.isLoading($scope.modelKey);
                }
                return false;
            };
            $scope.showEditor = function() {
                panelState.showModalEditor($scope.modelKey);
            };

            $scope.fullscreenIconTitle = function() {
                if(! utilities.isFullscreen()) {
                    return 'Full Screen';
                }
                return 'Exit Full Screen';
            };

            function getFullScreenElement() {
                return document.fullscreenElement || document.webkitFullscreenElement || document.mozFullScreenElement || document.msFullscreenElement;
            }

            $scope.toggleFullScreen = function() {
                if(panelState.isHidden($scope.modelKey)) {
                    return;
                }

                var svg = $($scope.panel).find('svg.sr-plot')[0];
                var el = $($element).closest('.panel')[0];

                if(! utilities.isFullscreen()) {
                    // Firefox does its own thing
                    if(utilities.requestFullscreenFn(el) == el.mozRequestFullScreen) {
                        el.parentElement.mozRequestFullScreen();
                    }
                    else {
                        utilities.requestFullscreenFn(el).call(el);
                    }
                }
                else {
                    utilities.exitFullscreenFn().call(document);
                }
            };


        },
        link: function(scope, element) {
            scope.panel = element.next();
            panelState.waitForUI(function() {
                var view = appState.viewInfo(scope.viewName || scope.modelKey);
                if (! view) {
                    var editorId = '#' + panelState.modalId(scope.modelKey);
                    if (! $(editorId).length) {
                        scope.hasEditor = false;
                    }
                }
            });
        },
    };
});

SIREPO.app.directive('reportContent', function(panelState) {
    return {
        restrict: 'A',
        transclude: true,
        scope: {
            reportId: '<',
            reportContent: '@',
            reportCfg: '<',
            modelKey: '@',
        },
        template: `
            <div data-show-loading-and-error="" data-model-key="{{ modelKey }}">
              <div data-ng-switch="reportContent" class="{{ panelState.getError(modelKey) ? \'sr-hide-report\' : \'\' }}">
                <div data-ng-switch-when="2d" data-plot2d="" class="sr-plot sr-screenshot" data-model-name="{{ modelKey }}" data-report-id="reportId"></div>
                <div data-ng-switch-when="3d" data-plot3d="" class="sr-plot sr-screenshot" data-model-name="{{ modelKey }}" data-report-id="reportId"></div>
                <div data-ng-switch-when="heatmap" data-heatmap="" class="sr-plot sr-screenshot" data-model-name="{{ modelKey }}"></div>
                <div data-ng-switch-when="particle" data-particle="" class="sr-plot sr-screenshot" data-model-name="{{ modelKey }}"></div>
                <div data-ng-switch-when="particle3d" data-particle-3d="" class="sr-plot" data-model-name="{{ modelKey }}" data-report-id="reportId"></div>
                <div data-ng-switch-when="parameter" data-parameter-plot="" class="sr-plot sr-screenshot" data-model-name="{{ modelKey }}" data-report-id="reportId"></div>
                <div data-ng-switch-when="lattice" data-lattice="" class="sr-plot sr-screenshot" data-model-name="{{ modelKey }}"></div>
                <div data-ng-switch-when="parameterWithLattice" data-parameter-with-lattice="" class="sr-plot sr-screenshot" data-model-name="{{ modelKey }}" data-report-id="reportId"></div>
                <div data-ng-switch-when="rawSVG" data-svg-plot="" class="sr-plot sr-screenshot" data-model-name="{{ modelKey }}" data-report-id="reportId" data-report-cfg="reportCfg"></div>
                ${SIREPO.appReportTypes || ''}
              </div>
              <div data-ng-transclude=""></div>
            </div>
        `,
        controller: function($scope, $element) {
            $scope.panelState = panelState;
        },
    };
});

SIREPO.app.directive('reportPanel', function(appState, utilities) {
    return {
        restrict: 'A',
        transclude: true,
        scope: {
            reportCfg: '=',
            reportPanel: '@',
            modelName: '@',
            panelTitle: '@',
            // optional, allow caller to provide path for modelKey and model data
            modelData: '=',
            requestPriority: '@',
        },
        template: `
            <div class="panel panel-info" data-ng-attr-id="{{ ::reportId }}">
              <div class="panel-heading clearfix" data-panel-heading="{{ reportTitle() }}" data-model-key="modelKey" data-is-report="1" data-report-id="reportId"></div>
              <div data-report-content="{{ reportPanel }}" data-model-key="{{ modelKey }}" data-report-id="reportId" data-report-cfg="reportCfg"><div data-ng-transclude=""></div></div>
              <button data-ng-if="notes()" class="close sr-help-icon notes" title="{{ notes() }}"><span class="glyphicon glyphicon-question-sign"></span></button>
        `,
        controller: function($scope) {
            // random id for the keypress service to track
            $scope.reportId = utilities.reportId();  //Math.floor(Math.random() * Number.MAX_SAFE_INTEGER);
            if ($scope.modelName && $scope.modelName.includes('{') ) {
                throw new Error('Expected simple name for modelName, got: ' + $scope.modelName);
            }
            $scope.modelKey = $scope.modelName;
            if ($scope.modelData) {
                $scope.modelKey = $scope.modelData.modelKey;
            }
            $scope.reportTitle = function() {
                return $scope.panelTitle ? $scope.panelTitle : appState.viewInfo($scope.modelName).title;
            };
            $scope.notes = function () {
                if(appState.models[$scope.modelKey]) {
                    return appState.models[$scope.modelKey].notes;
                }
                return null;
            };
        },
    };
});

SIREPO.app.directive('appHeaderBrand', function() {
    var appInfo = SIREPO.APP_SCHEMA.appInfo[SIREPO.APP_SCHEMA.simulationType];

    function brand() {
        return [
            '<span class="hidden-md hidden-sm">', appInfo.longName, '</span>',
            '<span class="hidden-xs hidden-lg hidden-xl">', appInfo.shortName, '</span>',
        ].join('');
    }

    return {
        restrict: 'A',
        scope: {
            appUrl: '@',
        },
        template: `
            <div class="navbar-header">
              <a class="navbar-brand" href="/"><img style="width: 40px; margin-top: -10px;" src="/static/img/sirepo.gif" alt="Sirepo"></a>
              <div class="navbar-brand">
                <div data-ng-if="appUrl">
                  <a data-ng-href="{{ appUrl }}">
                    ${brand()}
                  </a>
                </div>
                <div data-ng-if="! appUrl">
                  ${brand()}
                </div>
              </div>
            </div>
        `,
    };
});

SIREPO.app.directive('appHeaderLeft', function(appState, authState, panelState) {
    return {
        restrict: 'A',
        scope: {
            nav: '=appHeaderLeft',
        },
        template: `
            <ul class="nav navbar-nav" data-ng-if=":: authState.isLoggedIn">
              <li data-ng-class="{active: nav.isActive(\'simulations\')}"><a href data-ng-click="nav.openSection(\'simulations\')"><span class="glyphicon glyphicon-th-list"></span> {{ simulationsLinkText }}</a></li>
            </ul>
            <div data-ng-if="showTitle()" class="navbar-text">
                <a href data-ng-click="showSimulationModal()"><span data-ng-if="nav.sectionTitle()" class="glyphicon glyphicon-pencil"></span> <strong data-ng-bind="nav.sectionTitle()"></strong></a>
                <a href data-ng-click="showSimulationLink()" class="glyphicon glyphicon-link"></a>
            </div>
        `,
        controller: function($scope, stringsService) {
            $scope.authState = authState;
            $scope.simulationsLinkText = stringsService.formatKey('simulationDataTypePlural');

            $scope.showTitle = function() {
                return appState.isLoaded();
            };
            $scope.showSimulationLink = function() {
                panelState.showModalEditor(
                    'simulationLink',
                    [
                        '<div data-confirmation-modal="" data-id="sr-simulationLink-editor" data-title="Share link for {{ nav.sectionTitle() }}" data-ok-text="Copy" data-ok-clicked="copySimulationLink()" data-cancel-text="Done">',
                            '<input id="sr-simulation-link-input" type="text" readonly="true" value="{{ nav.getLocation() }}" class="form-control input-lg" onfocus="this.select();" autofocus="true"/>',
                        '</div>',
                    ].join(''),
                    $scope
                );
            };
            $scope.copySimulationLink = function() {
                var linkInput = document.getElementById('sr-simulation-link-input');
                linkInput.focus();
                linkInput.setSelectionRange(0, 9999);
                document.execCommand('copy');
                return false;
            };
            $scope.showSimulationModal = function() {
                panelState.showModalEditor('simulation');
            };
        },
    };
});

SIREPO.app.directive('appHeaderRight', function(appDataService, authState, appState, fileManager, requestSender, panelState) {
    return {
        restrict: 'A',
        transclude: {
            appHeaderRightSimLoadedSlot: '?appHeaderRightSimLoaded',
            appHeaderRightSimListSlot: '?appHeaderRightSimList',
            appSettingsSlot: '?appSettings',
        },
        scope: {
            nav: '=appHeaderRight',
        },
        template: `
            <div class="nav sr-navbar-right-flex">
              <div style="width: 16px"></div>
              <ul class="nav navbar-nav sr-navbar-right" data-ng-show="isLoaded()">
                <li data-ng-transclude="appHeaderRightSimLoadedSlot"></li>
                <li data-ng-if="hasDocumentationUrl()"><a href data-ng-click="openDocumentation()"><span
                        class="glyphicon glyphicon-book"></span> Notes</a></li>
                <li data-settings-menu="nav">
                  <app-settings data-ng-transclude="appSettingsSlot"></app-settings>
                </li>
              </ul>
              <ul class="nav navbar-nav" data-ng-show="nav.isActive('simulations')">
                <li class="sr-new-simulation-item"><a href data-ng-click="showSimulationModal()"><span
                        class="glyphicon glyphicon-plus sr-small-icon"></span><span class="glyphicon glyphicon-file"></span>
                  {{ newSimulationLabel() }}</a></li>
                <li><a href data-ng-click="showNewFolderModal()"><span class="glyphicon glyphicon-plus sr-small-icon"></span><span
                        class="glyphicon glyphicon-folder-close"></span> New Folder</a></li>
                <li data-ng-transclude="appHeaderRightSimListSlot"></li>
              </ul>
              <ul class="nav navbar-nav sr-navbar-right">
                <li>
                  <a href="{{ slackUri }}" target="_blank" style="padding: 11px 0px 10px 0px;">
                    <span><img class="sr-slack-img" width="70" src="/static/svg/slack.svg" title="Join us on Slack"/></span>
                  </a>
                </li>
                <li class=dropdown><a href class="dropdown-toggle" data-toggle="dropdown"><span
                        class="glyphicon glyphicon-question-sign"></span> <span class="caret"></span></a>
                  <ul class="dropdown-menu">
                    <li><a href="https://github.com/radiasoft/sirepo/issues" target="_blank"><span
                            class="glyphicon glyphicon-exclamation-sign"></span> Report a Bug</a></li>
                    <li data-help-link="helpUserManualURL" data-title="User Manual" data-icon="list-alt"></li>
                    <li data-help-link="helpUserForumURL" data-title="User Forum" data-icon="globe"></li>
                    <li data-ng-if="showLink" data-help-link="helpVideoURL" data-title="Instructional Video" data-icon="film"></li>
                  </ul>
                </li>
              </ul>
              <ul data-ng-if="::authState.isLoggedIn && ! authState.guestIsOnlyMethod" class="nav navbar-nav navbar-right"
                  data-logout-menu=""></ul>
            </div>
        `,
        link: function(scope) {
           scope.nav.isLoaded = scope.isLoaded;
           scope.nav.simulationName = scope.simulationName;
           scope.nav.hasDocumentationUrl = scope.hasDocumentationUrl;
           scope.nav.openDocumentation = scope.openDocumentation;
           scope.nav.modeIsDefault = scope.modeIsDefault;
           scope.nav.newSimulationLabel = scope.newSimulationLabel;
           scope.nav.showSimulationModal = scope.showSimulationModal;
           scope.nav.showImportModal = scope.showImportModal;

           scope.fileManager = fileManager;
        },
        controller: function($scope, stringsService) {
            $scope.authState = authState;
            $scope.slackUri = $scope.authState.slackUri;
            $scope.showLink = SIREPO.APP_SCHEMA.feature_config.show_video_links;
            $scope.modeIsDefault = function () {
                return appDataService.isApplicationMode('default');
            };
            $scope.newSimulationLabel = function () {
                return stringsService.newSimulationLabel();
            };
            $scope.isLoaded = function() {
                if ($scope.nav.isActive('simulations')) {
                    return false;
                }
                return appState.isLoaded();
            };
            $scope.simulationName = function() {
                if (appState.isLoaded()) {
                    return appState.models.simulation.name;
                }
                return '';
            };
            $scope.showNewFolderModal = function() {
                appState.models.simFolder.parent = fileManager.defaultCreationFolderPath();
                panelState.showModalEditor('simFolder');
            };
            $scope.showSimulationModal = function() {
                appState.models.simulation.folder = fileManager.defaultCreationFolderPath();
                panelState.showModalEditor('simulation');
            };
            $scope.hasDocumentationUrl = function() {
                if (appState.isLoaded()) {
                    return appState.models.simulation.documentationUrl;
                }
                return false;
            };
            $scope.openDocumentation = function() {
                requestSender.newWindow(appState.models.simulation.documentationUrl);
            };

            $scope.showImportModal = function() {
                $('#simulation-import').modal('show');
            };
        },
    };
});

SIREPO.app.directive('fileChooser', function(appState, fileManager, fileUpload, requestSender) {
    return {
        restrict: 'A',
        scope: {
            title: '=',
            description: '=',
            fileFormats: '@',
            url: '=',
            inputFile: '=',
            validator: '&',
        },
        template: `
            <div class="form-group">
              <label>{{ description }}</label>
              <input id="file-select" type="file" data-file-model="inputFile" data-ng-attr-accept="{{ fileFormats }}">
              <br />
              <div class="text-warning" style="white-space: pre-line"><strong>{{ fileUploadError }}</strong></div>
            </div>
            <div data-ng-if="isUploading" class="col-sm-6 pull-right">Please Wait...</div>
        `,
        controller: function($scope) {
            $scope.isUploading = false;
            $scope.title = $scope.title || 'Import ZIP File';
            $scope.description = $scope.description || 'Select File';
        },
    };
});

SIREPO.app.directive('importDialog', function(appState, fileManager, fileUpload, requestSender) {
    return {
        restrict: 'A',
        transclude: true,
        scope: {
            title: '@',
            description: '@',
            fileFormats: '@',
        },
        template: `
            <div class="modal fade" id="simulation-import" tabindex="-1" role="dialog">
              <div class="modal-dialog modal-lg">
                <div class="modal-content">
                  <div class="modal-header bg-info">
                    <button type="button" class="close" data-dismiss="modal"><span>&times;</span></button>
                    <div data-help-button="{{ title }}"></div>
                    <span class="lead modal-title text-info">{{ title }}</span>
                  </div>
                  <div class="modal-body">
                    <div class="container-fluid">
                    <form data-file-loader="" data-file-formats="fileFormats" data-description="description">
                      <form name="importForm">
                        <div class="form-group">
                          <div data-ng-show="! hideMainImportSelector">
                            <label>{{ description }}</label>
                            <input id="file-import" type="file" data-file-model="inputFile" data-ng-attr-accept="{{ fileFormats }}">
                            <br />
                          </div>
                          <div class="text-warning"><strong>{{ fileUploadError }}</strong></div>
                          <div data-ng-transclude=""></div>
                        </div>
                        <div data-ng-if="isUploading" class="col-sm-6 pull-right">Please Wait...</div>
                        <div class="clearfix"></div>
                        <div class="col-sm-6 pull-right">
                          <button data-ng-click="importFile(inputFile)" class="btn btn-primary" data-ng-disabled="! inputFile || isUploading">Import File</button>
                           <button data-ng-click="inputFile = null" data-dismiss="modal" class="btn btn-default" data-ng-disabled="isUploading">Cancel</button>
                        </div>
                      </form>
                    </div>
                  </div>
                </div>
              </div>
            </div>
        `,
        controller: function($element, $scope) {
            $scope.fileUploadError = '';
            // used by sub componenets to possibly hide the "main" file import selector
            $scope.hideMainImportSelector = false;
            $scope.isUploading = false;
            $scope.title = $scope.title || 'Import ZIP File';
            $scope.description = $scope.description || 'Select File';
            $scope.importFile = function(inputFile) {
                if (! inputFile) {
                    return;
                }
                $scope.isUploading = true;
                fileUpload.uploadFileToUrl(
                    inputFile,
                    {
                        folder: fileManager.getActiveFolderPath(),
                    },
                    requestSender.formatUrl(
                        'importFile',
                        {
                            '<simulation_type>': SIREPO.APP_SCHEMA.simulationType,
                        }),
                    function(data) {
                        $scope.isUploading = false;
                        if (data.error) {
                            $scope.fileUploadError = data.error;
                            // used by sub components to display additional data entry fields
                            $scope.errorData = data;
                            // clear input file to avoid Chrome bug if corrected file is re-uploaded
                            $($element).find('#file-import').val('');
                        }
                        else {
                            $('#simulation-import').modal('hide');
                            $scope.inputFile = null;
                            requestSender.localRedirectHome(data.models.simulation.simulationId);
                        }
                    });
            };
        },
        link: function(scope, element) {
            $(element).on('show.bs.modal', function() {
                $('#file-import').val(null);
                scope.hideMainImportSelector = false;
                scope.fileUploadError = '';
                delete scope.errorData;
                scope.isUploading = false;
            });
            scope.$on('$destroy', function() {
                $(element).off();
            });
        },
    };
});

SIREPO.app.directive('importOptions', function(fileUpload, requestSender) {
    return {
        restrict: 'A',
        template: `
            <div data-ng-if="hasMissingFiles()" class="form-horizontal" style="margin-top: 1em;">
              <div style="margin-bottom: 1ex; white-space: pre;">{{ additionalFileText() }}</div>
              <div data-ng-repeat="info in missingFiles">
                <div data-ng-if="! info.hasFile" class="col-sm-11 col-sm-offset-1">
                  <span data-ng-if="info.invalidFilename" class="glyphicon glyphicon-flag text-danger"></span> <span data-ng-if="info.invalidFilename" class="text-danger">Filename does not match, expected: </span>
                  <label>{{ info.filename }}</label>
                  <span data-ng-if="info.label && info.type">({{ info.label + ": " + info.type }})</span>
                  <input id="file-import" type="file" data-file-model="info.file">
                  <div data-ng-if="uploadDatafile(info)"></div>
                </div>
              </div>
            </div>
        `,
        controller: function($scope) {
            const simType = SIREPO.APP_SCHEMA.simulationType;
            var parentScope = $scope.$parent;
            $scope.missingFiles = null;

            function checkFiles() {
                if (parentScope.fileUploadError) {
                    var hasFiles = true;
                    $scope.missingFiles.forEach(function(f) {
                        if (! f.hasFile) {
                            hasFiles = false;
                        }
                    });
                    if (hasFiles) {
                        parentScope.fileUploadError = null;
                        parentScope.importFile(parentScope.inputFile);
                    }
                }
            }

            $scope.additionalFileText = function() {
                if ($scope.missingFiles) {
                    return `Please upload the files below which are referenced in the ${simType} file.`;
                }
            };

            $scope.uploadDatafile = function(info) {
                if (info.file.name) {
                    if (info.file.name != info.filename) {
                        if (! info.invalidFilename) {
                            info.invalidFilename = true;
                            $scope.$applyAsync();
                        }
                        return false;
                    }
                    info.invalidFilename = false;
                    parentScope.isUploading = true;
                    fileUpload.uploadFileToUrl(
                        info.file,
                        null,
                        requestSender.formatUrl(
                            'uploadFile',
                            {
                                // dummy id because no simulation id is available or required
                                simulation_id: SIREPO.nonSimulationId,
                                simulation_type: simType,
                                file_type: info.file_type,
                            }),
                        function(data) {
                            parentScope.isUploading = false;
                            if (data.error) {
                                parentScope.fileUploadError = data.error;
                                return;
                            }
                            info.hasFile = true;
                            checkFiles();
                        });
                    info.file = {};
                }
                return false;
            };

            $scope.hasMissingFiles = function() {
                if (parentScope.fileUploadError) {
                    if (parentScope.errorData && parentScope.errorData.missingFiles) {
                        parentScope.hideMainImportSelector = true;
                        $scope.missingFiles = [];
                        parentScope.errorData.missingFiles.forEach(function(f) {
                            f.file = {};
                            $scope.missingFiles.push(f);
                        });
                        delete parentScope.errorData;
                    }
                }
                else {
                    $scope.missingFiles = null;
                }
                return $scope.missingFiles && $scope.missingFiles.length;
            };
        },
    };
});

SIREPO.app.directive('numArray', function(appState, utilities) {
    return {
        restrict: 'A',
        scope: {
            field: '=',
            fieldName: '=',
            info: '=',
            model: '=',
            numType: '@',
        },
        template: `
            <div data-ng-repeat="v in model[fieldName] track by $index"
              style="display: inline-block;" >
              <label data-text-with-math="info[4][$index]" data-is-dynamic="isDynamic(info[4][$index])" style="margin-right: 1ex"></label>
              <input class="form-control sr-number-list" data-string-to-number="{{ numType }}"
                data-ng-model="model[fieldName][$index]" data-min="info[5][$index]" data-max="info[6][$index]"
                style="text-align: right" required />
            </div>
        `,
        controller: $scope => {
            $scope.appState = appState;
            $scope.isDynamic = label => ! ! label.match(/{{\s*.+\s*}}/);
        },
    };
});

SIREPO.app.directive('settingsMenu', function(appDataService, appState, fileManager, panelState, requestSender, stringsService, $compile, $timeout) {

    return {
        restrict: 'A',
        transclude: {
            appSettingsSlot: '?appSettings',
        },
        scope: {
            nav: '=settingsMenu',
        },
        template: `
              <ul class="nav navbar-nav sr-navbar-right">
                <li>
                  <a href class="dropdown-toggle" data-toggle="dropdown"><span class="glyphicon glyphicon-cog"></span> <span class="caret"></span></a>
                  <ul class="dropdown-menu">
                    <li class="sr-settings-submenu" data-ng-transclude="appSettingsSlot"></li>
                    <li><a href data-ng-if="nav.modeIsDefault() && canShowDocumentationUrl()" data-ng-click="showDocumentationUrl()"><span class="glyphicon glyphicon-book"></span> Simulation Documentation URL</a></li>
                    <li><a href data-ng-if="::canExportArchive()" data-ng-href="{{ exportArchiveUrl('zip') }}"><span class="glyphicon glyphicon-cloud-download"></span> Export as ZIP</a></li>
                    <li data-ng-if="::canDownloadInputFile()"><a data-ng-href="{{ pythonSourceUrl() }}"><span class="glyphicon glyphicon-cloud-download sr-nav-icon"></span> {{ ::stringsService.formatKey('simulationSource') }}</a></li>
                    <li data-ng-if="::canExportMadx()" ><a data-ng-href="{{ pythonSourceUrl('madx') }}"><span class="glyphicon glyphicon-cloud-download sr-nav-icon"></span> Export as MAD-X lattice</a></li>
                    <li data-ng-if="canCopy()"><a href data-ng-click="copyItem()"><span class="glyphicon glyphicon-copy"></span> Open as a New Copy</a></li>
                    <li data-ng-if="isExample()"><a href data-target="#reset-confirmation" data-toggle="modal"><span class="glyphicon glyphicon-repeat"></span> Discard Changes to Example</a></li>
                    <li data-ng-if="! isExample()"><a href data-target="#delete-confirmation" data-toggle="modal"><span class="glyphicon glyphicon-trash"></span> Delete</a></li>
                    <li data-ng-if="hasRelatedSimulations()" class="divider"></li>
                    <li data-ng-if="hasRelatedSimulations()" class="sr-dropdown-submenu">
                      <a href><span class="glyphicon glyphicon-menu-left"></span> Related {{ ::stringsService.formatKey('simulationDataTypePlural') }}</a>
                      <ul class="dropdown-menu">
                        <li data-ng-repeat="item in relatedSimulations"><a href data-ng-click="openRelatedSimulation(item)">{{ item.name }}</a></li>
                      </ul>
                    </li>
                  </ul>
                </li>
              </ul>
        `,
        controller: function($scope) {
            $scope.stringsService = stringsService;
            var currentSimulationId = null;

            // We don't add this modal unless we need it
            var copyConfModalHTML = [
                '<div id="sr-jit-copy-confirmation" data-copy-confirmation="" ',
                'data-sim-id="simulationId()" ',
                'data-copy-cfg="copyCfg" ',
                'data-disabled="! doneLoadingSimList"',
                '>',
                '</div>',
            ].join('');
            $scope.doneLoadingSimList = false;

            $scope.canDownloadInputFile = function() {
                return SIREPO.APP_SCHEMA.constants.canDownloadInputFile;
            };

            $scope.canExportArchive = () => {
                return SIREPO.APP_SCHEMA.constants.canExportArchive;
            };

            $scope.canShowDocumentationUrl = () => {
                return SIREPO.APP_SCHEMA.constants.canShowDocumentationUrl;
            };

            $scope.canExportMadx = function() {
                return SIREPO.APP_SCHEMA.constants.hasMadxExport;
            };

            $scope.exportArchiveUrl = extension => {
                return panelState.exportArchiveUrl($scope.simulationId(), `${$scope.nav.simulationName()}.${extension}`);
            };

            $scope.copyFolder = fileManager.defaultCreationFolderPath();

            $scope.showDocumentationUrl = function() {
                panelState.showModalEditor('simDoc');
            };

            $scope.simulationId = () => appState.isLoaded() ? appState.models.simulation.simulationId : null;

            $scope.pythonSourceUrl = modelName => panelState.pythonSourceUrl($scope.simulationId(), modelName);

            $scope.relatedSimulations = [];

            $scope.canCopy = function() {
                return appDataService.canCopy();
            };

            $scope.copyCfg = {
                copyName: '',
                copyFolder: '/',
                isExample: false,
                completion: function (data) {
                    $scope.doneLoadingSimList = false;
                    requestSender.localRedirectHome(data.models.simulation.simulationId);
                },
            };

            $scope.copyItem = function() {
                // always recompile, or the scope will not match
                if(! $('#sr-jit-copy-confirmation')[0]) {
                    compileJITDialogs();
                }
                if(! $scope.doneLoadingSimList) {
                    loadList();
                }
                else {
                    loadCopyConfig();
                }
                // make sure the DOM is ready
                $timeout(function () {
                    $('#sr-copy-confirmation').modal('show');
                });
            };

            $scope.hasRelatedSimulations = function() {
                if (appState.isLoaded()) {
                    if (currentSimulationId == appState.models.simulation.simulationId) {
                        return $scope.relatedSimulations.length > 0;
                    }
                    currentSimulationId = appState.models.simulation.simulationId;
                    appState.listSimulations(
                        function(data) {
                            data.some(function(item, idx) {
                                if (item.simulationId == currentSimulationId) {
                                    data.splice(idx, 1);
                                    return true;
                                }
                            });
                            $scope.relatedSimulations = data;
                        },
                        {
                            simulationType: SIREPO.APP_SCHEMA.simulationType,
                            'simulation.folder': appState.models.simulation.folder,
                        });
                }
                return false;
            };

            $scope.isExample = function() {
                if (appState.isLoaded()) {
                    return appState.models.simulation.isExample;
                }
                return false;
            };

            $scope.openRelatedSimulation = function(item) {
                //TODO(pjm): make this more generalized - could be an app-specific tab
                if ($scope.nav.isActive('beamline')) {
                    requestSender.localRedirect('beamline', {
                        ':simulationId': item.simulationId,
                    });
                    return;
                }
                requestSender.localRedirectHome(item.simulationId);
            };

            $scope.$on('simulationUnloaded', function() {
                $scope.doneLoadingSimList = false;
            });

            function compileJITDialogs() {
                $compile(copyConfModalHTML)($scope, function (el, scope) {
                    $('div[data-ng-view]').append(el);
                });
            }

            function loadCopyConfig() {
                $scope.copyCfg.copyFolder = appState.models.simulation.folder;
                $scope.copyCfg.copyName  = fileManager.nextNameInFolder(appState.models.simulation.name, appState.models.simulation.folder);
            }

            function loadList() {
                appState.listSimulations(
                    function(data) {
                        $scope.doneLoadingSimList = true;
                        fileManager.updateTreeFromFileList(data);
                        loadCopyConfig();
                    });
            }
        },
    };
});


SIREPO.app.directive('deleteSimulationModal', function(appState, $location) {
    return {
        restrict: 'A',
        scope: {
            nav: '=deleteSimulationModal',
        },
        template: `
            <div data-confirmation-modal="" data-id="delete-confirmation" data-title="Delete Simulation?" data-ok-text="Delete" data-ok-clicked="deleteSimulation()">Delete simulation &quot;{{ simulationName() }}&quot;?</div>
        `,
        controller: function($scope) {
            $scope.deleteSimulation = function() {
                appState.deleteSimulation(
                    appState.models.simulation.simulationId,
                    function() {
                        $location.path('/simulations');
                    });
            };
            $scope.simulationName = function() {
                if (appState.isLoaded()) {
                    return appState.models.simulation.name;
                }
                return '';
            };
        },
    };
});

SIREPO.app.directive('resetSimulationModal', function(appDataService, appState) {
    return {
        restrict: 'A',
        scope: {
            nav: '=resetSimulationModal',
        },
        template: `
            <div data-confirmation-modal="" data-id="reset-confirmation" data-title="Reset Simulation?" data-ok-text="Discard Changes" data-ok-clicked="revertToOriginal()">Discard changes to &quot;{{ simulationName() }}&quot;?</div>
        `,
        controller: function($scope) {
            $scope.revertToOriginal = () => {
                $scope.nav.revertToOriginal(
                    appState.models.simulation.appMode || appDataService.getApplicationMode(),
                    appState.models.simulation.name);
            };
            $scope.simulationName = () => {
                if (appState.isLoaded()) {
                    return appState.models.simulation.name;
                }
                return '';
            };
        },
    };
});

SIREPO.app.directive('completeRegistration', function() {
    return {
        restrict: 'A',
        template: `
            <form class="form-horizontal" autocomplete="off" novalidate>
              <div class="form-group">
                <div class="col-sm-offset-3 col-sm-10">
                  <p>Please enter your full name to complete your Sirepo registration.</p>
                </div>
              </div>
              <div class="form-group">
                <label class="col-sm-3 control-label">Your full name</label>
                <div class="col-sm-7">
                  <input name="displayName" class="form-control" data-ng-model="loginConfirm.data.displayName" required/>
                  <div class="sr-input-warning" data-ng-show="showWarning">{{ loginConfirm.warningText }}</div>
                </div>
              </div>
              <div class="form-group">
                <div class="col-sm-offset-3 col-sm-10">
                 <button data-ng-click="loginConfirm.submit()" class="btn btn-primary" data-ng-disabled="! loginConfirm.data.displayName">Submit</button>
                </div>
              </div>
            </form>
        `,
    };
});

SIREPO.app.directive('emailLogin', function(requestSender, errorService) {
    return {
        restrict: 'A',
        scope: {},
        template: `
            <div data-ng-show="isJupyterhub" class="alert alert-info col-sm-offset-2 col-sm-10" role="alert">
            We\'re improving your Jupyter experience by making both Jupyter and Sirepo accessible via a single email login. Simply follow the directions below to complete this process.
            </div>
            <form class="form-horizontal" autocomplete="off" novalidate>
              <div class="form-group">
                <div class="col-sm-offset-2 col-sm-10">
                  <p>Enter your email address and we\'ll send an authorization link to your inbox.</p>
                </div>
              </div>
              <div class="form-group">
                <label class="col-sm-2 control-label">Your Email</label>
                <div class="col-sm-10">
                  <input type="text" class="form-control" data-ng-model="data.email" required/>
                  <div class="sr-input-warning" data-ng-show="showWarning">{{ warningText }}</div>
                </div>
              </div>
              <div class="form-group">
                <div class="col-sm-offset-2 col-sm-10">
                   <div data-disable-after-click="">
                    <button data-ng-click="login()" class="btn btn-primary">Continue</button>
                  </div>
                  <p class="help-block">By signing up for Sirepo you agree to Sirepo\'s <a href="en/privacy.html">privacy policy</a> and <a href="en/terms.html">terms and conditions</a>, and to receive informational and marketing communications from RadiaSoft. You may unsubscribe at any time.</p>
                </div>
              </div>
            </form>
            <div data-confirmation-modal="" data-is-required="true" data-id="sr-email-login-done" data-title="Check your inbox" data-ok-text="" data-cancel-text="">
              <p>We just emailed a confirmation link to {{ data.sentEmail }}. Click the link and you\'ll be signed in. You may close this window.</p>
            </div>
        `,
        controller: function($scope) {
            function handleResponse(data) {
                if (data.state == 'ok') {
                    $scope.showWarning = false;
                    $scope.data.email = '';
                    $scope.form.$setPristine();
                    $('#sr-email-login-done').modal('show');
                }
                else {
                    $scope.showWarning = true;
                    $scope.warningText = 'Server reported an error, please contact support@sirepo.com.';
                }
            }

            $scope.data = {};
            $scope.isJupyterhub = SIREPO.APP_SCHEMA.simulationType == 'jupyterhublogin';
            $scope.login = function() {
                var e = $scope.data.email;
                errorService.alertText('');
                if (! ( e && e.match(/^.+@.+\..+$/) )) {
                    $scope.showWarning = true;
                    $scope.warningText = 'Email address is invalid. Please update and resubmit.';
                    $scope.$broadcast('sr-clearDisableAfterClick');
                    return;
                }
                $scope.showWarning = false;
                $scope.data.sentEmail = $scope.data.email;
                requestSender.sendRequest(
                    'authEmailLogin',
                    handleResponse,
                    {
                        email: $scope.data.sentEmail,
                        simulationType: SIREPO.APP_NAME
                    }
                );
            };
        },
        link: function(scope, element) {
            // get the angular form from within the transcluded content
            scope.form = element.find('input').eq(0).controller('form');
        }
    };
});

SIREPO.app.directive('emailLoginConfirm', function() {
    return {
        restrict: 'A',
        template: `
            <div class="row text-center">
              <p>Please click the button below to complete the login process.</p>
            </div>
            <div class="sr-input-warning" data-ng-show="showWarning">{{ loginConfirm.warningText }}</div>
            <form class="form-horizontal" autocomplete="off" novalidate>
              <div class="row text-center" style="margin-top: 10px">
                 <button data-ng-click="loginConfirm.submit()" class="btn btn-primary">Confirm</button>
              </div>
            </form>
        `,
    };
});

SIREPO.app.directive('ldapLogin', function (requestSender) {
    return {
        restrict: 'A',
        scope: {
            email: '@',
            password: '@',
        },
        template: `
            <form class="form-horizontal" autocomplete="off" novalidate>
              <div class="form-group">
                <div class="col-sm-offset-2 col-sm-10">
                  <p>Enter your LDAP login</p>
                </div>
              </div>
              <div class="form-group">
                <label class="col-sm-2 control-label">Email</label>
                <div class="col-sm-10">
                  <input type="text" value='' maxlength="256" class="form-control" data-ng-model="email"/>
                </div>
                <label class="col-sm-2 control-label">Password</label>
                <div class="col-sm-10">
                  <input type="text" value='' maxlength="256" class="form-control" data-ng-model="password"/>
                </div>
              </div>
              <div class="form-group">
                <div class="col-sm-offset-2 col-sm-10">
                  <div data-disable-after-click="">
                    <button data-ng-click="login()" class="btn btn-primary">Continue</button>
                  </div>
                  <div class="sr-input-warning" data-ng-show="showWarning">{{ warningText }}</div>
                  <p class="help-block">By signing up for Sirepo you agree to Sirepo\'s <a href="en/privacy.html">privacy policy</a> and <a href="en/terms.html">terms and conditions</a>, and to receive informational and marketing communications from RadiaSoft. You may unsubscribe at any time.</p>
                </div>
              </div>
            </form>
        `,
        controller: function ($scope) {
            function handleResponse(data) {
                if (data.state == 'ok') {
                    showWarning(data.form_error);
                }
                else {
                    showWarning('Server reported an error, please contact support@sirepo.com.');
                }
            }

            function showWarning(msg) {
                $scope.showWarning = true;
                $scope.warningText = msg;
                $scope.$broadcast('sr-clearDisableAfterClick');
            }

            $scope.login = function () {
                if (!$scope.email || !$scope.password) {
                    showWarning('Empty field(s)');
                }
                else {
                    $scope.showWarning = false;
                    requestSender.sendRequest(
                        'authLdapLogin',
                        handleResponse,
                        {
                            email: $scope.email,
                            password: $scope.password,
                            simulationType: SIREPO.APP_SCHEMA.simulationType
                        }
                    );
                }
            };
        },
    };
});

SIREPO.app.directive('commonFooter', function() {
    return {
        restrict: 'A',
        scope: {
            nav: '=commonFooter',
        },
        template: `
            <div data-delete-simulation-modal="nav"></div>
            <div data-reset-simulation-modal="nav"></div>
            <div data-modal-editor="" view-name="simulation" modal-title="simulationModalTitle"></div>
            <div data-sbatch-login-modal=""></div>
            <div data-jobs-list-modal="" data-title="Jobs" data-id="sr-jobsListModal-editor"></div>
        `,
        controller: function($scope, appState, stringsService) {
            $scope.simulationModalTitle = stringsService.formatKey('simulationDataType');
        }
    };
});


SIREPO.app.directive('simConversionModal', function(appState, requestSender) {
    return {
        restrict: 'A',
        scope: {
            convMethod: '@',
        },
        template: `
            <div data-confirmation-modal="" data-is-required="" data-id="sr-conv-dialog" data-title="Open as a New {{ title }} Simulation" data-modal-closed="resetURL()" data-cancel-text="{{ displayLink() ? \'Close\' : \'Cancel\' }}" data-ok-text="{{ displayLink() ? \'\' : \'Create\' }}" data-ok-clicked="openConvertedSimulation()">
              <div data-ng-if="! displayLink()"> Create a {{ title }} simulation with an equivalent beamline? </div>
              <div data-ng-if="displayLink()">
                {{ title }} simulation created: <a data-ng-click="closeModal()" href="{{ newSimURL }}" target="_blank">{{ newSimURL }} </a>
              </div>
            </div>
        `,
        controller: function($scope) {
            $scope.newSimURL = false;
            $scope.title = $scope.convMethod == 'create_shadow_simulation' ? 'Shadow' : 'SRW';

            function createNewSim(data) {
                requestSender.sendRequest(
                    'newSimulation',
                    simData => {
                        ['simulationId', 'simulationSerial'].forEach(function(f) {
                            data.models.simulation[f] = simData.models.simulation[f];
                        });
                        data.version = simData.version;
                        requestSender.sendRequest(
                            'saveSimulationData',
                            genSimURL,
                            data);
                    },
                    newSimData(data));
            }

            function newSimData(data) {
                const res = appState.clone(data.models.simulation);
                res.simulationType = data.simulationType;
                if (! res.name){
                    res.name = 'newSim';
                }
                return res;
            }

            function genSimURL(data) {
                $scope.newSimURL = requestSender.formatUrlLocal(
                    'beamline',
                    { 'simulationId': data.models.simulation.simulationId},
                    data.simulationType
                );
            }

            $scope.closeModal = function() {
                $('#sr-conv-dialog').modal('hide');
                $scope.resetURL();
            };

            $scope.resetURL = function() {
                $scope.newSimURL = false;
            };

            $scope.openConvertedSimulation = function() {
                const d = appState.models;
                d.method = $scope.convMethod;
                requestSender.sendStatefulCompute(
                    appState,
                    createNewSim,
                    d
                );
                return false;
            };

            $scope.displayLink = function() {
                return Boolean($scope.newSimURL);
            };
        },
    };
});

SIREPO.app.directive('simulationStatusTimer', function() {
    return {
        restrict: 'A',
        scope: {
            simState: '=simulationStatusTimer',
        },
        template: `
            <span data-ng-if="simState.hasTimeData() && ! simState.isStatePurged()">
              Elapsed time: {{ appState.formatTime(simState.timeData.elapsedTime)  }}
            </span>
        `,
        controller: function($scope, appState) {
            $scope.appState = appState;
        },
    };
});

SIREPO.app.directive('downloadStatus', function() {
    return {
        restrict: 'A',
        scope: {
            simState: '=',
            label: '@',
            title: '@',
        },
        template: `
            <div class="modal fade" id="sr-download-status" tabindex="-1" role="dialog">
              <div class="modal-dialog modal-sm">
                <div class="modal-content">
                  <div class="modal-header bg-warning">
                    <button type="button" class="close" data-ng-click="cancel()"><span>&times;</span></button>
                    <span class="lead modal-title text-info">{{ title }}</span>
                  </div>
                  <div class="modal-body">
                    <div class="container-fluid">
                      <div class="row">
                        <div class="col-sm-12">
                          <div>{{ label }}{{ simState.dots }}</div>
                          <div class="progress">
                            <div class="progress-bar progress-bar-striped active" role="progressbar" aria-valuenow="{{ simState.getPercentComplete() }}" aria-valuemin="0" aria-valuemax="100" data-ng-attr-style="width: {{ simState.getPercentComplete() || 100 }}%"></div>
                          </div>
                        </div>
                      </div>
                      <div class="row">
                        <div class="col-sm-12 col-sm-offset-4">
                          <button data-ng-click="cancel()" class="btn btn-default">Cancel</button>
                        </div>
                      </div>
                    </div>
                  </div>
                </div>
              </div>
            </div>
        `,
        controller: function($scope) {

            $scope.cancel = () => {
                $scope.simState.cancelSimulation(() => {
                    $('#sr-download-status').modal('hide');
                });
            };

            $scope.$on('download.started', (e, simState, title, label) => {
                $scope.simState = simState;
                $scope.label = label;
                $scope.title = title;
            });
        },
    };
});

SIREPO.app.directive('splitPanels', function($window) {
    var GUTTER_SIZE = 20;
    var MAX_TOP_PERCENT = 85;
    var MIN_TOP_PERCENT = 15;
    var TOP_PAD = 12;
    return {
        controller: function($scope) {

            function totalHeight() {
                return $($window).height() - $scope.el.offset().top;
            }

            function childHeight(panel) {
                return panel.children().first().height();
            }

            $scope.constrainTopPanelHeight = function() {
                var topPanel = $('#sr-top-panel');
                var topHeight = topPanel.height();
                var maxHeight = childHeight(topPanel);
                var bottomPanel = $('#sr-bottom-panel');
                var bothFit = maxHeight + TOP_PAD + GUTTER_SIZE + childHeight(bottomPanel) < totalHeight();
                // if topPanel is sized too large or both panels fit in the page height
                if (topHeight > maxHeight || bothFit) {
                    // set split sizes to exactly fit the top panel
                    var splitterHeight = $scope.el.height();
                    var x = Math.min(Math.max((maxHeight + TOP_PAD) * 100 / splitterHeight, MIN_TOP_PERCENT), MAX_TOP_PERCENT);
                    $scope.split.setSizes([x, 100 - x]);
                }
                $scope.el.find('.gutter').css('visibility', bothFit ? 'hidden' : 'visible');
            };
            $scope.panelHeight = function() {
                if (! $scope.el) {
                    return '0';
                }
                // the DOM is not yet in the state to be measured, check sizes in next cycle
                // can't use $timeout() here because it causes an endless digest loop
                setTimeout($scope.constrainTopPanelHeight, 0);
                return totalHeight() + 'px';
            };
        },
        link: function(scope, element) {
            scope.el = $(element);
            scope.split = Split(['#sr-top-panel', '#sr-bottom-panel'], {
                direction: 'vertical',
                gutterSize: GUTTER_SIZE,
                snapOffset: 0,
                sizes: [25, 75],
                onDrag: scope.constrainTopPanelHeight,
            });
            scope.$on('$destroy', function() {
                scope.split.destroy();
            });
        },
    };
});

SIREPO.app.directive('stringToNumber', function(appState) {
    return {
        restrict: 'A',
        require: 'ngModel',
        scope: {
            numberType: '@stringToNumber',
            min: '<',
            max: '<',
        },
        link: function(scope, element, attrs, ngModel) {
            function isValid(v) {
                if (v < scope.min || v > scope.max) {
                    return false;
                }
                return true;
            }

            ngModel.$parsers.push(function(value) {
                if (ngModel.$isEmpty(value))  {
                    return null;
                }
                if (SIREPO.NUMBER_REGEXP.test(value)) {
                    var v;
                    if (scope.numberType == 'integer') {
                        v = parseInt(parseFloat(value));
                        if (! isValid(v)) {
                            return undefined;
                        }
                        if (v != value) {
                            ngModel.$setViewValue(v);
                            ngModel.$render();
                        }
                        return v;
                    }
                    v = parseFloat(value);
                    if (! isValid(v)) {
                        return undefined;
                    }
                    if (isFinite(v)) {
                        return v;
                    }
                }
                return undefined;
            });
            ngModel.$formatters.push(function(value) {
                if (ngModel.$isEmpty(value)) {
                    return value;
                }
                if (scope.numberType != 'integer') {
                    value = appState.formatExponential(value);
                }
                return value.toString();
            });
        }
    };
});

SIREPO.app.directive('fileModel', ['$parse', function ($parse) {
    return {
        restrict: 'A',
        link: function(scope, element, attrs) {
            var model = $parse(attrs.fileModel);
            var modelSetter = model.assign;
            var validator = scope.validator ? scope.validator() : null;

            function setModel(file) {
                scope.$apply(function () {
                    modelSetter(scope, file);
                });
            }

            element.bind('change', function() {
                var file = element[0].files[0];
                if(! validator) {
                    setModel(file);
                    return;
                }
                validator(file).then(function (ok) {
                    setModel(ok? file : null);
                });
            });
        }
    };
}]);

SIREPO.app.directive('bootstrapToggle', function() {

    return {
        restrict: 'A',
        scope: {
            model: '=',
            field: '<',
            fieldDelegate: '=',
            info: '<',
        },
        link: function(scope, element) {
            var isRefreshing = false;
            var offValue = enumValue(0, SIREPO.ENUM_INDEX_VALUE);
            var onValue =  enumValue(1, SIREPO.ENUM_INDEX_VALUE);
            var toggle = $(element);

            function enumValue(index, field) {
                return SIREPO.APP_SCHEMA.enum[scope.info[SIREPO.INFO_INDEX_TYPE]][index][field];
            }

            toggle.bootstrapToggle({
                off: enumValue(0, SIREPO.ENUM_INDEX_LABEL),
                on: enumValue(1, SIREPO.ENUM_INDEX_LABEL),
            });

            toggle.change(function() {
                // do not change the model if this was called from refreshChecked()
                if (! isRefreshing) {
                    scope.model[scope.field] = toggle.prop('checked') ? onValue : offValue;
                    scope.$apply();
                }
                isRefreshing = false;
            });

            // called by ngOpen in template - checkbox will not initialize properly otherwise.
            // must live in an object to invoke with isolated scope
            scope.fieldDelegate.refreshChecked = function() {
                if (scope.model && scope.field) {
                    var val = scope.model[scope.field];
                    if (val === undefined) {
                        val = scope.info[SIREPO.INFO_INDEX_DEFAULT_VALUE];
                    }
                    var isChecked = val == onValue;
                    if (toggle.prop('checked') != isChecked) {
                        isRefreshing = true;
                        toggle.bootstrapToggle(isChecked ? 'on' : 'off');
                    }
                }
                return true;
            };

            scope.$on('$destroy', function() {
                if (toggle) {
                    //TODO(pjm): off() needed before destroy or memory is not released?
                    toggle.off();
                    toggle.bootstrapToggle('destroy');
                }
            });
        },
    };
});

SIREPO.app.directive('jobsList', function(requestSender, appState, $location) {
    return {
        restrict: 'A',
        scope: {
            wantAdm: '<',
        },
        template: `
            <div>
              <table class="table">
                <thead>
                  <th data-ng-show="!wantAdm">Name</th>
                  <th data-ng-show="!wantAdm">Report</th>
                  <th data-ng-repeat="c in displayedCols">{{ data.header[c].title }}</th>
                </thead>
                <tbody>
                  <tr data-ng-repeat="j in data.jobs track by $index">
                    <td data-ng-show="!wantAdm">
                      <a ng-href="{{ getJobLink(j) }}">
                        {{ j['simName'] }}
                      </a>
                    </td>
                    <td data-ng-show="!wantAdm">
                        {{ j['reportName'] }}
                    </td>
                    <td data-ng-repeat="c in displayedCols">
                      {{ getCellContent(j, c) }}
                    </td>
                    <td data-ng-show="!wantAdm">
                      <button class="btn btn-default" data-ng-click="endSimulation(j)">End Simulation</button>
                    </td>
                  </tr>
                </tbody>
              </table>
              <button class="btn btn-default" data-ng-click="getJobs()">Refresh</button>
            </div>
        `,
        controller: function($scope, appState, panelState) {
            function dataLoaded(data, status) {
                $scope.data = data;
                for(var job of data.jobs) {
                    job.reportName = appState.viewInfo(job.computeModel)?.title;
                }
            }

            function getUrl(simulationId, app) {
                return requestSender.formatUrlLocal(
                    'source',
                    {':simulationId': simulationId},
                    app
                );
            }

            $scope.displayedCols = $scope.wantAdm ? [
                'simulationType',
                'simulationId',
                'uid',
                'displayName',
                'startTime',
                'lastUpdateTime',
                'elapsedTime',
                'statusMessage',
                'queuedTime',
                'driverDetails',
                'isPremiumUser'
            ] : [
                'startTime',
                'lastUpdateTime',
                'elapsedTime',
                'statusMessage'
            ];

            $scope.endSimulation = function(job) {
                const r = {
                    simulationId: job.simulationId,
                    report: job.computeModel,
                    simulationType: job.simulationType,
                };
                const successCallback = () => {
                    $scope.getJobs();
                };
                const errorCallback = (request) => {
                    return (data) => {
                        srlog(`runCancel error=${data.error} from request=${request}`);
                    };
                };
                requestSender.sendRequest('runCancel', successCallback, r, errorCallback(r));
            };

            $scope.getCellContent = function(job, key) {
                const typeDispatch = {
                    DateTime: appState.formatDate,
                    Time: appState.formatTime,
                    String: function(s){return s;},
                };
                return typeDispatch[$scope.data.header[key].type](job[key]);
            };

            $scope.getJobLink = function(job) {
                return getUrl(job.simulationId, job.simulationType);
            };

            $scope.getJobs = function () {
                requestSender.sendRequest(
                    $scope.wantAdm ? 'admJobs' : 'ownJobs',
                    dataLoaded,
                    {
                        simulationType: SIREPO.APP_SCHEMA.simulationType,
                    });
            };

            appState.clearModels(appState.clone(SIREPO.appDefaultSimulationValues));
            $scope.$on('$routeChangeSuccess', () => {
                if ($location.path() == (SIREPO.APP_SCHEMA.route.admJobs)) {
                    $scope.getJobs();
                }
            });
            panelState.waitForUI(() => {
                $('#' + panelState.modalId('jobsListModal')).on('shown.bs.modal', function() {
                    $scope.getJobs();
                });
            });
        },
    };
});

SIREPO.app.directive('jobsListModal', function() {
    return {
        restrict: 'A',
        scope: {
            title: '@',
            id: '@',
        },
        template: `
            <div class="modal fade" data-ng-attr-id="{{ id }}" tabindex="-1" role="dialog">
              <div class="modal-dialog modal-lg">
                <div class="modal-content">
                  <div class="modal-header bg-info">
                    <button type="button" class="close" data-dismiss="modal"><span>&times;</span></button>
                    <span class="lead modal-title text-info">{{ title }}</span>
                  </div>
                  <div class="modal-body">
                    <div class="container-fluid">
                    <div data-jobs-list=""></div>
                    </div>
                  </div>
                </div>
              </div>
            </div>
        `,
    };
});

SIREPO.app.directive('modelArray', function() {
    return {
        restrict: 'A',
        scope: {
            modelName: '=',
            model: '=',
            field: '=',
        },
        template: `
            <div style="position: relative; top: -25px">
              <div class="row">
                <div class="col-sm-11">
                  <div class="row">
                    <div data-ng-if="pad > 0" data-ng-attr-class="col-sm-{{ pad }}"></div>
                    <div class="col-sm-3 text-center"
                      data-ng-repeat="heading in headings track by $index">
                      <div data-label-with-tooltip="" data-label="{{ heading[0] }}"
                        data-tooltip="{{ heading[3] }}"></div>
                    </div>
                  </div>
                </div>
              </div>
              <div class="form-group form-group-sm" data-ng-show="showRow($index)"
                data-ng-repeat="m in modelArray() track by $index">
                <div class="col-sm-11">
                  <div class="row">
                    <div data-ng-if="pad > 0" data-ng-attr-class="col-sm-{{ pad }}"></div>
                    <div class="col-sm-3" data-ng-repeat="f in fields track by $index">
                      <input data-string-to-number="" data-ng-model="m[f]" class="form-control"
                        style="text-align: right" data-lpignore="true" />
                    </div>
                  </div>
                </div>
                <div class="col-sm-1">
                  <button style="margin-left: -15px; margin-top: 5px"
                    data-ng-show="! isEmpty($index)" data-ng-click="deleteRow($index)"
                    class="btn btn-danger btn-xs"><span class="glyphicon glyphicon-remove"></span>
                  </button>
                </div>
              </div>
            </div>
        `,
        controller: function(appState, $scope) {
            const mView = SIREPO.APP_SCHEMA.view[$scope.field];
            $scope.fields = mView.advanced;
            $scope.headings = $scope.fields.map(f => SIREPO.APP_SCHEMA.model[$scope.field][f]);
            $scope.pad = (4 - $scope.fields.length) * 3;

            function initArray() {
                for (let i = 0; i < mView.maxRows; i++) {
                    model(i);
                }
            }

            function model(idx) {
                if (! $scope.modelArray()[idx]) {
                    $scope.modelArray()[idx] = {};
                }
                return $scope.modelArray()[idx];
            }

            $scope.deleteRow = idx => {
                $scope.modelArray().splice(idx, 1);
                initArray();
            };

            $scope.isEmpty = idx => {
                const m = model(idx);
                return ! $scope.fields.some(f => angular.isNumber(m[f]));
            };

            $scope.modelArray = () => {
                if (! $scope.model) {
                    return;
                }
                if (! $scope.model[$scope.field]) {
                    $scope.model[$scope.field] = [];
                    initArray();
                }
                return $scope.model[$scope.field];
            };

            $scope.showRow = idx => (idx == 0) || ! $scope.isEmpty(idx - 1);
        },
    };
});

SIREPO.app.directive('moderationRequest', function(appState, errorService, panelState) {
    return {
        restrict: 'A',
        template: `
          <form>
            <div class="form-group">
              <label for="requestAccessExplanation">Please describe your reason for requesting access:</label>
              <textarea data-ng-show="!submitted" data-ng-model="data.reason" id="requestAccessExplanation" class="form-control" rows="4" cols="50" required></textarea>
            </div>
            <button data-ng-disabled="disableSubmit" data-ng-show="!submitted" type="submit" class="btn btn-primary" data-ng-click="submitRequest()">Submit</button>
          </form>
          <div data-ng-show="submitted">Response submitted.</div>
        `,
        controller: function(requestSender, $scope) {
            $scope.data = {};
            $scope.submitted = false;
            $scope.disableSubmit = true;
            $scope.submitRequest = function () {
                const handleResponse = (data) => {
                    if (data.state === 'error') {
                        errorService.alertText(data.error);
                    }
                };
                $scope.submitted = true;
                requestSender.sendRequest(
                    'saveModerationReason',
                    handleResponse,
                    {
                        reason: $scope.data.reason,
                        simulationType: SIREPO.APP_NAME
                    }
                );
            };

            function reasonOk(reason) {
                return reason && reason.trim().length > 4;
            }

            function validateReason() {
                $scope.disableSubmit = !reasonOk($scope.data.reason) || $scope.submitted;
            }

            $scope.$watch('data.reason', validateReason);
        },
    };
});

SIREPO.app.directive('moderationPending', function(appState, panelState) {
    return {
        restrict: 'A',
        template: `
          <div>Your request to access {{ appName }} has been received. For additional information, contact
            <a href="mailto:support@radiasoft.net">support@radiasoft.net</a>.
          </div>
        `,
        controller: function(requestSender, $scope) {
            $scope.appName = SIREPO.APP_SCHEMA.appInfo[SIREPO.APP_SCHEMA.simulationType].shortName;
        },
    };
});

SIREPO.app.directive('optimizeFloat', function(appState, panelState) {
    return {
        restrict: 'A',
        scope: {
            model: '=',
            modelName: '=',
            field: '=',
            min: '=',
            max: '=',
        },
        template: `
            <div class="input-group input-group-sm">
              <input data-string-to-number="" data-ng-model="model[field]" data-min="min" data-max="max" class="form-control" style="text-align: right" data-lpignore="true" required />
              <div class="input-group-btn">
                <button data-ng-attr-class="btn btn-{{ buttonName() }} dropdown-toggle" data-toggle="dropdown" type="button" title="Optimization Settings"><span class="glyphicon glyphicon-cog"></span></button>
                <ul class="dropdown-menu pull-right">
                  <li><a href data-ng-click="toggleCheck()" ><span data-ng-attr-class="glyphicon glyphicon-{{ checkedName() }}"></span> Select this field for optimization</a></li>
                </ul>
              </div>
            </div>
        `,
        controller: function($scope) {
            function checkField() {
                return appState.optFieldName($scope.modelName, $scope.field, $scope.model);
            }
            function isChecked() {
                if (appState.isLoaded() && $scope.model) {
                    return appState.models.optimizer.enabledFields[checkField()];
                }
                return false;
            }
            $scope.buttonName = function() {
                return isChecked() ? 'primary' : 'default';
            };
            $scope.checkedName = function() {
                return isChecked() ? 'check' : 'unchecked';
            };
            $scope.toggleCheck = function() {
                var optimizer = appState.models.optimizer;
                if (optimizer.enabledFields[checkField()]) {
                    delete optimizer.enabledFields[checkField()];
                }
                else {
                    optimizer.enabledFields[checkField()] = true;
                }
                appState.saveChanges('optimizer');
            };
        },
    };
});

SIREPO.app.directive('rangeSlider', function(appState, panelState) {
    return {
        restrict: 'A',
        scope: {
            field: '=',
            fieldDelegate: '<',
            model: '=',
            modelName: '=',
        },
        template: `
            <input id="{{ modelName }}-{{ field }}-range" type="range" data-ng-model="model[field]" data-ng-change="fieldDelegate.update()">
            <span class="valueLabel">{{ model[field] }}{{ model.units }}</span>
        `,
        controller: function($scope, $element) {
            let slider;
            let delegate = null;

            function update() {
                updateReadout();
                updateSlider();
            }

            function updateSlider() {
                const r = delegate.range();
                slider.attr('min', r.min);
                slider.attr('step', r.step);
                slider.attr('max', r.max);
            }

            function updateReadout() {
                panelState.setFieldLabel($scope.modelName, $scope.field, delegate.readout());
            }

            appState.whenModelsLoaded($scope, function () {
                delegate = $scope.fieldDelegate;
                if (! delegate || $.isEmptyObject(delegate)) {
                    delegate = panelState.getFieldDelegate($scope.modelName, $scope.field);
                    $scope.fieldDelegate = delegate;
                }
                appState.watchModelFields($scope, (delegate.watchFields || []), update);
                slider = $(`#${$scope.modelName}-${$scope.field}-range`);
                update();
                // on load, the slider will coerce model values to fit the basic input model of range 0-100,
                // step 1.  This resets to the saved value
                const val = delegate.storedVal;
                if ((val || val === 0) && $scope.model[$scope.field] !== val) {
                    $scope.model[$scope.field] = val;
                    const form = $element.find('input').eq(0).controller('form');
                    if (! form) {
                        return;
                    }
                    // changing the value dirties the form; make it pristine or we'll get a spurious save button
                    form.$setPristine();
                }

                $scope.$on(`${$scope.modelName}.changed`, () => {
                    delegate.storedVal = $scope.model[$scope.field];
                });

                $scope.$on('cancelChanges', (e, d) => {
                    if (d !== $scope.modelName) {
                        return;
                    }
                    delegate.update();
                });

                $scope.$on('sliderParent.ready', function (e, m) {
                    if (m) {
                        $scope.model = m;
                    }
                    update();
                });
            });
        },
    };
});

SIREPO.app.directive('admRolesList', function(appState, errorService, panelState) {
    return {
        restrict: 'A',
        template: `
            <div>
              <table class="table">
              <thead>
                <th data-ng-repeat="h in headers">{{ h[1] }}</th>
              </thead>
              <tbody>
              <tr data-ng-repeat="r in rows track by $index">
                <td data-ng-repeat="h in headers">{{ r[h[0]] }}</td>
                <td><button class="btn btn-default" data-ng-click="setModerationStatus(r, 'approve')">Approve</button></td>
                <td><button class="btn btn-default" data-ng-click="setModerationStatus(r, 'deny')">Deny</button></td>
                <td><button class="btn btn-default" data-ng-show="r.status!=='clarify'" data-ng-click="setModerationStatus(r, 'clarify')">Clarify</button></td>
              </tr>
              </tbody>
              </table>
            </div>
          <button type="submit" class="btn btn-primary" data-ng-click="getModerationRequestRows()">Refresh Table</button>
        `,
        controller: function(requestSender, $scope) {
            $scope.rows = [];
            $scope.headers = [];

            $scope.getModerationRequestRows = function () {
                const handleResponse = (r) => {
                    $scope.rows = r.rows;
                    $scope.headers = SIREPO.APP_SCHEMA.common.adm.userRoleInviteColumns;
                };
                requestSender.sendRequest(
                    'getModerationRequestRows',
                    handleResponse,
                    {}
                );
            };

            $scope.setModerationStatus = function(info, status) {
                const handleResponse = (data) => {
                    if (data.state === 'error') {
                        errorService.alertText(data.error);
                    }
                    $scope.getModerationRequestRows();
                };
                requestSender.sendRequest(
                    'admModerate',
                    handleResponse,
                    {
                        token: info.token,
                        status: status,
                    }
                );
            };

            $scope.getModerationRequestRows();
        },
    };
});

SIREPO.app.directive('toolbar', function(appState) {
    return {
        restrict: 'A',
        scope: {
            itemFilter: '&',
            parentController: '=',
            toolbarItems: '=toolbar',
        },
        template: `
            <div class="row">
              <div class="col-sm-12">
                <div class="text-center bg-info sr-toolbar-holder">
                  <div class="sr-toolbar-section" data-ng-repeat="section in ::sectionItems">
                    <div class="sr-toolbar-section-header"><span class="sr-toolbar-section-title">{{ ::section.name }}</span></div>
                    <span data-ng-click="item.isButton ? parentController.editTool(item) : null" data-ng-repeat="item in ::section.contents | filter:showItem" class="sr-toolbar-button sr-beamline-image" data-ng-drag="{{ ! item.isButton }}" data-ng-drag-data="item">
                      <span data-toolbar-icon="" data-item="item"></span><br>{{ ::item.title }}
                    </span>
                  </div>
                  <span data-ng-repeat="item in ::standaloneItems" class="sr-toolbar-button sr-beamline-image" data-ng-drag="{{ ! item.isButton }}" data-ng-drag-data="item">
                    <span data-beamline-icon="" data-item="item"></span><br>{{ ::item.title }}
                  </span>
                </div>
              </div>
            </div>
            <div class="sr-editor-holder" style="display:none">
              <div data-ng-repeat="item in ::allItems">
                <div class="sr-beamline-editor" id="sr-{{ ::item.type }}-editor" data-beamline-item-editor="" data-model-name="{{ ::item.type }}" data-parent-controller="parentController" ></div>
              </div>
            </div>
        `,
        controller: function($scope) {
            $scope.allItems = [];
            var items = $scope.toolbarItems || SIREPO.APP_SCHEMA.constants.toolbarItems || [];

            function addItem(name, items) {
                var item = appState.setModelDefaults({type: name}, name);
                items.push(item);
                $scope.allItems.push(item);
            }

            $scope.showItem = function (item) {
                if (! $scope.itemFilter || ! angular.isFunction($scope.itemFilter())) {
                    return true;
                }
                return $scope.itemFilter()(item);
            };

            function initToolbarItems() {
                $scope.sectionItems = items.filter(function (item) {
                    return isSection(item);
                });
                $scope.standaloneItems = items.filter(function (item) {
                    return ! isSection(item);
                });
                $scope.allItems = items;
            }

            function isSection(item) {
                return item.contents && item.contents.length;
            }
            initToolbarItems();
        },
    };
});

SIREPO.app.directive('toolbarIcon', function() {
    return {
        scope: {
            item: '=',
        },
        template: '<ng-include title="{{ item.title }}" src="iconUrl()" onload="iconLoaded()"/>',
        controller: function($scope, $element) {
            var adjustmentsByType = {
            };

            $scope.iconUrl = function() {
                return '/static/svg/' +  $scope.item.type + '.svg' + SIREPO.SOURCE_CACHE_KEY;
            };

            $scope.iconLoaded = function () {
                /*
                var vb = $($element).find('svg.sr-beamline-item-icon').prop('viewBox').baseVal;
                vb.width = 100;
                vb.height = 50;
                var adjust = adjustmentsByType[$scope.item.name];
                if (adjust) {
                    vb.height += adjust[0] || 0;
                    vb.x -= adjust[1] || 0;
                    vb.y -= adjust[2] || 0;
                }

                 */
            };

        },
    };
});


SIREPO.app.directive('3dSliceWidget', function(appState, panelState) {
    return {
        restrict: 'A',
        scope: {
            axisInfo: '<',
            field: '=',
            model: '=',
            sliceAxis: '<',
            update: '&',
        },
        template: `
            <div>
                <svg data-ng-attr-height="{{ 2.0 * axisInfo.height }}" data-ng-attr-width="{{ 2.0 * axisInfo.width }}">
                    <rect data-ng-attr-x="{{ xOffset(50) }}" y="0" stroke="black" fill="none" data-ng-attr-width="{{ axisInfo.width }}" data-ng-attr-height="{{ axisInfo.height }}"></rect>
                    <line data-ng-attr-x1="{{ xOffset(0) }}" y1="50"  data-ng-attr-x2="{{ xOffset(50) }}" y2="0" stroke="black"></line>
                    <line data-ng-attr-x1="{{ xOffset(100) }}" y1="50" data-ng-attr-x2="{{ xOffset(150) }}" y2="0" stroke="black"></line>
                    <line data-ng-attr-x1="{{ xOffset(0) }}" y1="150" data-ng-attr-x2="{{ xOffset(50) }}" y2="100" stroke="black"></line>
                    <line data-ng-attr-x1="{{ xOffset(100) }}" y1="150" data-ng-attr-x2="{{ xOffset(150) }}" y2="100" stroke="black"></line>
                    <rect data-ng-attr-x="{{ xOffset(0) }}" y="50" stroke="black" fill="rgba(255, 255, 255, 0.5)" data-ng-attr-width="{{ axisInfo.width }}" data-ng-attr-height="{{ axisInfo.height }}"></rect>
                    <text data-ng-attr-x="{{ xOffset(50) }}" y="175" stroke="red">{{ axisInfo.xLabel }}</text>
                    <text x="0" y="100">{{ axisInfo.yLabel }}</text>
                    <text data-ng-attr-x="{{ xOffset(125) }}" y="125">{{ axisInfo.zLabel }}</text>
                    {{ slicePlane() }}
                </svg>
            </div>
            <span class="valueLabel">{{ model[field] }}{{ model.units }}</span>
        `,
        controller: function($scope) {

            var offsets = {
                x: 25,
                y: 0
            };


            $scope.slicePlane = function() {
                var plotAxis = $scope.axisInfo.map[$scope.sliceAxis];
                var x1 = $scope.xOffset(0);
                var x2 = $scope.xOffset();
                if (plotAxis === 'z') {
                    return [
                        '<g data-ng-drag="true">',
                            '<line x1="" y1="" x2="" y2=""></line>',
                        '</g>'
                    ].join('');
                }
                return '';
            };

            $scope.xOffset = function(val) {
                return (val || 0) + (offsets.x || 0);
            };

            $scope.yOffset = function(val) {
                return (val || 0) + (offsets.y || 0);
            };

        },
    };
});

SIREPO.app.directive('sbatchLoginModal', function() {
    return {
        restrict: 'A',
        scope: {},
        template: `
            <div id="sbatch-login-modal" class="modal fade" tabindex="-1" role="dialog">
              <div class="modal-dialog" role="document">
                <div class="modal-content">
                  <div class="modal-header bg-warning">
                    <span class="lead modal-title text-info">Login to {{ host }}</span>
                    <button  type="button" class="close" data-dismiss="modal"><span>&times;</span></button>
                    </div>
                    <div class="modal-body">
                        <form name="sbatchLoginModalForm">
                            <div class="sr-input-warning" data-ng-show="showWarning">{{warningText}}</div>
                            <div class="form-group">
                                <input type="text" class="form-control" name="username" placeholder="username" data-ng-model="username" />
                            </div>
                            <div class="form-group">
                                <input type="password" class="form-control" name="password" placeholder="password" data-ng-model="password" />
                            </div>
                            <div class="form-group">
                                <input type="password" class="form-control" name="otp" placeholder="one time password" data-ng-show="showOtp" data-ng-model="otp"/>
                            </div>
                            <button  data-ng-click="submit()" class="btn btn-primary" data-ng-disabled="submitDisabled()">Submit</button>
                             <button  data-dismiss="modal" class="btn btn-default">Cancel</button>
                        <form>
                    </div>
                  </div>
                </div>
              </div>
            </div>
        `,
        controller: function(requestSender, $scope, $rootScope, sbatchLoginStatusService) {
            $scope.otp = '';
            $scope.password = '';
            $scope.username = '';
            var awaitingSendResponse = false;
            var el = $('#sbatch-login-modal');
            var errorResponse = null;
            var onHidden = null;

            el.on('hidden.bs.modal', function() {
                var r = {'state': 'error', 'error': 'Please try again.'};
                if (errorResponse) {
                    r = {'state': 'error', 'error': errorResponse};
                }
                sbatchLoginStatusService.loginSuccess();
                onHidden(r);
                onHidden = null;
                errorResponse = null;
                $scope.otp = '';
                $scope.password = '';
                $scope.username = '';
                $scope.sbatchLoginModalForm.$setPristine();
                $scope.$apply();
            });

            function handleResponse(data) {
                if (data.state === 'error') {
                    errorResponse = data.error;
                }
                sbatchLoginStatusService.loggedIn = data.loginSuccess ? true: false;
                $rootScope.$broadcast('sbatchLoginDone');
                el.modal('hide');
            }

            $scope.$on('showSbatchLoginModal', function(e, broadcastArg) {
                // When a user enters invalid login creds 'showSbatchLoginModal' is
                // broadcast again. onHidden keeps a references to the
                // errorCallback of only the first broadcast's errorCallback
                const p = broadcastArg.srExceptionParams;
                if (onHidden === null) {
                    onHidden = broadcastArg.errorCallback;
                }
                sbatchLoginStatusService.loggedIn = false;
                $scope.otp = '';
                $scope.password = '';
                awaitingSendResponse = false;
                $scope.host = p.host;
                $scope.showOtp = p.host.indexOf('nersc') >= 0;
                $scope.showWarning = p.reason === 'invalid-creds';
                $scope.warningText = 'Your credentials were invalid. Please try again.';
                $scope.submit = function() {
                    awaitingSendResponse = true;
                    requestSender.sendRequest(
                        'sbatchLogin',
                        handleResponse,
                        {
                            otp: $scope.otp,
                            password: $scope.password,
                            computeModel: p.computeModel,
                            simulationId: p.simulationId,
                            simulationType: SIREPO.APP_SCHEMA.simulationType,
                            username: $scope.username,
                        },
                        handleResponse
                    );
                };
                el.modal('show');
            });

            $scope.submitDisabled = function() {
                return $scope.password.length < 1 || $scope.username.length < 1 || awaitingSendResponse;
            };
        },
    };

});

SIREPO.app.directive('sbatchOptions', function(appState) {
    return {
        restrict: 'A',
        scope: {
            simState: '=sbatchOptions',
        },
        template: `
            <div class="clearfix"></div>
            <div style="margin-top: 10px" data-ng-show="showSbatchOptions()">
                <div data-ng-repeat="sbatchField in sbatchFields" data-model-field='sbatchField' data-model-name="simState.model" data-label-size="3" data-field-size="3"></div>
                <div data-ng-show="showNERSCFields()">
                    <div data-model-field="\'sbatchQueue\'" data-model-name="simState.model" data-label-size="3" data-field-size="3"  data-ng-click="sbatchQueueFieldIsDirty = true"></div>
                    <div data-model-field="\'sbatchProject\'" data-model-name="simState.model" data-label-size="3" data-field-size="3"></div>
                </div>
                <div class="col-sm-12 text-right {{textClass()}}" data-ng-show="connectionStatusMessage()">{{ connectionStatusMessage() }}</div>
            </div>
        `,
        controller: function($scope, authState, sbatchLoginStatusService, stringsService) {
            $scope.sbatchQueueFieldIsDirty = false;
            $scope.sbatchFields = ['sbatchHours', 'sbatchCores', 'tasksPerNode'];
            function trimHoursAndCores() {
                var m = appState.models[$scope.simState.model];
                ['Hours', 'Cores'].forEach(function(e) {
                    var q = m.sbatchQueue;
                    var maxes = authState.sbatchQueueMaxes[e.toLowerCase()];
                    if (! (q in maxes)) {
                        return;
                    }
                    m['sbatch' + e] = Math.min(
                        m['sbatch' + e],
                        maxes[q]
                    );
                });
            }

            ['sbatchCores', 'sbatchHours', 'sbatchQueue'].forEach(function(e) {
                appState.watchModelFields($scope, [$scope.simState.model + '.' + e], trimHoursAndCores);
            });

            $scope.connectionStatusMessage = function () {
                if  (sbatchLoginStatusService.loggedIn === undefined) {
                    return null;
                }
                var s = 'connected to ' +
                    authState.jobRunModeMap[appState.models[$scope.simState.model].jobRunMode];
                if (sbatchLoginStatusService.loggedIn) {
                    s += `. To start press "${stringsService.startButtonLabel()}"`;
                }
                else {
                    s = 'not ' + s;
                }
                return s.charAt(0).toUpperCase() + s.slice(1);
            };

            $scope.showNERSCFields = function() {
                var n = authState.jobRunModeMap.sbatch;
                return n && n.toLowerCase().indexOf('nersc') >= 0;
            };


            $scope.showSbatchOptions = function() {
                var m = appState.models[$scope.simState.model];
                return m && m.jobRunMode === 'sbatch';
            };

            $scope.textClass = function () {
                return sbatchLoginStatusService.loggedIn ? 'text-info' : 'text-danger';
            };
        }
    };
});

SIREPO.app.directive('simSections', function(utilities) {

    return {
        restrict: 'A',
        transclude: true,
        template: `
            <ul data-ng-transclude="" class="nav navbar-nav sr-navbar-right" data-ng-class="{\'nav-tabs\': isWide()}"></ul>
        `,
        controller: function($scope) {
            $scope.isWide = function() {
                return utilities.isWide();
            };
        },
    };
});

SIREPO.app.directive('simStatusPanel', function(appState) {
    return {
        restrict: 'A',
        scope: {
            cancelCallback: '&?',
            simState: '=simStatusPanel',
            startFunction: '&?',
        },
        template: `
            <form name="form" class="form-horizontal" autocomplete="off" novalidate data-ng-show="simState.isProcessing()">
              <div data-pending-link-to-simulations="" data-sim-state="simState"></div>
              <div data-ng-show="simState.isStateRunning()">
                <div class="col-sm-12">
                  <div data-ng-show="simState.isInitializing()">{{ initMessage() }} {{ simState.dots }}</div>
                  <div data-ng-show="simState.getFrameCount() > 0">{{ runningMessage(); }}</div>
                  <div class="progress">
                    <div class="progress-bar progress-bar-striped active" role="progressbar" aria-valuenow="{{ simState.getPercentComplete() }}" aria-valuemin="0" aria-valuemax="100" data-ng-attr-style="width: {{ simState.getPercentComplete() || 100 }}%">
                    </div>
                  </div>
                </div>
              </div>
              <div class="col-sm-6 pull-right">
                <button class="btn btn-default" data-ng-click="simState.cancelSimulation(cancelCallback)">{{ stopButtonLabel() }}</button>
              </div>
            </form>
            <div data-canceled-due-to-timeout-alert="simState"></div>
            <form name="form" class="form-horizontal" autocomplete="off" novalidate data-ng-show="simState.isStopped()">
              <div class="col-sm-12" data-ng-show="simState.getFrameCount() > 0" data-simulation-stopped-status="simState"><br><br></div>
              <div class="col-sm-12" data-ng-show="simState.getFrameCount() > 0">
                <div class="col-sm-12" data-simulation-status-timer="simState"></div>
              </div>
              <div data-ng-if="simState.showJobSettings()">
                <div class="form-group form-group-sm">
                  <div data-model-field="\'jobRunMode\'" data-model-name="simState.model" data-label-size="6" data-field-size="6"></div>
                  <div data-sbatch-options="simState"></div>
                </div>
              </div>
              <div class="col-sm-6 pull-right">
                <button class="btn btn-default" data-ng-click="start()">{{ startButtonLabel() }}</button>
              </div>
            </form>
            <div class="clearfix"></div>
            <div class="well well-lg" style="margin-top: 5px;" data-ng-if="logFileURL()" data-ng-show="(simState.isStopped() && simState.getFrameCount() > 0) || simState.isStateError() || errorMessage()">
              <a data-ng-href="{{ logFileURL() }}" target="_blank">View {{ ::appName }} log</a>
            </div>
            <div data-ng-if="errorMessage()"><div class="text-danger"><strong>{{ ::appName }} Error:</strong></div><pre>{{ errorMessage() }}</pre></div>
            <div data-ng-if="alertMessage()"><div class="text-warning"><strong>{{ ::appName }} Alert:</strong></div><pre>{{ alertMessage() }}</pre></div>
        `,
        controller: function($scope, appState, authState, stringsService) {
            $scope.appName = SIREPO.APP_SCHEMA.appInfo[SIREPO.APP_NAME].shortName;

            function callSimState(method) {
                return $scope.simState[method] && $scope.simState[method]();
            }

            $scope.alertMessage = function() {
                return callSimState('getAlert');
            };

            $scope.canceledAfterSecs = function() {
                return callSimState('getCanceledAfterSecs');
            };

            $scope.errorMessage = function() {
                return callSimState('errorMessage');
            };

            $scope.initMessage = function() {
                const s = SIREPO.APP_SCHEMA.strings;
                return s.initMessage || `Running ${stringsService.typeOfSimulation($scope.simState.model)}`;
            };

            $scope.logFileURL = function() {
                return callSimState('logFileURL');
            };

            $scope.runningMessage = function() {
                return callSimState('runningMessage')
                    || 'Completed frame: ' + $scope.simState.getFrameCount();
            };

            $scope.start = function() {
                // The available jobRunModes can change. Default to parallel if
                // the current jobRunMode doesn't exist
                var j = appState.models[$scope.simState.model];
                if (j && j.jobRunMode && j.jobRunMode in authState.jobRunModeMap === false) {
                    j.jobRunMode = 'parallel';
                }
                if ($scope.startFunction) {
                    $scope.startFunction();
                }
                else {
                    appState.saveChanges($scope.simState.model, $scope.simState.runSimulation);
                }
            };

            $scope.startButtonLabel = function() {
                return stringsService.startButtonLabel($scope.simState.model);
            };

            $scope.stateAsText = function() {
                if ($scope.errorMessage()) {
                    return stringsService.formatTemplate(
                        SIREPO.APP_SCHEMA.strings.genericSimulationError
                    );
                }
                return callSimState('stateAsText');
            };

            $scope.stopButtonLabel = function() {
                return stringsService.stopButtonLabel($scope.simState.model);
            };
        },
    };
});

SIREPO.app.service('plotToPNG', function() {

    function screenshotElement(element, isVisible) {
        return $(element).find(`.sr-screenshot${isVisible ? ':visible' : ''}`)[0];
    }

    this.destroyVTK = element => {
        const el = screenshotElement(element);
        if (el && el.srUpdateCanvas) {
            el.srUpdateCanvas = null;
        }
    };

    this.downloadPNG = function(el, outputHeight, fileName) {
        el = screenshotElement(el, true);
        if (el.srUpdateCanvas) {
            el.srUpdateCanvas();
        }
        html2canvas(el, {
            scale: outputHeight / $(el).height(),
            backgroundColor: '#ffffff',
            ignoreElements: (element) => element.matches("path.pointer.axis")
        }).then(canvas => {
            canvas.toBlob(function(blob) {
                saveAs(blob, fileName);
            });
        });
    };

    this.hasScreenshotElement = element => {
        return screenshotElement(element) ? true : false;
    };

    this.initVTK = (element, renderer) => {
        const el = screenshotElement(element);
        if (! el) {
            throw new Error('Missing sr-screenshot class within vtk element');
        }
        el.srUpdateCanvas = () => {
            renderer.getRenderWindow().render();
        };
    };

});

SIREPO.app.service('fileUpload', function(msgRouter) {
    this.uploadFileToUrl = function(file, args, uploadUrl, callback) {
        var fd = new FormData();
        fd.append('file', file);
        if (args) {
            for (var k in args) {
                fd.append(k, args[k]);
            }
        }
        //TODO(robnagler) formData needs to be handled properly
        msgRouter.send(uploadUrl, fd, {
            transformRequest: angular.identity,
            headers: {'Content-Type': undefined}
        }).then(
            function(response) {
                callback(response.data);
            },
            function() {
                //TODO(pjm): error handling
                srlog('file upload failed');
            });
    };
});

SIREPO.app.service('mathRendering', function() {
    // Renders math expressions in a plain text string using KaTeX.
    // The math expressions must be tightly bound by $, ex. $E = mc^2$
    var RE = /\$[\-\(\w\\](.*\S)?\$/;

    function encodeHTML(text) {
        return $('<div />').text(text).html();
    }

    this.mathAsHTML = function(text, options) {
        if (! this.textContainsMath(text)) {
            return encodeHTML(text);
        }
        var parts = [];

        var i = text.search(RE);
        while (i != -1) {
            if (i > 0) {
                parts.push(encodeHTML(text.slice(0, i)));
                text = text.slice(i + 1);
            }
            else {
                text = text.slice(1);
            }
            i = text.search(/\S\$/);
            if (i == -1) {
                // should never get here
                throw new Error('invalid math expression');
            }
            parts.push(katex.renderToString(text.slice(0, i + 1), options));
            text = text.slice(i + 2);
            i = text.search(RE);
        }
        if (text) {
            parts.push(encodeHTML(text));
        }
        return parts.join('');
    };

    this.textContainsMath = function(text) {
        return RE.test(text);
    };
});

SIREPO.app.service('keypressService', function() {

    var listeners = {};
    var reports = {};
    var activeListeners = [];
    var activeListenerId = null;

    this.addListener = function(listenerId, listener, reportId) {
        if(! reportId) {
            return;
        }
        listeners[listenerId] = listener;
        if (! reports[reportId]) {
                reports[reportId] = [];
        }
        reports[reportId].push(listenerId);
        if(activeListeners.indexOf(listenerId) < 0) {
            activeListeners.push(listenerId);
        }

        // turn off highlighting for active report panel, if any
        showPanelActive(reportForListener(activeListenerId), false);

        activeListenerId = listenerId;
        this.enableListener(true);
    };
    this.hasListener = function(listenerId) {
        return activeListeners.indexOf(listenerId) >= 0;
    };
    this.hasReport = function(reportId) {
        return ! ! reports[reportId];
    };

    this.removeListener = function(listenerId) {
        var lIndex = activeListeners.indexOf(listenerId);
        if(lIndex >= 0) {
            activeListeners.splice(lIndex, 1);
        }
        delete listeners[listenerId];

        var reportId = reportForListener(listenerId);
        showPanelActive(reportId, false);
        if(reportId) {
            reports[reportId].splice(reports[reportId].indexOf(listenerId), 1);
        }

        // activate the last one added, if any remain
        if(activeListeners.length > 0) {
            activeListenerId = activeListeners[activeListeners.length - 1];
            this.enableListener(true);
        }
        else {
            activeListenerId = null;
            this.enableListener(false);
        }
    };

    this.removeListenersForReport = function(reportId) {
        if(! reportId || ! reports[reportId]) {
            return;
        }
        var rlArr = reports[reportId];
        for(var rlIndex = 0; rlIndex < rlArr.length; ++rlIndex) {
            this.removeListener(rlArr[rlIndex]);
        }
    };
    this.removeReport = function(reportId) {
        if(! reportId) {
            return;
        }
        this.removeListenersForReport(reportId);
        delete reports[reportId];
    };


    // set the active listener, or
    // remove keydown listener from body element leaving the keys in place
    this.enableListener = function(doListen, listenerId) {
        if(! listenerId)  {
            listenerId = activeListenerId;
        }
        activeListenerId = listenerId;
        var reportId = reportForListener(activeListenerId);
        if(doListen && activeListenerId) {
            d3.select('body').on('keydown', listeners[activeListenerId]);
            showPanelActive(reportId, true);
            return;
        }
        d3.select('body').on('keydown', null);
        showPanelActive(reportId, false);
    };
    this.enableNextListener = function(direction) {
        var lIndex = activeListeners.indexOf(activeListenerId);
        if(lIndex < 0) {
            return;
        }
        this.enableListener(false);
        var d = direction < 0 ? -1 : 1;
        var newIndex = (lIndex + d + activeListeners.length) % activeListeners.length;
        this.enableListener(true, activeListeners[newIndex]);
    };

    function reportForListener(listenerId) {
        if(! listenerId) {
            return null;
        }
        for(var reportId in reports) {
            var rlIndex = reports[reportId].indexOf(listenerId);
            if(rlIndex < 0) {
                continue;
            }
            return reportId;
        }
    }

    function showPanelActive(reportId, isActive) {
        if(! reportId) {
            return;
        }
        if(isActive) {
            $('#' + reportId).addClass('sr-panel-active');
            return;
        }
        $('#' + reportId).removeClass('sr-panel-active');
    }

});

SIREPO.app.service('plotRangeService', function(appState, panelState, requestSender) {
    var self = this;
    var runningModels = [];

    function setFieldRange(controller, prefix, model, field) {
        setRange(model, prefix, controller.fieldRange[field]);
    }

    function setRange(model, prefix, range) {
        if (range) {
            model[prefix + 'Size'] = range[1] - range[0];
            model[prefix + 'Offset'] = (range[0] + range[1]) / 2;
        }
    }

    function setRunningState(name) {
        appState.models[name].isRunning = 1;
        if (runningModels.indexOf(name) < 0) {
            runningModels.push(name);
        }
    }

    function setVerticalFieldRange(controller, model) {
        var range = null;
        ['y1', 'y2', 'y3'].forEach(function(f) {
            var r1 = controller.fieldRange[model[f]];
            if (! range) {
                range = r1;
            }
            else if (r1) {
                if (r1[0] < range[0]) {
                    range[0] = r1[0];
                }
                if (r1[1] > range[1]) {
                    range[1] = r1[1];
                }
            }
        });
        setRange(model, 'vertical', range);
    }

    self.computeFieldRanges = function(controller, name, percentComplete) {
        if (controller.simState.isProcessing()) {
            setRunningState(name);
        }
        // this assumes all models share same range parameters
        if (percentComplete == 100 && ! controller.isComputingRanges) {
            controller.fieldRange = null;
            controller.isComputingRanges = true;
            setRunningState(name);
            requestSender.sendAnalysisJob(
                appState,
                function(data) {
                    controller.isComputingRanges = false;
                    if (appState.isLoaded() && data.fieldRange) {
                        if (appState.models[name].isRunning) {
                            if (runningModels.length) {
                                runningModels.forEach(function(name) {
                                    appState.models[name].isRunning = 0;
                                });
                                // refresh plots with computed field ranges
                                appState.saveChanges(runningModels);
                                runningModels = [];
                            }
                        }
                        controller.fieldRange = data.fieldRange;
                    }
                },
                {
                    method: 'compute_particle_ranges',
                    modelName: name,
                },
            );
        }
    };

    self.processPlotRange = function(controller, name, modelKey) {
        var model = appState.models[modelKey || name];
        panelState.showRow(name, 'horizontalSize', model.plotRangeType != 'none');
        ['horizontalSize', 'horizontalOffset', 'verticalSize', 'verticalOffset'].forEach(function(f) {
            panelState.enableField(name, f, model.plotRangeType == 'fixed');
        });
        if ((model.plotRangeType == 'fit' && controller.fieldRange)
            || (model.plotRangeType == 'fixed' && ! model.horizontalSize)) {
            if (model.reportType) {
                var fields = model.reportType.split('-');
                setFieldRange(controller, 'horizontal', model, fields[0]);
                setFieldRange(controller, 'vertical', model, fields[1]);
            }
            else {
                setFieldRange(controller, 'horizontal', model, model.x);
                if (model.y) {
                    setFieldRange(controller, 'vertical', model, model.y);
                }
                else {
                    setVerticalFieldRange(controller, model);
                }
            }
        }
    };
});

SIREPO.app.service('sbatchLoginStatusService', function($rootScope) {
    var self = this;
    self.loggedIn = undefined;

    self.loginSuccess = function() {
        if (! self.loggedIn) {
            return;
        }
        $rootScope.$broadcast('sbatchLoginSuccess');
    };

});

SIREPO.app.directive('simList', function(appState, requestSender) {
    return {
        restrict: 'A',
        scope: {
            code: '@',
            model: '=',
            field: '=',
            route: '@',
        },
        template: `
            <span data-loading-spinner data-sentinel="simList">
              <div style="white-space: nowrap">
                <select style="display: inline-block" class="form-control" data-ng-model="model[field]" data-ng-options="item.simulationId as itemName(item) disable when item.invalidMsg for item in simList"></select>

                <button type="button" style="padding: 3px 10px 5px 10px; margin-top: -1px" title="View Simulation" class="btn btn-default" data-ng-click="openSimulation()"><span class="glyphicon glyphicon-eye-open"></span></button>
              </div>
            </span>
        `,
        controller: function($scope) {
            $scope.simList = null;

            // special processing of the item's name if necessary
            $scope.itemName = function(item) {
                return item.invalidMsg ? `${item.name} <${item.invalidMsg}>` : item.name;
            };

            $scope.openSimulation = function() {
                if ($scope.model && $scope.model[$scope.field]) {
                    requestSender.openSimulation(
                        $scope.code,
                        $scope.route,
                        $scope.model[$scope.field]
                    );
                }
            };
            appState.whenModelsLoaded($scope, function() {
                requestSender.sendStatefulCompute(
                    appState,
                    function(data) {
                        if (appState.isLoaded() && data.simList) {
                            $scope.simList = data.simList.sort(function(a, b) {
                                return a.name.localeCompare(b.name);
                            });
                        }
                    },
                    {
                        method: 'get_' + $scope.code + '_sim_list'
                    }
                );
            });
        },
    };
});

SIREPO.app.service('utilities', function($window, $interval, $interpolate) {

    var self = this;

    this.modelFieldID = function(modelName, fieldName) {
        return 'model-' + modelName + '-' + fieldName;
    };

    this.viewLogicName = function(viewName) {
        if (! viewName) {
            return null;
        }
        return `data-${this.camelToKebabCase(viewName)}-view`;
    };

    this.ngModelForElement = function(el) {
        return angular.element(el).controller('ngModel');
    };

    this.ngModelForInput = function(modelName, fieldName) {
        return angular.element($('.' + this.modelFieldID(modelName, fieldName) + ' input')).controller('ngModel');
    };

    this.reportId = function() {
        return Math.floor(Math.random() * Number.MAX_SAFE_INTEGER);
    };

    this.isWide = function() {
        return $window.innerWidth > 767;
    };

    // font utilities
    this.fontSizeFromString = function(fsString) {
        if (! fsString) {
            return 0;
        }
        var units = ['px', 'pt'];
        for (var uIdx in units) {
            var unit = units[uIdx];
            var fs = parseFloat(fsString.substring(0, fsString.indexOf(unit)));
            if (! isNaN(fs)) {
                return fs;
            }
        }
        return NaN;
    };

    this.interpolateString = (str, context) => {
        context.SIREPO = SIREPO;
        return $interpolate(str)(context);
    };

    this.wordSplits = function(str) {
        var wds = str.split(/(\s+)/);
        return wds.map(function (value, index) {
            return wds.slice(0, index).join('') + value;
        });
    };

    this.splitCommaDelimitedString = function(str, parser=null) {
        let a = str.split(/\s*,\s*/);
        if (! parser) {
            return a;
        }
        return a.map(x => parser(x));
    };

    this.camelToKebabCase = function(v) {
        if (v.toUpperCase() == v) {
            return v.toLowerCase();
        }
        v = v.charAt(0).toLowerCase() + v.slice(1);
        v = v.replace(/\_/g, '-');
        return v.replace(/([A-Z])/g, '-$1').toLowerCase();
    };

    // fullscreen utilities
    this.getFullScreenElement = function() {
        return document.fullscreenElement || document.webkitFullscreenElement || document.mozFullScreenElement || document.msFullscreenElement;
    };
    this.isFullscreen = function () {
        return ! ! this.getFullScreenElement();
    };
    this.isFullscreenElement = function(el) {
        return el == this.getFullScreenElement();
    };
    this.requestFullscreenFn = function(el) {
        return el.requestFullscreen ||
            el.mozRequestFullScreen ||
            el.webkitRequestFullscreen ||
            el.msRequestFullscreen ||
            function() {
                srlog('This browser does not support full screen');
            };
        };
    this.exitFullscreenFn = function() {
        return document.exitFullscreen ||
            document.mozCancelFullScreen ||
            document.webkitExitFullscreen ||
            document.msExitFullscreen ||
            function() {
                srlog('This browser does not support full screen');
            };
    };
    this.fullscreenListenerEvent = function() {
        if (this.exitFullscreenFn() == document.mozCancelFullScreen) {
            return 'mozfullscreenchange';
        }
        if (this.exitFullscreenFn() == document.webkitExitFullscreen) {
            return 'webkitfullscreenchange';
        }
        if (this.exitFullscreenFn() == document.msExitFullscreen) {
            return 'MSFullscreenChange';
        }
        return 'fullscreenchange';
    };

    // Returns a function, that, as long as it continues to be invoked, will not
    // be triggered. The function will be called after it stops being called for
    // N milliseconds.
    // taken from http://davidwalsh.name/javascript-debounce-function
    this.debounce = function(delayedFunc, milliseconds) {
        var debounceInterval = null;
        return function() {
            var context = this, args = arguments;
            var later = function() {
                if (debounceInterval) {
                    $interval.cancel(debounceInterval);
                    debounceInterval = null;
                }
                delayedFunc.apply(context, args);
            };
            if (debounceInterval) {
                $interval.cancel(debounceInterval);
            }
            debounceInterval = $interval(later, milliseconds, 1);
        };
    };

    this.indexArray = function(size) {
        var res = [];
        for (var i = 0; i < size; res.push(i++)) {}
        return res;
    };

    this.normalize = function(seq) {
        var sMax = Math.max.apply(null, seq);
        var sMin = Math.min.apply(null, seq);
        var sRange = sMax - sMin;
        sRange = sRange > 0 ? sRange : 1.0;
        return seq.map(function (v) {
            return (v - sMin) / sRange;
        });
    };

    this.roundToPlaces = function(val, p) {
        if (p < 0) {
            return val;
        }
        var r = Math.pow(10, p);
        return Math.round(val * r) / r;
    };

    // returns an array containing the unique elements of the input,
    // according to a two-input equality function (null means use ===)
    this.unique = function(arr, equals) {
        var uniqueArr = [];
        arr.forEach(function (a, i) {
            var found = false;
            for(var j = 0; j < uniqueArr.length; ++j) {
                var b = uniqueArr[j];
                found = equals ? equals(a, b) : a === b;
                if (found) {
                    break;
                }
            }
            if (! found) {
                uniqueArr.push(a);
            }
        });
        return uniqueArr;
    };

});<|MERGE_RESOLUTION|>--- conflicted
+++ resolved
@@ -1029,16 +1029,10 @@
 
             $scope.downloadFileUrl = function() {
                 if ($scope.model) {
-<<<<<<< HEAD
                     return requestSender.formatUrl('downloadLibFile', {
-                        '<simulation_type>': SIREPO.APP_SCHEMA.simulationType,
-                        '<filename>': SIREPO.APP_NAME == 'srw'
-=======
-                    return requestSender.formatUrl('downloadFile', {
                         simulation_id: 'unused',
                         simulation_type: SIREPO.APP_SCHEMA.simulationType,
                         filename: SIREPO.APP_NAME === 'srw'
->>>>>>> 57f85f3b
                             ? $scope.model[$scope.fileField]
                             : $scope.fileType + '.' + $scope.model[$scope.fileField],
                     });
