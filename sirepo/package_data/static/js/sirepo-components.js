--- conflicted
+++ resolved
@@ -663,11 +663,7 @@
             };
 
             $scope.showAdmJobs = function() {
-<<<<<<< HEAD
-                return SIREPO.APP_SCHEMA.feature_config.job && authState.roles.indexOf('adm') >= 0;
-=======
-                return authState.roles.includes('adm');
->>>>>>> 3fb31c9c
+                return authState.roles.indexOf('adm') >= 0;
             };
         },
     };
