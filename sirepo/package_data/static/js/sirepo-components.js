'use strict';

var srlog = SIREPO.srlog;
var srdbg = SIREPO.srdbg;

SIREPO.NUMBER_REGEXP = /^\s*(\-|\+)?(\d+|(\d*(\.\d*)))([eE][+-]?\d+)?\s*$/;

SIREPO.INFO_INDEX_LABEL = 0;
SIREPO.INFO_INDEX_TYPE = 1;
SIREPO.INFO_INDEX_DEFAULT_VALUE = 2;
SIREPO.INFO_INDEX_TOOL_TIP = 3;
SIREPO.INFO_INDEX_MIN = 4;
SIREPO.INFO_INDEX_MAX = 5;

SIREPO.ENUM_INDEX_VALUE = 0;
SIREPO.ENUM_INDEX_LABEL = 1;

SIREPO.app.directive('simulationDetailPage', function(appState, $compile) {
    return {
        restrict: 'A',
        scope: {
            controller: '@',
            template: '@',
            templateUrl: '@',
        },
        link: function(scope, element) {
            scope.appState = appState;
            let template = '<div data-ng-if="appState.isLoaded()"><div data-ng-controller="'
                + scope.controller + '"';
            if (scope.template) {
                template +=  '>' + scope.template;
            }
            else if (scope.templateUrl) {
                template += ' data-ng-include="templateUrl">';
            }
            template += '</div></div>';
            element.append($compile(template)(scope));
        },
    };
});

SIREPO.app.directive('advancedEditorPane', function(appState, panelState, utilities, $compile) {
    return {
        restrict: 'A',
        scope: {
            viewName: '=',
            parentController: '=',
            wantButtons: '@',
            // optional, allow caller to provide path for modelKey and model data
            modelData: '=',
            // 'basic' or 'advanced' (default)
            fieldDef: '@',
        },
        template: `
            <h5 data-ng-if="::description && fieldDef == \'advanced\'"><span data-text-with-math="description"></span></h5>
            <form name="form" class="form-horizontal" autocomplete="off" novalidate>
              <ul data-ng-if="pages" class="nav nav-tabs">
                <li data-ng-repeat="page in pages" role="presentation" class="{{page.class}}" data-ng-class="{active: page.isActive}"><a href data-ng-click="setActivePage(page)">{{ page.name }}</a></li>
              </ul>
              <br data-ng-if="pages" />
              <div data-ng-repeat="f in (activePage ? activePage.items : advancedFields)">
                <div class="lead text-center" data-ng-if="::isLabel(f)" style="white-space: pre-wrap;"><span data-text-with-math="::labelText(f)"</span></div>
                <div class="form-group form-group-sm" data-ng-if="::isField(f)" data-model-field="f" data-form="form" data-model-name="modelName" data-model-data="modelData" data-view-name="viewName"></div>
                <div data-ng-if="::isColumnField(f)" data-column-editor="" data-column-fields="f" data-model-name="modelName" data-model-data="modelData"></div>
              </div>
              <div data-ng-if="wantButtons" class="row">
                <div class="col-sm-12 text-center" data-buttons="" data-model-name="modelName" data-model-data="modelData" data-fields="advancedFields"></div>
              </div>
            </form>
        `,
        controller: function($scope, $element) {
            var viewInfo = appState.viewInfo($scope.viewName);
            var i;

            function tabSelectedEvent() {
                appState.whenModelsLoaded($scope, function() {
                    panelState.waitForUI(function() {
                        $scope.$emit('sr-tabSelected', $scope.modelName, $scope.modelData ? $scope.modelData.modelKey : null);
                    });
                });
            }

            $scope.fieldDef = $scope.fieldDef || 'advanced';
            $scope.form = angular.element($($element).find('form').eq(0));
            $scope.modelName = viewInfo.model || $scope.viewName;
            $scope.description = viewInfo.description;
            $scope.advancedFields = viewInfo[$scope.fieldDef];
            if (! $scope.advancedFields) {
                throw new Error($scope.modelName + ' view is missing ' + $scope.fieldDef + ' fields');
            }
            // create a View component for app business logic
            $element.append($compile(
                '<div ' + utilities.viewLogicName($scope.viewName)
                    + '="{{ fieldDef }}"'
                    + ' data-model-name="modelName" data-model-data="modelData">'
                    + '</div>')($scope));

            $scope.isColumnField = function(f) {
                return typeof(f) != 'string';
            };
            $scope.isField = function(f) {
                return !($scope.isColumnField(f) || $scope.isLabel(f));
            };
            $scope.isLabel = function(f) {
                if ($scope.isColumnField(f)) {
                    return false;
                }
                return f.indexOf('*') === 0;
            };
            $scope.labelText = function(f) {
                return f.substring(1);
            };
            $scope.resetActivePage = function() {
                if ($scope.pages) {
                    $scope.setActivePage($scope.pages[0]);
                }
                else {
                    tabSelectedEvent();
                }
            };
            $scope.setActivePage = function(page) {
                if ($scope.activePage) {
                    $scope.activePage.isActive = false;
                }
                $scope.activePage = page;
                page.isActive = true;
                //TODO(pjm): DEPRECATED parentController processing replaced by viewLogic
                if (appState.isLoaded() && $scope.parentController && $scope.parentController.handleModalShown) {
                    // invoke parentController after UI has been constructed
                    panelState.waitForUI(function() {
                        $scope.parentController.handleModalShown(
                            $scope.modelName, $scope.modelData ? $scope.modelData.modelKey : null);
                    });
                }
                tabSelectedEvent();
            };

            $scope.showPageNamed = (name, doShow) => {
                const p = $scope.pages.filter(p => p.name === name)[0];
                if (! p) {
                    return;
                }
                const l = $(`li.${p.class}`);
                if (doShow) {
                    l.show();
                }
                else {
                    l.hide();
                }
            };

            // named tabs
            if ($scope.advancedFields.length && $scope.isColumnField($scope.advancedFields[0]) && ! $scope.isColumnField($scope.advancedFields[0][0])) {
                $scope.pages = [];
                var pageCount = 0;
                for (i = 0; i < $scope.advancedFields.length; i++) {
                    pageCount++;
                    var page = {
                        name: $scope.advancedFields[i][0],
                        items: [],
                        class: $scope.modelName + '-page-' + pageCount,
                    };
                    $scope.pages.push(page);
                    var fields = $scope.advancedFields[i][1];
                    for (var j = 0; j < fields.length; j++) {
                        page.items.push(fields[j]);
                    }
                }
            }
            // fieldsPerTab
            else if (viewInfo.fieldsPerTab && $scope.advancedFields.length > viewInfo.fieldsPerTab) {
                $scope.pages = [];
                var index = 0;
                var items;
                for (i = 0; i < $scope.advancedFields.length; i++) {
                    if (i % viewInfo.fieldsPerTab === 0) {
                        index += 1;
                        items = [];
                        $scope.pages.push({
                            name: 'Page ' + index,
                            items: items,
                        });
                    }
                    items.push($scope.advancedFields[i]);
                }
            }
            $scope.resetActivePage();
        },
        link: function(scope, element) {
            $(element).closest('.modal').on('show.bs.modal', scope.resetActivePage);
            //TODO(pjm): need a generalized case for this
            $(element).closest('.sr-beamline-editor').on('sr.resetActivePage', scope.resetActivePage);
            scope.$on('$destroy', function() {
                $(element).closest('.modal').off();
                $(element).closest('.sr-beamline-editor').off();
            });
        }
    };
});

SIREPO.app.directive('srAlert', function(errorService) {
    return {
        restrict: 'A',
        scope: {},
        template: `
            <div data-ng-show="alertText()" class="alert alert-warning alert-dismissible" role="alert">
              <button type="button" class="close" data-ng-click="clearAlert()" aria-label="Close">
                <span aria-hidden="true">&times;</span>
              </button>
              <strong>{{ alertText() }}</strong>
            </div>
        `,
        controller: function($scope) {
            //TODO(robnagler) bind to value in appState or vice versa
            $scope.alertText = function() {
                return errorService.alertText();
            };

            $scope.clearAlert = function() {
                errorService.alertText('');
            };

            $scope.$on('$routeChangeSuccess', $scope.clearAlert);
        },
    };
});

SIREPO.app.directive('srNotify', function(notificationService) {

    return {
        restrict: 'A',
        scope: {
            notificationName: '<',
            notificationClass: '<',
        },
        template: `
            <div data-ng-show="notificationService.shouldPresent(notificationName)" class="alert alert-dismissible sr-notify" role="alert" data-ng-class="notificationClass">
                <button type="button" class="close" aria-label="Close" data-ng-click="notificationService.dismiss(notificationName)">
                    <span aria-hidden="true">&times;</span>
                </button>
                <span data-ng-bind-html="notificationService.getContent(notificationName)"></span>
            </div>
        `,
        controller: function($scope) {
            $scope.notificationService = notificationService;
        },
    };
});

SIREPO.app.directive('basicEditorPanel', function(appState, panelState) {
    return {
        restrict: 'A',
        transclude: true,
        scope: {
            viewName: '@',
            parentController: '=',
            wantButtons: '@',
            // optional, allow caller to provide path for modelKey and model data
            modelData: '=',
            panelTitle: '@',
        },
        template: `
            <div class="panel panel-info" id="{{ \'sr-\' + viewName + \'-basicEditor\' }}">
              <div class="panel-heading clearfix" data-panel-heading="{{ panelTitle }}" data-model-key="modelKey" data-view-name="{{ viewName }}"></div>
                <div class="panel-body" data-ng-hide="panelState.isHidden(modelKey)">
                  <div data-advanced-editor-pane="" data-view-name="viewName" data-want-buttons="{{ wantButtons }}" data-field-def="basic" data-model-data="modelData" data-parent-controller="parentController"></div>
                  <div data-ng-transclude=""></div>
                </div>
              </div>
            </div>
        `,
        controller: function($scope) {
            var viewInfo = appState.viewInfo($scope.viewName);
            if (! viewInfo) {
                throw new Error('unknown viewName: ' + $scope.viewName);
            }
            $scope.modelName = viewInfo.model || $scope.viewName;
            $scope.modelKey = $scope.modelData
                ? $scope.modelData.modelKey
                : $scope.modelName;
            $scope.panelState = panelState;
            $scope.panelTitle = $scope.panelTitle || viewInfo.title;
            if (! angular.isDefined($scope.wantButtons)) {
                $scope.wantButtons = '1';
            }
        },
    };
});

SIREPO.app.directive('buttons', function(appState, panelState) {
    return {
        restrict: 'A',
        scope: {
            modelName: '=',
            fields: '=',
            // optional, allow caller to provide path for modelKey and model data
            modelData: '=',
        },
        template: `
            <div data-ng-show="isFormDirty()">
              <button data-ng-click="saveChanges()" class="btn btn-primary" data-ng-disabled="! isFormValid()">Save Changes</button>
              <button data-ng-click="cancelChanges()" class="btn btn-default">Cancel</button>
            </div>
        `,
        controller: function($scope) {
            $scope.form = $scope.$parent.form;
            var modelKey = $scope.modelData
                ? $scope.modelData.modelKey
                : $scope.modelName;
            var fieldsByModel = panelState.getFieldsByModel(modelKey, $scope.fields);

            function changeDone() {
                $scope.form.$setPristine();
            }

            // returns an array of form elements (the DOM elements attribute is an
            // HTMLCollection)
            function getControls(form) {
                let els = form.$$element[0].elements;
                let ctls = [];
                for (let el of els) {
                    ctls.push(el);
                }
                return ctls;
            }

            $scope.cancelChanges = function() {
                appState.cancelChanges(Object.keys(fieldsByModel));
            };

            $scope.isFormDirty = function() {
                if ($scope.form.$dirty) {
                    return true;
                }
                return appState.areFieldsDirty(fieldsByModel);
            };

            $scope.isFormValid = function() {
                // this is a first step in using HTML5 field validation
                let ctlsValid = getControls($scope.form)
                    .map(function (el) {
                        return el.validity.valid;
                    })
                    .reduce(function (prev, curr) {
                        return prev && curr;
                    }, true);
                return ctlsValid && $scope.form.$valid;
            };

           $scope.saveChanges = function() {
                if ($scope.form.$valid) {
                    appState.saveChanges(Object.keys(fieldsByModel));
                }
            };

            $scope.$on(modelKey + '.changed', changeDone);
            $scope.$on('cancelChanges', function(e, name) {
                if (name == modelKey) {
                    changeDone();
                }
            });
        }
    };
});

SIREPO.app.directive('canceledDueToTimeoutAlert', function(authState) {
    return {
        restrict: 'A',
        scope: {
            seconds: '<',
            simState: '=canceledDueToTimeoutAlert',
        },
        template: `
            <div data-ng-if="showAlert()" class="alert alert-warning" role="alert">
              <h4 class="alert-heading"><b>Canceled: Maximum runtime exceeded</b></h4>
              <p>Your runtime limit is {{getTime()}}. To increase your maximum runtime, please upgrade to ${authState.upgradePlanLink()}.</p>
            </div>
        `,
        controller: function($scope, appState) {
            $scope.authState = authState;
            let hideAlert = false;

            $scope.$on('sbatchLoginDone', function() {
                hideAlert = true;
            });

            $scope.getTime = function() {
                return appState.formatTime($scope.simState.getCanceledAfterSecs());
            };

            $scope.showAlert = function() {
                return $scope.simState.getCanceledAfterSecs() && ! hideAlert;
            };
        },
    };
});

SIREPO.app.directive('confirmationModal', function() {
    return {
        restrict: 'A',
        transclude: true,
        scope: {
            id: '@',
            title: '@',
            okText: '@',
            okClicked: '&',
            cancelText: '@',
            modalClosed: '&',
            isRequired: '@',
        },
        template: `
            <div class="modal fade" data-backdrop="{{ isRequired ? \'static\' : true }}" id="{{ id }}" tabindex="-1" role="dialog">
              <div class="modal-dialog">
                <div class="modal-content">
                  <div class="modal-header bg-warning">
                    <button data-ng-if="! isRequired" type="button" class="close" data-dismiss="modal"><span>&times;</span></button>
                    <span class="lead modal-title text-info">{{ title }}</span>
                  </div>
                  <div class="modal-body">
                    <div class="container-fluid">
                      <div class="row">
                        <div class="col-sm-12">
                          <div data-ng-transclude=""></div>
                        </div>
                      </div>
                      <div class="row">
                        <div class="col-sm-6 pull-right" style="margin-top: 1em">
                          <button data-ng-if="okText" data-ng-disabled="! isValid()" data-ng-click="clicked()" class="btn btn-default sr-button-size">{{ okText }}</button>
                           <button data-ng-if="! isRequired" data-dismiss="modal" class="btn btn-default sr-button-size">{{ cancelText || \'Cancel\' }}</button>
                        </div>
                      </div>
                    </div>
                  </div>
                </div>
              </div>
            </div>
        `,
        controller: function($scope, $element, $rootScope) {
            $scope.formCtl = null;
            $scope.clicked = function() {
                if ($scope.okClicked() !== false) {
                    $('#' + $scope.id).modal('hide');
                }
            };
            $scope.isValid = function() {
                if(! $scope.formCtl) {
                    var f = $($element).find('form').eq(0);
                    $scope.formCtl = angular.element(f).controller('form');
                }
                if(! $scope.formCtl) {
                    return true;
                }
                return $scope.formCtl.$valid;
            };

            $scope.$on('$destroy', function() {
                // release modal data to prevent memory leak
                $($element).off();
            });

            $($element).on('shown.bs.modal', function() {
                $($element).find('.form-control').first().select();
            });

            $($element).on('hidden.bs.modal', function() {
                $rootScope.$broadcast('sr-clearDisableAfterClick');
                if ($scope.modalClosed && angular.isFunction($scope.modalClosed())) {
                    $scope.modalClosed()();
                }
            });
        },
    };
});

SIREPO.app.directive('copyConfirmation', function(appState, fileManager, stringsService) {
    return {
        restrict: 'A',
        scope: {
            simId: '<',
            copyCfg: '=',
            disabled: '<',
        },
        template: `
            <div data-confirmation-modal="" data-id="sr-copy-confirmation" data-title="Copy {{ ::stringsService.formatKey(\'simulationDataType\') }}" data-ok-text="Create Copy" data-ok-clicked="copy()">
              <form class="form-horizontal" autocomplete="off">
                <div class="form-group">
                <label class="col-sm-3 control-label">New Name</label>
                <div class="col-sm-9">
                  <input data-ng-disabled="disabled" data-safe-path="" class="form-control" data-ng-model="copyCfg.copyName" required/>
                  <div class="sr-input-warning" data-ng-show="showWarning">{{ warningText }}</div>
                </div>
                </div>
                <div class="form-group" data-ng-if="showFolders()">
                  <label class="col-sm-3 control-label">Folder</label>
                  <div class="col-sm-9">
                    <div data-user-folder-list="" data-model="copyCfg" data-field="\'copyFolder\'"></div>
                  </div>
              </div>
              </form>
            </div>
        `,
        controller: function($scope) {
            $scope.stringsService = stringsService;
            $scope.showFolders = function () {
                return fileManager.getUserFolderPaths().length > 1;
            };
            $scope.copy = function() {
                appState.copySimulation(
                    $scope.simId,
                    $scope.copyCfg.completion,
                    $scope.copyCfg.copyName,
                    $scope.copyCfg.copyFolder
                );
            };
        },
    };
});

SIREPO.app.directive('disableAfterClick', function() {
    return {
        restrict: 'A',
        transclude: true,
        template: `
            <fieldset ng-disabled="isDisabled" data-ng-click="click()"><ng-transclude></ng-transclude>
        `,
        controller: function($scope, $timeout) {
            $scope.isDisabled = false;


            $scope.click = function() {
                $scope.isDisabled = true;
            };


            $scope.$on('sr-clearDisableAfterClick', () => {
                // allow disable to be set before clearing it
                $timeout(function(){
                    $scope.isDisabled = false;
                });
            });
        },
    };
});

SIREPO.app.directive('exportPythonLink', function(appState, panelState) {
    return {
        restrict: 'A',
        scope: {
            reportTitle: '@',
        },
        template: `
            <a href data-ng-click="exportPython()">Export Python Code</a>
        `,
        controller: function($scope) {
            $scope.exportPython = function() {
                panelState.pythonSource(
                    appState.models.simulation.simulationId,
                    panelState.findParentAttribute($scope, 'modelKey'),
                    $scope.reportTitle);
            };
        },
    };
});

SIREPO.app.directive('randomSeed', function() {
    return {
        restrict: 'A',
        scope: {
            field: '=',
            form: '=',
            max: '=',
            model: '=',
            modelName: '=',
            viewName: '=',
        },
        template: `
            <div class="row">
              <div class="col-sm-3">
                <input data-string-to-number="integer" data-ng-model="model[field]" data-min="0" data-max="max" class="form-control" style="text-align: right" data-lpignore="true"/>
              </div>
              <button class="btn btn-default" data-ng-click="setSeedRandom()" title="generate random seed"><span class="glyphicon glyphicon-random"></span></button>
              <button class="btn btn-default" data-ng-click="setSeedTime()" title="use current time"><span class="glyphicon glyphicon-time"></span></button>
            </div>
        `,
        controller: function($scope) {

            $scope.setSeedRandom = () => {
                $scope.model[$scope.field] = Math.floor(Math.random() * $scope.max - 1);
            };

            $scope.setSeedTime = () => {
                $scope.model[$scope.field] = (new Date()).getTime() % $scope.max;
            };
        },
    };
});

SIREPO.app.directive('srTooltip', function(appState, mathRendering, utilities) {
    return {
        restrict: 'A',
        scope: {
            'tooltip': '@srTooltip',
        },
        template: `
            <span data-ng-show="hasTooltip()" class="glyphicon glyphicon-info-sign sr-info-pointer"></span>
        `,
        controller: function($scope, $element) {
            let tooltipLinked = false;

            function linkTooltip() {
                $($element).find('.sr-info-pointer').tooltip({
                    title: function() {
                        var res = $scope.tooltip;
                        res = res.replace('\n', '<br>');
                        // evaluate angular text first if {{ }} is present
                        if (/\{\{.*?\}\}/.test(res)) {
                            $scope.appState = appState;
                            res = utilities.interpolateString(res, $scope);
                        }
                        if (mathRendering.textContainsMath(res)) {
                            return mathRendering.mathAsHTML(res);
                        }
                        return res;
                    },
                    html: true,
                    placement: 'bottom',
                    container: 'body',
                });
                $scope.$on('$destroy', function() {
                    $($element).find('.sr-info-pointer').tooltip('destroy');
                });
            }

            $scope.hasTooltip = () => {
                if ($scope.tooltip) {
                    if (! tooltipLinked) {
                        tooltipLinked = true;
                        linkTooltip();
                    }
                    return true;
                }
                return false;
            };
        },
    };
});

SIREPO.app.directive('labelWithTooltip', function(appState, mathRendering, $interpolate) {
    return {
        restrict: 'A',
        scope: {
            'label': '@',
            'tooltip': '@',
        },
        template: `
            <label><span data-text-with-math="label"></span>&nbsp;<span data-sr-tooltip="{{ tooltip }}"></span></label>
        `,
    };
});

SIREPO.app.directive('loadingAndErrorPanel', function(appState, panelState) {
    return {
        restrict: 'A',
        transclude: true,
        scope: {
            childArgs: '&',
            modelKey: '@',
        },
        template: `
            <div class="panel panel-info">
              <div class="panel-heading clearfix" data-panel-heading="{{ panelHeading() }}" data-model-key="modelKey"></div>
              <div data-show-loading-and-error="" data-model-key="{{ modelKey }}">
                <div data-ng-show="showTranscludedElement()">
                  <transcluded-element></transcluded-element>
                </div>
              </div>
            </div>
        `,
        controller: function($scope) {
            $scope.panelState = panelState;
            $scope.panelHeading = () => {
                return appState.viewInfo($scope.modelKey).title;
            };

            $scope.showTranscludedElement = () => {
                return ! (panelState.isLoading($scope.modelKey) || panelState.getError($scope.modelKey));
            };
        },
        link: function(scope, element, attrs, ctrls, transclude){
            transclude(scope, function(clonedContent, transcludeScope){
                transcludeScope.args = {
                    modelKey: scope.modelKey
                };
                const c =  scope.childArgs();
                if (c) {
                    $.extend(transcludeScope.args, c);
                }
                element.find('transcluded-element').replaceWith(clonedContent);
            });
        }
    };
});

SIREPO.app.directive('fieldEditor', function(appState, keypressService, panelState, utilities) {
    return {
        restrict: 'A',
        scope: {
            modelName: '=',
            field: '=fieldEditor',
            model: '=',
            customLabel: '=',
            customInfo: '=',
            labelSize: '@',
            fieldSize: '@',
            form: '=',
            viewName: '=',
        },
        template: `
            <div data-ng-class="utilities.modelFieldID(modelName, field)">
            <div data-ng-show="showLabel" data-label-with-tooltip="" class="control-label" data-ng-class="labelClass" data-label="{{ customLabel || info[0] }}" data-tooltip="{{ info[3] }}"></div>
            <div data-ng-switch="info[1]">
              <div data-ng-switch-when="Integer" data-ng-class="fieldClass">
                <input data-string-to-number="integer" data-ng-model="model[field]" data-min="info[4]" data-max="info[5]" class="form-control" style="text-align: right" data-lpignore="true" required />
              </div>
              <div data-ng-switch-when="Float" data-ng-class="fieldClass">
                <input data-string-to-number="" data-ng-model="model[field]" data-min="info[4]" data-max="info[5]" class="form-control" style="text-align: right" data-lpignore="true" required />
                <div class="sr-input-warning"></div>
              </div>
              <div data-ng-switch-when="OptionalString" data-ng-class="fieldClass">
                <input data-ng-model="model[field]" class="form-control" data-lpignore="true" />
              </div>
              <div data-ng-switch-when="OptionalStringUpper" data-ng-class="fieldClass">
                <input data-ng-model="model[field]" class="form-control" ng-change="model[field] = (model[field] | uppercase)" data-lpignore="true" />
              </div>
              <div data-ng-switch-when="String" data-ng-class="fieldClass">
                <input data-ng-model="model[field]" class="form-control" data-lpignore="true" required />
              </div>
              <div data-ng-switch-when="ValidatedString" data-ng-class="fieldClass">
                <input data-validated-string="" data-field-validator-name=" utilities.modelFieldID(modelName, field)" data-ng-model="model[field]" class="form-control" data-lpignore="true" required />
                <div class="sr-input-warning" data-ng-show="! form.$valid">{{ getWarningText() }}</div>
              </div>
              <div data-ng-switch-when="SafePath" data-ng-class="fieldClass">
                <input data-safe-path="" data-ng-model="model[field]" class="form-control" data-lpignore="true" required />
                <div class="sr-input-warning" data-ng-show="showWarning">{{warningText}}</div>
              </div>
              <div data-ng-switch-when="SimulationName" data-ng-class="fieldClass">
                <input data-safe-path="" data-ng-model="model[field]" class="form-control" required data-ng-readonly="model[\'isExample\']" data-lpignore="true" />
                <div class="sr-input-warning" data-ng-show="showWarning">{{warningText}}</div>
              </div>
              <div data-ng-switch-when="InputFile" class="col-sm-7">
                <div data-file-field="field" data-form="form" data-model="model" data-model-name="modelName"  data-selection-required="info[4]" data-empty-selection-text="No File Selected"></div>
              </div>
               <div data-ng-switch-when="Boolean" class="col-sm-7">
                 <input class="sr-bs-toggle" data-ng-open="fieldDelegate.refreshChecked()" data-ng-model="model[field]" data-bootstrap-toggle="" data-model="model" data-field="field" data-field-delegate="fieldDelegate" data-info="info" type="checkbox">
               </div>
              <div data-ng-switch-when="ColorMap" class="col-sm-7">
                <div data-color-map-menu="" class="dropdown"></div>
              </div>
              <div data-ng-switch-when="Text" data-ng-class="fieldClass">
                <div data-collapsable-notes="" data-model="model" data-field="field" ></div>
              </div>
              <div data-ng-switch-when="UserFolder" data-ng-class="fieldClass">
                <div data-user-folder-list="" data-model="model" data-field="field"></div>
              </div>
              <div data-ng-switch-when="OptFloat" data-ng-class="fieldClass">
                <div data-optimize-float="" data-model="model" data-model-name="modelName" data-field="field" data-min="info[4]" data-max="info[5]" ></div>
              </div>
              <div data-ng-switch-when="Range" data-ng-class="fieldClass">
                  <div data-range-slider="" data-model="model" data-model-name="modelName" data-field="field" data-field-delegate="fieldDelegate"></div>
              </div>
              <div data-ng-switch-when="ValueList" data-ng-class="fieldClass">
                <div class="form-control-static" data-ng-if="model.valueList[field].length == 1">{{ model.valueList[field][0] }}</div>
                <select data-ng-if="model.valueList[field].length != 1" class="form-control" data-ng-model="model[field]" data-ng-options="item as item for item in model.valueList[field]"></select>
              </div>
              <div data-ng-switch-when="ModelArray" class="col-sm-12">
                <div data-model-array="" data-model-name="modelName" data-model="model" data-field="field"></div>
              </div>
              ${SIREPO.appFieldEditors}
              <div data-ng-switch-default data-ng-class="fieldClass">
                <div data-ng-if="wantEnumButtons" class="btn-group">
                  <button class="btn sr-enum-button" data-ng-repeat="item in enum[info[1]]" data-ng-click="model[field] = item[0]" data-ng-class="{\'active btn-primary\': isSelectedValue(item[0]), \'btn-default\': ! isSelectedValue(item[0])}">{{ item[1] }}</button>
                </div>
                <select data-ng-if="! wantEnumButtons" number-to-string class="form-control" data-ng-model="model[field]" data-ng-options="item[0] as item[1] for item in enum[info[1]]"></select>
              </div>
            </div>
            </div>
        `,
        controller: function($scope, $element) {
            $scope.appState = appState;
            $scope.utilities = utilities;
            $scope.UTILS = SIREPO.UTILS;
            function fieldClass(fieldType, fieldSize, wantEnumButtons) {
                return 'col-sm-' + (fieldSize || (
                    (fieldType == 'Integer' || fieldType.indexOf('Float') >= 0)
                        ? '3'
                        : wantEnumButtons
                            ? '7'
                            : '5'
                ));
            }

            function showLabel(labelSize) {
                if (labelSize === '') {
                    return true;
                }
                return labelSize > 0;
            }

            function wantEnumButtons(fieldType, labelSize) {
                var hasLabelSizeOverride = labelSize ? true : false;
                var e = SIREPO.APP_SCHEMA.enum[fieldType];
                if (! e || e.length == 1 || e.length > 3 || hasLabelSizeOverride) {
                    return false;
                }
                var textSize = 0;
                for (var i = 0; i < e.length; i++) {
                    textSize += e[i][1].length;
                    if (textSize > 20) {
                        return false;
                    }
                }
                return true;
            }
            $scope.enum = SIREPO.APP_SCHEMA.enum;
            // field def: [label, type]
            $scope.info = $scope.customInfo || appState.modelInfo($scope.modelName)[$scope.field];
            if (! $scope.info) {
                throw new Error('invalid model field: ' + $scope.modelName + '.' + $scope.field);
            }
            $scope.fieldProps = appState.fieldProperties($scope.modelName, $scope.field);

            // wait until the switch gets fully evaluated, then set event handlers for input fields
            // to disable keypress listener set by plots
            panelState.waitForUI(function () {
                var inputElement =  $($element).find('input');
                if(inputElement.length > 0) {
                    inputElement
                        .on('focus', function () {
                        keypressService.enableListener(false);
                    })
                        .on('blur', function () {
                        keypressService.enableListener(true);
                    });
                }
            });

            $scope.fieldDelegate = {};
            $scope.labelClass = 'col-sm-' + ($scope.labelSize || '5');
            $scope.wantEnumButtons = wantEnumButtons($scope.info[1], $scope.labelSize);
            $scope.fieldClass = fieldClass($scope.info[1], $scope.fieldSize, $scope.wantEnumButtons);
            $scope.showLabel = showLabel($scope.labelSize);
            $scope.isSelectedValue = function(value) {
                if ($scope.model && $scope.field) {
                    return $scope.model[$scope.field] == value;
                }
                return false;
            };

            $scope.fieldValidatorName = utilities.modelFieldID($scope.modelName, $scope.field);

            // the viewLogic element is a child of advancedEditorPane, which is a parent of this field.
            // this gets the controller so the field's scope can use it
            $scope.viewLogic = angular.element($($element).closest('div[data-advanced-editor-pane]').find(
                `div[${utilities.viewLogicName($scope.viewName)}]`
            ).eq(0)).controller(`${$scope.viewName}View`);

            $scope.clearViewValue = function(model) {
                model.$setViewValue('');
                model.$render();
            };

            $scope.$on('$destroy', function (event) {
                $($element).find('input').off('focus').off('blur');
            });
        },
    };
});

SIREPO.app.directive('loadingSpinner', function() {
    return {
        restrict: 'A',
        scope: {
            sentinel: '<',
        },
        transclude: true,
        template: `
            <div data-ng-if="!sentinel" class="sr-loading-spinner">
                <img src="/static/img/sirepo_animated.gif" />
            </div>
            <ng-transclude data-ng-if="sentinel"></ng-transclude>
        `,
    };
});

SIREPO.app.directive('logoutMenu', function(authState, authService, requestSender) {
    return {
        restrict: 'A',
        scope: {},
        template: `
            <li data-ng-if="::authState.isGuestUser"><a data-ng-href="{{ ::authService.loginUrl }}"><span
                    class="glyphicon glyphicon-alert sr-small-icon"></span> Save Your Work!</a></li>
            <li data-ng-if="::! authState.isGuestUser" class="sr-logged-in-menu dropdown">
              <a href class="dropdown-toggle" data-toggle="dropdown">
                <img data-ng-if="::authState.avatarUrl" data-ng-src="{{:: authState.avatarUrl }}">
                <span data-ng-if="::! authState.avatarUrl" class="glyphicon glyphicon-user"></span>
                <span class="caret"></span>
              </a>
              <ul class="dropdown-menu">
                <li class="dropdown-header"><strong>{{ ::authState.displayName }}</strong></li>
                <li class="dropdown-header">{{ authState.paymentPlanName() }}</li>
                <li class="dropdown-header" data-ng-if="::authState.userName">{{ ::authState.userName }}</li>
                <li data-ng-if="showAdmJobs()"><a data-ng-href="{{ getUrl('admJobs') }}">Admin</a></li>
                <li><a data-ng-click="showJobsList()" style="cursor:pointer">Jobs</a></li>
                <li><a data-ng-href="{{ ::authService.logoutUrl }}">Sign out</a></li>
              </ul>
            </li>
        `,
        controller: function($scope, panelState) {
            $scope.authState = authState;
            $scope.authService = authService;

            $scope.getUrl = function(route) {
                return requestSender.formatUrlLocal(route);
            };

            $scope.showAdmJobs = function() {
                return authState.roles.indexOf('adm') >= 0;
            };

            $scope.showJobsList = function() {
                $('#' + panelState.modalId('jobsListModal')).modal('show');
            };
        },
    };
});

SIREPO.app.directive('fileField', function(errorService, panelState, requestSender, $http) {
    return {
        restrict: 'A',
        transclude: true,
        scope: {
            fileField: '=',
            modelName: '=',
            model: '=',
            emptySelectionText: '@',
            selectionRequired: '=',
            fileType: '@',
            form: '=',
        },
        template: `
          <div class="btn-group" role="group">
            <button type="button" class="btn btn-default dropdown-toggle" data-ng-class="{\'btn-invalid\': selectionRequired && ! hasValidFileSelected()}" data-toggle="dropdown">{{ model[fileField] || emptySelectionText }} <span class="caret"></span></button>
            <ul class="dropdown-menu">
              <li data-ng-repeat="item in itemList()" class="sr-model-list-item"><a href data-ng-click="selectItem(item)">{{ item }}<span data-ng-show="! isSelectedItem(item)" data-ng-click="confirmDeleteItem(item, $event)" class="glyphicon glyphicon-remove"></span></a></li>
              <li class="divider"></li>
              <li data-ng-hide="selectionRequired"><a href data-ng-click="selectItem('')">{{ emptySelectionText }}</a></li>
              <li data-ng-hide="selectionRequired" class="divider"></li>
              <li><a href data-ng-click="showFileUpload()"><span class="glyphicon glyphicon-plus"></span> New</a></li>
            </ul>
          </div>
          <div data-ng-if="hasValidFileSelected()" class="btn-group" role="group">
            <div class="pull-left" data-ng-transclude=""></div>
            <div class="pull-left"><a data-ng-href="{{ downloadFileUrl() }}" type="button" title="Download" class="btn btn-default"><span class="glyphicon glyphicon-cloud-download"></a></div>
          </div>
          <div class="sr-input-warning" data-ng-show="selectionRequired && ! hasValidFileSelected()">Select a file</div>
        `,
        controller: function($scope) {
            var modalId = null;
            $scope.isDeletingFile = false;
            function sortList(list) {
                if (list) {
                    list.sort(function(a, b) {
                        return a.localeCompare(b);
                    });
                }
            }

            $scope.confirmDeleteItem = function(item, $event) {
                $scope.deleteFileError = '';
                $scope.isDeletingFile = false;
                $event.stopPropagation();
                $event.preventDefault();
                $scope.deleteItem = item;
                var modelKey = 'fileDelete' + $scope.fileType;
                modalId = panelState.modalId(modelKey);
                panelState.showModalEditor(
                    modelKey,
                    '<div data-confirmation-modal="" data-id="' + modalId + '" data-title="Delete File?" data-ok-text="Delete" data-ok-clicked="deleteSelected()"><div style="white-space: pre-line"><span data-ng-if="isDeletingFile" class="glyphicon glyphicon-hourglass"></span> {{ confirmDeleteText() }}</div></div>', $scope);
            };

            $scope.confirmDeleteText = function() {
                if ($scope.deleteFileError) {
                    return $scope.deleteFileError;
                }
                return $scope.isDeletingFile
                    ? ('Deleting file "' + $scope.deleteItem + '". Please wait.')
                    : ('Delete file "' + $scope.deleteItem + '"?');
            };

            $scope.deleteSelected = function() {
                if (! $scope.isDeletingFile) {
                    $scope.isDeletingFile = true;
                    requestSender.sendRequest(
                        'deleteFile',
                        function(data) {
                            $scope.isDeletingFile = false;
                            if (data.error) {
                                $scope.deleteFileError = data.error + "\n\n"
                                    + data.fileList.join("\n");
                            }
                            else {
                                var list = requestSender.getAuxiliaryData($scope.fileType);
                                list.splice(list.indexOf($scope.deleteItem), 1);
                                $('#' + modalId).modal('hide');
                            }
                        },
                        {
                            simulationType: SIREPO.APP_SCHEMA.simulationType,
                            fileType: $scope.fileType,
                            fileName: $scope.deleteItem,
                        });
                }
                return false;
            };

            $scope.downloadFileUrl = function() {
                if ($scope.model) {
                    return requestSender.formatUrl('downloadFile', {
                        '<simulation_id>': 'unused',
                        '<simulation_type>': SIREPO.APP_SCHEMA.simulationType,
                        '<filename>': SIREPO.APP_NAME == 'srw'
                            ? $scope.model[$scope.fileField]
                            : $scope.fileType + '.' + $scope.model[$scope.fileField],
                    });
                }
                return '';
            };

            $scope.hasValidFileSelected = function() {
                if ($scope.selectionRequired && $scope.form) {
                    $scope.form.$valid = false;
                }
                if ($scope.fileType && $scope.model && $scope.model[$scope.fileField]) {
                    // assume the file is valid if selected
                    if ($scope.form) {
                        $scope.form.$valid = true;
                    }
                    return true;
                }
                return false;
            };
            $scope.isSelectedItem = function(item) {
                if ($scope.model) {
                    return item == $scope.model[$scope.fileField];
                }
                return false;
            };
            $scope.itemList = function() {
                if (! $scope.fileType) {
                    $scope.fileType = $scope.modelName + '-' + $scope.fileField;
                }
                if (requestSender.getAuxiliaryData($scope.fileType)) {
                    return requestSender.getAuxiliaryData($scope.fileType);
                }
                requestSender.loadAuxiliaryData(
                    $scope.fileType,
                    requestSender.formatUrl('listFiles', {
                        '<simulation_type>': SIREPO.APP_SCHEMA.simulationType,
                        '<file_type>': $scope.fileType,
                        '<simulation_id>': 'unused',
                    }), sortList);
                return null;
            };
            $scope.selectItem = function(item) {
                $scope.model[$scope.fileField] = item;
            };
            $scope.showFileUpload = function() {
                panelState.showModalEditor(
                    'fileUpload' + $scope.fileType,
                    '<div data-file-upload-dialog="" data-dialog-title="Upload File" data-file-type="fileType" data-model="model" data-field="fileField"></div>', $scope);
            };
            $scope.$on('$destroy', function() {
                if (modalId) {
                    $('#' + modalId).remove();
                }
            });
        },
    };
});

SIREPO.app.directive('columnEditor', function(appState) {
    return {
        restrict: 'A',
        scope: {
            modelName: '=',
            columnFields: '=',
            // optional, allow caller to provide path for modelKey and model data
            modelData: '=',
        },
        template: `
            <div class="sr-column-editor">
              <div class="row">
                <div class="col-sm-{{ ::head.size || 3 }}" data-ng-repeat="head in ::headings">
                  <div class="lead text-center">{{ ::head.text }}</div>
                </div>
              </div>
              <div class="form-group form-group-sm" data-ng-repeat="row in ::rows">
                <div data-ng-repeat="col in ::row">
                  <div data-ng-if="::! col.field" class="col-sm-{{ ::col.size || 3 }} control-label">
                    <div data-label-with-tooltip="" data-label="{{ ::col.label }}" data-tooltip="{{ ::col.tooltip }}"></div>
                  </div>
                  <div data-ng-if="::col.field" class="col-sm-{{ ::col.size || 3 }}"><div class="row">
                    <div data-model-field="::col.field" data-label-size="0" data-field-size="12" data-model-name="modelName" data-model-data="modelData"></div>
                  </div></div>
                </div>
              </div>
              <div>&nbsp;</div>
            </div>
        `,
        controller: function($scope) {

            function initLayout() {
                var headings = [];
                var rows = [];
                for (var i = 0; i < $scope.columnFields.length; i++) {
                    var heading = $scope.columnFields[i][0];
                    headings.push({
                        text: heading,
                    });
                    for (var j = 0; j < $scope.columnFields[i][1].length; j++) {
                        if (! rows[j]) {
                            rows[j] = [{
                                label: '',
                            }];
                        }
                        var col = $scope.columnFields[i][1][j];
                        rows[j][i * 2] = getLabel(heading, col);
                        rows[j][i * 2 + 1] = {
                            field: col,
                        };
                    }
                }
                if (isOneLabelLayout(rows)) {
                    if (rows[0].length == 4) {
                        // one label, two fields
                        headings.unshift({
                            text: '',
                            size: 5,
                        });
                        rows.forEach(function(row) {
                            row[0].size = 5;
                            row.splice(2, 1);
                        });
                    }
                    else {
                        // one label, three fields
                        headings.unshift({
                            text: '',
                        });
                        rows.forEach(function(row) {
                            row.splice(4, 1);
                            row.splice(2, 1);
                        });
                    }
                }
                else {
                    // two labels, two fields
                    headings.forEach(function(h) {
                        h.size = 6;
                    });
                }
                $scope.headings = headings;
                $scope.rows = rows;
            }

            function getLabel(heading, f) {
                var m = $scope.modelName;
                var modelField = appState.parseModelField(f);
                if (modelField) {
                    m = modelField[0];
                    f = modelField[1];
                }
                var info = appState.modelInfo(m)[f];
                return {
                    label: info[0].replace(heading.replace(/ .*/, ''), ''),
                    tooltip: info[3],
                };
            }

            function isOneLabelLayout(rows) {
                for (var i = 0; i < rows.length; i++) {
                    var row = rows[i];
                    if (row[1] && row[2] && (row[0].label != row[2].label)) {
                        return false;
                    }
                }
                return true;
            }

            initLayout();
        },
    };
});

SIREPO.app.directive('fileUploadDialog', function(appState, fileUpload, panelState, requestSender) {
    return {
        restrict: 'A',
        scope: {
            dialogTitle: '@',
            parentController: '=',
            fileType: '=',
            model: '=',
            field: '=',
        },
        template: `
            <div class="modal fade" id="sr-fileUpload{{ fileType }}-editor" tabindex="-1" role="dialog">
              <div class="modal-dialog modal-lg">
                <div class="modal-content">
                  <div class="modal-header bg-info">
                    <button type="button" class="close" data-dismiss="modal"><span>&times;</span></button>
                    <span class="lead modal-title text-info">{{ dialogTitle }}</span>
                  </div>
                  <div class="modal-body">
                    <div class="container-fluid">
                      <form>
                        <div class="form-group">
                          <label>Select File</label>
                          <input type="file" data-file-model="inputFile" data-ng-attr-accept="{{ acceptTypes() }}" />
                          <div class="text-warning" style="white-space: pre-line"><strong>{{ fileUploadError }}</strong></div>
                        </div>
                        <div data-ng-if="isUploading" class="col-sm-6 pull-right">Please Wait...</div>
                        <div class="clearfix"></div>
                        <div class="col-sm-6 pull-right">
                          <button data-ng-show="isConfirming" data-ng-click="uploadFile(inputFile)" class="btn btn-warning" data-ng-disabled="isUploading">Replace File</button>
                          <button data-ng-hide="isConfirming" data-ng-click="uploadFile(inputFile)" class="btn btn-primary" data-ng-disabled="isUploading">Save Changes</button>
                           <button data-dismiss="modal" class="btn btn-default" data-ng-disabled="isUploading">Cancel</button>
                        </div>
                      </form>
                    </div>
                  </div>
                </div>
              </div>
            </div>
        `,
        controller: function($scope) {
            $scope.fileUploadError = '';
            $scope.isUploading = false;
            $scope.isConfirming = false;

            $scope.acceptTypes = function() {
                if (appState.isLoaded() && SIREPO.FILE_UPLOAD_TYPE) {
                    return SIREPO.FILE_UPLOAD_TYPE[$scope.fileType] || '';
                }
                return '';
            };

            $scope.uploadFile = function(inputFile) {
                if (! inputFile) {
                    return;
                }
                $scope.isUploading = true;
                fileUpload.uploadFileToUrl(
                    inputFile,
                    $scope.isConfirming
                        ? {
                            confirm: $scope.isConfirming,
                        }
                        : null,
                    requestSender.formatUrl(
                        'uploadFile',
                        {
                            '<simulation_id>': appState.models.simulation.simulationId,
                            '<simulation_type>': SIREPO.APP_SCHEMA.simulationType,
                            '<file_type>': $scope.fileType,
                        }),
                    function(data) {
                        $scope.isUploading = false;
                        if (data.error) {
                            $scope.fileUploadError = data.error;
                            if (data.fileList) {
                                $scope.fileUploadError += "\n\n" + data.fileList.join("\n");
                                $scope.isConfirming = true;
                            }
                            return;
                        }
                        if ($scope.model[$scope.field] != data.filename) {
                            $scope.model[$scope.field] = data.filename;
                            var list = requestSender.getAuxiliaryData($scope.fileType);
                            if (list.indexOf(data.filename) < 0) {
                                list.push(data.filename);
                            }
                        }
                        else {
                            // force the reports to update, the model fields are unchanged
                            appState.updateReports();
                        }
                        $('#' + panelState.modalId('fileUpload' + $scope.fileType)).modal('hide');
                    });
            };
        },
        link: function(scope, element) {
            $(element).on('show.bs.modal', function() {
                scope.isConfirming = false;
                scope.isUploading = false;
                scope.fileUploadError = '';
                $(element).find("input[type='file']").val(null);
            });
            scope.$on('$destroy', function() {
                $(element).off();
                $(element).detach();
            });
        },
    };
});

SIREPO.app.directive('headerTooltip', function() {
    return {
        restrict: 'A',
        scope: {
            tipText: '=headerTooltip',
        },
        template: `
            <span data-ng-class="className()"></span>
        `,
        controller: function link($scope, $element) {
            $scope.className = function() {
                return 'glyphicon sr-info-pointer glyphicon-' + ({
                    canceled: 'ban-circle',
                    completed: 'ok',
                    error: 'exclamation-sign',
                    missing: 'question-sign',
                    pending: 'hourglass',
                    running: 'transfer'
                }[$scope.tipText] || 'info-sign');
            };

            $scope.$on('$destroy', function() {
                $($element).tooltip('destroy');
            });

            $scope.$watch('tipText', () => {
                $($element).tooltip().attr('data-original-title', $scope.tipText);
            });

            $($element).tooltip({
                title: $scope.tipText,
                html: true,
                placement: 'bottom',
            });
        },
    };
});

SIREPO.app.directive('helpButton', function($window) {
    var HELP_WIKI_ROOT = 'https://github.com/radiasoft/sirepo/wiki/' + SIREPO.APP_NAME.toUpperCase() + '-';
    return {
        restrict: 'A',
        scope: {
            helpTopic: '@helpButton',
        },
        template: `
            <button data-ng-if="::showHelp()" class="close sr-help-icon" title="{{ ::helpTopic }} Help" data-ng-click="openHelp()"><span class="glyphicon glyphicon-question-sign"></span></button>
        `,
        controller: function($scope) {
            $scope.openHelp = function() {
                $window.open(
                    HELP_WIKI_ROOT + $scope.helpTopic.replace(/\s+/, '-'),
                    '_blank');
            };
            $scope.showHelp = function() {
                if ('SHOW_HELP_BUTTONS' in SIREPO) {
                    return SIREPO.SHOW_HELP_BUTTONS;
                }
                return false;
            };
        },
    };
});

SIREPO.app.directive('helpLink', function(appState) {
    return {
        restrict: 'A',
        scope: {
            constantURL: '@helpLink',
            icon: '@',
            title: '@',
        },
        template: `
            <a data-ng-if="::url" data-ng-href="{{ ::url }}" target="_blank">
              <span data-ng-class="::glyphClass"></span>
              ${SIREPO.APP_SCHEMA.appInfo[SIREPO.APP_SCHEMA.simulationType].shortName}
               {{ ::title }}
            </a>
        `,
        controller: function($scope) {
            $scope.glyphClass = 'glyphicon glyphicon-' + $scope.icon;
            $scope.url = SIREPO.APP_SCHEMA.constants[$scope.constantURL];
        },
    };
});

SIREPO.app.directive('videoButton', function(appState, $window) {
    return {
        restrict: 'A',
        scope: {
            viewName: '@videoButton',
        },
        template: `
            <div data-ng-if="showLink"><button class="close sr-help-icon" data-ng-click="openVideo()" title="{{ ::tooltip }}"><span class="glyphicon glyphicon-film"></span></button></div>
        `,
        controller: function($scope) {
            var viewInfo = appState.viewInfo($scope.viewName);
            $scope.showLink = SIREPO.APP_SCHEMA.feature_config.show_video_links;
            $scope.tooltip = viewInfo.title + ' Help Video';
            $scope.openVideo = function() {
                $window.open(
                    viewInfo.helpVideoURL,
                    '_blank');
            };
        },
    };
});

SIREPO.app.directive('lineoutCsvLink', function(appState, panelState) {
    return {
        restrict: 'A',
        scope: {
            axis: '@lineoutCsvLink',
        },
        template: `
            <a href data-ng-show=":: is3dPlot()" data-ng-click="exportLineout()">CSV - {{:: axisName }}</a>
        `,
        controller: function($scope) {

            function findReportPanelScope() {
                var s = $scope.$parent;
                while (s && ! s.reportPanel) {
                    s = s.$parent;
                }
                return s;
            }

            $scope.axisName = $scope.axis == 'x'
                ? 'Horizontal Cut'
                : $scope.axis == 'y'
                    ? 'Vertical Cut'
                    : 'Full Plot';

            $scope.exportLineout = function() {
                findReportPanelScope().$broadcast(SIREPO.PLOTTING_LINE_CSV_EVENT, $scope.axis);
            };

            $scope.is3dPlot = function() {
                return panelState.findParentAttribute($scope, 'reportPanel') == '3d';
            };
        },
    };
});

SIREPO.app.directive('modalDialog', function(appState, panelState) {
    return {
        restrict: 'A',
        transclude: true,
        scope: {
            viewName: '@',
            //TODO(pjm): remove parentController everywhere
            parentController: '=',
            modalTitle: '=?',
            // optional, allow caller to provide path for modelKey and model data
            modelData: '=',
        },
        template: `
            <div class="modal fade" id="{{ editorId }}" tabindex="-1" role="dialog">
              <div class="modal-dialog modal-lg">
                <div class="modal-content">
                  <div class="modal-header bg-info">
                    <button type="button" class="close" data-dismiss="modal"><span>&times;</span></button>
                    <div data-help-button="{{ helpTopic }}"></div>
                    <div data-ng-if="::hasHelpVideo" data-video-button="{{ viewName }}"></div>
                    <span class="lead modal-title text-info">{{ modalTitle }}</span>
                  </div>
                  <div class="modal-body">
                    <div class="container-fluid">
                      <div class="row">
                        <div data-ng-transclude=""></div>
                      </div>
                    </div>
                  </div>
                </div>
              </div>
            </div>
        `,
        controller: function($scope) {
            function hideModal(e, name) {
                if (name == $scope.modelKey && $scope.editorId) {
                    $('#' + $scope.editorId).modal('hide');
                }
            }
            var viewInfo = appState.viewInfo($scope.viewName);
            if (! viewInfo) {
                throw new Error('missing view in schema: ' + $scope.viewName);
            }
            $scope.hasHelpVideo = viewInfo.helpVideoURL;
            $scope.helpTopic = viewInfo.title;
            // A view view may refer to a model by name, ex. SRW simulationGrid view
            $scope.modelName = viewInfo.model || $scope.viewName;
            $scope.modelKey = $scope.modelName;
            $scope.editorId = panelState.modalId($scope.viewName);
            if ($scope.modelData) {
                $scope.modelKey = $scope.modelData.modelKey;
                $scope.editorId = panelState.modalId($scope.modelKey);
            }
            if (! $scope.modalTitle) {
                $scope.modalTitle = viewInfo.title;
            }
            $scope.$on('modelChanged', hideModal);
            $scope.$on('cancelChanges', hideModal);
        },
        //TODO(pjm): move link items to controller?
        link: function(scope, element) {
            $(element).on('shown.bs.modal', function() {
                $('#' + scope.editorId + ' .form-control').first().select();
                if (scope.parentController && scope.parentController.handleModalShown) {
                    panelState.waitForUI(function() {
                        scope.parentController.handleModalShown(scope.modelName, scope.modelKey);
                    });
                }
            });
            $(element).on('hidden.bs.modal', function(o) {
                // ensure that a dismissed modal doesn't keep changes
                // ok processing will have already saved data before the modal is hidden
                var viewInfo = appState.viewInfo(scope.viewName);
                var fieldsByModel = panelState.getFieldsByModel(scope.modelKey, viewInfo.advanced);
                appState.cancelChanges(Object.keys(fieldsByModel));
                scope.$apply();
            });
            scope.$on('$destroy', function() {
                // release modal data to prevent memory leak
                $(element).off();
                $('.modal').modal('hide').removeData('bs.modal');
            });
        },
    };

});

SIREPO.app.directive('modalEditor', function(appState, panelState) {
    return {
        restrict: 'A',
        scope: {
            viewName: '@',
            parentController: '=',
            modalTitle: '=?',
            // optional, allow caller to provide path for modelKey and model data
            modelData: '=',
        },
        template: `
            <div data-modal-dialog="" data-view-name="{{ viewName }}" data-parent-controller="parentController" data-modal-title="modalTitle" data-model-data="modelData">
              <div data-advanced-editor-pane="" data-view-name="viewName" data-want-buttons="true" data-model-data="modelData" data-parent-controller="parentController"></div>
            </div>
        `,
    };
});

SIREPO.app.directive('modelField', function(appState) {
    return {
        restrict: 'A',
        scope: {
            field: '=modelField',
            modelName: '=',
            customInfo: '=?',
            customLabel: '=',
            labelSize: '@',
            fieldSize: '@',
            // optional, allow caller to provide path for modelKey and model data
            modelData: '=',
            form: '=',
            viewName: '=',
        },
        template: `
            <div data-field-editor="fieldName()" data-form="form" data-model-name="modelNameForField()" data-model="modelForField()" data-custom-label="customLabel" data-custom-info="customInfo" data-label-size="{{ labelSize }}" data-field-size="{{ fieldSize }}" data-view-name="viewName"></div>
        `,
        controller: function($scope) {
            let modelName = $scope.modelName;
            let field = $scope.field;
            let modelField = appState.parseModelField(field);

            if (modelField) {
                [modelName, field] = modelField;
            }

            // if this is a compound field (<field 1>.<field 2>), change the model info to reflect that
            const m = appState.parseModelField(field);
            if (m) {
                modelField = m;
                field = modelField[1];
                const t = SIREPO.APP_SCHEMA.model[$scope.modelName][modelField[0]][SIREPO.INFO_INDEX_TYPE];
                modelName = t.split('.')[1];
                $scope.customInfo = appState.modelInfo(modelName)[field];
            }

            $scope.modelForField = function() {
                if ($scope.modelData && ! modelField) {
                    return $scope.modelData.getData();
                }
                return appState.models[modelName];
            };

            $scope.modelNameForField = function() {
                return modelName;
            };

            $scope.fieldName = function() {
                return field;
            };
        },
    };
});

SIREPO.app.directive('panelLayout', function(appState, utilities, $window) {
    return {
        restrict: 'A',
        transclude: true,
        template: `
            <div class="row">
              <div class="sr-panel-layout col-md-6 col-xl-4"></div>
              <div class="sr-panel-layout col-md-6 col-xl-4"></div>
              <div class="sr-panel-layout col-md-6 col-xl-4"></div>
              <div data-ng-transclude=""></div>
            </div>
        `,
        scope: {},
        controller: function($scope, $element) {
            var columnCount = 0;
            var panelItems = null;

            function arrangeColumns() {
                var count = 0;
                var cols = $($element).find('.sr-panel-layout');
                if (! panelItems) {
                    panelItems = $($element).find('.sr-panel-item');
                }
                panelItems.each(function(idx, item) {
                    $(cols[count]).append(item);
                    count = (count + 1) % columnCount;
                });
            }

            function windowResize() {
                if (utilities.isFullscreen()) {
                    return;
                }
                var count = 1;
                //TODO(pjm): size from bootstrap css constants
                if ($window.matchMedia('(min-width: 1600px)').matches) {
                    count = 3;
                }
                else if ($window.matchMedia('(min-width: 992px)').matches) {
                    count = 2;
                }
                if (count != columnCount) {
                    columnCount = count;
                    arrangeColumns();
                }
            }

            $scope.$on('sr-window-resize', windowResize);

            appState.whenModelsLoaded($scope, windowResize);
        },
    };
});

SIREPO.app.directive('pendingLinkToSimulations', function() {
    return {
        restrict: 'A',
        scope: {
            simState: '<',
        },
        template: `
            <div data-ng-show="simState.isStatePending()">
              <a data-ng-click="showJobsList()" style="cursor:pointer">
                <span class="glyphicon glyphicon-hourglass"></span> {{ simState.stateAsText() }} {{ simState.dots }}
              </a>
            </div>
        `,
        controller: function($scope, panelState) {
            $scope.showJobsList = function() {
                $('#' + panelState.modalId('jobsListModal')).modal('show');
            };
        },
    };
});

SIREPO.app.directive('safePath', function() {

    // keep in sync with sirepo.srschem.py _NAME_ILLEGALS
    var unsafePathChars = '\\/|&:+?\'*"<>'.split('');
    var unsafePathWarn = ' must not include: ' +
        unsafePathChars.join(' ');
    var unsafePathRegexp = new RegExp('[\\' + unsafePathChars.join('\\') + ']');

    return {
        restrict: 'A',
        require: 'ngModel',
        link: function(scope, element, attrs, ngModel) {
            scope.showWarning = false;
            scope.warningText = '';

            function setWarningText(text) {
                scope.warningText = (scope.info ? scope.info[0] : 'Value') + text;
            }

            ngModel.$parsers.push(function (v) {
                scope.showWarning = unsafePathRegexp.test(v);
                if (scope.showWarning) {
                    setWarningText(unsafePathWarn);
                }
                else {
                    scope.showWarning = /^\.|\.$/.test(v);
                    if (scope.showWarning) {
                        setWarningText(' must not start or end with a "."');
                    }
                }
                ngModel.$setValidity('size', ! scope.showWarning);
                return v;
            });

            ngModel.$formatters.push(function (v) {
                scope.showWarning = false;
                return v;
            });
        },
    };
});

SIREPO.app.directive('showLoadingAndError', function(panelState) {
    return {
        transclude: true,
        scope: {
            modelKey: '@',
        },
        template: `
            <div data-ng-class="{\'sr-panel-loading\': panelState.isLoading(modelKey), \'sr-panel-error\': panelState.getError(modelKey), \'sr-panel-running\': panelState.isRunning(modelKey), \'has-transclude\': hasTransclude()}" class="panel-body" data-ng-hide="panelState.isHidden(modelKey)">
              <div data-ng-show="panelState.isLoading(modelKey)" class="lead sr-panel-wait"><span class="glyphicon glyphicon-hourglass"></span> {{ panelState.getStatusText(modelKey) }}</div>
              <div data-ng-show="panelState.getError(modelKey)" class="lead sr-panel-wait"><span class="glyphicon glyphicon-exclamation-sign"></span> {{ panelState.getError(modelKey) }}</div>
              <div data-ng-transclude=""></div>
            </div>
        `,
        controller: function($scope, $element) {
            $scope.panelState = panelState;
            $scope.hasTransclude = function() {
                var el = $($element).find('div[data-ng-transclude] > div[data-ng-transclude]:not(:empty)');
                return el.children().first().length > 0;
            };
        },
    };
});

SIREPO.app.directive('simplePanel', function(appState, panelState) {
    return {
        restrict: 'A',
        transclude: true,
        scope: {
            modelName: '@simplePanel',
        },
        template: `
            <div class="panel panel-info">
              <div class="panel-heading clearfix" data-panel-heading="{{ heading }}" data-model-key="modelName"></div>
                <div class="panel-body" data-ng-hide="isHidden()">
                  <div data-ng-transclude=""></div>
                </div>
              </div>
            </div>
        `,
        controller: function($scope) {
            var viewInfo = appState.viewInfo($scope.modelName);
            $scope.heading = viewInfo.title;
            $scope.isHidden = function() {
                return panelState.isHidden($scope.modelName);
            };
        },
    };
});

SIREPO.app.directive('simulationStoppedStatus', function(authState) {
    return {
        restrict: 'A',
        scope: {
            simState: '=simulationStoppedStatus',
        },
        template: `
            <div class="col-sm-12" ng-bind-html="message()"><br><br></div>
        `,
        controller: function(appState, stringsService, $sce, $scope) {

            $scope.message = function() {
                if ($scope.simState.isStatePurged()) {
                    return $sce.trustAsHtml([
                        `<div>Data purged on ${appState.formatDate($scope.simState.getDbUpdateTime())}.</div>`,
                    ].join(''));
                }

                const s = SIREPO.APP_SCHEMA.strings;
                const f = $scope.simState.getFrameCount();
                let c = f > 0 ? s.completionState : '';
                if ($scope.simState.controller.simCompletionState) {
                    c = $scope.simState.controller.simCompletionState(c);
                }
                const a = {
                    frameCount: f,
                    typeOfSimulation: stringsService.typeOfSimulation($scope.simState.model),
                    state: $scope.simState.stateAsText()
                };
                return  $sce.trustAsHtml(
                    '<div>' +
                    stringsService.formatTemplate(s.simulationState + c, a) +
                    '</div>'
                );
            };
        },
    };
});

SIREPO.app.directive('textWithMath', function(appState, mathRendering, utilities, $sce) {
    return {
        restrict: 'A',
        scope: {
            'isDynamic': '<',
            'textWithMath': '<',
        },
        template: `
            <span data-ng-if="! isDynamic" data-ng-bind-html="::getHTML()"></span>
            <span data-ng-if="isDynamic" data-ng-bind-html="getHTML()"></span>
        `,
        controller: function($scope) {
            $scope.appState = appState;
            $scope.getHTML = function() {
                return $sce.trustAsHtml(mathRendering.mathAsHTML(
                    utilities.interpolateString($scope.textWithMath, $scope)
                ));
            };
        },
    };
});

SIREPO.app.directive('validatedString', function(panelState, validationService) {

    return {
        restrict: 'A',
        require: 'ngModel',
        link: function(scope, element, attrs, ngModel) {

            var modelValidatorName = 'vstring';
            scope.getWarningText = function() {
                return validationService.getMessageForNGModel(scope.fieldValidatorName, modelValidatorName, ngModel);
            };

            function reloadValidator() {
                validationService.reloadValidatorForNGModel(scope.fieldValidatorName, modelValidatorName, ngModel);
            }

            // add and remove validators as needed
            var modal =  $('#' + panelState.modalId(scope.modelName));
            $(modal).on('shown.bs.modal', function() {
                reloadValidator();
            });
            $(modal).on('hidden.bs.modal', function() {
                delete ngModel.$validators[modelValidatorName];
                validationService.removeFieldValidator(scope.fieldValidatorName);
            });
        },
    };
});

SIREPO.app.directive('colorMapMenu', function(appState, plotting) {

    return {
        restrict: 'A',
        template: `
            <button class="btn btn-primary dropdown-toggle" type="button" data-toggle="dropdown"><span class="sr-color-map-indicator" data-ng-style="itemStyle[model[field]]"></span> {{ colorMapDescription(model[field]) }} <span class="caret"></span></button>
            <ul class="dropdown-menu sr-button-menu">
                <li data-ng-repeat="item in items" class="sr-button-menu">
                    <button class="btn btn-block"  data-ng-class="{\'sr-button-menu-selected\': isSelectedMap(item[0]), \'sr-button-menu-unselected\': ! isSelectedMap(item[0])}" data-ng-click="setColorMap(item[0])">
                        <span class="sr-color-map-indicator" data-ng-style="itemStyle[item[0]]"></span> {{item[1]}} <span data-ng-if="isDefaultMap(item[0])" class="glyphicon glyphicon-star-empty"></span><span data-ng-if="isSelectedMap(item[0])" class="glyphicon glyphicon-ok"></span>
                    </button>
                </li>
            </ul>
        `,
        controller: function($scope) {
            var defaultMapName, enumName;

            function init() {
                var info = appState.modelInfo($scope.modelName)[$scope.field];
                if (! info) {
                    throw new Error('invalid model field: ' + $scope.modelName + '.' + $scope.field);
                }
                enumName = info[SIREPO.INFO_INDEX_TYPE];
                defaultMapName = info[SIREPO.INFO_INDEX_DEFAULT_VALUE];
                $scope.items = SIREPO.APP_SCHEMA.enum[enumName];
                $scope.itemStyle = {};
                $scope.items.forEach(function(item) {
                    var mapName = item[0];
                    var map = plotting.colorMapOrDefault(mapName, defaultMapName);
                    $scope.itemStyle[mapName] = {
                        'background': 'linear-gradient(to right, ' + map.join(',') + ')',
                    };
                });
            }

            $scope.colorMapDescription = function(mapName) {
                return appState.enumDescription(enumName, mapName || defaultMapName);
            };

            $scope.isDefaultMap = function(mapName) {
                return mapName == defaultMapName;
            };

            $scope.isSelectedMap = function(mapName) {
                if ($scope.model && $scope.model[$scope.field]) {
                    return $scope.model[$scope.field] == mapName;
                }
                return $scope.isDefaultMap(mapName);
            };

            $scope.setColorMap = function(mapName) {
                $scope.model[$scope.field] = mapName;
            };

            init();
        },
    };
});

SIREPO.app.directive('collapsableNotes', function() {

    return {
        restrict: 'A',
        scope: {
            model: '=',
            field: '=',
        },
        template: `
            <div>
            <a href data-ng-click="toggleNotes()" style="text-decoration: none;">
            <span class="glyphicon" data-ng-class="{\'glyphicon-chevron-down\': ! showNotes, \'glyphicon-chevron-up\': showNotes}" style="font-size:16px;"></span>
             <span data-ng-show="! openNotes() && hasNotes()">...</span>
             <span data-ng-show="! openNotes() && ! hasNotes()" style="font-style: italic; font-size: small">click to enter notes</span>
            </a>
            <textarea data-ng-show="openNotes()" data-ng-model="model[field]" class="form-control" style="resize: vertical; min-height: 2em;"></textarea>
            </div>
        `,
        controller: function($scope) {

            var hasOpened = false;
            $scope.showNotes = false;
            $scope.hasNotes = function () {
                return ! ! $scope.model &&
                    ! ! $scope.model[$scope.field] &&
                    ! ! $scope.model[$scope.field].length;
            };
            $scope.openNotes = function () {
                if(! hasOpened) {
                    $scope.showNotes = $scope.hasNotes();
                }
                return $scope.showNotes;
            };
            $scope.toggleNotes = function () {
                hasOpened = true;
                $scope.showNotes = ! $scope.showNotes;
            };

        },
    };
});

SIREPO.app.directive('userFolderList', function(appState, fileManager) {

    return {
        restrict: 'A',
        scope: {
            model: '=',
            field: '=',
        },
        template: `
            <select class="form-control" data-ng-model="model[field]" data-ng-if="! model.isExample" data-ng-options="item for item in fileManager.getUserFolderPaths()"></select>
            <div class="form-control" data-ng-if="model.isExample" readonly>{{ model.folder }}</div>
        `,
        controller: function($scope) {
            $scope.fileManager = fileManager;
        },
    };
});

SIREPO.app.directive('numberList', function(appState, utilities) {
    return {
        restrict: 'A',
        scope: {
            customStyle: '@',
            field: '=',
            info: '<',
            model: '<',
            type: '@',
            count: '@',
        },
        template: `
            <div data-ng-repeat="defaultSelection in parseValues() track by $index" style="display: inline-block" >
            <label data-text-with-math="valueLabels[$index] || \'Plane \' + $index" style="margin-right: 1ex"></label>
            <input class="form-control sr-number-list" data-string-to-number="{{ numberType }}" data-ng-model="values[$index]" data-ng-change="didChange()" class="form-control" style="text-align: right; {{ customStyle }}" required />
            </div>
        `,
        controller: function($scope) {
            let lastModel = null;
            $scope.values = null;
            $scope.numberType = $scope.type.toLowerCase();
            $scope.appState = appState;
            //TODO(pjm): share implementation with enumList
            $scope.valueLabels = ($scope.info[4] || '').split(/\s*,\s*/)
                .map(s => utilities.interpolateString(s, $scope));
            $scope.didChange = function() {
                $scope.field = $scope.values.join(', ');
            };
            $scope.parseValues = function() {
                // the model can change - reset the values in that case
                if (lastModel !== $scope.model) {
                    lastModel = $scope.model;
                    $scope.values = null;
                }
                if ($scope.field && ! $scope.values) {
                    $scope.values = $scope.field.split(/\s*,\s*/);
                }
                return $scope.values;
            };
        },
    };
});

//TODO(pjm): this directive is only needed for old data which might have enum values as a number rather than string
SIREPO.app.directive('numberToString', function() {
    return {
        restrict: 'A',
        require: 'ngModel',
        link: function(scope, element, attrs, ngModel) {
            ngModel.$parsers.push(function(value) {
                if (ngModel.$isEmpty(value)) {
                    return '';
                }
                return '' + value;
            });
            ngModel.$formatters.push(function(value) {
                if (ngModel.$isEmpty(value)) {
                    return value;
                }
                return value.toString();
            });
        }
    };
});

SIREPO.app.directive('simpleHeading', function(panelState, utilities) {
    return {
        restrict: 'A',
        transclude: true,
        scope: {
            simpleHeading: '@',
            modelKey: '=',
        },
        template: `
            <span class="sr-panel-heading">{{ simpleHeading }}</span>
            <div class="sr-panel-options pull-right">
              <a href data-ng-class="{\'sr-disabled-link\': utilities.isFullscreen()}" data-ng-click="toggleHidden()" data-ng-hide="panelState.isHidden(modelKey) || utilities.isFullscreen()" title="Hide"><span class="sr-panel-heading glyphicon glyphicon-chevron-up"></span></a>
              <a href data-ng-click="panelState.toggleHiddenAndNotify(modelKey)" data-ng-show="panelState.isHidden(modelKey)" title="Show"><span class="sr-panel-heading glyphicon glyphicon-chevron-down"></span></a>
            </div>
            <div class="sr-panel-options pull-right" data-ng-transclude="" ></div>
        `,
        controller: function($scope) {
            $scope.panelState = panelState;
            $scope.utilities = utilities;
            $scope.toggleHidden = function() {
                if(! utilities.isFullscreen()) {
                    panelState.toggleHiddenAndNotify($scope.modelKey);
                }
            };
        },
    };
});

SIREPO.app.directive('panelHeading', function(appState, frameCache, panelState, plotToPNG, requestSender, utilities) {
    return {
        restrict: 'A',
        scope: {
            panelHeading: '@',
            modelKey: '=',
            isReport: '@',
            reportId: '<',
            viewName: '@',
        },
        template: `
            <div data-simple-heading="{{ panelHeading }}" data-model-key="modelKey">
              <div class="model-panel-heading-buttons"></div>
              <a href data-ng-show="hasEditor && ! utilities.isFullscreen()" data-ng-click="showEditor()" title="Edit"><span class="sr-panel-heading glyphicon glyphicon-pencil"></span></a>
              ${SIREPO.appPanelHeadingButtons || ''}
              <div data-ng-if="isReport" data-ng-show="hasData() && ! utilities.isFullscreen()" class="dropdown" style="display: inline-block">
                <a href class="dropdown-toggle" data-toggle="dropdown" title="Download"> <span class="sr-panel-heading glyphicon glyphicon-cloud-download" style="margin-bottom: 0"></span></a>
                <ul class="dropdown-menu dropdown-menu-right">
                  <li class="dropdown-header">Download Report</li>
                  <li><a href data-ng-click="downloadImage(480)">PNG - Small</a></li>
                  <li><a href data-ng-click="downloadImage(720)">PNG - Medium</a></li>
                  <li><a href data-ng-click="downloadImage(1080)">PNG - Large</a></li>
                  <li data-ng-if="::hasDataFile" role="separator" class="divider"></li>
                  <li data-ng-if="::hasDataFile"><a data-ng-href="{{ dataFileURL() }}" target="_blank">{{ dataDownloadTitle }}</a></li>
                  ${SIREPO.appDownloadLinks || ''}
                  <li data-ng-if="::hasDataFile" data-ng-repeat="l in panelDownloadLinks"><a data-ng-href="{{ dataFileURL(l.suffix) }}" target="_blank">{{ l.title }}</a></li>
                </ul>
              </div>
              <a href data-ng-if="::canFullScreen" data-ng-show="isReport && ! panelState.isHidden(modelKey)" data-ng-attr-title="{{ fullscreenIconTitle() }}" data-ng-click="toggleFullScreen()"><span class="sr-panel-heading glyphicon" data-ng-class="{\'glyphicon-resize-full\': ! utilities.isFullscreen(), \'glyphicon-resize-small\': utilities.isFullscreen()}"></span></a>
            </div>
        `,
        controller: function($scope, $element) {
            $scope.panelState = panelState;
            $scope.utilities = utilities;
            let viewKey = $scope.viewName || $scope.modelKey;
            let dl = SIREPO.APP_SCHEMA.constants.dataDownloads || {};
            let df = ((dl._default || [])[0] || {});
            $scope.panelDownloadLinks = dl[viewKey] || [];
            $scope.dataDownloadTitle = df.title  || 'Raw Data File';
            $scope.dataDownloadSuffix = df.suffix  || '';

            // modelKey may not exist in viewInfo, assume it has an editor in that case
            var view = appState.viewInfo(viewKey);
            $scope.hasEditor = view && view.advanced.length === 0 ? false : true;
            $scope.hasDataFile = view && view.hasOwnProperty('hasDataFile') ? view.hasDataFile : true;
            $scope.canFullScreen = view && view.hasOwnProperty('canFullScreen') ? view.canFullScreen : true;

            // used for python export which lives in SIREPO.appDownloadLinks
            $scope.reportTitle = function () {
                return $scope.panelHeading;
            };

            $scope.dataFileURL = function(suffix) {
                if (appState.isLoaded()) {
                    var params = {
                        '<simulation_id>': appState.models.simulation.simulationId,
                        '<simulation_type>': SIREPO.APP_SCHEMA.simulationType,
                        '<model>': $scope.modelKey,
                        '<frame>': appState.isAnimationModelName($scope.modelKey)
                            ? frameCache.getCurrentFrame($scope.modelKey)
                            // any value is fine (ignored)
                            : -1,
                    };
                    if (suffix) {
                        params['<suffix>'] = suffix;
                    }
                    return requestSender.formatUrl('downloadDataFile', params);
                }
                return '';
            };

            $scope.downloadImage = function(height) {
                plotToPNG.downloadPNG(
                    $scope.panel,
                    height,
                    panelState.fileNameFromText($scope.panelHeading, 'png'));
            };

            $scope.hasData = function() {
                if (! plotToPNG.hasScreenshotElement($scope.panel)) {
                    return false;
                }
                if (appState.isLoaded()) {
                    if (panelState.isHidden($scope.modelKey)) {
                        return false;
                    }
                    if (appState.isAnimationModelName($scope.modelKey)) {
                        return frameCache.getFrameCount($scope.modelKey) > 0;
                    }
                    return ! panelState.isLoading($scope.modelKey);
                }
                return false;
            };
            $scope.showEditor = function() {
                panelState.showModalEditor($scope.modelKey);
            };

            $scope.fullscreenIconTitle = function() {
                if(! utilities.isFullscreen()) {
                    return 'Full Screen';
                }
                return 'Exit Full Screen';
            };

            function getFullScreenElement() {
                return document.fullscreenElement || document.webkitFullscreenElement || document.mozFullScreenElement || document.msFullscreenElement;
            }

            $scope.toggleFullScreen = function() {
                if(panelState.isHidden($scope.modelKey)) {
                    return;
                }

                var svg = $($scope.panel).find('svg.sr-plot')[0];
                var el = $($element).closest('div[data-report-panel] > .panel')[0];

                if(! utilities.isFullscreen()) {
                    // Firefox does its own thing
                    if(utilities.requestFullscreenFn(el) == el.mozRequestFullScreen) {
                        el.parentElement.mozRequestFullScreen();
                    }
                    else {
                        utilities.requestFullscreenFn(el).call(el);
                    }
                }
                else {
                    utilities.exitFullscreenFn().call(document);
                }
            };


        },
        link: function(scope, element) {
            scope.panel = element.next();
            panelState.waitForUI(function() {
                var view = appState.viewInfo(scope.viewName || scope.modelKey);
                if (! view) {
                    var editorId = '#' + panelState.modalId(scope.modelKey);
                    if (! $(editorId).length) {
                        scope.hasEditor = false;
                    }
                }
            });
        },
    };
});

SIREPO.app.directive('reportContent', function(panelState) {
    return {
        restrict: 'A',
        transclude: true,
        scope: {
            reportId: '<',
            reportContent: '@',
            reportCfg: '<',
            modelKey: '@',
        },
        template: `
            <div data-show-loading-and-error="" data-model-key="{{ modelKey }}">
              <div data-ng-switch="reportContent" class="{{ panelState.getError(modelKey) ? \'sr-hide-report\' : \'\' }}">
                <div data-ng-switch-when="2d" data-plot2d="" class="sr-plot sr-screenshot" data-model-name="{{ modelKey }}" data-report-id="reportId"></div>
                <div data-ng-switch-when="3d" data-plot3d="" class="sr-plot sr-screenshot" data-model-name="{{ modelKey }}" data-report-id="reportId"></div>
                <div data-ng-switch-when="heatmap" data-heatmap="" class="sr-plot sr-screenshot" data-model-name="{{ modelKey }}"></div>
                <div data-ng-switch-when="particle" data-particle="" class="sr-plot sr-screenshot" data-model-name="{{ modelKey }}"></div>
                <div data-ng-switch-when="particle3d" data-particle-3d="" class="sr-plot" data-model-name="{{ modelKey }}" data-report-id="reportId"></div>
                <div data-ng-switch-when="parameter" data-parameter-plot="" class="sr-plot sr-screenshot" data-model-name="{{ modelKey }}" data-report-id="reportId"></div>
                <div data-ng-switch-when="lattice" data-lattice="" class="sr-plot sr-screenshot" data-model-name="{{ modelKey }}"></div>
                <div data-ng-switch-when="parameterWithLattice" data-parameter-with-lattice="" class="sr-plot sr-screenshot" data-model-name="{{ modelKey }}" data-report-id="reportId"></div>
                <div data-ng-switch-when="rawSVG" data-svg-plot="" class="sr-plot sr-screenshot" data-model-name="{{ modelKey }}" data-report-id="reportId" data-report-cfg="reportCfg"></div>
                ${SIREPO.appReportTypes || ''}
              </div>
              <div data-ng-transclude=""></div>
            </div>
        `,
        controller: function($scope, $element) {
            $scope.panelState = panelState;
        },
    };
});

SIREPO.app.directive('reportPanel', function(appState, utilities) {
    return {
        restrict: 'A',
        transclude: true,
        scope: {
            reportCfg: '=',
            reportPanel: '@',
            modelName: '@',
            panelTitle: '@',
            // optional, allow caller to provide path for modelKey and model data
            modelData: '=',
            requestPriority: '@',
        },
        template: `
            <div class="panel panel-info" data-ng-attr-id="{{ ::reportId }}">
              <div class="panel-heading clearfix" data-panel-heading="{{ reportTitle() }}" data-model-key="modelKey" data-is-report="1" data-report-id="reportId"></div>
              <div data-report-content="{{ reportPanel }}" data-model-key="{{ modelKey }}" data-report-id="reportId" data-report-cfg="reportCfg"><div data-ng-transclude=""></div></div>
              <button data-ng-if="notes()" class="close sr-help-icon notes" title="{{ notes() }}"><span class="glyphicon glyphicon-question-sign"></span></button>
        `,
        controller: function($scope) {
            // random id for the keypress service to track
            $scope.reportId = utilities.reportId();  //Math.floor(Math.random() * Number.MAX_SAFE_INTEGER);
            if ($scope.modelName && $scope.modelName.includes('{') ) {
                throw new Error('Expected simple name for modelName, got: ' + $scope.modelName);
            }
            $scope.modelKey = $scope.modelName;
            if ($scope.modelData) {
                $scope.modelKey = $scope.modelData.modelKey;
            }
            $scope.reportTitle = function() {
                return $scope.panelTitle ? $scope.panelTitle : appState.viewInfo($scope.modelName).title;
            };
            $scope.notes = function () {
                if(appState.models[$scope.modelKey]) {
                    return appState.models[$scope.modelKey].notes;
                }
                return null;
            };
        },
    };
});

SIREPO.app.directive('appHeaderBrand', function() {
    var appInfo = SIREPO.APP_SCHEMA.appInfo[SIREPO.APP_SCHEMA.simulationType];

    function brand() {
        return [
            '<span class="hidden-md hidden-sm">', appInfo.longName, '</span>',
            '<span class="hidden-xs hidden-lg hidden-xl">', appInfo.shortName, '</span>',
        ].join('');
    }

    return {
        restrict: 'A',
        scope: {
            appUrl: '@',
        },
        template: `
            <div class="navbar-header">
              <a class="navbar-brand" href="/"><img style="width: 40px; margin-top: -10px;" src="/static/img/sirepo.gif" alt="Sirepo"></a>
              <div class="navbar-brand">
                <div data-ng-if="appUrl">
                  <a data-ng-href="{{ appUrl }}">
                    ${brand()}
                  </a>
                </div>
                <div data-ng-if="! appUrl">
                  ${brand()}
                </div>
              </div>
            </div>
        `,
    };
});

SIREPO.app.directive('appHeaderLeft', function(appState, authState, panelState) {
    return {
        restrict: 'A',
        scope: {
            nav: '=appHeaderLeft',
        },
        template: `
            <ul class="nav navbar-nav" data-ng-if=":: authState.isLoggedIn">
              <li data-ng-class="{active: nav.isActive(\'simulations\')}"><a href data-ng-click="nav.openSection(\'simulations\')"><span class="glyphicon glyphicon-th-list"></span> {{ simulationsLinkText }}</a></li>
            </ul>
            <div data-ng-if="showTitle()" class="navbar-text">
                <a href data-ng-click="showSimulationModal()"><span data-ng-if="nav.sectionTitle()" class="glyphicon glyphicon-pencil"></span> <strong data-ng-bind="nav.sectionTitle()"></strong></a>
                <a href data-ng-click="showSimulationLink()" class="glyphicon glyphicon-link"></a>
            </div>
        `,
        controller: function($scope, stringsService) {
            $scope.authState = authState;
            $scope.simulationsLinkText = stringsService.formatKey('simulationDataTypePlural');

            $scope.showTitle = function() {
                return appState.isLoaded();
            };
            $scope.showSimulationLink = function() {
                panelState.showModalEditor(
                    'simulationLink',
                    [
                        '<div data-confirmation-modal="" data-id="sr-simulationLink-editor" data-title="Share link for {{ nav.sectionTitle() }}" data-ok-text="Copy" data-ok-clicked="copySimulationLink()" data-cancel-text="Done">',
                            '<input id="sr-simulation-link-input" type="text" readonly="true" value="{{ nav.getLocation() }}" class="form-control input-lg" onfocus="this.select();" autofocus="true"/>',
                        '</div>',
                    ].join(''),
                    $scope
                );
            };
            $scope.copySimulationLink = function() {
                var linkInput = document.getElementById('sr-simulation-link-input');
                linkInput.focus();
                linkInput.setSelectionRange(0, 9999);
                document.execCommand('copy');
                return false;
            };
            $scope.showSimulationModal = function() {
                panelState.showModalEditor('simulation');
            };
        },
    };
});

SIREPO.app.directive('appHeaderRight', function(appDataService, authState, appState, fileManager, requestSender, panelState, $window) {
    return {
        restrict: 'A',
        transclude: {
            appHeaderRightSimLoadedSlot: '?appHeaderRightSimLoaded',
            appHeaderRightSimListSlot: '?appHeaderRightSimList',
            appSettingsSlot: '?appSettings',
        },
        scope: {
            nav: '=appHeaderRight',
        },
        template: `
            <div class="nav sr-navbar-right-flex">
              <div style="width: 16px"></div>
              <ul class="nav navbar-nav sr-navbar-right" data-ng-show="isLoaded()">
                <li data-ng-transclude="appHeaderRightSimLoadedSlot"></li>
                <li data-ng-if="hasDocumentationUrl()"><a href data-ng-click="openDocumentation()"><span
                        class="glyphicon glyphicon-book"></span> Notes</a></li>
                <li data-settings-menu="nav">
                  <app-settings data-ng-transclude="appSettingsSlot"></app-settings>
                </li>
              </ul>
              <ul class="nav navbar-nav" data-ng-show="nav.isActive('simulations')">
                <li class="sr-new-simulation-item"><a href data-ng-click="showSimulationModal()"><span
                        class="glyphicon glyphicon-plus sr-small-icon"></span><span class="glyphicon glyphicon-file"></span>
                  {{ newSimulationLabel() }}</a></li>
                <li><a href data-ng-click="showNewFolderModal()"><span class="glyphicon glyphicon-plus sr-small-icon"></span><span
                        class="glyphicon glyphicon-folder-close"></span> New Folder</a></li>
                <li data-ng-transclude="appHeaderRightSimListSlot"></li>
              </ul>
              <ul class="nav navbar-nav sr-navbar-right">
                <li>
                  <a href="{{ slackUri }}" target="_blank" style="padding: 11px 0px 10px 0px;">
                    <span><img class="sr-slack-img" width="70" src="/static/svg/slack.svg" title="Join us on Slack"/></span>
                  </a>
                </li>
                <li class=dropdown><a href class="dropdown-toggle" data-toggle="dropdown"><span
                        class="glyphicon glyphicon-question-sign"></span> <span class="caret"></span></a>
                  <ul class="dropdown-menu">
                    <li><a href="https://github.com/radiasoft/sirepo/issues" target="_blank"><span
                            class="glyphicon glyphicon-exclamation-sign"></span> Report a Bug</a></li>
                    <li data-help-link="helpUserManualURL" data-title="User Manual" data-icon="list-alt"></li>
                    <li data-help-link="helpUserForumURL" data-title="User Forum" data-icon="globe"></li>
                    <li data-ng-if="showLink" data-help-link="helpVideoURL" data-title="Instructional Video" data-icon="film"></li>
                  </ul>
                </li>
              </ul>
              <ul data-ng-if="::authState.isLoggedIn && ! authState.guestIsOnlyMethod" class="nav navbar-nav navbar-right"
                  data-logout-menu=""></ul>
            </div>
        `,
        link: function(scope) {
           scope.nav.isLoaded = scope.isLoaded;
           scope.nav.simulationName = scope.simulationName;
           scope.nav.hasDocumentationUrl = scope.hasDocumentationUrl;
           scope.nav.openDocumentation = scope.openDocumentation;
           scope.nav.modeIsDefault = scope.modeIsDefault;
           scope.nav.newSimulationLabel = scope.newSimulationLabel;
           scope.nav.showSimulationModal = scope.showSimulationModal;
           scope.nav.showImportModal = scope.showImportModal;

           scope.fileManager = fileManager;
        },
        controller: function($scope, stringsService) {
            $scope.authState = authState;
            $scope.slackUri = $scope.authState.slackUri;
            $scope.showLink = SIREPO.APP_SCHEMA.feature_config.show_video_links;
            $scope.modeIsDefault = function () {
                return appDataService.isApplicationMode('default');
            };
            $scope.newSimulationLabel = function () {
                return stringsService.newSimulationLabel();
            };
            $scope.isLoaded = function() {
                if ($scope.nav.isActive('simulations')) {
                    return false;
                }
                return appState.isLoaded();
            };
            $scope.simulationName = function() {
                if (appState.isLoaded()) {
                    return appState.models.simulation.name;
                }
                return '';
            };
            $scope.showNewFolderModal = function() {
                appState.models.simFolder.parent = fileManager.defaultCreationFolderPath();
                panelState.showModalEditor('simFolder');
            };
            $scope.showSimulationModal = function() {
                appState.models.simulation.folder = fileManager.defaultCreationFolderPath();
                panelState.showModalEditor('simulation');
            };
            $scope.hasDocumentationUrl = function() {
                if (appState.isLoaded()) {
                    return appState.models.simulation.documentationUrl;
                }
                return false;
            };
            $scope.openDocumentation = function() {
                $window.open(appState.models.simulation.documentationUrl, '_blank');
            };

            $scope.showImportModal = function() {
                $('#simulation-import').modal('show');
            };
        },
    };
});

SIREPO.app.directive('fileChooser', function(appState, fileManager, fileUpload, requestSender) {
    return {
        restrict: 'A',
        scope: {
            title: '=',
            description: '=',
            fileFormats: '@',
            url: '=',
            inputFile: '=',
            validator: '&',
        },
        template: `
            <div class="form-group">
              <label>{{ description }}</label>
              <input id="file-select" type="file" data-file-model="inputFile" data-ng-attr-accept="{{ fileFormats }}">
              <br />
              <div class="text-warning" style="white-space: pre-line"><strong>{{ fileUploadError }}</strong></div>
            </div>
            <div data-ng-if="isUploading" class="col-sm-6 pull-right">Please Wait...</div>
        `,
        controller: function($scope) {
            $scope.isUploading = false;
            $scope.title = $scope.title || 'Import ZIP File';
            $scope.description = $scope.description || 'Select File';
        },
    };
});

SIREPO.app.directive('importDialog', function(appState, fileManager, fileUpload, requestSender) {
    return {
        restrict: 'A',
        transclude: true,
        scope: {
            title: '@',
            description: '@',
            fileFormats: '@',
        },
        template: `
            <div class="modal fade" id="simulation-import" tabindex="-1" role="dialog">
              <div class="modal-dialog modal-lg">
                <div class="modal-content">
                  <div class="modal-header bg-info">
                    <button type="button" class="close" data-dismiss="modal"><span>&times;</span></button>
                    <div data-help-button="{{ title }}"></div>
                    <span class="lead modal-title text-info">{{ title }}</span>
                  </div>
                  <div class="modal-body">
                    <div class="container-fluid">
                    <form data-file-loader="" data-file-formats="fileFormats" data-description="description">
                      <form name="importForm">
                        <div class="form-group">
                          <div data-ng-show="! hideMainImportSelector">
                            <label>{{ description }}</label>
                            <input id="file-import" type="file" data-file-model="inputFile" data-ng-attr-accept="{{ fileFormats }}">
                            <br />
                          </div>
                          <div class="text-warning"><strong>{{ fileUploadError }}</strong></div>
                          <div data-ng-transclude=""></div>
                        </div>
                        <div data-ng-if="isUploading" class="col-sm-6 pull-right">Please Wait...</div>
                        <div class="clearfix"></div>
                        <div class="col-sm-6 pull-right">
                          <button data-ng-click="importFile(inputFile)" class="btn btn-primary" data-ng-disabled="! inputFile || isUploading">Import File</button>
                           <button data-ng-click="inputFile = null" data-dismiss="modal" class="btn btn-default" data-ng-disabled="isUploading">Cancel</button>
                        </div>
                      </form>
                    </div>
                  </div>
                </div>
              </div>
            </div>
        `,
        controller: function($element, $scope) {
            $scope.fileUploadError = '';
            // used by sub componenets to possibly hide the "main" file import selector
            $scope.hideMainImportSelector = false;
            $scope.isUploading = false;
            $scope.title = $scope.title || 'Import ZIP File';
            $scope.description = $scope.description || 'Select File';
            $scope.importFile = function(inputFile) {
                if (! inputFile) {
                    return;
                }
                $scope.isUploading = true;
                fileUpload.uploadFileToUrl(
                    inputFile,
                    {
                        folder: fileManager.getActiveFolderPath(),
                    },
                    requestSender.formatUrl(
                        'importFile',
                        {
                            '<simulation_type>': SIREPO.APP_SCHEMA.simulationType,
                        }),
                    function(data) {
                        $scope.isUploading = false;
                        if (data.error) {
                            $scope.fileUploadError = data.error;
                            // used by sub components to display additional data entry fields
                            $scope.errorData = data;
                            // clear input file to avoid Chrome bug if corrected file is re-uploaded
                            $($element).find('#file-import').val('');
                        }
                        else {
                            $('#simulation-import').modal('hide');
                            $scope.inputFile = null;
                            requestSender.localRedirectHome(data.models.simulation.simulationId);
                        }
                    });
            };
        },
        link: function(scope, element) {
            $(element).on('show.bs.modal', function() {
                $('#file-import').val(null);
                scope.fileUploadError = '';
                delete scope.errorData;
                scope.isUploading = false;
            });
            scope.$on('$destroy', function() {
                $(element).off();
            });
        },
    };
});

SIREPO.app.directive('numArray', function(appState, utilities) {
    return {
        restrict: 'A',
        scope: {
            field: '=',
            fieldName: '=',
            info: '=',
            model: '=',
            numType: '@',
        },
        template: `
            <div data-ng-repeat="v in model[fieldName] track by $index"
              style="display: inline-block;" >
              <label data-text-with-math="valueLabels[$index]" style="margin-right: 1ex"></label>
              <input class="form-control sr-number-list" data-string-to-number="{{ numType }}"
                data-ng-model="model[fieldName][$index]" data-min="info[5][$index]" data-max="info[6][$index]"
                style="text-align: right" required />
            </div>
        `,
        controller: $scope => {
            $scope.appState = appState;
            $scope.valueLabels = $scope.info[4].map(s => utilities.interpolateString(s, $scope));
        },
    };
});

SIREPO.app.directive('settingsMenu', function(appDataService, appState, fileManager, panelState, requestSender, stringsService, $compile, $timeout) {

    return {
        restrict: 'A',
        transclude: {
            appSettingsSlot: '?appSettings',
        },
        scope: {
            nav: '=settingsMenu',
        },
        template: `
              <ul class="nav navbar-nav sr-navbar-right">
                <li>
                  <a href class="dropdown-toggle" data-toggle="dropdown"><span class="glyphicon glyphicon-cog"></span> <span class="caret"></span></a>
                  <ul class="dropdown-menu">
                    <li class="sr-settings-submenu" data-ng-transclude="appSettingsSlot"></li>
                    <li><a href data-ng-if="nav.modeIsDefault()" data-ng-click="showDocumentationUrl()"><span class="glyphicon glyphicon-book"></span> Simulation Documentation URL</a></li>
                    <li><a href data-ng-click="exportArchive(\'zip\')"><span class="glyphicon glyphicon-cloud-download"></span> Export as ZIP</a></li>
                    <li data-ng-if="::canDownloadInputFile()"><a href data-ng-click="pythonSource()"><span class="glyphicon glyphicon-cloud-download sr-nav-icon"></span> {{ ::stringsService.formatKey(\'simulationSource\') }}</a></li>
                    <li data-ng-if="::canExportJupyter()"><a href data-ng-click="exportJupyterNotebook()"><span class="glyphicon glyphicon-cloud-download sr-nav-icon"></span> Export as Jupyter Notebook</a></li>
                    <li data-ng-if="::canExportMadx()" ><a href data-ng-click="pythonSource(\'madx\')"><span class="glyphicon glyphicon-cloud-download sr-nav-icon"></span> Export as MAD-X lattice</a></li>
                    <li data-ng-if="canCopy()"><a href data-ng-click="copyItem()"><span class="glyphicon glyphicon-copy"></span> Open as a New Copy</a></li>
                    <li data-ng-if="isExample()"><a href data-target="#reset-confirmation" data-toggle="modal"><span class="glyphicon glyphicon-repeat"></span> Discard Changes to Example</a></li>
                    <li data-ng-if="! isExample()"><a href data-target="#delete-confirmation" data-toggle="modal"><span class="glyphicon glyphicon-trash"></span> Delete</a></li>
                    <li data-ng-if="hasRelatedSimulations()" class="divider"></li>
                    <li data-ng-if="hasRelatedSimulations()" class="sr-dropdown-submenu">
                      <a href><span class="glyphicon glyphicon-menu-left"></span> Related {{ ::stringsService.formatKey(\'simulationDataTypePlural\') }}</a>
                      <ul class="dropdown-menu">
                        <li data-ng-repeat="item in relatedSimulations"><a href data-ng-click="openRelatedSimulation(item)">{{ item.name }}</a></li>
                      </ul>
                    </li>
                  </ul>
                </li>
              </ul>
        `,
        controller: function($scope) {
            $scope.stringsService = stringsService;
            var currentSimulationId = null;

            // We don't add this modal unless we need it
            var copyConfModalHTML = [
                '<div id="sr-jit-copy-confirmation" data-copy-confirmation="" ',
                'data-sim-id="simulationId()" ',
                'data-copy-cfg="copyCfg" ',
                'data-disabled="! doneLoadingSimList"',
                '>',
                '</div>',
            ].join('');
            $scope.doneLoadingSimList = false;

            $scope.canDownloadInputFile = function() {
                return SIREPO.APP_SCHEMA.constants.canDownloadInputFile;
            };

            $scope.canExportMadx = function() {
                return SIREPO.APP_SCHEMA.constants.hasMadxExport;
            };

            $scope.canExportJupyter = function() {
                return SIREPO.APP_SCHEMA.constants.hasJupyterExport;
            };

            $scope.exportJupyterNotebook = function(modelName) {
                panelState.exportJupyterNotebook($scope.simulationId(), modelName);
            };

            $scope.simulationId = function () {
                if (appState.isLoaded()) {
                    return appState.models.simulation.simulationId;
                }
                return null;
            };

            $scope.copyFolder = fileManager.defaultCreationFolderPath();

            $scope.showDocumentationUrl = function() {
                panelState.showModalEditor('simDoc');
            };

            $scope.pythonSource = function(modelName) {
                panelState.pythonSource($scope.simulationId(), modelName);
            };

            $scope.relatedSimulations = [];

            $scope.canCopy = function() {
                return appDataService.canCopy();
            };

            $scope.copyCfg = {
                copyName: '',
                copyFolder: '/',
                isExample: false,
                completion: function (data) {
                    $scope.doneLoadingSimList = false;
                    requestSender.localRedirectHome(data.models.simulation.simulationId);
                },
            };

            $scope.copyItem = function() {
                // always recompile, or the scope will not match
                if(! $('#sr-jit-copy-confirmation')[0]) {
                    compileJITDialogs();
                }
                if(! $scope.doneLoadingSimList) {
                    loadList();
                }
                else {
                    loadCopyConfig();
                }
                // make sure the DOM is ready
                $timeout(function () {
                    $('#sr-copy-confirmation').modal('show');
                });
            };

            $scope.hasRelatedSimulations = function() {
                if (appState.isLoaded()) {
                    if (currentSimulationId == appState.models.simulation.simulationId) {
                        return $scope.relatedSimulations.length > 0;
                    }
                    currentSimulationId = appState.models.simulation.simulationId;
                    appState.listSimulations(
                        function(data) {
                            data.some(function(item, idx) {
                                if (item.simulationId == currentSimulationId) {
                                    data.splice(idx, 1);
                                    return true;
                                }
                            });
                            $scope.relatedSimulations = data;
                        },
                        {
                            simulationType: SIREPO.APP_SCHEMA.simulationType,
                            'simulation.folder': appState.models.simulation.folder,
                        });
                }
                return false;
            };

            $scope.isExample = function() {
                if (appState.isLoaded()) {
                    return appState.models.simulation.isExample;
                }
                return false;
            };

            $scope.openRelatedSimulation = function(item) {
                //TODO(pjm): make this more generalized - could be an app-specific tab
                if ($scope.nav.isActive('beamline')) {
                    requestSender.localRedirect('beamline', {
                        ':simulationId': item.simulationId,
                    });
                    return;
                }
                requestSender.localRedirectHome(item.simulationId);
            };

            $scope.exportArchive = function(extension) {
                requestSender.newWindow('exportArchive', {
                    '<simulation_id>': $scope.simulationId(),
                    '<simulation_type>': SIREPO.APP_SCHEMA.simulationType,
                    '<filename>':  $scope.nav.simulationName() + '.' + extension,
                });
            };

            $scope.$on('simulationUnloaded', function() {
                $scope.doneLoadingSimList = false;
            });

            function compileJITDialogs() {
                $compile(copyConfModalHTML)($scope, function (el, scope) {
                    $('div[data-ng-view]').append(el);
                });
            }

            function loadCopyConfig() {
                $scope.copyCfg.copyFolder = appState.models.simulation.folder;
                $scope.copyCfg.copyName  = fileManager.nextNameInFolder(appState.models.simulation.name, appState.models.simulation.folder);
            }

            function loadList() {
                appState.listSimulations(
                    function(data) {
                        $scope.doneLoadingSimList = true;
                        fileManager.updateTreeFromFileList(data);
                        loadCopyConfig();
                    });
            }
        },
    };
});


SIREPO.app.directive('deleteSimulationModal', function(appState, $location) {
    return {
        restrict: 'A',
        scope: {
            nav: '=deleteSimulationModal',
        },
        template: `
            <div data-confirmation-modal="" data-id="delete-confirmation" data-title="Delete Simulation?" data-ok-text="Delete" data-ok-clicked="deleteSimulation()">Delete simulation &quot;{{ simulationName() }}&quot;?</div>
        `,
        controller: function($scope) {
            $scope.deleteSimulation = function() {
                appState.deleteSimulation(
                    appState.models.simulation.simulationId,
                    function() {
                        $location.path('/simulations');
                    });
            };
            $scope.simulationName = function() {
                if (appState.isLoaded()) {
                    return appState.models.simulation.name;
                }
                return '';
            };
        },
    };
});

SIREPO.app.directive('resetSimulationModal', function(appDataService, appState, requestSender) {
    return {
        restrict: 'A',
        scope: {
            nav: '=resetSimulationModal',
        },
        template: `
            <div data-confirmation-modal="" data-id="reset-confirmation" data-title="Reset Simulation?" data-ok-text="Discard Changes" data-ok-clicked="revertToOriginal()">Discard changes to &quot;{{ simulationName() }}&quot;?</div>
        `,
        controller: function($scope) {
            $scope.revertToOriginal = () => {
                $scope.nav.revertToOriginal(
                    appState.models.simulation.appMode || appDataService.getApplicationMode(),
                    appState.models.simulation.name);
            };
            $scope.simulationName = () => {
                if (appState.isLoaded()) {
                    return appState.models.simulation.name;
                }
                return '';
            };
        },
    };
});

SIREPO.app.directive('completeRegistration', function($window, requestSender, errorService) {
    return {
        restrict: 'A',
        template: `
            <form class="form-horizontal" autocomplete="off" novalidate>
              <div class="form-group">
                <div class="col-sm-offset-3 col-sm-10">
                  <p>Please enter your full name to complete your Sirepo registration.</p>
                </div>
              </div>
              <div class="form-group">
                <label class="col-sm-3 control-label">Your full name</label>
                <div class="col-sm-7">
                  <input name="displayName" class="form-control" data-ng-model="loginConfirm.data.displayName" required/>
                  <div class="sr-input-warning" data-ng-show="showWarning">{{ loginConfirm.warningText }}</div>
                </div>
              </div>
              <div class="form-group">
                <div class="col-sm-offset-3 col-sm-10">
                 <button data-ng-click="loginConfirm.submit()" class="btn btn-primary" data-ng-disabled="! loginConfirm.data.displayName">Submit</button>
                </div>
              </div>
            </form>
        `,
    };
});

SIREPO.app.directive('emailLogin', function(requestSender, errorService) {
    return {
        restrict: 'A',
        scope: {},
        template: `
            <div data-ng-show="isJupyterhub" class="alert alert-info col-sm-offset-2 col-sm-10" role="alert">
            We\'re improving your Jupyter experience by making both Jupyter and Sirepo accessible via a single email login. Simply follow the directions below to complete this process.
            </div>
            <form class="form-horizontal" autocomplete="off" novalidate>
              <div class="form-group">
                <div class="col-sm-offset-2 col-sm-10">
                  <p>Enter your email address and we\'ll send an authorization link to your inbox.</p>
                </div>
              </div>
              <div class="form-group">
                <label class="col-sm-2 control-label">Your Email</label>
                <div class="col-sm-10">
                  <input type="text" class="form-control" data-ng-model="data.email" required/>
                  <div class="sr-input-warning" data-ng-show="showWarning">{{ warningText }}</div>
                </div>
              </div>
              <div class="form-group">
                <div class="col-sm-offset-2 col-sm-10">
                   <div data-disable-after-click="">
                    <button data-ng-click="login()" class="btn btn-primary">Continue</button>
                  </div>
                  <p class="help-block">By signing up for Sirepo you agree to Sirepo\'s <a href="en/privacy.html">privacy policy</a> and <a href="en/terms.html">terms and conditions</a>, and to receive informational and marketing communications from RadiaSoft. You may unsubscribe at any time.</p>
                </div>
              </div>
            </form>
            <div data-confirmation-modal="" data-is-required="true" data-id="sr-email-login-done" data-title="Check your inbox" data-ok-text="" data-cancel-text="">
              <p>We just emailed a confirmation link to {{ data.sentEmail }}. Click the link and you\'ll be signed in. You may close this window.</p>
            </div>
        `,
        controller: function($scope) {
            function handleResponse(data) {
                if (data.state == 'ok') {
                    $scope.showWarning = false;
                    $scope.data.email = '';
                    $scope.form.$setPristine();
                    $('#sr-email-login-done').modal('show');
                }
                else {
                    $scope.showWarning = true;
                    $scope.warningText = 'Server reported an error, please contact support@sirepo.com.';
                }
            }

            $scope.data = {};
            $scope.isJupyterhub = SIREPO.APP_SCHEMA.simulationType == 'jupyterhublogin';
            $scope.login = function() {
                var e = $scope.data.email;
                errorService.alertText('');
                if (! ( e && e.match(/^.+@.+\..+$/) )) {
                    $scope.showWarning = true;
                    $scope.warningText = 'Email address is invalid. Please update and resubmit.';
                    $scope.$broadcast('sr-clearDisableAfterClick');
                    return;
                }
                $scope.showWarning = false;
                $scope.data.sentEmail = $scope.data.email;
                requestSender.sendRequest(
                    'authEmailLogin',
                    handleResponse,
                    {
                        email: $scope.data.sentEmail,
                        simulationType: SIREPO.APP_NAME
                    }
                );
            };
        },
        link: function(scope, element) {
            // get the angular form from within the transcluded content
            scope.form = element.find('input').eq(0).controller('form');
        }
    };
});

SIREPO.app.directive('emailLoginConfirm', function(requestSender, $route) {
    return {
        restrict: 'A',
        template: `
            <div class="row text-center">
              <p>Please click the button below to complete the login process.</p>
            </div>
            <div class="sr-input-warning" data-ng-show="showWarning">{{ loginConfirm.warningText }}</div>
            <form class="form-horizontal" autocomplete="off" novalidate>
              <div class="row text-center" style="margin-top: 10px">
                 <button data-ng-click="loginConfirm.submit()" class="btn btn-primary">Confirm</button>
              </div>
            </form>
        `,
    };
});

SIREPO.app.directive('commonFooter', function() {
    return {
        restrict: 'A',
        scope: {
            nav: '=commonFooter',
        },
        template: `
            <div data-delete-simulation-modal="nav"></div>
            <div data-reset-simulation-modal="nav"></div>
            <div data-modal-editor="" view-name="simulation" modal-title="simulationModalTitle"></div>
            <div data-sbatch-login-modal=""></div>
            <div data-jobs-list-modal="" data-title="Jobs" data-id="sr-jobsListModal-editor"></div>
        `,
        controller: function($scope, appState, stringsService) {
            $scope.simulationModalTitle = stringsService.formatKey('simulationDataType');
        }
    };
});


SIREPO.app.directive('simConversionModal', function(appState, requestSender) {
    return {
        restrict: 'A',
        scope: {
            convMethod: '@',
        },
        template: `
            <div data-confirmation-modal="" data-is-required="" data-id="sr-conv-dialog" data-title="Open as a New {{ title }} Simulation" data-modal-closed="resetURL()" data-cancel-text="{{ displayLink() ? \'Close\' : \'Cancel\' }}" data-ok-text="{{ displayLink() ? \'\' : \'Create\' }}" data-ok-clicked="openConvertedSimulation()">
              <div data-ng-if="! displayLink()"> Create a {{ title }} simulation with an equivalent beamline? </div>
              <div data-ng-if="displayLink()">
                {{ title }} simulation created: <a data-ng-click="closeModal()" href="{{ newSimURL }}" target="_blank">{{ newSimURL }} </a>
              </div>
            </div>
        `,
        controller: function($scope) {
            $scope.newSimURL = false;
            $scope.title = $scope.convMethod == 'create_shadow_simulation' ? 'Shadow' : 'SRW';

            function createNewSim(data) {
                requestSender.sendRequest(
                    'newSimulation',
                    simData => {
                        ['simulationId', 'simulationSerial'].forEach(function(f) {
                            data.models.simulation[f] = simData.models.simulation[f];
                        });
                        data.version = simData.version;
                        requestSender.sendRequest(
                            'saveSimulationData',
                            genSimURL,
                            data);
                    },
                    newSimData(data));
            }

            function newSimData(data) {
                const res = appState.clone(data.models.simulation);
                res.simulationType = data.simulationType;
                if (! res.name){
                    res.name = 'newSim';
                }
                return res;
            }

            function genSimURL(data) {
                $scope.newSimURL = requestSender.formatUrlLocal(
                    'beamline',
                    { 'simulationId': data.models.simulation.simulationId},
                    data.simulationType
                );
            }

            $scope.closeModal = function() {
                $('#sr-conv-dialog').modal('hide');
                $scope.resetURL();
            };

            $scope.resetURL = function() {
                $scope.newSimURL = false;
            };

            $scope.openConvertedSimulation = function() {
                const d = appState.models;
                d.method = $scope.convMethod;
                requestSender.sendStatefulCompute(
                    appState,
                    createNewSim,
                    d
                );
                return false;
            };

            $scope.displayLink = function() {
                return Boolean($scope.newSimURL);
            };
        },
    };
});

SIREPO.app.directive('simulationStatusTimer', function() {
    return {
        restrict: 'A',
        scope: {
            simState: '=simulationStatusTimer',
        },
        template: `
            <span data-ng-if="simState.hasTimeData() && ! simState.isStatePurged()">
              Elapsed time: {{ appState.formatTime(simState.timeData.elapsedTime)  }}
            </span>
        `,
        controller: function($scope, appState) {
            $scope.appState = appState;
        },
    };
});

SIREPO.app.directive('downloadStatus', function() {
    return {
        restrict: 'A',
        scope: {
            simState: '=',
            label: '@',
            title: '@',
        },
        template: `
            <div class="modal fade" id="sr-download-status" tabindex="-1" role="dialog">
              <div class="modal-dialog modal-sm">
                <div class="modal-content">
                  <div class="modal-header bg-warning">
                    <button type="button" class="close" data-ng-click="cancel()"><span>&times;</span></button>
                    <span class="lead modal-title text-info">{{ title }}</span>
                  </div>
                  <div class="modal-body">
                    <div class="container-fluid">
                      <div class="row">
                        <div class="col-sm-12">
                          <div>{{ label }}{{ simState.dots }}</div>
                          <div class="progress">
                            <div class="progress-bar progress-bar-striped active" role="progressbar" aria-valuenow="{{ simState.getPercentComplete() }}" aria-valuemin="0" aria-valuemax="100" data-ng-attr-style="width: {{ simState.getPercentComplete() || 100 }}%"></div>
                          </div>
                        </div>
                      </div>
                      <div class="row">
                        <div class="col-sm-12 col-sm-offset-4">
                          <button data-ng-click="cancel()" class="btn btn-default">Cancel</button>
                        </div>
                      </div>
                    </div>
                  </div>
                </div>
              </div>
            </div>
        `,
        controller: function($scope) {

            $scope.cancel = () => {
                $scope.simState.cancelSimulation(() => {
                    $('#sr-download-status').modal('hide');
                });
            };

            $scope.$on('download.started', (e, simState, title, label) => {
                $scope.simState = simState;
                $scope.label = label;
                $scope.title = title;
            });
        },
    };
});

SIREPO.app.directive('splitPanels', function($window) {
    var GUTTER_SIZE = 20;
    var MAX_TOP_PERCENT = 85;
    var MIN_TOP_PERCENT = 15;
    var TOP_PAD = 12;
    return {
        controller: function($scope) {

            function totalHeight() {
                return $($window).height() - $scope.el.offset().top;
            }

            function childHeight(panel) {
                return panel.children().first().height();
            }

            $scope.constrainTopPanelHeight = function() {
                var topPanel = $('#sr-top-panel');
                var topHeight = topPanel.height();
                var maxHeight = childHeight(topPanel);
                var bottomPanel = $('#sr-bottom-panel');
                var bothFit = maxHeight + TOP_PAD + GUTTER_SIZE + childHeight(bottomPanel) < totalHeight();
                // if topPanel is sized too large or both panels fit in the page height
                if (topHeight > maxHeight || bothFit) {
                    // set split sizes to exactly fit the top panel
                    var splitterHeight = $scope.el.height();
                    var x = Math.min(Math.max((maxHeight + TOP_PAD) * 100 / splitterHeight, MIN_TOP_PERCENT), MAX_TOP_PERCENT);
                    $scope.split.setSizes([x, 100 - x]);
                }
                $scope.el.find('.gutter').css('visibility', bothFit ? 'hidden' : 'visible');
            };
            $scope.panelHeight = function() {
                if (! $scope.el) {
                    return '0';
                }
                // the DOM is not yet in the state to be measured, check sizes in next cycle
                // can't use $timeout() here because it causes an endless digest loop
                setTimeout($scope.constrainTopPanelHeight, 0);
                return totalHeight() + 'px';
            };
        },
        link: function(scope, element) {
            scope.el = $(element);
            scope.split = Split(['#sr-top-panel', '#sr-bottom-panel'], {
                direction: 'vertical',
                gutterSize: GUTTER_SIZE,
                snapOffset: 0,
                sizes: [25, 75],
                onDrag: scope.constrainTopPanelHeight,
            });
            scope.$on('$destroy', function() {
                scope.split.destroy();
            });
        },
    };
});

SIREPO.app.directive('stringToNumber', function() {
    return {
        restrict: 'A',
        require: 'ngModel',
        scope: {
            numberType: '@stringToNumber',
            min: '<',
            max: '<',
        },
        link: function(scope, element, attrs, ngModel) {
            function isValid(v) {
                if (v < scope.min || v > scope.max) {
                    return false;
                }
                return true;
            }

            ngModel.$parsers.push(function(value) {
                if (ngModel.$isEmpty(value))  {
                    return null;
                }
                if (SIREPO.NUMBER_REGEXP.test(value)) {
                    var v;
                    if (scope.numberType == 'integer') {
                        v = parseInt(parseFloat(value));
                        if (! isValid(v)) {
                            return undefined;
                        }
                        if (v != value) {
                            ngModel.$setViewValue(v);
                            ngModel.$render();
                        }
                        return v;
                    }
                    v = parseFloat(value);
                    if (! isValid(v)) {
                        return undefined;
                    }
                    if (isFinite(v)) {
                        return v;
                    }
                }
                return undefined;
            });
            ngModel.$formatters.push(function(value) {
                if (ngModel.$isEmpty(value)) {
                    return value;
                }
                if (scope.numberType != 'integer') {
                    if (Math.abs(value) >= 10000 || (value != 0 && Math.abs(value) < 0.001)) {
                        value = (+value).toExponential(9).replace(/\.?0+e/, 'e');
                    }
                }
                return value.toString();
            });
        }
    };
});

SIREPO.app.directive('fileModel', ['$parse', function ($parse) {
    return {
        restrict: 'A',
        link: function(scope, element, attrs) {
            var model = $parse(attrs.fileModel);
            var modelSetter = model.assign;
            var validator = scope.validator ? scope.validator() : null;

            function setModel(file) {
                scope.$apply(function () {
                    modelSetter(scope, file);
                });
            }

            element.bind('change', function() {
                var file = element[0].files[0];
                if(! validator) {
                    setModel(file);
                    return;
                }
                validator(file).then(function (ok) {
                    setModel(ok? file : null);
                });
            });
        }
    };
}]);

SIREPO.app.directive('bootstrapToggle', function() {

    return {
        restrict: 'A',
        scope: {
            model: '=',
            field: '<',
            fieldDelegate: '=',
            info: '<',
        },
        link: function(scope, element) {
            var isRefreshing = false;
            var offValue = enumValue(0, SIREPO.ENUM_INDEX_VALUE);
            var onValue =  enumValue(1, SIREPO.ENUM_INDEX_VALUE);
            var toggle = $(element);

            function enumValue(index, field) {
                return SIREPO.APP_SCHEMA.enum[scope.info[SIREPO.INFO_INDEX_TYPE]][index][field];
            }

            toggle.bootstrapToggle({
                off: enumValue(0, SIREPO.ENUM_INDEX_LABEL),
                on: enumValue(1, SIREPO.ENUM_INDEX_LABEL),
            });

            toggle.change(function() {
                // do not change the model if this was called from refreshChecked()
                if (! isRefreshing) {
                    scope.model[scope.field] = toggle.prop('checked') ? onValue : offValue;
                    scope.$apply();
                }
                isRefreshing = false;
            });

            // called by ngOpen in template - checkbox will not initialize properly otherwise.
            // must live in an object to invoke with isolated scope
            scope.fieldDelegate.refreshChecked = function() {
                if (scope.model && scope.field) {
                    var val = scope.model[scope.field];
                    if (val === undefined) {
                        val = scope.info[SIREPO.INFO_INDEX_DEFAULT_VALUE];
                    }
                    var isChecked = val == onValue;
                    if (toggle.prop('checked') != isChecked) {
                        isRefreshing = true;
                        toggle.bootstrapToggle(isChecked ? 'on' : 'off');
                    }
                }
                return true;
            };

            scope.$on('$destroy', function() {
                if (toggle) {
                    //TODO(pjm): off() needed before destroy or memory is not released?
                    toggle.off();
                    toggle.bootstrapToggle('destroy');
                }
            });
        },
    };
});

SIREPO.app.directive('jobsList', function(requestSender, appState, $location) {
    return {
        restrict: 'A',
        scope: {
            wantAdm: '<',
        },
        template: `
            <div>
              <table class="table">
                <thead>
                  <th data-ng-show="!wantAdm">Name</th>
                  <th data-ng-show="!wantAdm">Report</th>
                  <th data-ng-repeat="c in displayedCols">{{ data.header[c].title }}</th>
                </thead>
                <tbody>
                  <tr data-ng-repeat="j in data.jobs track by $index">
                    <td data-ng-show="!wantAdm">
                      <a ng-href="{{ getJobLink(j) }}">
                        {{ j['simName'] }}
                      </a>
                    </td>
                    <td data-ng-show="!wantAdm">
                        {{ j['reportName'] }}
                    </td>
                    <td data-ng-repeat="c in displayedCols">
                      {{ getCellContent(j, c) }}
                    </td>
                    <td data-ng-show="!wantAdm">
                      <button class="btn btn-default" data-ng-click="endSimulation(j)">End Simulation</button>
                    </td>
                  </tr>
                </tbody>
              </table>
              <button class="btn btn-default" data-ng-click="getJobs()">Refresh</button>
            </div>
        `,
        controller: function($scope, appState, panelState) {
            function dataLoaded(data, status) {
                $scope.data = data;
                for(var job of data.jobs) {
                    job.reportName = appState.viewInfo(job.computeModel)?.title;
                }
            }

            function getUrl(simulationId, app) {
                return requestSender.formatUrlLocal(
                    'source',
                    {':simulationId': simulationId},
                    app
                );
            }

            $scope.displayedCols = $scope.wantAdm ? [
                'simulationType',
                'simulationId',
                'uid',
                'displayName',
                'startTime',
                'lastUpdateTime',
                'elapsedTime',
                'statusMessage',
                'queuedTime',
                'driverDetails',
                'isPremiumUser'
            ] : [
                'startTime',
                'lastUpdateTime',
                'elapsedTime',
                'statusMessage'
            ];

            $scope.endSimulation = function(job) {
                const r = {
                    simulationId: job.simulationId,
                    report: job.computeModel,
                    simulationType: job.simulationType,
                };
                const successCallback = () => {
                    $scope.getJobs();
                };
                const errorCallback = (request) => {
                    return (data) => {
                        srlog(`runCancel error=${data.error} from request=${request}`);
                    };
                };
                requestSender.sendRequest('runCancel', successCallback, r, errorCallback(r));
            };

            $scope.getCellContent = function(job, key) {
                const typeDispatch = {
                    DateTime: appState.formatDate,
                    Time: appState.formatTime,
                    String: function(s){return s;},
                };
                return typeDispatch[$scope.data.header[key].type](job[key]);
            };

            $scope.getJobLink = function(job) {
                return getUrl(job.simulationId, job.simulationType);
            };

            $scope.getJobs = function () {
                requestSender.sendRequest(
                    $scope.wantAdm ? 'admJobs' : 'ownJobs',
                    dataLoaded,
                    {
                        simulationType: SIREPO.APP_SCHEMA.simulationType,
                    });
            };

            appState.clearModels(appState.clone(SIREPO.appDefaultSimulationValues));
            $scope.$on('$routeChangeSuccess', () => {
                if ($location.path() == (SIREPO.APP_SCHEMA.route.admJobs)) {
                    $scope.getJobs();
                }
            });
            panelState.waitForUI(() => {
                $('#' + panelState.modalId('jobsListModal')).on('shown.bs.modal', function() {
                    $scope.getJobs();
                });
            });
        },
    };
});

SIREPO.app.directive('jobsListModal', function() {
    return {
        restrict: 'A',
        scope: {
            title: '@',
            id: '@',
        },
        template: `
            <div class="modal fade" data-ng-attr-id="{{ id }}" tabindex="-1" role="dialog">
              <div class="modal-dialog modal-lg">
                <div class="modal-content">
                  <div class="modal-header bg-info">
                    <button type="button" class="close" data-dismiss="modal"><span>&times;</span></button>
                    <span class="lead modal-title text-info">{{ title }}</span>
                  </div>
                  <div class="modal-body">
                    <div class="container-fluid">
                    <div data-jobs-list=""></div>
                    </div>
                  </div>
                </div>
              </div>
            </div>
        `,
    };
});

SIREPO.app.directive('modelArray', function() {
    return {
        restrict: 'A',
        scope: {
            modelName: '=',
            model: '=',
            field: '=',
        },
        template: `
            <div style="position: relative; top: -25px">
              <div class="row">
                <div class="col-sm-11">
                  <div class="row">
                    <div data-ng-if="pad > 0" data-ng-attr-class="col-sm-{{ pad }}"></div>
                    <div class="col-sm-3 text-center"
                      data-ng-repeat="heading in headings track by $index">
                      <div data-label-with-tooltip="" data-label="{{ heading[0] }}"
                        data-tooltip="{{ heading[3] }}"></div>
                    </div>
                  </div>
                </div>
              </div>
              <div class="form-group form-group-sm" data-ng-show="showRow($index)"
                data-ng-repeat="m in modelArray() track by $index">
                <div class="col-sm-11">
                  <div class="row">
                    <div data-ng-if="pad > 0" data-ng-attr-class="col-sm-{{ pad }}"></div>
                    <div class="col-sm-3" data-ng-repeat="f in fields track by $index">
                      <input data-string-to-number="" data-ng-model="m[f]" class="form-control"
                        style="text-align: right" data-lpignore="true" />
                    </div>
                  </div>
                </div>
                <div class="col-sm-1">
                  <button style="margin-left: -15px; margin-top: 5px"
                    data-ng-show="! isEmpty($index)" data-ng-click="deleteRow($index)"
                    class="btn btn-danger btn-xs"><span class="glyphicon glyphicon-remove"></span>
                  </button>
                </div>
              </div>
            </div>
        `,
        controller: function(appState, $scope) {
            const mView = SIREPO.APP_SCHEMA.view[$scope.field];
            $scope.fields = mView.advanced;
            $scope.headings = $scope.fields.map(f => SIREPO.APP_SCHEMA.model[$scope.field][f]);
            $scope.pad = (4 - $scope.fields.length) * 3;

            function initArray() {
                for (let i = 0; i < mView.maxRows; i++) {
                    model(i);
                }
            }

            function model(idx) {
                if (! $scope.modelArray()[idx]) {
                    $scope.modelArray()[idx] = {};
                }
                return $scope.modelArray()[idx];
            }

            $scope.deleteRow = idx => {
                $scope.modelArray().splice(idx, 1);
                initArray();
            };

            $scope.isEmpty = idx => {
                const m = model(idx);
                return ! $scope.fields.some(f => angular.isNumber(m[f]));
            };

            $scope.modelArray = () => {
                if (! $scope.model) {
                    return;
                }
                if (! $scope.model[$scope.field]) {
                    $scope.model[$scope.field] = [];
                    initArray();
                }
                return $scope.model[$scope.field];
            };

            $scope.showRow = idx => (idx == 0) || ! $scope.isEmpty(idx - 1);
        },
    };
});

SIREPO.app.directive('moderationRequest', function(appState, errorService, panelState) {
    return {
        restrict: 'A',
        template: `
          <form>
            <div class="form-group">
              <label for="requestAccessExplanation">Please describe your reason for requesting access:</label>
              <textarea data-ng-show="!submitted" data-ng-model="data.reason" id="requestAccessExplanation" class="form-control" rows="4" cols="50" required></textarea>
            </div>
            <button data-ng-disabled="disableSubmit" data-ng-show="!submitted" type="submit" class="btn btn-primary" data-ng-click="submitRequest()">Submit</button>
          </form>
          <div data-ng-show="submitted">Response submitted.</div>
        `,
        controller: function(requestSender, $scope) {
            $scope.data = {};
            $scope.submitted = false;
            $scope.disableSubmit = true;
            $scope.submitRequest = function () {
                const handleResponse = (data) => {
                    if (data.state === 'error') {
                        errorService.alertText(data.error);
                    }
                };
                $scope.submitted = true;
                requestSender.sendRequest(
                    'saveModerationReason',
                    handleResponse,
                    {
                        reason: $scope.data.reason,
                        simulationType: SIREPO.APP_NAME
                    }
                );
            };

            function reasonOk(reason) {
                return reason && reason.trim().length > 4;
            }

            function validateReason() {
                $scope.disableSubmit = !reasonOk($scope.data.reason) || $scope.submitted;
            }

            $scope.$watch('data.reason', validateReason);
        },
    };
});

SIREPO.app.directive('moderationPending', function(appState, panelState) {
    return {
        restrict: 'A',
        template: `
          <div>Your request to access {{ appName }} has been received. For additional information, contact
            <a href="mailto:support@radiasoft.net">support@radiasoft.net</a>.
          </div>
        `,
        controller: function(requestSender, $scope) {
            $scope.appName = SIREPO.APP_SCHEMA.appInfo[SIREPO.APP_SCHEMA.simulationType].shortName;
        },
    };
});

SIREPO.app.directive('optimizeFloat', function(appState, panelState) {
    return {
        restrict: 'A',
        scope: {
            model: '=',
            modelName: '=',
            field: '=',
            min: '=',
            max: '=',
        },
        template: `
            <div class="input-group input-group-sm">
              <input data-string-to-number="" data-ng-model="model[field]" data-min="min" data-max="max" class="form-control" style="text-align: right" data-lpignore="true" required />
              <div class="input-group-btn">
                <button data-ng-attr-class="btn btn-{{ buttonName() }} dropdown-toggle" data-toggle="dropdown" type="button" title="Optimization Settings"><span class="glyphicon glyphicon-cog"></span></button>
                <ul class="dropdown-menu pull-right">
                  <li><a href data-ng-click="toggleCheck()" ><span data-ng-attr-class="glyphicon glyphicon-{{ checkedName() }}"></span> Select this field for optimization</a></li>
                </ul>
              </div>
            </div>
        `,
        controller: function($scope) {
            function checkField() {
                return appState.optFieldName($scope.modelName, $scope.field, $scope.model);
            }
            function isChecked() {
                if (appState.isLoaded() && $scope.model) {
                    return appState.models.optimizer.enabledFields[checkField()];
                }
                return false;
            }
            $scope.buttonName = function() {
                return isChecked() ? 'primary' : 'default';
            };
            $scope.checkedName = function() {
                return isChecked() ? 'check' : 'unchecked';
            };
            $scope.toggleCheck = function() {
                var optimizer = appState.models.optimizer;
                if (optimizer.enabledFields[checkField()]) {
                    delete optimizer.enabledFields[checkField()];
                }
                else {
                    optimizer.enabledFields[checkField()] = true;
                }
                appState.saveChanges('optimizer');
            };
        },
    };
});

SIREPO.app.directive('rangeSlider', function(appState, panelState) {
    return {
        restrict: 'A',
        scope: {
            field: '=',
            fieldDelegate: '<',
            model: '=',
            modelName: '=',
        },
        template: `
            <input id="{{ modelName }}-{{ field }}-range" type="range" data-ng-model="model[field]" data-ng-change="fieldDelegate.update()">
            <span class="valueLabel">{{ model[field] }}{{ model.units }}</span>
        `,
        controller: function($scope, $element) {

            let slider;
            let delegate = null;

            function update() {
                updateReadout();
                updateSlider();
            }

            function updateSlider() {
                const r = delegate.range();
                slider.attr('min', r.min);
                slider.attr('step', r.step);
                slider.attr('max', r.max);
            }

            function updateReadout() {
                panelState.setFieldLabel($scope.modelName, $scope.field, delegate.readout());
            }

            appState.whenModelsLoaded($scope, function () {
                delegate = $scope.fieldDelegate;
                if (! delegate || $.isEmptyObject(delegate)) {
                    delegate = panelState.getFieldDelegate($scope.modelName, $scope.field);
                    $scope.fieldDelegate = delegate;
                }
                appState.watchModelFields($scope, (delegate.watchFields || []), update);
                slider = $(`#${$scope.modelName}-${$scope.field}-range`);
                update();
                // on load, the slider will coerce model values to fit the basic input model of range 0-100,
                // step 1.  This resets to the saved value
                const val = delegate.storedVal;
                if ((val || val === 0) && $scope.model[$scope.field] !== val) {
                    $scope.model[$scope.field] = val;
                    const form = $element.find('input').eq(0).controller('form');
                    if (! form) {
                        return;
                    }
                    // changing the value dirties the form; make it pristine or we'll get a spurious save button
                    form.$setPristine();
                }

                $scope.$on('cancelChanges', (e, d) => {
                    if (d !== $scope.modelName) {
                        return;
                    }
                    delegate.update();
                });
            });

            $scope.$on(`${$scope.modelName}.changed`, () => {
                delegate.storedVal = $scope.model[$scope.field];
            });

            $scope.$on('sliderParent.ready', function (e, m) {
                // ???
                if (m) {
                    $scope.model = m;
                }
            });
        },
    };
});

SIREPO.app.directive('admRolesList', function(appState, errorService, panelState) {
    return {
        restrict: 'A',
        template: `
            <div>
              <table class="table">
              <thead>
                <th data-ng-repeat="h in headers">{{ h[1] }}</th>
              </thead>
              <tbody>
              <tr data-ng-repeat="r in rows track by $index">
                <td data-ng-repeat="h in headers">{{ r[h[0]] }}</td>
                <td><button class="btn btn-default" data-ng-click="setModerationStatus(r, 'approve')">Approve</button></td>
                <td><button class="btn btn-default" data-ng-click="setModerationStatus(r, 'deny')">Deny</button></td>
                <td><button class="btn btn-default" data-ng-show="r.status!=='clarify'" data-ng-click="setModerationStatus(r, 'clarify')">Clarify</button></td>
              </tr>
              </tbody>
              </table>
            </div>
          <button type="submit" class="btn btn-primary" data-ng-click="getModerationRequestRows()">Refresh Table</button>
        `,
        controller: function(requestSender, $scope) {
            $scope.rows = [];
            $scope.headers = [];

            $scope.getModerationRequestRows = function () {
                const handleResponse = (r) => {
                    $scope.rows = r.rows;
                    $scope.headers = SIREPO.APP_SCHEMA.common.adm.userRoleInviteColumns;
                };
                requestSender.sendRequest(
                    'getModerationRequestRows',
                    handleResponse,
                    {}
                );
            };

            $scope.setModerationStatus = function(info, status) {
                const handleResponse = (data) => {
                    if (data.state === 'error') {
                        errorService.alertText(data.error);
                    }
                    $scope.getModerationRequestRows();
                };
                requestSender.sendRequest(
                    'admModerate',
                    handleResponse,
                    {
                        token: info.token,
                        status: status,
                    }
                );
            };

            $scope.getModerationRequestRows();
        },
    };
});

SIREPO.app.directive('toolbar', function(appState) {
    return {
        restrict: 'A',
        scope: {
            itemFilter: '&',
            parentController: '=',
            toolbarItems: '=toolbar',
        },
        template: `
            <div class="row">
              <div class="col-sm-12">
                <div class="text-center bg-info sr-toolbar-holder">
                  <div class="sr-toolbar-section" data-ng-repeat="section in ::sectionItems">
                    <div class="sr-toolbar-section-header"><span class="sr-toolbar-section-title">{{ ::section.name }}</span></div>
                    <span data-ng-click="item.isButton ? parentController.editTool(item) : null" data-ng-repeat="item in ::section.contents | filter:showItem" class="sr-toolbar-button sr-beamline-image" data-ng-drag="{{ ! item.isButton }}" data-ng-drag-data="item">
                      <span data-toolbar-icon="" data-item="item"></span><br>{{ ::item.title }}
                    </span>
                  </div>
                  <span data-ng-repeat="item in ::standaloneItems" class="sr-toolbar-button sr-beamline-image" data-ng-drag="{{ ! item.isButton }}" data-ng-drag-data="item">
                    <span data-beamline-icon="" data-item="item"></span><br>{{ ::item.title }}
                  </span>
                </div>
              </div>
            </div>
            <div class="sr-editor-holder" style="display:none">
              <div data-ng-repeat="item in ::allItems">
                <div class="sr-beamline-editor" id="sr-{{ ::item.type }}-editor" data-beamline-item-editor="" data-model-name="{{ ::item.type }}" data-parent-controller="parentController" ></div>
              </div>
            </div>
        `,
        controller: function($scope) {
            $scope.allItems = [];
            var items = $scope.toolbarItems || SIREPO.APP_SCHEMA.constants.toolbarItems || [];

            function addItem(name, items) {
                var item = appState.setModelDefaults({type: name}, name);
                items.push(item);
                $scope.allItems.push(item);
            }

            $scope.showItem = function (item) {
                if (! $scope.itemFilter || ! angular.isFunction($scope.itemFilter())) {
                    return true;
                }
                return $scope.itemFilter()(item);
            };

            function initToolbarItems() {
                $scope.sectionItems = items.filter(function (item) {
                    return isSection(item);
                });
                $scope.standaloneItems = items.filter(function (item) {
                    return ! isSection(item);
                });
                $scope.allItems = items;
            }

            function isSection(item) {
                return item.contents && item.contents.length;
            }
            initToolbarItems();
        },
    };
});

SIREPO.app.directive('toolbarIcon', function() {
    return {
        scope: {
            item: '=',
        },
        template: '<ng-include title="{{ item.title }}" src="iconUrl()" onload="iconLoaded()"/>',
        controller: function($scope, $element) {
            var adjustmentsByType = {
            };

            $scope.iconUrl = function() {
                return '/static/svg/' +  $scope.item.type + '.svg' + SIREPO.SOURCE_CACHE_KEY;
            };

            $scope.iconLoaded = function () {
                /*
                var vb = $($element).find('svg.sr-beamline-item-icon').prop('viewBox').baseVal;
                vb.width = 100;
                vb.height = 50;
                var adjust = adjustmentsByType[$scope.item.name];
                if (adjust) {
                    vb.height += adjust[0] || 0;
                    vb.x -= adjust[1] || 0;
                    vb.y -= adjust[2] || 0;
                }

                 */
            };

        },
    };
});


SIREPO.app.directive('3dSliceWidget', function(appState, panelState) {
    return {
        restrict: 'A',
        scope: {
            axisInfo: '<',
            field: '=',
            model: '=',
            sliceAxis: '<',
            update: '&',
        },
        template: `
            <div>
                <svg data-ng-attr-height="{{ 2.0 * axisInfo.height }}" data-ng-attr-width="{{ 2.0 * axisInfo.width }}">
                    <rect data-ng-attr-x="{{ xOffset(50) }}" y="0" stroke="black" fill="none" data-ng-attr-width="{{ axisInfo.width }}" data-ng-attr-height="{{ axisInfo.height }}"></rect>
                    <line data-ng-attr-x1="{{ xOffset(0) }}" y1="50"  data-ng-attr-x2="{{ xOffset(50) }}" y2="0" stroke="black"></line>
                    <line data-ng-attr-x1="{{ xOffset(100) }}" y1="50" data-ng-attr-x2="{{ xOffset(150) }}" y2="0" stroke="black"></line>
                    <line data-ng-attr-x1="{{ xOffset(0) }}" y1="150" data-ng-attr-x2="{{ xOffset(50) }}" y2="100" stroke="black"></line>
                    <line data-ng-attr-x1="{{ xOffset(100) }}" y1="150" data-ng-attr-x2="{{ xOffset(150) }}" y2="100" stroke="black"></line>
                    <rect data-ng-attr-x="{{ xOffset(0) }}" y="50" stroke="black" fill="rgba(255, 255, 255, 0.5)" data-ng-attr-width="{{ axisInfo.width }}" data-ng-attr-height="{{ axisInfo.height }}"></rect>
                    <text data-ng-attr-x="{{ xOffset(50) }}" y="175" stroke="red">{{ axisInfo.xLabel }}</text>
                    <text x="0" y="100">{{ axisInfo.yLabel }}</text>
                    <text data-ng-attr-x="{{ xOffset(125) }}" y="125">{{ axisInfo.zLabel }}</text>
                    {{ slicePlane() }}
                </svg>
            </div>
            <span class="valueLabel">{{ model[field] }}{{ model.units }}</span>
        `,
        controller: function($scope) {

            var offsets = {
                x: 25,
                y: 0
            };


            $scope.slicePlane = function() {
                var plotAxis = $scope.axisInfo.map[$scope.sliceAxis];
                var x1 = $scope.xOffset(0);
                var x2 = $scope.xOffset();
                if (plotAxis === 'z') {
                    return [
                        '<g data-ng-drag="true">',
                            '<line x1="" y1="" x2="" y2=""></line>',
                        '</g>'
                    ].join('');
                }
                return '';
            };

            $scope.xOffset = function(val) {
                return (val || 0) + (offsets.x || 0);
            };

            $scope.yOffset = function(val) {
                return (val || 0) + (offsets.y || 0);
            };

        },
    };
});

SIREPO.app.directive('sbatchLoginModal', function() {
    return {
        restrict: 'A',
        scope: {},
        template: `
            <div id="sbatch-login-modal" class="modal fade" tabindex="-1" role="dialog">
              <div class="modal-dialog" role="document">
                <div class="modal-content">
                  <div class="modal-header bg-warning">
                    <span class="lead modal-title text-info">Login to {{ host }}</span>
                    <button  type="button" class="close" data-dismiss="modal"><span>&times;</span></button>
                    </div>
                    <div class="modal-body">
                        <form name="sbatchLoginModalForm">
                            <div class="sr-input-warning" data-ng-show="showWarning">{{warningText}}</div>
                            <div class="form-group">
                                <input type="text" class="form-control" name="username" placeholder="username" data-ng-model="username" />
                            </div>
                            <div class="form-group">
                                <input type="password" class="form-control" name="password" placeholder="password" data-ng-model="password" />
                            </div>
                            <div class="form-group">
                                <input type="password" class="form-control" name="otp" placeholder="one time password" data-ng-show="showOtp" data-ng-model="otp"/>
                            </div>
                            <button  data-ng-click="submit()" class="btn btn-primary" data-ng-disabled="submitDisabled()">Submit</button>
                             <button  data-dismiss="modal" class="btn btn-default">Cancel</button>
                        <form>
                    </div>
                  </div>
                </div>
              </div>
            </div>
        `,
        controller: function(requestSender, $scope, $rootScope, sbatchLoginStatusService) {
            $scope.otp = '';
            $scope.password = '';
            $scope.username = '';
            var awaitingSendResponse = false;
            var el = $('#sbatch-login-modal');
            var errorResponse = null;
            var onHidden = null;

            el.on('hidden.bs.modal', function() {
                var r = {'state': 'error', 'error': 'Please try again.'};
                if (errorResponse) {
                    r = {'state': 'error', 'error': errorResponse};
                }
                sbatchLoginStatusService.loginSuccess();
                onHidden(r);
                onHidden = null;
                errorResponse = null;
                $scope.otp = '';
                $scope.password = '';
                $scope.username = '';
                $scope.sbatchLoginModalForm.$setPristine();
                $scope.$apply();
            });

            function handleResponse(data) {
                if (data.state === 'error') {
                    errorResponse = data.error;
                }
                sbatchLoginStatusService.loggedIn = data.loginSuccess ? true: false;
                $rootScope.$broadcast('sbatchLoginDone');
                el.modal('hide');
            }

            $scope.$on('showSbatchLoginModal', function(e, data) {
                // When a user enters invalid login creds 'showSbatchLoginModal' is
                // broadcast again. onHidden keeps a references to the
                // errorCallback of only the first broadcast's errorCallback
                if (onHidden === null) {
                    onHidden = data.errorCallback;
                }
                sbatchLoginStatusService.loggedIn = false;
                $scope.otp = '';
                $scope.password = '';
                awaitingSendResponse = false;
                $scope.host = data.host;
                $scope.showOtp = data.host.indexOf('nersc') >= 0;
                $scope.showWarning = data.reason === 'invalid-creds';
                $scope.warningText = 'Your credentials were invalid. Please try again.';
                $scope.submit = function() {
                    awaitingSendResponse = true;
                    requestSender.sendRequest(
                        'sbatchLogin',
                        handleResponse,
                        {
                            otp: $scope.otp,
                            password: $scope.password,
                            computeModel: data.computeModel,
                            simulationId: data.simulationId,
                            simulationType: data.simulationType,
                            username: $scope.username,
                        },
                        handleResponse
                    );
                };
                el.modal('show');
            });

            $scope.submitDisabled = function() {
                return $scope.password.length < 1 || $scope.username.length < 1 || awaitingSendResponse;
            };
        },
    };

});

SIREPO.app.directive('sbatchOptions', function(appState) {
    return {
        restrict: 'A',
        scope: {
            simState: '=sbatchOptions',
        },
        template: `
            <div class="clearfix"></div>
            <div style="margin-top: 10px" data-ng-show="showSbatchOptions()">
                <div data-ng-repeat="sbatchField in sbatchFields" data-model-field='sbatchField' data-model-name="simState.model" data-label-size="3" data-field-size="3"></div>
                <div data-ng-show="showNERSCFields()">
                    <div data-model-field="\'sbatchQueue\'" data-model-name="simState.model" data-label-size="3" data-field-size="3"  data-ng-click="sbatchQueueFieldIsDirty = true"></div>
                    <div data-model-field="\'sbatchProject\'" data-model-name="simState.model" data-label-size="3" data-field-size="3"></div>
                </div>
                <div class="col-sm-12 text-right {{textClass()}}" data-ng-show="connectionStatusMessage()">{{ connectionStatusMessage() }}</div>
            </div>
        `,
        controller: function($scope, authState, sbatchLoginStatusService, stringsService) {
            $scope.sbatchQueueFieldIsDirty = false;
            $scope.sbatchFields = ['sbatchHours', 'sbatchCores', 'tasksPerNode'];
            function trimHoursAndCores() {
                var m = appState.models[$scope.simState.model];
                ['Hours', 'Cores'].forEach(function(e) {
                    var q = m.sbatchQueue;
                    var maxes = authState.sbatchQueueMaxes[e.toLowerCase()];
                    if (! (q in maxes)) {
                        return;
                    }
                    m['sbatch' + e] = Math.min(
                        m['sbatch' + e],
                        maxes[q]
                    );
                });
            }

            ['sbatchCores', 'sbatchHours', 'sbatchQueue'].forEach(function(e) {
                appState.watchModelFields($scope, [$scope.simState.model + '.' + e], trimHoursAndCores);
            });

            $scope.connectionStatusMessage = function () {
                if  (sbatchLoginStatusService.loggedIn === undefined) {
                    return null;
                }
                var s = 'connected to ' +
                    authState.jobRunModeMap[appState.models[$scope.simState.model].jobRunMode];
                if (sbatchLoginStatusService.loggedIn) {
                    s += `. To start press "${stringsService.startButtonLabel()}"`;
                }
                else {
                    s = 'not ' + s;
                }
                return s.charAt(0).toUpperCase() + s.slice(1);
            };

            $scope.showNERSCFields = function() {
                var n = authState.jobRunModeMap.sbatch;
                return n && n.toLowerCase().indexOf('nersc') >= 0;
            };


            $scope.showSbatchOptions = function() {
                var m = appState.models[$scope.simState.model];
                return m && m.jobRunMode === 'sbatch';
            };

            $scope.textClass = function () {
                return sbatchLoginStatusService.loggedIn ? 'text-info' : 'text-danger';
            };
        }
    };
});

SIREPO.app.directive('simSections', function(utilities) {

    return {
        restrict: 'A',
        transclude: true,
        template: `
            <ul data-ng-transclude="" class="nav navbar-nav sr-navbar-right" data-ng-class="{\'nav-tabs\': isWide()}"></ul>
        `,
        controller: function($scope) {
            $scope.isWide = function() {
                return utilities.isWide();
            };
        },
    };
});

SIREPO.app.directive('simStatusPanel', function(appState) {
    return {
        restrict: 'A',
        scope: {
            cancelCallback: '&?',
            simState: '=simStatusPanel',
            startFunction: '&?',
        },
        template: `
            <form name="form" class="form-horizontal" autocomplete="off" novalidate data-ng-show="simState.isProcessing()">
              <div data-pending-link-to-simulations="" data-sim-state="simState"></div>
              <div data-ng-show="simState.isStateRunning()">
                <div class="col-sm-12">
                  <div data-ng-show="simState.isInitializing()">{{ initMessage() }} {{ simState.dots }}</div>
                  <div data-ng-show="simState.getFrameCount() > 0">{{ runningMessage(); }}</div>
                  <div class="progress">
                    <div class="progress-bar progress-bar-striped active" role="progressbar" aria-valuenow="{{ simState.getPercentComplete() }}" aria-valuemin="0" aria-valuemax="100" data-ng-attr-style="width: {{ simState.getPercentComplete() || 100 }}%">
                    </div>
                  </div>
                </div>
              </div>
              <div class="col-sm-6 pull-right">
                <button class="btn btn-default" data-ng-click="simState.cancelSimulation(cancelCallback)">{{ stopButtonLabel() }}</button>
              </div>
            </form>
            <div data-canceled-due-to-timeout-alert="simState"></div>
            <form name="form" class="form-horizontal" autocomplete="off" novalidate data-ng-show="simState.isStopped()">
              <div class="col-sm-12" data-ng-show="simState.getFrameCount() > 0" data-simulation-stopped-status="simState"><br><br></div>
              <div class="col-sm-12" data-ng-show="simState.getFrameCount() > 0">
                <div class="col-sm-12" data-simulation-status-timer="simState"></div>
              </div>
              <div data-ng-if="simState.showJobSettings()">
                <div class="form-group form-group-sm">
                  <div data-model-field="\'jobRunMode\'" data-model-name="simState.model" data-label-size="6" data-field-size="6"></div>
                  <div data-sbatch-options="simState"></div>
                </div>
              </div>
              <div class="col-sm-6 pull-right">
                <button class="btn btn-default" data-ng-click="start()">{{ startButtonLabel() }}</button>
              </div>
            </form>
            <div class="clearfix"></div>
            <div class="well well-lg" style="margin-top: 5px;" data-ng-if="logFileURL()" data-ng-show="(simState.isStopped() && simState.getFrameCount() > 0) || simState.isStateError() || errorMessage()">
              <a data-ng-href="{{ logFileURL() }}" target="_blank">View {{ ::appName }} log</a>
            </div>
            <div data-ng-if="errorMessage()"><div class="text-danger"><strong>{{ ::appName }} Error:</strong></div><pre>{{ errorMessage() }}</pre></div>
            <div data-ng-if="alertMessage()"><div class="text-warning"><strong>{{ ::appName }} Alert:</strong></div><pre>{{ alertMessage() }}</pre></div>
        `,
        controller: function($scope, appState, authState, stringsService) {
            $scope.appName = SIREPO.APP_SCHEMA.appInfo[SIREPO.APP_NAME].shortName;

            function callSimState(method) {
                return $scope.simState[method] && $scope.simState[method]();
            }

            $scope.alertMessage = function() {
                return callSimState('getAlert');
            };

            $scope.canceledAfterSecs = function() {
                return callSimState('getCanceledAfterSecs');
            };

            $scope.errorMessage = function() {
                return callSimState('errorMessage');
            };

            $scope.initMessage = function() {
                const s = SIREPO.APP_SCHEMA.strings;
                return s.initMessage || `Running ${stringsService.typeOfSimulation($scope.simState.model)}`;
            };

            $scope.logFileURL = function() {
                return callSimState('logFileURL');
            };

            $scope.runningMessage = function() {
                return callSimState('runningMessage')
                    || 'Completed frame: ' + $scope.simState.getFrameCount();
            };

            $scope.start = function() {
                // The available jobRunModes can change. Default to parallel if
                // the current jobRunMode doesn't exist
                var j = appState.models[$scope.simState.model];
                if (j && j.jobRunMode && j.jobRunMode in authState.jobRunModeMap === false) {
                    j.jobRunMode = 'parallel';
                }
                if ($scope.startFunction) {
                    $scope.startFunction();
                }
                else {
                    appState.saveChanges($scope.simState.model, $scope.simState.runSimulation);
                }
            };

            $scope.startButtonLabel = function() {
                return stringsService.startButtonLabel($scope.simState.model);
            };

            $scope.stateAsText = function() {
                if ($scope.errorMessage()) {
                    return stringsService.formatTemplate(
                        SIREPO.APP_SCHEMA.strings.genericSimulationError
                    );
                }
                return callSimState('stateAsText');
            };

            $scope.stopButtonLabel = function() {
                return stringsService.stopButtonLabel($scope.simState.model);
            };
        },
    };
});

SIREPO.app.service('plotToPNG', function($http) {

    function screenshotElement(element, isVisible) {
        return $(element).find(`.sr-screenshot${isVisible ? ':visible' : ''}`)[0];
    }

    this.downloadPNG = function(el, outputHeight, fileName) {
        el = screenshotElement(el, true);
        if (el.srUpdateCanvas) {
            el.srUpdateCanvas();
        }
        html2canvas(el, {
            scale: outputHeight / $(el).height(),
            backgroundColor: '#ffffff',
            ignoreElements: (element) => element.matches("path.pointer.axis")
        }).then(canvas => {
            canvas.toBlob(function(blob) {
                saveAs(blob, fileName);
            });
        });
    };

    this.hasScreenshotElement = element => {
        return screenshotElement(element) ? true : false;
    };

    this.initVTK = (element, renderer) => {
        const el = screenshotElement(element);
        if (! el) {
            throw new Error('Missing sr-screenshot class within vtk element');
        }
        el.srUpdateCanvas = () => {
            renderer.getRenderWindow().render();
        };
    };

});

SIREPO.app.service('fileUpload', function($http) {
    this.uploadFileToUrl = function(file, args, uploadUrl, callback) {
        var fd = new FormData();
        fd.append('file', file);
        if (args) {
            for (var k in args) {
                fd.append(k, args[k]);
            }
        }
        $http.post(uploadUrl, fd, {
            transformRequest: angular.identity,
            headers: {'Content-Type': undefined}
        }).then(
            function(response) {
                callback(response.data);
            },
            function() {
                //TODO(pjm): error handling
                srlog('file upload failed');
            });
    };
});

SIREPO.app.service('mathRendering', function() {
    // Renders math expressions in a plain text string using KaTeX.
    // The math expressions must be tightly bound by $, ex. $E = mc^2$
    var RE = /\$[\-\(\w\\](.*\S)?\$/;

    function encodeHTML(text) {
        return $('<div />').text(text).html();
    }

    this.mathAsHTML = function(text, options) {
        if (! this.textContainsMath(text)) {
            return encodeHTML(text);
        }
        var parts = [];

        var i = text.search(RE);
        while (i != -1) {
            if (i > 0) {
                parts.push(encodeHTML(text.slice(0, i)));
                text = text.slice(i + 1);
            }
            else {
                text = text.slice(1);
            }
            i = text.search(/\S\$/);
            if (i == -1) {
                // should never get here
                throw new Error('invalid math expression');
            }
            parts.push(katex.renderToString(text.slice(0, i + 1), options));
            text = text.slice(i + 2);
            i = text.search(RE);
        }
        if (text) {
            parts.push(encodeHTML(text));
        }
        return parts.join('');
    };

    this.textContainsMath = function(text) {
        return RE.test(text);
    };
});

SIREPO.app.service('keypressService', function() {

    var listeners = {};
    var reports = {};
    var activeListeners = [];
    var activeListenerId = null;

    this.addListener = function(listenerId, listener, reportId) {
        if(! reportId) {
            return;
        }
        listeners[listenerId] = listener;
        if (! reports[reportId]) {
                reports[reportId] = [];
        }
        reports[reportId].push(listenerId);
        if(activeListeners.indexOf(listenerId) < 0) {
            activeListeners.push(listenerId);
        }

        // turn off highlighting for active report panel, if any
        showPanelActive(reportForListener(activeListenerId), false);

        activeListenerId = listenerId;
        this.enableListener(true);
    };
    this.hasListener = function(listenerId) {
        return activeListeners.indexOf(listenerId) >= 0;
    };
    this.hasReport = function(reportId) {
        return ! ! reports[reportId];
    };

    this.removeListener = function(listenerId) {
        var lIndex = activeListeners.indexOf(listenerId);
        if(lIndex >= 0) {
            activeListeners.splice(lIndex, 1);
        }
        delete listeners[listenerId];

        var reportId = reportForListener(listenerId);
        showPanelActive(reportId, false);
        if(reportId) {
            reports[reportId].splice(reports[reportId].indexOf(listenerId), 1);
        }

        // activate the last one added, if any remain
        if(activeListeners.length > 0) {
            activeListenerId = activeListeners[activeListeners.length - 1];
            this.enableListener(true);
        }
        else {
            activeListenerId = null;
            this.enableListener(false);
        }
    };

    this.removeListenersForReport = function(reportId) {
        if(! reportId || ! reports[reportId]) {
            return;
        }
        var rlArr = reports[reportId];
        for(var rlIndex = 0; rlIndex < rlArr.length; ++rlIndex) {
            this.removeListener(rlArr[rlIndex]);
        }
    };
    this.removeReport = function(reportId) {
        if(! reportId) {
            return;
        }
        this.removeListenersForReport(reportId);
        delete reports[reportId];
    };


    // set the active listener, or
    // remove keydown listener from body element leaving the keys in place
    this.enableListener = function(doListen, listenerId) {
        if(! listenerId)  {
            listenerId = activeListenerId;
        }
        activeListenerId = listenerId;
        var reportId = reportForListener(activeListenerId);
        if(doListen && activeListenerId) {
            d3.select('body').on('keydown', listeners[activeListenerId]);
            showPanelActive(reportId, true);
            return;
        }
        d3.select('body').on('keydown', null);
        showPanelActive(reportId, false);
    };
    this.enableNextListener = function(direction) {
        var lIndex = activeListeners.indexOf(activeListenerId);
        if(lIndex < 0) {
            return;
        }
        this.enableListener(false);
        var d = direction < 0 ? -1 : 1;
        var newIndex = (lIndex + d + activeListeners.length) % activeListeners.length;
        this.enableListener(true, activeListeners[newIndex]);
    };

    function reportForListener(listenerId) {
        if(! listenerId) {
            return null;
        }
        for(var reportId in reports) {
            var rlIndex = reports[reportId].indexOf(listenerId);
            if(rlIndex < 0) {
                continue;
            }
            return reportId;
        }
    }

    function showPanelActive(reportId, isActive) {
        if(! reportId) {
            return;
        }
        if(isActive) {
            $('#' + reportId).addClass('sr-panel-active');
            return;
        }
        $('#' + reportId).removeClass('sr-panel-active');
    }

});

SIREPO.app.service('plotRangeService', function(appState, panelState, requestSender) {
    var self = this;
    var runningModels = [];

    function setFieldRange(controller, prefix, model, field) {
        setRange(model, prefix, controller.fieldRange[field]);
    }

    function setRange(model, prefix, range) {
        if (range) {
            model[prefix + 'Size'] = range[1] - range[0];
            model[prefix + 'Offset'] = (range[0] + range[1]) / 2;
        }
    }

    function setRunningState(name) {
        appState.models[name].isRunning = 1;
        if (runningModels.indexOf(name) < 0) {
            runningModels.push(name);
        }
    }

    function setVerticalFieldRange(controller, model) {
        var range = null;
        ['y1', 'y2', 'y3'].forEach(function(f) {
            var r1 = controller.fieldRange[model[f]];
            if (! range) {
                range = r1;
            }
            else if (r1) {
                if (r1[0] < range[0]) {
                    range[0] = r1[0];
                }
                if (r1[1] > range[1]) {
                    range[1] = r1[1];
                }
            }
        });
        setRange(model, 'vertical', range);
    }

    self.computeFieldRanges = function(controller, name, percentComplete) {
        if (controller.simState.isProcessing()) {
            setRunningState(name);
        }
        // this assumes all models share same range parameters
        if (percentComplete == 100 && ! controller.isComputingRanges) {
            controller.fieldRange = null;
            controller.isComputingRanges = true;
            setRunningState(name);
            requestSender.sendAnalysisJob(
                appState,
                function(data) {
                    controller.isComputingRanges = false;
                    if (appState.isLoaded() && data.fieldRange) {
                        if (appState.models[name].isRunning) {
                            if (runningModels.length) {
                                runningModels.forEach(function(name) {
                                    appState.models[name].isRunning = 0;
                                });
                                // refresh plots with computed field ranges
                                appState.saveChanges(runningModels);
                                runningModels = [];
                            }
                        }
                        controller.fieldRange = data.fieldRange;
                    }
                },
                {
                    method: 'compute_particle_ranges',
                    modelName: name,
                },
            );
        }
    };

    self.processPlotRange = function(controller, name, modelKey) {
        var model = appState.models[modelKey || name];
        panelState.showRow(name, 'horizontalSize', model.plotRangeType != 'none');
        ['horizontalSize', 'horizontalOffset', 'verticalSize', 'verticalOffset'].forEach(function(f) {
            panelState.enableField(name, f, model.plotRangeType == 'fixed');
        });
        if ((model.plotRangeType == 'fit' && controller.fieldRange)
            || (model.plotRangeType == 'fixed' && ! model.horizontalSize)) {
            if (model.reportType) {
                var fields = model.reportType.split('-');
                setFieldRange(controller, 'horizontal', model, fields[0]);
                setFieldRange(controller, 'vertical', model, fields[1]);
            }
            else {
                setFieldRange(controller, 'horizontal', model, model.x);
                if (model.y) {
                    setFieldRange(controller, 'vertical', model, model.y);
                }
                else {
                    setVerticalFieldRange(controller, model);
                }
            }
        }
    };
});

SIREPO.app.service('sbatchLoginStatusService', function($rootScope) {
    var self = this;
    self.loggedIn = undefined;

    self.loginSuccess = function() {
        if (! self.loggedIn) {
            return;
        }
        $rootScope.$broadcast('sbatchLoginSuccess');
    };

});

SIREPO.app.directive('simList', function(appState, requestSender) {
    return {
        restrict: 'A',
        scope: {
            code: '@',
            model: '=',
            field: '=',
            route: '@',
        },
        template: `
            <span data-loading-spinner data-sentinel="simList">
              <div style="white-space: nowrap">
                <select style="display: inline-block" class="form-control" data-ng-model="model[field]" data-ng-options="item.simulationId as itemName(item) disable when item.invalidMsg for item in simList"></select>

                <button type="button" title="View Simulation" class="btn btn-default" data-ng-click="openSimulation()"><span class="glyphicon glyphicon-eye-open"></span></button>
              </div>
            </span>
        `,
        controller: function($scope) {
            $scope.simList = null;

            // special processing of the item's name if necessary
            $scope.itemName = function(item) {
                return item.invalidMsg ? `${item.name} <${item.invalidMsg}>` : item.name;
            };

            $scope.openSimulation = function() {
                if ($scope.model && $scope.model[$scope.field]) {
                    requestSender.openSimulation(
                        $scope.code,
<<<<<<< HEAD
                        $scope.route || 'visualization',
=======
                        $scope.route,
>>>>>>> 7fd38a17
                        $scope.model[$scope.field]
                    );
                }
            };
            appState.whenModelsLoaded($scope, function() {
                requestSender.sendStatefulCompute(
                    appState,
                    function(data) {
                        if (appState.isLoaded() && data.simList) {
                            $scope.simList = data.simList.sort(function(a, b) {
                                return a.name.localeCompare(b.name);
                            });
                        }
                    },
                    {
                        method: 'get_' + $scope.code + '_sim_list'
                    }
                );
            });
        },
    };
});

SIREPO.app.service('utilities', function($window, $interval, $interpolate) {

    var self = this;

    this.modelFieldID = function(modelName, fieldName) {
        return 'model-' + modelName + '-' + fieldName;
    };

    this.viewLogicName = function(viewName) {
        if (! viewName) {
            return null;
        }
        return `data-${this.camelToKebabCase(viewName)}-view`;
    };

    this.ngModelForElement = function(el) {
        return angular.element(el).controller('ngModel');
    };

    this.ngModelForInput = function(modelName, fieldName) {
        return angular.element($('.' + this.modelFieldID(modelName, fieldName) + ' input')).controller('ngModel');
    };

    this.reportId = function() {
        return Math.floor(Math.random() * Number.MAX_SAFE_INTEGER);
    };

    this.isWide = function() {
        return $window.innerWidth > 767;
    };

    // font utilities
    this.fontSizeFromString = function(fsString) {
        if (! fsString) {
            return 0;
        }
        var units = ['px', 'pt'];
        for (var uIdx in units) {
            var unit = units[uIdx];
            var fs = parseFloat(fsString.substring(0, fsString.indexOf(unit)));
            if (! isNaN(fs)) {
                return fs;
            }
        }
        return NaN;
    };

    this.interpolateString = (str, context) => {
        context.SIREPO = SIREPO;
        return $interpolate(str)(context);
    };

    this.wordSplits = function(str) {
        var wds = str.split(/(\s+)/);
        return wds.map(function (value, index) {
            return wds.slice(0, index).join('') + value;
        });
    };

    this.splitCommaDelimitedString = function(str, parser=null) {
        let a = str.split(/\s*,\s*/);
        if (! parser) {
            return a;
        }
        return a.map(x => parser(x));
    };

    this.camelToKebabCase = function(v) {
        if (v.toUpperCase() == v) {
            return v.toLowerCase();
        }
        v = v.charAt(0).toLowerCase() + v.slice(1);
        v = v.replace(/\_/g, '-');
        return v.replace(/([A-Z])/g, '-$1').toLowerCase();
    };

    // fullscreen utilities
    this.getFullScreenElement = function() {
        return document.fullscreenElement || document.webkitFullscreenElement || document.mozFullScreenElement || document.msFullscreenElement;
    };
    this.isFullscreen = function () {
        return ! ! this.getFullScreenElement();
    };
    this.isFullscreenElement = function(el) {
        return el == this.getFullScreenElement();
    };
    this.requestFullscreenFn = function(el) {
        return el.requestFullscreen ||
            el.mozRequestFullScreen ||
            el.webkitRequestFullscreen ||
            el.msRequestFullscreen ||
            function() {
                srlog('This browser does not support full screen');
            };
        };
    this.exitFullscreenFn = function() {
        return document.exitFullscreen ||
            document.mozCancelFullScreen ||
            document.webkitExitFullscreen ||
            document.msExitFullscreen ||
            function() {
                srlog('This browser does not support full screen');
            };
    };
    this.fullscreenListenerEvent = function() {
        if (this.exitFullscreenFn() == document.mozCancelFullScreen) {
            return 'mozfullscreenchange';
        }
        if (this.exitFullscreenFn() == document.webkitExitFullscreen) {
            return 'webkitfullscreenchange';
        }
        if (this.exitFullscreenFn() == document.msExitFullscreen) {
            return 'MSFullscreenChange';
        }
        return 'fullscreenchange';
    };

    // Returns a function, that, as long as it continues to be invoked, will not
    // be triggered. The function will be called after it stops being called for
    // N milliseconds.
    // taken from http://davidwalsh.name/javascript-debounce-function
    this.debounce = function(delayedFunc, milliseconds) {
        var debounceInterval = null;
        return function() {
            var context = this, args = arguments;
            var later = function() {
                if (debounceInterval) {
                    $interval.cancel(debounceInterval);
                    debounceInterval = null;
                }
                delayedFunc.apply(context, args);
            };
            if (debounceInterval) {
                $interval.cancel(debounceInterval);
            }
            debounceInterval = $interval(later, milliseconds, 1);
        };
    };

    // create a non-cryptographic base62 string
    this.randomString = function(length=32) {
        const BASE62 = '0123456789ABCDEFGHIJKLMNOPQRSTUVWXYZabcdefghijklmnopqrstuvwxyz';
        return new Array(length)
            .fill('')
            .map(x => BASE62[Math.floor(BASE62.length * Math.random())])
            .join('');
    };

    this.indexArray = function(size) {
        var res = [];
        for (var i = 0; i < size; res.push(i++)) {}
        return res;
    };

    this.normalize = function(seq) {
        var sMax = Math.max.apply(null, seq);
        var sMin = Math.min.apply(null, seq);
        var sRange = sMax - sMin;
        sRange = sRange > 0 ? sRange : 1.0;
        return seq.map(function (v) {
            return (v - sMin) / sRange;
        });
    };

    this.roundToPlaces = function(val, p) {
        if (p < 0) {
            return val;
        }
        var r = Math.pow(10, p);
        return Math.round(val * r) / r;
    };

    // returns an array containing the unique elements of the input,
    // according to a two-input equality function (null means use ===)
    this.unique = function(arr, equals) {
        var uniqueArr = [];
        arr.forEach(function (a, i) {
            var found = false;
            for(var j = 0; j < uniqueArr.length; ++j) {
                var b = uniqueArr[j];
                found = equals ? equals(a, b) : a === b;
                if (found) {
                    break;
                }
            }
            if (! found) {
                uniqueArr.push(a);
            }
        });
        return uniqueArr;
    };

});<|MERGE_RESOLUTION|>--- conflicted
+++ resolved
@@ -4730,11 +4730,7 @@
                 if ($scope.model && $scope.model[$scope.field]) {
                     requestSender.openSimulation(
                         $scope.code,
-<<<<<<< HEAD
-                        $scope.route || 'visualization',
-=======
                         $scope.route,
->>>>>>> 7fd38a17
                         $scope.model[$scope.field]
                     );
                 }
