--- conflicted
+++ resolved
@@ -460,9 +460,6 @@
             $scope.items = function() {
                 if (! $scope.model)
                     return items;
-<<<<<<< HEAD
-                var name = ($scope.model.name || $scope.model._type) + '.' + $scope.field + '.sdds';
-=======
                 var prefix = $scope.model.name;
                 if ($scope.model._type) {
                     var index = 0;
@@ -477,7 +474,6 @@
                     prefix = $scope.model._type + (index > 1 ? index : '');
                 }
                 var name = prefix + '.' + $scope.field + fileExtension();
->>>>>>> a6abc2e6
                 if (name != filename) {
                     filename = name;
                     items = [
