--- conflicted
+++ resolved
@@ -332,10 +332,6 @@
     };
 });
 
-<<<<<<< HEAD
->>>>>>> Stashed changes
-=======
->>>>>>> 99c2b738
 SIREPO.app.directive('confirmationModal', function() {
     return {
         restrict: 'A',
