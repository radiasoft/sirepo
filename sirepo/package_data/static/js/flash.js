'use strict';

var srlog = SIREPO.srlog;
var srdbg = SIREPO.srdbg;

SIREPO.app.config(function() {
    SIREPO.appDefaultSimulationValues.simulation.flashType = 'RTFlame';
    SIREPO.PLOTTING_HEATPLOT_FULL_PIXEL = true;
    SIREPO.SINGLE_FRAME_ANIMATION = ['gridEvolutionAnimation'];
});

SIREPO.app.factory('flashService', function(appState) {
    var self = {};

    self.computeModel = function(analysisModel) {
        return 'animation';
    };

    self.isCapLaser = function() {
        return appState.isLoaded()
            &&  appState.models.simulation.flashType.indexOf('CapLaser') >= 0;
    };

    self.isFlashType = function(simType) {
        return appState.isLoaded()
            && simType == appState.models.simulation.flashType;
    };

    self.simulationModel = function() {
        return 'Simulation' + appState.models.simulation.flashType;
    };

    appState.setAppService(self);

    return self;
});


SIREPO.app.controller('PhysicsController', function (flashService) {
    var self = this;
    self.flashService = flashService;
});

SIREPO.app.controller('SourceController', function (appState, flashService, panelState, $scope) {
    var self = this;
    self.flashService = flashService;

    function setReadOnly(modelName) {
        [
            'sim_tionWall', 'sim_tionFill', 'sim_tradWall', 'sim_tradFill',
        ].forEach(function(f) {
            panelState.enableField(modelName, f, false);
        });
        // TODO(e-carlin): If we support more than alumina for wall species
        // then we should remove this readonly or keep it and update the Z and A
        // when the species changes.
        ['ms_wallA', 'ms_wallZ'].forEach(function(f) {
            panelState.enableField('Multispecies', f, false);
        });
    }

    function makeTempsEqual(modelField) {
        var t = modelField.indexOf('Fill') >= 0 ? 'Fill' : 'Wall';
        var s = appState.parseModelField(modelField);
        ['ion', 'rad'].forEach(function(f) {
            appState.models[flashService.simulationModel()]['sim_t' + f + t] = appState.models[s[0]][s[1]];
        });
    }

    function processCurrType() {
        var modelName = flashService.simulationModel();

        function showField(field, isShown) {
            panelState.showField(modelName, field, isShown);
        }

        var isFile = appState.models[modelName].sim_currType === '2';
        showField('sim_currFile', isFile);
        ['sim_peakCurr', 'sim_riseTime'].forEach(function(f) {
            showField(f, !isFile);
        });
    }

    appState.whenModelsLoaded($scope, function() {
        if (! flashService.isCapLaser()) {
            return;
        }
        $scope.$on('sr-tabSelected', function(event, modelName) {
            if (['SimulationCapLaser3D', 'SimulationCapLaserBELLA'].indexOf(modelName) >= 0) {
                // Must be done on sr-tabSelected because changing tabs clears the
                // readonly prop. This puts readonly back on.
                setReadOnly(modelName);
            }
            else if (modelName == 'Grid') {
                ['polar', 'spherical'].forEach(function(f) {
                    panelState.showEnum('Grid', 'geometry', f, ! flashService.isCapLaser());
                });
            }
        });
        appState.watchModelFields(
            $scope,
            ['Wall', 'Fill'].map(
                function(x) {
                    return flashService.simulationModel() + '.sim_tele' + x;
                }
            ),
            makeTempsEqual
        );
        processCurrType();
        appState.watchModelFields($scope, [flashService.simulationModel() + '.sim_currType'], processCurrType);
    });
});

SIREPO.app.controller('VisualizationController', function (appState, flashService, frameCache, persistentSimulation, $scope, $window) {
    var self = this;
    self.simScope = $scope;
    self.flashService = flashService;
    self.plotClass = 'col-md-6 col-xl-4';
    self.gridEvolutionColumnsSet = false;

<<<<<<< HEAD
    self.simHandleStatus = function(data) {
=======
    function handleStatus(data) {
        var i = 0;
        // moved function out of for loop to avoid jshint warning
        function addValue(e) {
            appState.models.gridEvolutionAnimation.valueList[e].push(
                data.gridEvolutionColumns[i]
            );
        }
>>>>>>> 36621a96
        self.errorMessage = data.error;
        if ('frameCount' in data && ! data.error) {
            ['varAnimation', 'gridEvolutionAnimation'].forEach(function(m) {
                appState.saveQuietly(m);
                frameCache.setFrameCount(data.frameCount, m);
            });
        }
        if (! self.gridEvolutionColumnsSet && data.gridEvolutionColumns) {
            self.gridEvolutionColumnsSet = true;
            appState.models.gridEvolutionAnimation.valueList = {
                y1: [],
                y2: [],
                y3: []
            };
            for (i = 0; i < data.gridEvolutionColumns.length; i++) {
                ['y1', 'y2', 'y3'].forEach(addValue);
            }
            appState.saveChanges('gridEvolutionAnimation');
        }
        frameCache.setFrameCount(data.frameCount || 0);
    };

    self.simState = persistentSimulation.initSimulationState(self);

    appState.whenModelsLoaded($scope, function() {
        $scope.$on('varAnimation.summaryData', function(e, data) {
            var newPlotClass = self.plotClass;
            if (data.aspectRatio > 2) {
                newPlotClass = 'col-md-5 col-xl-4';
            }
            else if (data.aspectRatio < 1) {
                newPlotClass = 'col-md-12 col-xl-6';
            }
            else {
                newPlotClass = 'col-md-6 col-xl-4';
            }
            if (newPlotClass != self.plotClass) {
                self.plotClass = newPlotClass;
                $($window).trigger('resize');
            }
        });
    });
});

SIREPO.app.directive('appFooter', function() {
    return {
        restrict: 'A',
        scope: {
            nav: '=appFooter',
        },
        template: [
            '<div data-common-footer="nav"></div>',
        ].join(''),
    };
});

SIREPO.app.directive('appHeader', function(appState, panelState) {
    return {
        restrict: 'A',
        scope: {
            nav: '=appHeader',
        },
        template: [
            '<div data-app-header-brand="nav"></div>',
            '<div data-app-header-left="nav"></div>',
            '<div data-app-header-right="nav">',
              '<app-header-right-sim-loaded>',
                '<div data-sim-sections="">',
                  '<li class="sim-section" data-ng-class="{active: nav.isActive(\'source\')}"><a href data-ng-click="nav.openSection(\'source\')"><span class="glyphicon glyphicon-th"></span> Source</a></li>',
                  '<li class="sim-section" data-ng-class="{active: nav.isActive(\'physics\')}"><a href data-ng-click="nav.openSection(\'physics\')"><span class="glyphicon glyphicon-fire"></span> Physics</a></li>',
                  '<li class="sim-section" data-ng-class="{active: nav.isActive(\'visualization\')}"><a href data-ng-click="nav.openSection(\'visualization\')"><span class="glyphicon glyphicon-picture"></span> Visualization</a></li>',
                '</div>',
              '</app-header-right-sim-loaded>',
              '<app-settings>',
                //  '<div>App-specific setting item</div>',
              '</app-settings>',
              '<app-header-right-sim-list>',
              '</app-header-right-sim-list>',
            '</div>',
        ].join(''),
    };
});<|MERGE_RESOLUTION|>--- conflicted
+++ resolved
@@ -118,10 +118,7 @@
     self.plotClass = 'col-md-6 col-xl-4';
     self.gridEvolutionColumnsSet = false;
 
-<<<<<<< HEAD
     self.simHandleStatus = function(data) {
-=======
-    function handleStatus(data) {
         var i = 0;
         // moved function out of for loop to avoid jshint warning
         function addValue(e) {
@@ -129,7 +126,6 @@
                 data.gridEvolutionColumns[i]
             );
         }
->>>>>>> 36621a96
         self.errorMessage = data.error;
         if ('frameCount' in data && ! data.error) {
             ['varAnimation', 'gridEvolutionAnimation'].forEach(function(m) {
