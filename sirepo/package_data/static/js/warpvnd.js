--- conflicted
+++ resolved
@@ -146,11 +146,8 @@
     return self;
 });
 
-<<<<<<< HEAD
-SIREPO.app.controller('WarpVNDSourceController', function (appState, panelState, vtkPlotting, warpvndService, $scope) {
-=======
+
 SIREPO.app.controller('SourceController', function (appState, warpvndService, panelState, $scope) {
->>>>>>> 1473a049
     var self = this;
     var MAX_PARTICLES_PER_STEP = 1000;
 
@@ -1759,11 +1756,7 @@
     };
 });
 
-<<<<<<< HEAD
 SIREPO.app.directive('conductors3d', function(appState, errorService, plotToPNG, utilities, vtkPlotting, warpVTKService, $timeout) {
-=======
-SIREPO.app.directive('conductors3d', function(appState, vtkPlotting, warpvndService, warpVTKService, utilities, plotToPNG) {
->>>>>>> 1473a049
     return {
         restrict: 'A',
         scope: {
