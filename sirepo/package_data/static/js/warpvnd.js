'use strict';

var srlog = SIREPO.srlog;
var srdbg = SIREPO.srdbg;

SIREPO.PLOT_3D_CONFIG = {
    'coordMatrix': [[0, 0, 1], [1, 0, 0], [0, 1, 0]]
};
SIREPO.SINGLE_FRAME_ANIMATION = ['optimizerAnimation'];
SIREPO.appReportTypes = [
    '<div data-ng-switch-when="conductorGrid" data-conductor-grid="" class="sr-plot" data-model-name="{{ modelKey }}" data-report-id="reportId"></div>',
    '<div data-ng-switch-when="impactDensity" data-impact-density-plot="" class="sr-plot" data-model-name="{{ modelKey }}"></div>',
    '<div data-ng-switch-when="optimizerPath" data-optimizer-path-plot="" class="sr-plot" data-model-name="{{ modelKey }}"></div>',
].join('');
SIREPO.appFieldEditors = [
    '<div data-ng-switch-when="XCell" data-ng-class="fieldClass">',
      '<div data-cell-selector=""></div>',
    '</div>',
    '<div data-ng-switch-when="ZCell" data-ng-class="fieldClass">',
      '<div data-cell-selector=""></div>',
    '</div>',
    '<div data-ng-switch-when="Color" data-ng-class="fieldClass">',
      '<div data-color-picker="" data-color="model.color" data-default-color="model.isConductor === \'0\' ? \'#f3d4c8\' : \'#6992ff\'"></div>',
    '</div>',
    '<div data-ng-switch-when="OptimizationField" data-ng-class="fieldClass">',
      '<div data-optimization-field-picker="" field="field" data-model="model"></div>',
    '</div>',
].join('');
SIREPO.appImportText = 'Import an stl file';
SIREPO.app.factory('warpvndService', function(appState, panelState, plotting, vtkPlotting, $rootScope) {
    var self = {};
    var plateSpacing = 0;
    var rootScopeListener = null;

    function addOptimizeContainerFields(optFields, containerName, modelName, optFloatFields) {
        var idx = {};
        appState.models[containerName].forEach(function(m) {
            var name;
            if (m.name) {
                name = m.name;
            }
            else {
                var conductorTypeName = self.findConductorType(m.conductorTypeId).name;
                idx[conductorTypeName] = (idx[conductorTypeName] || 0) + 1;
                name = conductorTypeName + ' #' + idx[conductorTypeName];
            }
            $.each(m, function(fieldName, value) {
                var field = appState.optFieldName(modelName, fieldName, m);
                if (appState.models.optimizer.enabledFields[field]) {
                    var label = optFloatFields[appState.optFieldName(modelName, fieldName)];
                    optFields.push({
                        field: appState.optFieldName(modelName, fieldName, m),
                        label: name + ' ' + label,
                        value: m[fieldName],
                    });
                }
            });
        });
    }

    function addOptimizeModelFields(optFields) {
        var optFloatFields = {};

        // look through schema for OptFloat types which have been enabled
        $.each(SIREPO.APP_SCHEMA.model, function(modelName, modelInfo) {
            $.each(modelInfo, function(fieldName, fieldInfo) {
                if (fieldInfo[1] == 'OptFloat') {
                    var m = appState.models[modelName];
                    var field = appState.optFieldName(modelName, fieldName);
                    optFloatFields[field] = fieldInfo[0];
                    if (appState.models.optimizer.enabledFields[field]) {
                        optFields.push({
                            field: field,
                            label: fieldInfo[0],
                            value: m[fieldName],
                        });
                    }
                }
            });
        });
        return optFloatFields;
    }

    function cleanNumber(v) {
        v = v.replace(/\.0+(\D+)/, '$1');
        v = v.replace(/(\.\d)0+(\D+)/, '$1$2');
        v = v.replace(/(\.0+)$/, '');
        return v;
    }

    function findModelById(name, id) {
        var model = null;
        appState.models[name].some(function(m) {
            if (m.id == id) {
                model = m;
                return true;
            }
        });
        if (! model) {
            throw 'model not found: ' + name + ' id: ' + id;
        }
        return model;
    }

    function formatNumber(value, decimals) {
        decimals = decimals || 3;
        if (value) {
            if (Math.abs(value) < 1e3 && Math.abs(value) > 1e-3) {
                return cleanNumber(value.toFixed(decimals));
            }
            else {
                return cleanNumber(value.toExponential(decimals));
            }
        }
        return '' + value;
    }

    function gridRange(sizeField, countField) {
        var grid = appState.models.simulationGrid;
        var channel = grid[sizeField];
        return plotting.linearlySpacedArray(-channel / 2, channel / 2, grid[countField] + 1);
    }

    function realignConductors() {
        var v = appState.models.simulationGrid.plate_spacing;
        // realign conductors in relation to the right border
        if (plateSpacing && plateSpacing != v) {
            var diff = v - plateSpacing;
            appState.models.conductors.forEach(function(m) {
                m.zCenter = formatNumber(parseFloat(m.zCenter) + diff);
            });
            appState.saveChanges('conductors');
            plateSpacing = v;
        }
    }

    self.stlScaleRanges = {
        stlDim: [1000, 1, 1e-3, 1e-6],
        scale: [1e-12, 1e-9, 1e-6, 1e-3]
    };

    self.allow3D = function() {
        return SIREPO.APP_SCHEMA.feature_config.allow_3d_mode;
    };

    self.buildOptimizeFields = function() {
        var optFields = [];
        var optFloatFields = addOptimizeModelFields(optFields);
        addOptimizeContainerFields(optFields, 'conductorTypes', 'box', optFloatFields);
        addOptimizeContainerFields(optFields, 'conductors', 'conductorPosition', optFloatFields);
        return optFields;
    };

    self.conductorTypeMap = function() {
        var res = {};
        appState.models.conductorTypes.forEach(function(m) {
            if(! m) {
                return;
            }
            res[m.id] = m;
        });
        return res;
    };

    self.findConductor = function(id) {
        return findModelById('conductors', id);
    };

    self.findConductorType = function(id) {
        return findModelById('conductorTypes', id);
    };

    self.formatNumber = formatNumber;

    self.getConductorType = function(conductor) {
        return (self.conductorTypeMap()[conductor.conductorTypeId].type) || 'box';
    };

    self.getXRange = function() {
        return gridRange('channel_width', 'num_x');
    };

    self.getYRange = function() {
        return gridRange('channel_height', 'num_y');
    };

    self.getZRange = function() {
        var grid = appState.models.simulationGrid;
        return plotting.linearlySpacedArray(0, grid.plate_spacing, grid.num_z + 1);
    };

    self.is3D = function() {
        return self.allow3D() && appState.isLoaded() && appState.applicationState().simulationGrid.simulation_mode == '3d';
    };

    self.isEGunMode = function(isSavedValues) {
        if (appState.isLoaded()) {
            var models = isSavedValues ? appState.applicationState() : appState.models;
            return models.simulation.egun_mode == '1';
        }
        return false;
    };

    self.setOptimizingRow = function(row) {
        var v = row ? row.slice(4) : null;
        if (! appState.deepEquals(v, self.optimizingRow)) {
            // this triggers a watch in optimizerPathPlot
            self.optimizingRow = v;
        }
    };

    appState.whenModelsLoaded($rootScope, function() {
        if (rootScopeListener) {
            rootScopeListener();
        }
        plateSpacing = appState.models.simulationGrid.plate_spacing;
        rootScopeListener = $rootScope.$on('simulationGrid.changed', realignConductors);
    });

    return self;
});


SIREPO.app.controller('SourceController', function (appState, warpvndService, panelState, vtkPlotting, $scope) {
    var self = this;
    var MAX_PARTICLES_PER_STEP = 1000;
    var condctorTypes = SIREPO.APP_SCHEMA.enum.ConductorType.map(function (t) {
        return t[SIREPO.ENUM_INDEX_VALUE];
    });

    function importedConductorTypes(f) {
        return appState.models.conductorTypes.filter(function (t) {
            return t.type === 'stl' && t.file === f;
        });
    }

    // If this simulation was created by importing an stl file, we'll
    // add the type here.  Details get filled in later
    function initImportedConductor() {
        var f = appState.models.simulation.conductorFile;
        if (f) {
            var iTypes = importedConductorTypes(f);
            if (iTypes.length) {
                return;
            }
            vtkPlotting.loadSTLFile(f).then(function (r) {
                vtkPlotting.addSTLReader(f, r);
                var t = self.createConductorType('stl', true);
                t.file = f;
                t.name = f.substring(0, f.indexOf('.'));
                t.voltage = 0;
                var bounds = r.getOutputData().getBounds();
                t.scale = initScale(bounds);
                t.zLength = normalizeToum(Math.abs(bounds[5] - bounds[4]), t.scale);
                t.xLength = normalizeToum(Math.abs(bounds[3] - bounds[2]), t.scale);
                t.yLength = normalizeToum(Math.abs(bounds[1] - bounds[0]), t.scale);
                appState.models.simulationGrid.plate_spacing = Math.max(appState.models.simulationGrid.plate_spacing, t.zLength);
                appState.models.simulationGrid.channel_width = Math.max(appState.models.simulationGrid.channel_width, t.xLength);
                appState.models.simulationGrid.channel_height = Math.max(appState.models.simulationGrid.channel_height, t.yLength);
                appState.models.stl = t;
                appState.saveChanges(['stl', 'simulationGrid'], function () {
                    var c = {
                        id: appState.maxId(appState.models.conductors) + 1,
                        conductorTypeId: t.id,
                        zCenter: normalizeToum(bounds[4], t.scale) + t.zLength / 2.0,
                        xCenter: normalizeToum(bounds[2], t.scale) + t.xLength / 2.0,
                        yCenter: normalizeToum(bounds[0], t.scale) + t.yLength / 2.0,
                    };
                    appState.models.conductors.push(c);
                    appState.saveChanges('conductors');
                });
            });
        }
    }

    // stl files can have arbitrary scale - we are using our knowledge of the problem space
    // to set the scale to something reasonable.  For example, an object with linear dimension
    // in the hundreds is assumed to be in nanometers, etc.  The user can adjust if it is wrong
    function initScale(bounds) {
        var minGridBounds = [0, 0, 0];
        for(var i = 0; i < bounds.length; i += 2) {
            minGridBounds[i / 2] = Math.abs(bounds[i + 1] - bounds[i]);
        }
        // adjust to accomodate smallest dimension (??)
        var maxmin = Math.min.apply(null, minGridBounds);
        for(var j = 0; j < warpvndService.stlScaleRanges.stlDim.length; ++j) {
            if(maxmin >= warpvndService.stlScaleRanges.stlDim[j]) {
                return warpvndService.stlScaleRanges.scale[j];
            }
        }
        return 1;
    }

    function isModelConductorType(modelName) {
        return condctorTypes.indexOf(modelName) >= 0;
    }

    function normalizeToum(val, scale) {
        return Math.round(10000 * scale * val / 1e-6) / 10000;
    }

    //TODO(mvk): validate sizing
    function plateSpacingValidator() {
        return true;
    }

    function setFieldState() {
        panelState.enableField('stl', 'zLength', false);
        panelState.enableField('stl', 'xLength', false);
        panelState.enableField('stl', 'yLength', false);
    }

    function updateAllFields() {
        updateSimulationMode();
        updateBeamCurrent();
        updateBeamRadius();
        updateParticleZMin();
        updateParticlesPerStep();
    }

    function updateBeamCurrent() {
        panelState.showField('beam', 'beam_current', appState.models.beam.currentMode == '1');
    }

    function updateBeamRadius() {
        panelState.enableField('beam', 'x_radius', false);
        appState.models.beam.x_radius = appState.models.simulationGrid.channel_width / 2.0;
    }

    function updateFieldComparison() {
        var isX = appState.models.fieldComparisonReport.dimension == 'x';
        ['1', '2', '3'].forEach(function(i) {
            panelState.showField('fieldComparisonReport', 'xCell' + i, ! isX);
            panelState.showField('fieldComparisonReport', 'zCell' + i, isX);
        });
    }

    function updateParticleZMin() {
        var grid = appState.models.simulationGrid;
        panelState.enableField('simulationGrid', 'z_particle_min', false);
        grid.z_particle_min = grid.plate_spacing / grid.num_z / 8.0;
    }

    function updateParticlesPerStep() {
        var grid = appState.models.simulationGrid;
        grid.particles_per_step = Math.min(MAX_PARTICLES_PER_STEP, grid.num_x * 10);
    }

    function updatePermittivity(conductorType) {
        var type = conductorType || 'box';
        panelState.showField(type, 'permittivity', appState.models[type].isConductor == '0');
        $scope.defaultColor = appState.models[type].isConductor == '0' ? '#f3d4c8' : '#6992ff';
    }

    function updateSimulationMode() {
        var isNotStl = ! appState.models.simulation.conductorFile;
        panelState.showField('simulationGrid', 'simulation_mode', warpvndService.allow3D() && isNotStl);
        var is3d = appState.models.simulationGrid.simulation_mode == '3d';
        ['channel_height', 'num_y'].forEach(function(f) {
            panelState.showField('simulationGrid', f, is3d);
        });
        panelState.showField('box', 'yLength', is3d);
        panelState.showField('conductorPosition', 'yCenter', is3d);
        panelState.showField('fieldReport', 'orientation', is3d);
    }

    self.isWaitingForSTL = false;

    self.createConductorType = function(type, silent) {
        var model = {
            id: appState.maxId(appState.models.conductorTypes) + 1,
        };
        var m = appState.setModelDefaults(model, type);
        if(! silent) {
            self.editConductorType(type, model);
        }
        return m;
    };

    self.copyConductor = function(model) {
        var modelCopy = {
            name: model.name + " Copy",
            id: appState.maxId(appState.models.conductorTypes) + 1,
            voltage: model.voltage,
            xLength: model.xLength,
            zLength: model.zLength,
            yLength: model.yLength,
            permittivity: model.permittivity,
            isConductor: model.isConductor,
            color: model.color,
            type: model.type || 'box',
        };

        self.editConductorType(model.type || 'box', modelCopy);
    };

    self.deleteConductor = function() {
        appState.models.conductors.splice(
            appState.models.conductors.indexOf(self.deleteWarning.conductor), 1);
        appState.saveChanges(['conductors']);
    };

    self.deleteConductorPrompt = function(model) {
        var conductor = warpvndService.findConductor(model.id);
        var conductorType = warpvndService.findConductorType(conductor.conductorTypeId);
        self.deleteWarning = {
            conductor: conductor,
            name: conductorType.name + ' Conductor',
            message: '',
        };
        $('#sr-delete-conductor-dialog').modal('show');
    };

    self.deleteConductorType = function() {
        var model = self.deleteWarning.conductorType;
        appState.models.conductorTypes.splice(
            appState.models.conductorTypes.indexOf(model), 1);
        appState.models.conductors = appState.models.conductors.filter(function(m) {
            return m.conductorTypeId != model.id;
        });
        appState.saveChanges(['conductorTypes', 'conductors']);
    };

    self.deleteConductorTypePrompt = function(model) {
        var count = appState.models.conductors.reduce(function(accumulator, m) {
            return accumulator + (m.conductorTypeId == model.id ? 1 : 0);
        }, 0);
        var message = count === 0
            ? ''
            : ('There ' + (
                count == 1
                    ? 'is 1 conductor which uses'
                    : ('are ' + count + ' conductors which use')
            ) + '  this type and will be removed from the grid.');
        self.deleteWarning = {
            conductorType: model,
            name: model.name,
            message: message,
        };
        $('#sr-delete-conductorType-dialog').modal('show');
    };

    self.editConductor = function(id) {
        appState.models.conductorPosition = warpvndService.findConductor(id);
        panelState.showModalEditor('conductorPosition');
    };

    self.editConductorType = function(type, model) {
        appState.models[type] = model;
        panelState.showModalEditor(type);
    };

    self.handleModalShown = function(name) {
        updateAllFields();
        if (name == 'fieldComparisonReport') {
            updateFieldComparison();
        }
    };

    self.usesSTL = function() {
        return ! ! (appState.models.simulation || {}).conductorFile;
    };

    $scope.$on('cancelChanges', function(e, name) {
        if (isModelConductorType(name)) {
        //if (name == 'box') {
            appState.removeModel(name);
            appState.cancelChanges('conductorTypes');
        }
        else if (name == 'conductorPosition') {
            appState.removeModel(name);
            appState.cancelChanges('conductors');
        }
    });

    $scope.$on('modelChanged', function(e, name) {
       if (isModelConductorType(name)) {
            var model = appState.models[name];
            var foundIt = appState.models.conductorTypes.some(function(m) {
                if (m.id == model.id) {
                    return true;
                }
            });
            if (! foundIt) {
                appState.models.conductorTypes.push(model);
            }
            appState.removeModel(name);
            appState.models.conductorTypes.sort(function(a, b) {
                return a.name.localeCompare(b.name);
            });
            appState.saveChanges('conductorTypes');
        }
        else if (name == 'conductorPosition') {
            appState.removeModel(name);
            appState.saveChanges('conductors');
        }
    });

    appState.whenModelsLoaded($scope, function() {
        setFieldState();
        updateAllFields();
        initImportedConductor();
        appState.watchModelFields($scope, ['simulationGrid.num_x'], updateParticlesPerStep);
        appState.watchModelFields($scope, ['simulationGrid.plate_spacing', 'simulationGrid.num_z'], updateParticleZMin);
        appState.watchModelFields($scope, ['simulationGrid.channel_width'], updateBeamRadius);
        appState.watchModelFields($scope, ['beam.currentMode'], updateBeamCurrent);
        appState.watchModelFields($scope, ['fieldComparisonReport.dimension'], updateFieldComparison);
        SIREPO.APP_SCHEMA.enum.ConductorType.forEach(function (i) {
            var t = i[SIREPO.INFO_INDEX_TYPE];
            appState.watchModelFields($scope, [t + '.isConductor'], function () {
                updatePermittivity(t);
            });
        });
        appState.watchModelFields($scope, ['simulationGrid.simulation_mode'], updateSimulationMode);
    });
});

SIREPO.app.controller('OptimizationController', function (appState, frameCache, persistentSimulation, $scope) {
    var self = this;

    function handleStatus(data) {
        if (data.startTime && ! data.error) {
            appState.models.optimizerAnimation.startTime = data.startTime;
            appState.saveQuietly('optimizerAnimation');
            frameCache.setFrameCount(data.frameCount > 1 ? data.frameCount : 0);
            self.simState.summaryData = data.summary;
        }
    }

    self.hasOptFields = function() {
        if (appState.isLoaded()) {
            var optimizer = appState.applicationState().optimizer;
            if (optimizer.fields) {
                return optimizer.fields.length > 0;
            }
        }
        return false;
    };

    self.simState = persistentSimulation.initSimulationState($scope, 'optimizerAnimation', handleStatus, {
        optimizerAnimation: [SIREPO.ANIMATION_ARGS_VERSION + '1', 'x', 'y', 'startTime'],
    });

    self.simState.notRunningMessage = function() {
        return 'Optimization ' + self.simState.stateAsText() + ': ' + self.simState.getFrameCount() + ' runs';
    };

    self.simState.runningMessage = function() {
        return 'Completed run: ' + self.simState.getFrameCount();
    };

});

SIREPO.app.controller('VisualizationController', function (appState, frameCache, panelState, requestSender, warpvndService, $scope) {
    var self = this;
    self.warpvndService = warpvndService;

    function computeSimulationSteps() {
        requestSender.getApplicationData(
            {
                method: 'compute_simulation_steps',
                simulationId: appState.models.simulation.simulationId,
            },
            function(data) {
                if (data.timeOfFlight || data.electronFraction) {
                    self.estimates = {
                        timeOfFlight: data.timeOfFlight ? (+data.timeOfFlight).toExponential(4) : null,
                        steps: Math.round(data.steps),
                        electronFraction: Math.round(data.electronFraction),
                    };
                }
                else {
                    self.estimates = null;
                }
            });
    }

    self.handleModalShown = function() {
        panelState.enableField('simulationGrid', 'particles_per_step', false);
    };

    self.hasFrames = function(modelName) {
        if (modelName) {
            return frameCache.getFrameCount(modelName) > 0;
        }
        return frameCache.getFrameCount() > 0;
    };

    appState.whenModelsLoaded($scope, computeSimulationSteps);
});

SIREPO.app.directive('appFooter', function() {
    return {
        restrict: 'A',
        scope: {
            nav: '=appFooter',
        },
        template: [
            '<div data-common-footer="nav"></div>',
            '<div data-stl-import-dialog="" data-title="STL" data-description="Use conductors from STL file"></div>',
        ].join(''),
    };
});

SIREPO.app.directive('appHeader', function(appState) {
    return {
        restrict: 'A',
        scope: {
            nav: '=appHeader',
        },
        template: [
            '<div data-app-header-brand="nav"></div>',
            '<div data-app-header-left="nav"></div>',
            '<div data-app-header-right="nav" data-new-template="newTemplate" data-new-callback="newCallback">',
              '<app-header-right-sim-loaded>',
                '<div data-sim-sections="">',
                  '<li class="sim-section" data-ng-class="{active: nav.isActive(\'source\')}"><a href data-ng-click="nav.openSection(\'source\')"><span class="glyphicon glyphicon-flash"></span> Source</a></li>',
                  '<li class="sim-section" data-ng-class="{active: nav.isActive(\'visualization\')}"><a href data-ng-click="nav.openSection(\'visualization\')"><span class="glyphicon glyphicon-picture"></span> Visualization</a></li>',
                  '<li class="sim-section" data-ng-show="showOptimization()" data-ng-class="{active: nav.isActive(\'optimization\')}"><a href data-ng-click="nav.openSection(\'optimization\')"><span class="glyphicon glyphicon-time"></span> Optimization</a></li>',
                '</div>',
              '</app-header-right-sim-loaded>',
              '<app-settings>',
                //  '<div>App-specific setting item</div>',
              '</app-settings>',
              '<app-header-right-sim-list>',
                '<ul class="nav navbar-nav sr-navbar-right">',
                  '<li><a href data-ng-click="nav.showImportModal()"><span class="glyphicon glyphicon-cloud-upload"></span> Import</a></li>',
                '</ul>',
              '</app-header-right-sim-list>',
            '</div>',
        ].join(''),
        controller: function($scope) {
            $scope.showOptimization = function() {
                if (appState.isLoaded()) {
                    return ! $.isEmptyObject(appState.applicationState().optimizer.enabledFields);
                }
                return false;
            };
        },
    };
});

SIREPO.app.directive('cellSelector', function(appState, plotting, warpvndService) {
    return {
        restrict: 'A',
        template: [
            '<select class="form-control" data-ng-model="model[field]" data-ng-options="item.id as item.name for item in cellList()"></select>',
        ].join(''),
        controller: function($scope) {
            var cells = null;
            $scope.cellList = function() {
                if (appState.isLoaded()) {
                    if (cells) {
                        return cells;
                    }
                    cells = [];
                    if ($scope.info[1] == 'XCell') {
                        warpvndService.getXRange().forEach(function(v, index) {
                            cells.push({
                                id: index,
                                name: Math.round(v * 1000) + ' nm',
                            });
                        });
                    }
                    else if ($scope.info[1] == 'ZCell') {
                        warpvndService.getZRange().forEach(function(v, index) {
                            cells.push({
                                id: index,
                                name: v.toFixed(3) + ' µm',
                            });
                        });
                    }
                    else {
                        throw 'unknown cell type: ' + $scope.info[1];
                    }
                }
                return cells;
            };
            $scope.$on('simulationGrid.changed', function() {
                cells = null;
            });
        },
    };
});

SIREPO.app.directive('conductorTable', function(appState, warpvndService) {
    return {
        restrict: 'A',
        scope: {
            source: '=controller',
        },
        template: [
            '<table data-ng-show="conductorTypes().length" style="width: 100%;  table-layout: fixed" class="table table-hover">',
              '<colgroup>',
                '<col>',
                '<col style="width: 12ex">',
              '</colgroup>',
              '<thead>',
                '<tr>',
                  '<th>Name</th>',
                '</tr>',
              '</thead>',
              '<tbody data-ng-repeat="conductorType in conductorTypes() track by conductorType.id">',
                '<tr>',
                  '<td colspan="2" style="padding-left: 1em; cursor: pointer; white-space: nowrap" data-ng-click="toggleConductorType(conductorType)"><div class="badge sr-badge-icon"><span data-ng-drag="true" data-ng-drag-data="conductorType">{{ conductorType.name }}</span></div> <span class="glyphicon" data-ng-show="hasConductors(conductorType)" data-ng-class="{\'glyphicon-collapse-down\': isCollapsed(conductorType), \'glyphicon-collapse-up\': ! isCollapsed(conductorType)}"> </span></td>',
                  '<td style="text-align: right">{{ conductorType.zLength }}µm</td>',
                  '<td style="text-align: right">{{ conductorType.voltage }}eV<div class="sr-button-bar-parent"><div class="sr-button-bar"><button data-ng-click="source.copyConductor(conductorType)" class="btn btn-info btn-xs sr-hover-button">Copy</button> <button data-ng-click="editConductorType(conductorType)" class="btn btn-info btn-xs sr-hover-button">Edit</button> <button data-ng-click="deleteConductorType(conductorType)" class="btn btn-danger btn-xs"><span class="glyphicon glyphicon-remove"></span></button></div><div></td>',
                '</tr>',
                '<tr class="warpvnd-conductor-th" data-ng-show="hasConductors(conductorType) && ! isCollapsed(conductorType)">',
                  '<td></td><td data-ng-if="! warpvndService.is3D()"></td><th data-ng-if="warpvndService.is3D()">Center Y</th><th>Center Z</th><th>Center X</th>',
                '</tr>',
                '<tr data-ng-show="! isCollapsed(conductorType)" data-ng-repeat="conductor in conductors(conductorType) track by conductor.id">',
                  '<td></td>',
                  '<td data-ng-if="! warpvndService.is3D()"></td>',
                  '<td data-ng-if="warpvndService.is3D()" style="text-align: right">{{ formatSize(conductor.yCenter) }}</td>',
                  '<td style="text-align: right">{{ formatSize(conductor.zCenter) }}</td>',
                  '<td style="text-align: right">{{ formatSize(conductor.xCenter) }}<div class="sr-button-bar-parent"><div class="sr-button-bar"><button data-ng-click="editConductor(conductor)" class="btn btn-info btn-xs sr-hover-button">Edit</button> <button data-ng-click="deleteConductor(conductor)" class="btn btn-danger btn-xs"><span class="glyphicon glyphicon-remove"></span></button></div><div></td>',
                '</tr>',
              '</tbody>',
            '</table>',
        ].join(''),
        controller: function($scope) {
            $scope.appState = appState;
            $scope.warpvndService = warpvndService;
            var collapsed = {};
            var conductorsByType = {};

            function updateConductors() {
                conductorsByType = {};
                if (! appState.isLoaded()) {
                    return;
                }
                appState.models.conductors.forEach(function(c) {
                    if (! conductorsByType[c.conductorTypeId]) {
                        conductorsByType[c.conductorTypeId] = [];
                    }
                    conductorsByType[c.conductorTypeId].push(c);
                });
                Object.keys(conductorsByType).forEach(function(id) {
                    conductorsByType[id].sort(function(a, b) {
                        var v = a.zCenter - b.zCenter;
                        if (v === 0) {
                            return a.xCenter - b.xCenter;
                        }
                        return v;
                    });
                });
            }

            $scope.conductors = function(conductorType) {
                if(! conductorType) {
                    return null;
                }
                return conductorsByType[conductorType.id];
            };
            $scope.conductorTypes = function() {
                return appState.models.conductorTypes;
            };
            $scope.deleteConductor = function(conductor) {
                $scope.source.deleteConductorPrompt(conductor);
            };
            $scope.deleteConductorType = function(conductorType) {
                $scope.source.deleteConductorTypePrompt(conductorType);
            };
            $scope.editConductor = function(conductor) {
                $scope.source.editConductor(conductor.id);
            };
            $scope.editConductorType = function(conductorType) {
                $scope.source.editConductorType(conductorType.type || 'box', conductorType);
            };
            $scope.formatSize = function(v) {
                if (v) {
                    return (+v).toFixed(3);
                }
                return v;
            };
            $scope.hasConductors = function(conductorType) {
                var conductors = $scope.conductors(conductorType);
                return conductors ? conductors.length : false;
            };
            $scope.isCollapsed = function(conductorType) {
                if(! conductorType) {
                    return true;
                }
                return collapsed[conductorType.id];
            };
            $scope.toggleConductorType = function(conductorType) {
                collapsed[conductorType.id] = ! collapsed[conductorType.id];
            };
            appState.whenModelsLoaded($scope, updateConductors);
            $scope.$on('conductors.changed', updateConductors);
        },
    };
});

SIREPO.app.directive('conductorGrid', function(appState, layoutService, panelState, plotting, warpvndService) {
    return {
        restrict: 'A',
        scope: {
            modelName: '@',
            reportId: '<',
        },
        templateUrl: '/static/html/conductor-grid.html' + SIREPO.SOURCE_CACHE_KEY,
        controller: function($scope) {
<<<<<<< HEAD
            //TODO(pjm): keep in sync with pkcli/warpvnd.py color
=======
>>>>>>> a5a815b5
            var CELL_COLORS = SIREPO.APP_SCHEMA.constants.cellColors;
            var ASPECT_RATIO = 6.0 / 14;
            var insetWidthPct = 0.07;
            var insetMargin = 16.0;

            $scope.warpvndService = warpvndService;
            $scope.margin = {top: 20, right: 20, bottom: 45, left: 70};
            $scope.width = $scope.height = 0;
            $scope.zHeight = 150;
            $scope.isClientOnly = true;
            $scope.source = panelState.findParentAttribute($scope, 'source');
            $scope.is3dPreview = false;
            $scope.tileOpacity = 0.6;
            $scope.tileBoundaryThresholdPct = 0.05;
            $scope.conductorNearBoundary = false;

            $scope.zMargin = function () {
                var xl = select('.x-axis-label');
                var xaxis = select('.x.axis');
                if(xl.empty() || xaxis.empty()) {
                    return 0;
                }
                try {
                    // firefox throws on getBBox() if the node is not visible
                    return xl.attr('height') + xaxis.node().getBBox().height + 16;
                }
                catch (e) {
                    return 0;
                }
            };

            var dragCarat, dragShape, dragStart, yRange, zoom;
            var planeLine = 0.0;
            var plateSize = 0;
            var plateSpacing = 0;
            var axes = {
                x: layoutService.plotAxis($scope.margin, 'x', 'bottom', refresh),
                y: layoutService.plotAxis($scope.margin, 'y', 'left', refresh),
                z: layoutService.plotAxis($scope.margin, 'z', 'left', refresh),
            };
            var insetAxes = {
                x: layoutService.plotAxis($scope.margin, 'x', 'bottom', refresh),
                y: layoutService.plotAxis($scope.margin, 'y', 'left', refresh),
            };

            function alignShapeOnGrid(shape) {
                var numX = appState.models.simulationGrid.num_x;
                var n = toMicron(appState.models.simulationGrid.channel_width / (numX * 2));
                var yCenter = shape.y - shape.height / 2;
                shape.y = alignValue(yCenter, n) + shape.height / 2;
                // iterate shapes (and anode)
                //   if drag-shape right edge overlaps, but is less than the drag-shape midpoint:
                //      set drag-shape right edge to shape left edge
                var anodeLeft = toMicron(plateSpacing);
                var shapeCenter = shape.x + shape.width / 2;
                var shapeRight = shape.x + shape.width;
                if (shapeRight > anodeLeft && shapeCenter < anodeLeft) {
                    shape.x = anodeLeft - shape.width;
                    return;
                }
                var typeMap = warpvndService.conductorTypeMap();
                appState.models.conductors.forEach(function(m) {
                    if (m.id != shape.id) {
                        var conductorLeft = toMicron(m.zCenter - typeMap[m.conductorTypeId].zLength / 2);
                        if (shapeRight > conductorLeft && shapeCenter < conductorLeft) {
                            shape.x = conductorLeft - shape.width;
                            return;
                        }
                        var conductorRight = toMicron(+m.zCenter + typeMap[m.conductorTypeId].zLength / 2);
                        if (shapeRight > conductorRight && shapeCenter < conductorRight) {
                            shape.x = conductorRight - shape.width;
                            return;
                        }
                    }
                });
            }

            function alignValue(p, n) {
                var pn = fmod(p, n);
                var v = pn < n
                    ? p - pn
                    : p + n - pn;
                if (Math.abs(v) < 1e-16) {
                    return 0;
                }
                return v;
            }

            function caratData() {
                var zRange = warpvndService.getZRange();
                var xRange = warpvndService.getXRange();
                var res = [];
                [1, 2, 3].forEach(function(i) {
                    res.push(caratField(i, 'x', zRange));
                    res.push(caratField(i, 'z', xRange));
                });
                return res;
            }

            function caratField(index, dimension, range) {
                var field = (dimension == 'x' ? 'z': 'x') + 'Cell' + index;
                if (appState.models.fieldComparisonReport[field] > range.length) {
                    appState.models.fieldComparisonReport[field] = range.length - 1;
                }
                return {
                    index: index,
                    field: field,
                    pos: appState.models.fieldComparisonReport[field],
                    dimension: dimension,
                    range: range,
                };
            }

            function caratText(d) {
                return d.range[d.pos].toFixed(5);
            }

            function clearDragShadow() {
                d3.selectAll('.warpvnd-drag-shadow').remove();
            }

            function d3DragCarat(d) {
                /*jshint validthis: true*/
                var p = d.dimension == 'x'
                    ? axes.x.scale.invert(d3.event.x) * 1e6
                    : axes.y.scale.invert(d3.event.y) * 1e6;
                var halfWidth = (d.range[1] - d.range[0]) / 2.0;
                for (var i = 0; i < d.range.length; i++) {
                    if (d.range[i] + halfWidth >= p) {
                        d.pos = i;
                        break;
                    }
                }
                d3.select(this).call(updateCarat);
            }

            function d3DragEndCarat(d) {
                if (d.pos != appState.models.fieldComparisonReport[d.field]) {
                    appState.models.fieldComparisonReport[d.field] = d.pos;
                    appState.models.fieldComparisonReport.dimension = d.dimension;
                    appState.saveChanges('fieldComparisonReport');
                }
            }

            function d3DragEndShape(shape) {
                var conductorPosition = warpvndService.findConductor(shape.id);
                $scope.$applyAsync(function() {
                    if (isShapeInBounds(shape)) {
                        conductorPosition.zCenter = formatMicron(shape.x + shape.width / 2);
                        conductorPosition.xCenter = formatMicron(shape.y - shape.height / 2);
                        appState.saveChanges('conductors');
                    }
                    else {
                        appState.cancelChanges('conductors');
                        $scope.source.deleteConductorPrompt(shape);
                    }
                });
                hideShapeLocation();
            }

            function d3DragLine() {
                var oldPlaneLine = planeLine;
                planeLine = axes.z.scale.invert(d3.event.y);
                var grid = appState.models.simulationGrid;
                var depth = toMicron(grid.channel_height / 2.0);
                if (planeLine < -depth) {
                    planeLine = -depth;
                }
                else if (planeLine > depth) {
                    planeLine = depth;
                }
                var halfWidth = (yRange[1] - yRange[0]) / 2.0;
                for (var i = 0; i < yRange.length; i++) {
                    if (yRange[i] + halfWidth >= planeLine * 1e6) {
                        planeLine = yRange[i] / 1e6;
                        break;
                    }
                }
                if (oldPlaneLine != planeLine) {
                    drawShapes();
                }
                updateDragLine();
            }

            function d3DragShape(shape) {
                /*jshint validthis: true*/
                var xdomain = axes.x.scale.domain();
                var xPixelSize = (xdomain[1] - xdomain[0]) / $scope.width;
                shape.x = dragStart.x + xPixelSize * d3.event.x;
                var ydomain = axes.y.scale.domain();
                var yPixelSize = (ydomain[1] - ydomain[0]) / $scope.height;
                shape.y = dragStart.y - yPixelSize * d3.event.y;
                alignShapeOnGrid(shape);
                d3.select(this).call(updateShapeAttributes);
                showShapeLocation(shape);
            }

            function d3DragStartShape(shape) {
                d3.event.sourceEvent.stopPropagation();
                dragStart = appState.clone(shape);
                showShapeLocation(shape);
            }

            function doesShapeCrossGridLine(shape) {
                if (shape.dim == 'y') {
                    return true;
                }
                var numX = appState.models.simulationGrid.num_x;  // number of vertical cells
                var halfChannel = toMicron(appState.models.simulationGrid.channel_width/2.0);
                var cellHeight = toMicron(appState.models.simulationGrid.channel_width / numX);  // height of one cell
                var numZ = appState.models.simulationGrid.num_z;  // number of horizontal cells
                var cellWidth = toMicron(plateSpacing / numZ);  // width of one cell
                if( cellHeight === 0 || cellWidth === 0 ) {  // pathological?
                    return true;
                }
                if( shape.height >= cellHeight || shape.width >= cellWidth ) {  // shape always crosses grid line if big enough
                    return true;
                }
                var vOffset = numX % 2 === 0 ? 0.0 : cellHeight/2.0;  // translate coordinate system
                var topInCellUnits = (shape.y + vOffset)/cellHeight;
                var bottomInCellUnits = (shape.y - shape.height + vOffset)/cellHeight;
                var top = Math.floor(topInCellUnits);  // closest grid line below top
                var bottom =  Math.floor(bottomInCellUnits); // closest grid line below bottom

                // note that we do not need to translate coordinates here, since the 1st grid line is
                // always at 0 in the horizontal direction
                var leftInCellUnits = shape.x/cellWidth;
                var rightInCellUnits = (shape.x + shape.width)/cellWidth;
                var left = Math.floor(leftInCellUnits);  // closest grid line left of shape
                var right =  Math.floor(rightInCellUnits); // closest grid line right of shape

                // if the top of the shape extends above the top of the channel, it
                // is ignored.  If the bottom goes below, it is not
                return (shape.y < halfChannel && top != bottom) || left != right;
            }

            function drawCathodeAndAnode(dim) {
                var info = plotInfoForDimension(dim);
                var viewport = select(info.viewportClass);
                viewport.selectAll('.warpvnd-plate').remove();
                var grid = appState.models.simulationGrid;
                var channel = toMicron(grid[info.heightField] / 2.0);
                var h = info.axis.scale(-channel) - info.axis.scale(channel);
                var w = axes.x.scale(0) - axes.x.scale(-plateSize);
                viewport.append('rect')
                    .attr('class', 'warpvnd-plate')
                    .attr('x', axes.x.scale(-plateSize))
                    .attr('y', info.axis.scale(channel))
                    .attr('width', w)
                    .attr('height', h)
                    .on('dblclick', function() { editPlate('cathode'); })
                    .append('title').text('Cathode');
                viewport.append('rect')
                    .attr('class', 'warpvnd-plate warpvnd-plate-voltage')
                    .attr('x', axes.x.scale(toMicron(plateSpacing)))
                    .attr('y', info.axis.scale(channel))
                    .attr('width', w)
                    .attr('height', h)
                    .on('dblclick', function() { editPlate('anode'); })
                    .append('title').text('Anode');
            }

            function drawCathodeAndAnodes() {
                drawCathodeAndAnode('x');
                if (warpvndService.is3D()) {
                    drawCathodeAndAnode('y');
                }
            }

            function drawCarats() {
                d3.select('.plot-viewport').selectAll('.warpvnd-cell-selector').remove();
                d3.select('.plot-viewport').selectAll('.warpvnd-cell-selector')
                    .data(caratData())
                    .enter().append('path')
                    .attr('class', 'warpvnd-cell-selector')
                    .attr('d', function(d) {
                        return d.dimension == 'x'
                            ? 'M0,-14L7,0 -7,0Z'
                            : 'M0,-7L0,7 14,0Z';
                    })
                    .style('cursor', function(d) {
                        return d.dimension == 'x' ? 'ew-resize' : 'ns-resize';
                    })
                    .style('fill', function(d) {
                        return CELL_COLORS[d.index - 1];
                    })
                    .call(updateCarat)
                    .call(dragCarat).append('title')
                    .text(caratText);
            }

            function drawConductors(typeMap, dim) {
                var info = plotInfoForDimension(dim);
                var shapes = [];
                appState.models.conductors
                    .filter(function (c) {
                        return warpvndService.getConductorType(c) === 'box';
                    }).forEach(function(conductorPosition, cpi) {
                        var conductorType = typeMap[conductorPosition.conductorTypeId];
                        var w = toMicron(conductorType.zLength);
                        var h = toMicron(conductorType[info.lengthField]);
                        var d = toMicron(conductorType.yLength);
                        var x = toMicron(conductorPosition.zCenter) - w / 2;
                        var y = toMicron(conductorPosition[info.centerField]) + h / 2;
                        shapes.push({
                            x: x,
                            y: y,
                            plane: toMicron(conductorPosition.yCenter),
                            width: w,
                            height: h,
                            depth: d,
                            id: conductorPosition.id,
                            conductorType: conductorType,
                            dim: dim,
                        });
                        var grid = appState.models.simulationGrid;
                        var dy = toMicron(grid[info.heightField]);
                        var y0 = -dy / 2;
                        var y1 = dy / 2;
                        var dy1 = y1 - y;
                        var dy2 = (y - h) - y0;
                        var t = 0.05 * dy;
                        $scope.conductorNearBoundary = $scope.conductorNearBoundary || dy1 < t || dy2 < t;
                    });
                var ds = d3.select(info.viewportClass).selectAll('.warpvnd-shape')
                    .data(shapes);
                ds.exit().remove();
                ds.enter().append('rect')
                    .on('dblclick', editPosition);
                ds.call(updateShapeAttributes);
                if (dim == 'x') {
                    ds.call(dragShape);
                }
                if(! $scope.isDomainTiled || dim !== 'x') {
                    return;
                }
                // just once per set of conductors
                drawTiledConductors(shapes);
            }

            function drawTiledConductors(shapes) {
                var dr = d3.select('#tile-master').selectAll('.warpvnd-shape').data(shapes);
                dr.exit().remove();
                dr.enter().append('rect');
                dr.call(updateTiles);
            }

            function drawShapes() {
                $scope.conductorNearBoundary = false;
                var typeMap = warpvndService.conductorTypeMap();
                drawConductors(typeMap, 'x');
                if (warpvndService.is3D()) {
                    drawConductors(typeMap, 'y');
                }
                drawCarats();
            }

            function editPlate(name) {
                d3.event.stopPropagation();
                $scope.$applyAsync(function() {
                    panelState.showModalEditor(name);
                });
            }

            function editPosition(shape) {
                d3.event.stopPropagation();
                $scope.$applyAsync(function() {
                    $scope.source.editConductor(shape.id);
                });
            }

            function fmod(a,b) {
                return formatNumber(Number((a - (Math.floor(a / b) * b))));
            }

            function formatMicron(v, decimals) {
                return formatNumber(v * 1e6, decimals);
            }

            function formatNumber(v, decimals) {
                return v.toPrecision(decimals || 8);
            }

            function hideShapeLocation() {
                select('.focus-text').text('');
            }

            function isMouseInBounds(evt) {
                d3.event = evt.event;
                var p = d3.mouse(d3.select('.plot-viewport').node());
                d3.event = null;
                return p[0] >= 0 && p[0] < $scope.width && p[1] >= 0 && p[1] < $scope.height
                     ? p
                     : null;
            }

            function isShapeInBounds(shape) {
                var bounds = {
                    top: shape.y,
                    bottom: shape.y - shape.height,
                    left: shape.x,
                    right: shape.x + shape.width,
                };
                if (bounds.right < axes.x.domain[0] || bounds.left > axes.x.domain[1]
                    || bounds.top < axes.y.domain[0] || bounds.bottom > axes.y.domain[1]) {
                    return false;
                }
                return true;
            }

            function plotInfoForDimension(dim) {
                if (dim === 'x') {
                    return {
                        viewportClass: '.plot-viewport',
                        axis: axes.y,
                        heightField: 'channel_width',
                        centerField: 'xCenter',
                        lengthField: 'xLength',
                    };
                }
                else if (dim === 'y') {
                    return {
                        viewportClass: '.z-plot-viewport',
                        axis: axes.z,
                        heightField: 'channel_height',
                        centerField: 'yCenter',
                        lengthField: 'yLength',
                    };
                }
                throw 'invalid dim: ' + dim;
            }

            function zPanelHeight() {
                return warpvndService.is3D() ? $scope.zHeight + $scope.zMargin() : 0;
            }

            function refresh() {
                if (! axes.x.domain) {
                    return;
                }
                if (layoutService.plotAxis.allowUpdates) {
                    var width = parseInt(select().style('width')) - $scope.margin.left - $scope.margin.right;
                    if (isNaN(width)) {
                        return;
                    }
                    width = plotting.constrainFullscreenSize($scope, width, ASPECT_RATIO);
                    $scope.width = width;
                    $scope.height = ASPECT_RATIO * $scope.width;
                    select('svg')
                        .attr('width', $scope.width + $scope.margin.left + $scope.margin.right)
                        .attr('height', $scope.plotHeight());
                    select('.z-plot')
                        .attr('width', $scope.width + $scope.margin.left + $scope.margin.right)
                        .attr('height', $scope.zHeight + $scope.margin.bottom);
                    axes.x.scale.range([0, $scope.width]);
                    axes.y.scale.range([$scope.height, 0]);
                    axes.z.scale.range([$scope.zHeight, 0]);
                    axes.x.grid.tickSize(-$scope.height);
                    axes.y.grid.tickSize(-$scope.width);
                    axes.z.grid.tickSize(-$scope.width);

                    insetAxes.x.scale.range([0, $scope.tileInsetSize().width]);
                    insetAxes.y.scale.range([$scope.tileInsetSize().height, 0]);
                }
                if (plotting.trimDomain(axes.x.scale, axes.x.domain)) {
                    select('.overlay').attr('class', 'overlay mouse-zoom');
                    select('.z-plot-viewport .overlay').attr('class', 'overlay mouse-zoom');
                    axes.y.scale.domain(axes.y.domain);
                }
                else {
                    select('.overlay').attr('class', 'overlay mouse-move-ew');
                    select('.z-plot-viewport .overlay').attr('class', 'overlay mouse-move-ew');
                }

                var grid = appState.models.simulationGrid;
                var channel = toMicron(grid.channel_width);
                axes.y.grid.tickValues(plotting.linearlySpacedArray(-channel / 2, channel / 2, grid.num_x + 1));
                var depth = toMicron(grid.channel_height);
                axes.z.grid.tickValues(plotting.linearlySpacedArray(-depth / 2, depth / 2, grid.num_y + 1));
                resetZoom();
                select('.plot-viewport').call(zoom);
                select('.z-plot-viewport').call(zoom);
                $.each(axes, function(dim, axis) {
                    axis.updateLabelAndTicks({
                        width: $scope.width,
                        height: $scope.height,
                    }, select);
                    axis.grid.ticks(axis.tickCount);
                    select('.' + dim + '.axis.grid').call(axis.grid);
                });
                select('.zx.axis.grid').call(axes.x.grid);
                drawCathodeAndAnodes();
                drawShapes();
                updateDragLine();
            }

            function replot() {
                var grid = appState.models.simulationGrid;
                plateSize = toMicron(plateSpacing) / 15;
                var newXDomain = [-plateSize, toMicron(plateSpacing) + plateSize];
                if (! axes.x.domain || ! appState.deepEquals(axes.x.domain, newXDomain)) {
                    axes.x.domain = newXDomain;
                    axes.x.scale.domain(axes.x.domain);
                    $scope.xRange = appState.clone(axes.x.domain);
                }
                var channel = toMicron(grid.channel_width / 2.0);
                var newYDomain = [- channel, channel];
                if (! axes.y.domain || ! appState.deepEquals(axes.y.domain, newYDomain)) {
                    axes.y.domain = newYDomain;
                    axes.y.scale.domain(axes.y.domain);
                    insetAxes.y.domain = newYDomain;
                    insetAxes.y.scale.domain(insetAxes.y.domain);
                }
                if (warpvndService.is3D()) {
                    yRange = warpvndService.getYRange();
                    var depth = toMicron(grid.channel_height / 2.0);
                    var newZDomain = [- depth, depth];
                    if (! axes.z.domain || ! appState.deepEquals(axes.z.domain, newZDomain)) {
                        axes.z.domain = newZDomain;
                        axes.z.scale.domain(axes.z.domain);
                        insetAxes.x.domain = newZDomain;
                        insetAxes.x.scale.domain(insetAxes.x.domain);
                    }
                    if (select('.z-plot-viewport line.cross-hair').empty()) {
                        select('.z-plot-viewport')
                            .append('line')
                            .attr('class', 'cross-hair')
                            .attr('x1', 0);
                    }
                    if (select('.z-plot-viewport line.plane-dragline').empty()) {
                        var dragLine = d3.behavior.drag()
                            .on('drag', d3DragLine)
                            .on('dragstart', function() {
                                d3.event.sourceEvent.stopPropagation();
                            });
                        select('.z-plot-viewport')
                            .append('line')
                            .attr('class', 'plane-dragline plane-dragline-y selectable-path')
                            .attr('x1', 0)
                            .call(dragLine);
                    }
                }
                $scope.resize();
            }

            function resetZoom() {
                zoom = axes.x.createZoom($scope);
            }

            function updateCarat(selection) {
                selection.attr('transform', function(d) {
                    if (d.dimension == 'x') {
                        return 'translate('
                            + axes.x.scale(toMicron(d.range[d.pos]))
                            + ',' + $scope.height + ')';
                    }
                    return 'translate(' + '0' + ',' + axes.y.scale(toMicron(d.range[d.pos])) + ')';
                });
                selection.select('title').text(caratText);
            }

            function updateDragLine() {
                var l1 = select('.z-plot-viewport line.cross-hair');
                var l2 = select('.z-plot-viewport line.plane-dragline');
                var y = axes.z.scale(planeLine);
                [l1, l2].forEach(function(line) {
                    line.attr('x1', 0)
                        .attr('x2', $scope.width)
                        .attr('y1', y)
                        .attr('y2', y);
                });
                select('.z-plot .focus-text').text('Y=' + formatNumber(planeLine * 1e6, 4) + 'µm');
            }

            function select(selector) {
                var e = d3.select($scope.element);
                return selector ? e.select(selector) : e;
            }

            function shapeColor(hexColor, alpha) {
                var comp = plotting.colorsFromHexString(hexColor);
                return 'rgb(' + comp[0] + ', ' + comp[1] + ', ' + comp[2] + ', ' + (alpha || 1.0) + ')';
            }

            function shapeFromConductorTypeAndPoint(conductorType, p) {
                var w = toMicron(conductorType.zLength);
                var h = toMicron(conductorType.xLength);
                return {
                    width: w,
                    height: h,
                    x: axes.x.scale.invert(p[0]) - w / 2,
                    y: axes.y.scale.invert(p[1]) + h / 2,
                };
            }

            function showShapeLocation(shape) {
                select('.focus-text').text(
                    'Center: Z=' + formatMicron(shape.x + shape.width / 2, 4)
                        + 'µm, X=' + formatMicron(shape.y - shape.height / 2, 4) + 'µm');
            }

            function toMicron(v) {
                return v * 1e-6;
            }

            function updateDragShadow(conductorType, p) {
                clearDragShadow();
                var shape = shapeFromConductorTypeAndPoint(conductorType, p);
                alignShapeOnGrid(shape);
                showShapeLocation(shape);
                d3.select('.plot-viewport')
                    .append('rect').attr('class', 'warpvnd-shape warpvnd-drag-shadow')
                    .attr('x', function() { return axes.x.scale(shape.x); })
                    .attr('y', function() { return axes.y.scale(shape.y); })
                    .attr('width', function() {
                        return axes.x.scale(shape.x + shape.width) - axes.x.scale(shape.x);
                    })
                    .attr('height', function() { return axes.y.scale(shape.y) - axes.y.scale(shape.y + shape.height); });
            }

            function updateShapeAttributes(selection) {
                selection
                    .attr('class', 'warpvnd-shape')
                    .attr('id', function (d) {
                        return 'shape-' + d.dim + '-' + d.id;
                    })
                    .classed('warpvnd-shape-noncrossing', function(d) {
                        return !  doesShapeCrossGridLine(d);
                    })
                    .classed('warpvnd-shape-voltage', function(d) {
                        return d.conductorType.voltage > 0;
                    })
                    .classed('warpvnd-shape-inactive', function(d) {
                        if (! warpvndService.is3D()) {
                            return false;
                        }
                        var halfDepth = d.depth / 2;
                        if (planeLine >= d.plane - halfDepth && planeLine <= d.plane + halfDepth) {
                            return false;
                        }
                        return true;
                    })
                    .attr('x', function(d) { return axes.x.scale(d.x); })
                    .attr('y', function(d) {
                        var axis = d.dim === 'x'
                            ? axes.y
                            : axes.z;
                        return axis.scale(d.y);
                    })
                    .attr('width', function(d) {
                        return axes.x.scale(d.x + d.width) - axes.x.scale(d.x);
                    })
                    .attr('height', function(d) {
                        var axis = d.dim === 'x'
                            ? axes.y
                            : axes.z;
                        return axis.scale(d.y) - axis.scale(d.y + d.height);
                    })
                    .attr('style', function(d) {
                        if(d.conductorType.color && doesShapeCrossGridLine(d)) {
                            return 'fill:' + shapeColor(d.conductorType.color, 0.3) + '; ' +
                                'stroke: ' + shapeColor(d.conductorType.color);
                        }
                    });
                var tooltip = selection.select('title');
                if (tooltip.empty()) {
                    tooltip = selection.append('title');
                }
                tooltip.text(function(d) {
                    return doesShapeCrossGridLine(d)
                        ? d.conductorType.name
                        : '⚠️ Conductor does not cross a warp grid line and will be ignored';
                });
            }

            function updateTiles(selection) {
                selection
                    .attr('id', function (d) {
                        return 'shape-inset-' + d.id;
                    })
                    .attr('class', 'warpvnd-shape')
                    .classed('warpvnd-shape-voltage', function(d) {
                        return d.conductorType.voltage > 0;
                    })
                    .attr('x', function(d) {
                        return warpvndService.is3D() ? insetAxes.x.scale(d.plane - d.depth / 2.0) : 0;
                    })
                    .attr('y', function(d) {
                        return insetAxes.y.scale(d.y);
                    })
                    .attr('width', function(d) {
                        return warpvndService.is3D() ? Math.abs(insetAxes.x.scale(d.plane + d.depth) - insetAxes.x.scale(d.plane)) : $scope.tileInsetSize().width;
                    })
                    .attr('height', function(d) {
                        return Math.abs(insetAxes.y.scale(d.y + d.height) - insetAxes.y.scale(d.y));
                    })
                    .attr('style', function(d) {
                        var fstyle = d.conductorType.color ? 'fill:' + shapeColor(d.conductorType.color, 1.0) + '; ' : '';
                        return fstyle + 'stroke: none';
                    });
            }

            $scope.allInsetSize = function() {
                return {
                    width: 3 * $scope.tileInsetSize().width,
                    height: 3 * $scope.tileInsetSize().height,
                };
            };

            $scope.destroy = function() {
                if (zoom) {
                    zoom.on('zoom', null);
                }
                $('.plot-viewport').off();
            };

            $scope.dragMove = function(conductorType, evt) {
                var p = isMouseInBounds(evt);
                if (p) {
                    d3.select('.sr-drag-clone').attr('class', 'sr-drag-clone sr-drag-clone-hidden');
                    updateDragShadow(conductorType, p);
                }
                else {
                    clearDragShadow();
                    d3.select('.sr-drag-clone').attr('class', 'sr-drag-clone');
                    hideShapeLocation();
                }
            };

            $scope.dropSuccess = function(conductorType, evt) {
                var p = isMouseInBounds(evt);
                if (p) {
                    var shape = shapeFromConductorTypeAndPoint(conductorType, p);
                    alignShapeOnGrid(shape);
                    appState.models.conductors.push({
                        id: appState.maxId(appState.models.conductors) + 1,
                        conductorTypeId: conductorType.id,
                        zCenter: formatMicron(shape.x + shape.width / 2),
                        xCenter: formatMicron(shape.y - shape.height / 2),
                        yCenter: formatMicron(planeLine),
                    });
                    appState.saveChanges('conductors');
                }
            };

            $scope.init = function() {
                if (! appState.isLoaded()) {
                    appState.whenModelsLoaded($scope, $scope.init);
                    return;
                }
                plateSpacing = appState.models.simulationGrid.plate_spacing;
                select('svg').attr('height', plotting.initialHeight($scope));
                $.each(axes, function(dim, axis) {
                    axis.init();
                    axis.grid = axis.createAxis();
                });
                $.each(insetAxes, function(dim, axis) {
                    axis.init();
                });
                resetZoom();
                dragShape = d3.behavior.drag()
                    .origin(function(d) { return d; })
                    .on('drag', d3DragShape)
                    .on('dragstart', d3DragStartShape)
                    .on('dragend', d3DragEndShape);
                dragCarat = d3.behavior.drag()
                    .on('drag', d3DragCarat)
                    .on('dragstart', function() {
                        d3.event.sourceEvent.stopPropagation();
                    })
                    .on('dragend', d3DragEndCarat);
                axes.x.parseLabelAndUnits('z [m]');
                axes.y.parseLabelAndUnits('x [m]');
                axes.z.parseLabelAndUnits('y [m]');
                replot();
            };

           $scope.plotHeight = function() {
                var ph = $scope.plotOffset() + $scope.margin.top + $scope.margin.bottom + zPanelHeight();
                return ph;
            };

            $scope.plotOffset = function() {
                return $scope.height + $scope.tileOffset();
            };


            $scope.resize = function() {
                if (select().empty()) {
                    return;
                }
                refresh();
            };

            $scope.tileInsetSize = function() {
                var w = 0;
                var h = 0;
                if($scope.isDomainTiled) {
                    w = insetWidthPct * $scope.width;
                    var grid = appState.models.simulationGrid;
                    h = warpvndService.is3D() ? w *  (grid.channel_width / grid.channel_height) : insetWidthPct * $scope.height;
                }
                return {
                    width: w,
                    height: h
                };
            };

            $scope.tileInsetOffset = function() {
                return {
                    x: warpvndService.is3D() ? $scope.tileInsetSize().width : 0,
                    y: 0
                };
            };

            $scope.tileOffset = function() {
                return $scope.isDomainTiled ? insetMargin + $scope.allInsetSize().height : 0;
            };

            $scope.toggle3dPreview = function() {
                if(! $scope.source.usesSTL()) {
                    $scope.is3dPreview = !$scope.is3dPreview;
                }
            };

            $scope.toggleTiledDomain = function() {
                $scope.isDomainTiled = ! $scope.isDomainTiled;
                refresh();
            };

            appState.whenModelsLoaded($scope, function() {
                $scope.is3dPreview = $scope.source.usesSTL();
                $scope.$on('cancelChanges', function(e, name) {
                    if (name == 'conductors') {
                        replot();
                    }
                });
                $scope.$on('conductorGridReport.changed', replot);
                $scope.$on('simulationGrid.changed', function() {
                    plateSpacing = appState.models.simulationGrid.plate_spacing;
                    replot();
                });
                $scope.$on('fieldComparisonReport.changed', replot);
            });
        },
        link: function link(scope, element) {
            plotting.linkPlot(scope, element);
        },
    };
});

SIREPO.app.directive('optimizationForm', function(appState, panelState, warpvndService) {
    return {
        restrict: 'A',
        scope: {},
        template: [
            '<div class="well" data-ng-show="! optFields.length">',
            'Select fields for optimization on the <i>Source</i> tab.',
            '</div>',
            '<form name="form" class="form-horizontal" data-ng-show="::optFields.length">',
            '<div class="form-group form-group-sm">',
              '<h4>Bounds</h4>',
              '<table class="table table-striped table-condensed">',
                '<thead>',
                  '<tr>',
                    '<th>Field</th>',
                    '<th>Minimum</th>',
                    '<th>Maximum</th>',
                    '<th> </th>',
                  '</tr>',
                '</thead>',
                '<tbody>',
                  '<tr data-ng-repeat="optimizerField in appState.models.optimizer.fields track by $index">',
                    '<td>',
                      '<div class="form-control-static">{{ labelForField(optimizerField.field) }}</div>',
                    '</td><td>',
                      '<div class="row" data-field-editor="\'minimum\'" data-field-size="12" data-model-name="\'optimizerField\'" data-model="optimizerField"></div>',
                    '</td><td>',
                      '<div class="row" data-field-editor="\'maximum\'" data-field-size="12" data-model-name="\'optimizerField\'" data-model="optimizerField"></div>',
                    '</td>',
                    '<td style="vertical-align: middle">',
                      '<button class="btn btn-danger btn-xs" data-ng-click="deleteField($index)" title="Delete Row"><span class="glyphicon glyphicon-remove"></span></button>',
                    '</td>',
                  '</tr>',
                  '<tr>',
                    '<td>',
                      '<select class="input-sm form-control" data-ng-model="selectedField" data-ng-options="f.field as f.label for f in unboundedOptFields" data-ng-change="addField()"></select>',
                    '</td>',
                    '<td></td>',
                    '<td></td>',
                    '<td></td>',
                  '</tr>',
                '</tbody>',
              '</table>',
            '</div>',
            '<div class="form-group form-group-sm" data-ng-show="appState.models.optimizer.fields.length">',
              '<h4>Constraints</h4>',
              '<table class="table table-striped table-condensed">',
                '<thead>',
                  '<tr>',
                    '<th>Bounded Field</th>',
                    '<th> </th>',
                    '<th>Field</th>',
                    '<th> </th>',
                  '</tr>',
                '</thead>',
                '<tbody>',
                  '<tr data-ng-repeat="constraint in appState.models.optimizer.constraints track by $index">',
                    '<td>',
                      '<div class="form-control-static">{{ labelForField(constraint[0]) }}</div>',
                    '</td>',
                    '<td style="vertical-align: middle">{{ constraint[1] }}</td>',
                    '<td>',
                      '<div class="form-control-static">{{ labelForField(constraint[2]) }}</div>',
                    '</td>',
                    '<td style="vertical-align: middle">',
                      '<button class="btn btn-danger btn-xs" data-ng-click="deleteConstraint($index)" title="Delete Row"><span class="glyphicon glyphicon-remove"></span></button>',
                    '</td>',
                  '</tr>',
                  '<tr>',
                    '<td>',
                      '<select class="input-sm form-control" data-ng-model="selectedConstraint" data-ng-options="f.field as labelForField(f.field) for f in appState.models.optimizer.fields"></select>',
                    '</td>',
                    '<td>=</td>',
                    '<td>',
                      '<select data-ng-show="selectedConstraint" class="input-sm form-control" data-ng-model="selectedConstraint2" data-ng-options="f.field as f.label for f in ::optFields" data-ng-change="addConstraint()"></select>',
                    '</td>',
                    '<td style="vertical-align: middle">',
                      '<button  data-ng-show="selectedConstraint" class="btn btn-danger btn-xs" data-ng-click="deleteSelectedConstraint()" title="Delete Row"><span class="glyphicon glyphicon-remove"></span></button>',
                    '</td>',
                  '</tr>',
                '</tbody>',
              '</table>',
            '</div>',
            '<div class="form-group form-group-sm">',
              '<div data-model-field="\'objective\'" data-model-name="\'optimizer\'"></div>',
            '</div>',
            '<div class="col-sm-6 pull-right" data-ng-show="hasChanges()">',
              '<button data-ng-click="saveChanges()" class="btn btn-primary" data-ng-disabled="! form.$valid">Save Changes</button> ',
              '<button data-ng-click="cancelChanges()" class="btn btn-default">Cancel</button>',
            '</div>',
            '</form>',
        ].join(''),
        controller: function($scope, $element) {
            $scope.form = angular.element($($element).find('form').eq(0));
            $scope.appState = appState;
            $scope.selectedField = null;
            $scope.selectedConstraint = null;
            $scope.selectedConstraint2 = null;

            function buildOptimizeFields() {
                $scope.optFields = warpvndService.buildOptimizeFields();
            }

            function setDefaults(model) {
                $scope.optFields.some(function(f) {
                    if (f.field == model.field) {
                        model.minimum = model.maximum = f.value;
                        return true;
                    }
                });
            }

            function verifyBounds() {
                var isField = {};
                $scope.optFields.forEach(function(f) {
                    isField[f.field] = true;
                });
                var list = [];
                var isBoundedField = {};
                appState.models.optimizer.fields.forEach(function(f) {
                    if (isField[f.field]) {
                        list.push(f);
                        isBoundedField[f.field] = true;
                    }
                });
                if (appState.models.optimizer.fields.length != list.length) {
                    appState.models.optimizer.fields = list;
                }
                return isBoundedField;
            }

            function verifyBoundsAndConstraints() {
                if ($scope.optFields) {
                    verifyConstraints(verifyBounds());
                }
            }

            function verifyConstraints(isBoundedField) {
                $scope.unboundedOptFields = [];
                $scope.optFields.forEach(function(f) {
                    if (! isBoundedField[f.field]) {
                        $scope.unboundedOptFields.push(f);
                    }
                });

                var list = [];
                appState.models.optimizer.constraints.forEach(function(c) {
                    if (isBoundedField[c[0]] && ! isBoundedField[c[2]]) {
                        list.push(c);
                    }
                });
                if (appState.models.optimizer.constraints.length != list.length) {
                    appState.models.optimizer.constraints = list;
                }
            }

            $scope.addConstraint = function() {
                if ($scope.selectedConstraint == $scope.selectedConstraint2) {
                    return;
                }
                appState.models.optimizer.constraints.push(
                    [$scope.selectedConstraint, '=', $scope.selectedConstraint2]);
                $scope.selectedConstraint = null;
                $scope.selectedConstraint2 = null;
            };

            $scope.addField = function() {
                var m = {
                    field: $scope.selectedField,
                };
                appState.models.optimizer.fields.push(m);
                setDefaults(m);
                $scope.selectedField = null;
                verifyBoundsAndConstraints();
            };

            $scope.cancelChanges = function() {
                appState.cancelChanges('optimizer');
                verifyBoundsAndConstraints();
                $scope.form.$setPristine();
            };

            $scope.deleteConstraint = function(idx) {
                appState.models.optimizer.constraints.splice(idx, 1);
                $scope.form.$setDirty();
            };

            $scope.deleteField = function(idx) {
                var field = appState.models.optimizer.fields[idx].field;
                appState.models.optimizer.fields.splice(idx, 1);
                verifyBoundsAndConstraints();
                $scope.form.$setDirty();
            };

            $scope.deleteSelectedConstraint = function() {
                $scope.selectedConstraint = null;
                $scope.selectedConstraint2 = null;
            };

            $scope.getBoundsFieldList = function() {
                if (! $scope.optFields) {
                    return null;
                }
                var existingFieldBounds = {};
                appState.models.optimizer.fields.forEach(function(f) {
                    existingFieldBounds[f.field] = true;
                });
                var list = [];
                $scope.optFields.forEach(function(f) {
                    if (! existingFieldBounds[f.field]) {
                        list.push(f);
                    }
                });
                return list;
            };

            $scope.hasChanges = function() {
                if ($scope.form.$dirty) {
                    return true;
                }
                return appState.areFieldsDirty('optimizer.fields') || appState.areFieldsDirty('optimizer.constraints');
            };

            $scope.labelForField = function(field) {
                var res = '';
                if ($scope.optFields) {
                    $scope.optFields.some(function(f) {
                        if (f.field == field) {
                            res = f.label;
                            return true;
                        }
                    });
                }
                return res;
            };

            $scope.saveChanges = function() {
                appState.saveChanges('optimizer');
                $scope.form.$setPristine();
            };

            appState.whenModelsLoaded($scope, function() {
                buildOptimizeFields();
                verifyBoundsAndConstraints();
            });
        },
    };
});

SIREPO.app.directive('optimizationResults', function(appState, warpvndService) {
    return {
        restrict: 'A',
        scope: {
            simState: '=optimizationResults',
        },
        template: [
            '<div data-ng-show="results && simState.getFrameCount() > 0" class="well warpvnd-well">',
              '{{ results }}',
            '</div>',
            '<div data-ng-show="showCurrentStatus()"  class="well warpvnd-well">',
              '{{ currentSimStatus }}',
              '<div style="height: 124px; overflow-y: scroll; margin-top: 10px;">',
                '<table class="table table-striped table-condensed" style="margin-bottom: 0;">',
                  '<tr style="position: sticky; top: 0"><th class="text-right">Steps</th><th class="text-right">Time [s]</th><th class="text-right">Tolerance</th><th class="text-right">Result</th></tr>',
                  '<tr data-ng-repeat="row in statusRows track by $index">',
                    '<td class="text-right">{{ row[0] }}</td><td class="text-right">{{ row[1] }}</td><td class="text-right">{{ row[2] }}</td><td class="text-right">{{ row[3] }}</td>',
                  '</tr>',
                '</table>',
              '</div>',
            '</div>',
        ].join(''),
        controller: function($scope) {
            function labelAndValue(optFields, fields, value, idx) {
                var field = fields[idx].field;
                var label = field;
                optFields.some(function(opt) {
                    if (opt.field == field) {
                        label = opt.label;
                        if (label.indexOf('µ') >= 0) {
                            value *= 1e6;
                        }
                        return true;
                    }
                });
                return label + ': ' + warpvndService.formatNumber(value, 4) + '\n';
            }

            function updateStats(info) {
                $scope.results = '';
                if (! $scope.simState.isStateRunning()) {
                    $scope.currentSimStatus = '';
                }
                if (! info || ! appState.isLoaded()) {
                    return;
                }
                var optFields = warpvndService.buildOptimizeFields();
                $scope.statusRows = info.statusRows;
                if ($scope.statusRows) {
                    $scope.statusRows.reverse();
                    var currentStep = $scope.statusRows[0][0];
                    var targetStep = currentStep + ($scope.statusRows.length > 1 ? info.optimizerSteps : info.initialSteps);
                    $scope.currentSimStatus = 'Running Simulation #' + (info.frameCount + 1)
                        + ', Steps ' + (currentStep + 1) + ' - ' + targetStep + '\n';
                    $scope.statusRows[0].forEach(function(v, idx) {
                        if (idx > 3) {
                            $scope.currentSimStatus += labelAndValue(optFields, info.fields, v, idx - 4);
                        }
                    });
                    warpvndService.setOptimizingRow($scope.statusRows[0]);
                }
                else {
                    warpvndService.setOptimizingRow(null);
                }
                if (info.x) {
                    if ($scope.simState.isStopped()) {
                        if (info.success) {
                            $scope.results += 'Optimization successful\n';
                        }
                        else if (! $scope.simState.isStateCanceled()) {
                            $scope.results += 'Optimization failed to converge\n';
                        }
                    }
                    $scope.results += 'Best Result: ' + warpvndService.formatNumber(info.fun, 4) + '\n';
                    info.x.forEach(function(v, idx) {
                        $scope.results += labelAndValue(optFields, info.fields, v, idx);
                    });
                }
            }

            $scope.showCurrentStatus = function() {
                if ($scope.simState.isStateRunning()) {
                    return $scope.currentSimStatus;
                }
                warpvndService.setOptimizingRow(null);
                return false;
            };

            appState.whenModelsLoaded($scope, function() {
                $scope.$watch('simState.summaryData', updateStats);
            });
        },
    };
});

SIREPO.app.directive('potentialReport', function(appState, panelState, plotting, warpvndService, utilities) {
    return {
        restrict: 'A',
        scope: {
            modelName: '@',
        },
        template: [
            '<div data-report-panel="heatmap" data-request-priority="2" data-model-name="fieldReport">',
            '</div>',
        ].join(''),
        controller: function($scope) {

            var lastAxes = 'xz';
            var slider;

            $scope.sliceRange = [0, 1];
            $scope.step = 1;

            function updateAxes() {
                var model = appState.models[$scope.modelName];
                updateSliceRange();
            }

            function updateSliceRange() {

                if (! slider) {
                    return;
                }

                var model = appState.models[$scope.modelName];
                var axes = model.axes || 'xz';
                var grid = appState.models.simulationGrid;
                var otherAxis = 'Y';

                if (axes === 'xz') {
                    $scope.sliceRange = [-grid.channel_height / 2.0, grid.channel_height / 2.0];
                    otherAxis = 'Y';
                    $scope.step = grid.channel_height / grid.num_y;
                }
                else if (axes === 'xy') {
                    $scope.sliceRange = [0, grid.plate_spacing];
                    otherAxis = 'Z';
                    $scope.step = grid.plate_spacing / grid.num_z;
                }
                else {
                    $scope.sliceRange = [-grid.channel_width / 2.0, grid.channel_width / 2.0];
                    otherAxis = 'X';
                    $scope.step = grid.channel_width / grid.num_x;
                }
                panelState.setFieldLabel($scope.modelName, 'slice', 'Slice ' + otherAxis);

                slider.attr('min', $scope.sliceRange[0]);
                slider.attr('max', $scope.sliceRange[1]);
                slider.attr('step', $scope.step);

                //$scope.model.slice = Math.max($scope.model.slice, $scope.sliceRange[0]);
                //$scope.model.slice = Math.min($scope.model.slice, $scope.sliceRange[1]);

            }

            appState.whenModelsLoaded($scope, function () {
                $scope.model = appState.models[$scope.modelName];
                $scope.model.units = 'µm';
            });
            appState.watchModelFields($scope, ['fieldReport.axes'], updateAxes);
            appState.watchModelFields($scope, ['simulationGrid.simulation_mode'], updateAxes);

            // the DOM for editors does not exist until they appear, so we must show/hide fields this way
            $scope.$on('fieldReport.editor.show', function () {
                if (! slider) {
                    slider = $('#fieldReport-slice-range');
                }

                panelState.showField('fieldReport', 'axes', warpvndService.is3D());
                panelState.showField('fieldReport', 'slice', warpvndService.is3D());

                updateSliceRange();
            });
        },
    };
});

SIREPO.app.directive('simulationStatusPanel', function(appState, frameCache, panelState, persistentSimulation) {
    return {
        restrict: 'A',
        transclude: true,
        scope: {
            modelName: '@simulationStatusPanel',
        },
        template: [
            '<div data-simple-panel="{{ modelName }}">',
                '<form name="form" class="form-horizontal" autocomplete="off" novalidate data-ng-show="simState.isProcessing()">',
                  '<div data-ng-show="simState.isStatePending()">',
                    '<div class="col-sm-12">{{ simState.stateAsText() }} {{ simState.dots }}</div>',
                  '</div>',
                  '<div data-ng-show="simState.isStateRunning()">',
                    '<div class="col-sm-12">',
                      '<div data-ng-show="simState.isInitializing()">',
                        'Running Simulation {{ simState.dots }}',
                      '</div>',
                      '<div data-ng-show="simState.getFrameCount() > 0">',
                        'Completed frame: {{ simState.getFrameCount() }}',
                      '</div>',
                      '<div class="progress">',
                        '<div class="progress-bar" data-ng-class="{ \'progress-bar-striped active\': simState.isInitializing() }" role="progressbar" aria-valuenow="{{ simState.getPercentComplete() }}" aria-valuemin="0" aria-valuemax="100" data-ng-attr-style="width: {{ simState.getPercentComplete() }}%"></div>',
                      '</div>',
                    '</div>',
                  '</div>',
                  '<div class="col-sm-6 pull-right">',
                    '<button class="btn btn-default" data-ng-click="simState.cancelSimulation()">End Simulation</button>',
                  '</div>',
                '</form>',
                '<form name="form" class="form-horizontal" autocomplete="off" novalidate data-ng-show="simState.isStopped()">',
                  '<div data-ng-transclude=""></div>',
                '</form>',
            '</div>',
        ].join(''),
        controller: function($scope) {
            var SINGLE_PLOTS = ['particleAnimation', 'impactDensityAnimation', 'particle3d'];
            $scope.panelState = panelState;

            function handleStatus(data) {
                SINGLE_PLOTS.forEach(function(name) {
                    frameCache.setFrameCount(0, name);
                });
                if (data.startTime && ! data.error) {
                    ['currentAnimation', 'fieldAnimation', 'particleAnimation', 'particle3d', 'egunCurrentAnimation', 'impactDensityAnimation'].forEach(function(modelName) {
                        appState.models[modelName].startTime = data.startTime;
                        appState.saveQuietly(modelName);
                    });
                    if (data.percentComplete === 100 && ! $scope.simState.isProcessing()) {
                        SINGLE_PLOTS.forEach(function(name) {
                            frameCache.setFrameCount(1, name);
                        });
                    }
                }
                if (data.egunCurrentFrameCount) {
                    frameCache.setFrameCount(data.egunCurrentFrameCount, 'egunCurrentAnimation');
                }
                else {
                    frameCache.setFrameCount(0, 'egunCurrentAnimation');
                }
                frameCache.setFrameCount(data.frameCount);
            }

            $scope.startSimulation = function() {
                $scope.simState.saveAndRunSimulation(['simulation', 'simulationGrid']);
            };

            $scope.simState = persistentSimulation.initSimulationState($scope, 'animation', handleStatus, {
                currentAnimation: [SIREPO.ANIMATION_ARGS_VERSION + '1', 'startTime'],
                fieldAnimation: [SIREPO.ANIMATION_ARGS_VERSION + '1', 'field', 'startTime'],
                particleAnimation: [SIREPO.ANIMATION_ARGS_VERSION + '3', 'renderCount', 'startTime'],
                particle3d: [SIREPO.ANIMATION_ARGS_VERSION + '1', 'renderCount', 'startTime'],
                impactDensityAnimation: [SIREPO.ANIMATION_ARGS_VERSION + '1', 'startTime'],
                egunCurrentAnimation: [SIREPO.ANIMATION_ARGS_VERSION + '1', 'startTime'],
            });
        },
    };
});

SIREPO.app.directive('impactDensityPlot', function(plotting, plot2dService, geometry) {
    return {
        restrict: 'A',
        scope: {
            modelName: '@',
        },
        templateUrl: '/static/html/plot2d.html' + SIREPO.SOURCE_CACHE_KEY,
        controller: function($scope) {

            function mouseOver() {
                /*jshint validthis: true*/
                var path = d3.select(this);
                if (! path.empty()) {
                    var density = path.datum().srDensity;
                    $scope.pointer.pointTo(density);
                }
            }

            function toMicron(v) {
                return v * 1e-6;
            }

            function toNano(v) {
                return v * 1e-9;
            }

            $scope.has3dData = false;

            $scope.init = function() {
                plot2dService.init2dPlot($scope, {
                    aspectRatio: 4.0 / 7,
                    margin: {top: 50, right: 80, bottom: 50, left: 70},
                    zoomContainer: '.plot-viewport',
                    wantColorbar: true,
                });
                // can't remove the overlay or it causes a memory leak
                $scope.select('svg').selectAll('.overlay').classed('disabled-overlay', true);
            };
            $scope.load = function(json) {
                $scope.xRange = json.x_range;
                var xdom = [json.x_range[0], json.x_range[1]];
                var smallDiff = (xdom[1] - xdom[0]) / 200.0;
                xdom[0] -= smallDiff;
                xdom[1] += smallDiff;
                $scope.axes.x.domain = xdom;
                $scope.axes.x.scale.domain(xdom);
                $scope.axes.y.domain = [json.y_range[0], json.y_range[1]];
                $scope.axes.y.scale.domain($scope.axes.y.domain).nice();
                var viewport = $scope.select('.plot-viewport');
                viewport.selectAll('.line').remove();
                $scope.updatePlot(json);

                var i;
                for (i = 0; i < json.density_lines.length; i++) {
                    var lineInfo = json.density_lines[i];
                    var p = lineInfo.points;
                    if (! lineInfo.density.length) {
                        lineInfo.density = [0];
                    }
                    var lineSegments = plotting.linearlySpacedArray(p[0], p[1], lineInfo.density.length + 1);
                    var j;
                    for (j = 0; j < lineSegments.length - 1; j++) {
                        var v;
                        var density = lineInfo.density[j];
                        var p0 = lineSegments[j];
                        var p1 = lineSegments[j + 1];
                        if (lineInfo.align == 'horizontal') {
                            v = [[p0, p[2]], [p1, p[2]]];
                        }
                        else {
                            v = [[p[2], p0], [p[2], p1]];
                        }
                        v.srDensity = density;
                        var path = viewport.append('path')
                            .attr('class', 'line')
                            .attr('style', 'stroke-width: 6px; stroke-linecap: square; cursor: default; stroke: '
                                  + (density > 0 ? $scope.colorScale(density) : 'black'))
                            .datum(v);
                        path.on('mouseover', mouseOver);
                    }
                }

                // loop over conductors
                // arr[0] + k * sk for 2d
                // arr[0][0] + k * sk + l * sl for 3d (later)
                (json.density || []).forEach(function (c, ci) {
                    var pg = viewport.append('g')
                        .attr('class', 'density-plot');
                    // loop over "faces"
                    c.forEach(function (f, fi) {
                        var o = [f.x.startVal, f.z.startVal].map(toNano);
                        var sk = [f.x.slopek, f.z.slopek].map(toNano);
                        var den = f.dArr;
                        var nk = den.length;
                        var nl = den[0].length;
                        if(nl) {
                            // for now don't display 2d impact density if the data is 3d
                            $scope.has3dData = true;
                            return;
                        }
                        /*** aves ***/
                        var nPts = f.n;
                        var binWidth = Math.floor(nPts / nk);
                        var indices = [];
                        for(var j = 0; j < nk; ++j) {
                            indices.push(j * binWidth);
                        }
                        indices.push(nPts - 1);

                        /*** raw densities ***/
                        /*
                        var indices = [];
                        for(var j = 0; j < nk; ++j) {indices.push(j);}
                        */
                        /******/

                        //srdbg('indices', indices);
                        var xc = indices.map(function (i) {
                            return o[0] + sk[0] * i;
                        });
                        var zc = indices.map(function (i) {
                            return o[1] + sk[1] * i;
                        });
                        var coords = geometry.transpose([zc, xc]);
                        //srdbg('coords', coords);
                        var smin = 0;  //Math.min.apply(null, den);  // always 0?  otherwise plotting a false floor
                        var smax = Math.max.apply(null, den);
                        var fcs = plotting.colorScaleForPlot({ min: smin, max: smax }, $scope.modelName);

                        coords.forEach(function (c, i) {
                            if(i === coords.length - 1) {
                                return;
                            }
                            var p0 = c;
                            var p1 = coords[i+1];
                            var v = [[p0[0], p0[1]], [p1[0], p1[1]]];
                            v.srDensity = den[i];
                            var path = pg.append('path')
                                .attr('class', 'line')
                                .attr('style', 'stroke-width: 6px; stroke-linecap: square; cursor: default; stroke: ' +
                                        (den[i] > 0 ? fcs(den[i]) : 'black')
                                )
                                .datum(v);
                            path.on('mouseover', mouseOver);
                        });
                    });
                });
            };

            $scope.refresh = function() {
                $scope.select('.plot-viewport').selectAll('.line').attr('d', $scope.graphLine);
            };
        },
        link: function link(scope, element) {
            plotting.linkPlot(scope, element);
        },
    };
});

SIREPO.app.directive('optimizationFieldPicker', function(appState, warpvndService) {
    return {
        restrict: 'A',
        scope: {
            model: '=',
            field: '=',
        },
        template: [
            '<div class="input-group">',
              '<select class="form-control" data-ng-model="model[field]" data-ng-options="item.index as item.name for item in optimizationFields()"></select>',
            '</div>',
        ].join(''),
        controller: function($scope) {
            var list = null;

            function buildList() {
                var labelMap = {};
                warpvndService.buildOptimizeFields().forEach(function(f) {
                    labelMap[f.field] = f.label;
                });
                list = [];
                appState.models.optimizer.fields.forEach(function(f, idx) {
                    list.push({
                        index: idx,
                        name: labelMap[f.field] ? labelMap[f.field] : '',
                    });
                });
            }

            $scope.optimizationFields = function() {
                return list;
            };

            appState.whenModelsLoaded($scope, buildList);
            $scope.$on('optimizer.changed', buildList);
        },
    };
});

SIREPO.app.directive('optimizerPathPlot', function(appState, plotting, plot2dService, warpvndService) {
    return {
        restrict: 'A',
        scope: {
            modelName: '@',
        },
        templateUrl: '/static/html/plot2d.html' + SIREPO.SOURCE_CACHE_KEY,
        controller: function($scope) {
            var maxValue, optimizerFields, optimizerInfo, optimizerPoints, pointInfo, points, sortedPoints;

            function drawOptPoint(viewport) {
                viewport.selectAll('.warpvnd-opt-point').remove();
                viewport.selectAll('.line-2').remove();
                var row = warpvndService.optimizingRow;
                if (row) {
                    var p = [row[pointInfo.x_index], row[pointInfo.y_index]];
                    if (pointInfo.x_index == pointInfo.y_index) {
                        p[1] = 0;
                    }
                    viewport.append('path').attr('class', 'line line-2').datum(
                        [points[points.length - 1], p]);
                    viewport.selectAll('.line.line-2').attr('d', $scope.graphLine);
                    viewport.selectAll('.warpvnd-opt-point')
                        .data([p])
                        .enter().append('circle')
                        .attr('class', 'warpvnd-opt-point')
                        .attr('r', 8);
                    viewport.selectAll('.warpvnd-opt-point')
                        .attr('cx', $scope.graphLine.x())
                        .attr('cy', $scope.graphLine.y());
                }
            }

            function fieldLabel(field, optFields) {
                var res = name;
                optFields.some(function(f) {
                    if (field == f.field) {
                        res = f.label.replace('µ', '');
                        return true;
                    }
                });
                return res;
            }

            function tableRowHTML(label, value) {
                return '<tr>'
                    + '<td class="text-right" style="padding-right: 1ex"><b>' + label + '</b></td>'
                    + '<td class="text-right">' + value + '</td>'
                    + '</tr>';
            }

            function popupHTML(point) {
                var info = optimizerInfo[point[2]];
                var fields = optimizerPoints[point[2]];
                var optFields = warpvndService.buildOptimizeFields();
                return '<table>'
                    + optimizerFields.map(function(f, idx) {
                        return tableRowHTML(fieldLabel(f, optFields), fields[idx]);
                    }).join('')
                    + tableRowHTML('Steps', info[0])
                    + tableRowHTML('Time [s]', parseInt(info[1]))
                    + tableRowHTML('Tolerance', info[2].toExponential(3))
                    + tableRowHTML('Result', info[3])
                    + '</table>';
            }

            function resultForPoint(point) {
                return optimizerInfo[point[2]][3];
            }

            function updateOptimizingRow() {
                if (points) {
                    $scope.refresh();
                }
            }

            $scope.destroy = function() {
                $('.warpvnd-scatter-point').popover('hide');
                $('.warpvnd-scatter-point').off();
            };

            $scope.init = function() {
                plot2dService.init2dPlot($scope, {
                    aspectRatio: 4.0 / 7,
                    margin: {top: 20, right: 80, bottom: 50, left: 70},
                    zoomContainer: '.plot-viewport',
                    wantColorbar: true,
                    isZoomXY: true,
                });
                //TODO(pjm): move to plot2dService
                // can't remove the overlay or it causes a memory leak
                $scope.select('svg').selectAll('.overlay').classed('disabled-overlay', true);

                $scope.warpvndService = warpvndService;
                $scope.$watch('warpvndService.optimizingRow', updateOptimizingRow);
            };

            $scope.load = function(json) {
                optimizerFields = json.fields;
                optimizerInfo = json.optimizerInfo;
                optimizerPoints = json.optimizerPoints;
                var isOneVariable = json.x_field == json.y_field;
                // points is an array of [x, y, index]
                points = d3.zip(
                    optimizerPoints.map(function(v) {
                        return v[json.x_index];
                    }),
                    optimizerPoints.map(function(v) {
                        return isOneVariable ? 0 : v[json.y_index];
                    }),
                    optimizerPoints.map(function(v, idx) {
                        return idx;
                    }));
                pointInfo = {
                    x_index: json.x_index,
                    y_index: json.y_index,
                };
                sortedPoints = appState.clone(points).sort(function(v1, v2) {
                    return resultForPoint(v1) - resultForPoint(v2);
                });
                maxValue = json.v_max;
                var xdom = [json.x_range[0], json.x_range[1]];
                var ydom = [json.y_range[0], json.y_range[1]];
                if (appState.deepEquals(xdom, $scope.axes.x.domain)
                    && appState.deepEquals(ydom, $scope.axes.y.domain)) {
                    // domain is unchanged, don't change current zoom
                }
                else {
                    // reset scaling
                    $scope.axes.x.domain = xdom;
                    $scope.axes.x.scale.domain(xdom);
                    $scope.axes.y.domain = ydom;
                    $scope.axes.y.scale.domain($scope.axes.y.domain).nice();
                }
                var viewport = $scope.select('.plot-viewport');
                viewport.selectAll('.line').remove();
                viewport.append('path').attr('class', 'line line-1').datum(points);
                var optFields = warpvndService.buildOptimizeFields();
                json.x_label = fieldLabel(json.x_field, optFields);
                $scope.isZoomXY = ! isOneVariable;
                if (isOneVariable) {
                    json.y_label = '';
                }
                else {
                    json.y_label = fieldLabel(json.y_field, optFields);
                }
                $scope.updatePlot(json);
            };

            $scope.refresh = function() {
                var viewport = $scope.select('.plot-viewport');
                drawOptPoint(viewport);
                viewport.selectAll('.line').attr('d', $scope.graphLine);
                $('.warpvnd-scatter-point').popover('hide');
                viewport.selectAll('.warpvnd-scatter-point')
                    .data(sortedPoints)
                    .enter().append('circle')
                    .attr('class', 'warpvnd-scatter-point')
                    .attr('r', 8)
                    .on('mouseover', function() {
                        var obj = d3.select(this);
                        if (! obj.empty()) {
                            $scope.pointer.pointTo(resultForPoint(obj.datum()));
                        }
                    })
                    .on('click', function() {
                        var obj = d3.select(this);
                        $(this).popover({
                            trigger: 'manual',
                            html: true,
                            placement: 'bottom',
                            container: 'div.panel-body',
                            content: function() {
                                return popupHTML(obj.datum());
                            },
                        });
                        $('.warpvnd-scatter-point').not($(this)).popover('hide');
                        $(this).popover('toggle');
                    });
                viewport.selectAll('.warpvnd-scatter-point')
                    .attr('cx', $scope.graphLine.x())
                    .attr('cy', $scope.graphLine.y())
                    .attr('style', function(d) {
                        var result = resultForPoint(d);
                        var res = 'fill: ' + $scope.colorScale(result);
                        if (result == maxValue) {
                            res += '; stroke-width: 2; stroke: black';
                        }
                        return res;
                    })
                    // position circles on top of all other svg elements
                    .each(function() {
                        this.parentNode.appendChild(this);
                    });
                viewport.selectAll('.warpvnd-opt-point').each(function() {
                    this.parentNode.appendChild(this);
                });
            };
        },
        link: function link(scope, element) {
            plotting.linkPlot(scope, element);
        },
    };
});

SIREPO.app.directive('conductors3d', function(appState, errorService, geometry, plotToPNG, utilities, vtkPlotting, warpvndService) {
    return {
        restrict: 'A',
        scope: {
            parentController: '=',
            reportId: '<',
        },
        template: [
            '', //'<div></div>',
        ].join(''),
        controller: function($scope, $element) {

            $scope.defaultColor = SIREPO.APP_SCHEMA.constants.nonZeroVoltsColor;

            var zeroVoltsColor = vtk.Common.Core.vtkMath.hex2float(SIREPO.APP_SCHEMA.constants.zeroVoltsColor);
            var voltsColor = vtk.Common.Core.vtkMath.hex2float(SIREPO.APP_SCHEMA.constants.nonZeroVoltsColor);
            var fsRenderer = null;

            // this canvas is the one created by vtk
            var canvas3d;

            // we keep this one updated with a copy of the vtk canvas
            var snapshotCanvas;
            var snapshotCtx;

            var stlActors = {};
            var stlReaders = {};

            // if we have stl-type conductors, we might need to rescale the grid for drawing
            // (easier and faster than scaling the data)
            var toMetersFactor = Math.min.apply(null, warpvndService.stlScaleRanges.scale);
            var toMicronFactor = 1e-6;
            var gridOffsets = [0, 0, 0];
            var domain = {
                width: 1,
                height: 1,
                depth: 1,
            };
            var xfactor = 1;

            function addConductors() {
                var typeMap = warpvndService.conductorTypeMap();

                // do stl conductors first so we have a proper scale
                appState.models.conductors.filter(function (c) {
                    return warpvndService.getConductorType(c) === 'stl';
                }).forEach(function (c) {
                    var cModel = typeMap[c.conductorTypeId];
                    toMetersFactor = Math.max(toMetersFactor, cModel.scale);
                    toMicronFactor = 1e-6 / toMetersFactor;
                    setScaling();
                    // no need to reload data
                    var r = vtkPlotting.getSTLReader(cModel.file);
                    if (! r) {
                        loadConductor(c, cModel);
                    }
                    else {
                        setupConductor(r, c, cModel);
                    }
                });

                setScaling();
                appState.models.conductors.filter(function (c) {
                    return warpvndService.getConductorType(c) === 'box';
                }).forEach(function(c) {
                    var cModel = typeMap[c.conductorTypeId];
                    var vColor = vtk.Common.Core.vtkMath.hex2float(cModel.color || '#6992ff');
                    var zColor = vtk.Common.Core.vtkMath.hex2float(cModel.color || '#f3d4c8');
                    // model (z, x, y) --> (x, y, z)
                    addSource(
                        vtk.Filters.Sources.vtkCubeSource.newInstance({
                            xLength: toMicronFactor * xfactor * cModel.zLength,
                            yLength: toMicronFactor * cModel.xLength,
                            zLength: toMicronFactor * cModel.yLength,
                            center: [
                                toMicronFactor * xfactor * c.zCenter,
                                toMicronFactor * c.xCenter,
                                toMicronFactor * c.yCenter,
                            ],
                        }),
                        {
                            color: cModel.voltage == 0 ? zColor : vColor,
                            edgeVisibility: true,
                        });
                });
                return {
                    x: [0, xfactor * domain.width],
                    y: [-domain.height / 2.0, domain.height / 2.0],
                    z: [-domain.depth / 2.0, domain.depth / 2.0],
                };
            }

            function addPlane(pointRanges, index, color) {
                addSource(
                    vtk.Filters.Sources.vtkPlaneSource.newInstance({
                        origin: [pointRanges.x[index], pointRanges.y[0], pointRanges.z[0]],
                        point1: [pointRanges.x[index], pointRanges.y[0], pointRanges.z[1]],
                        point2: [pointRanges.x[index], pointRanges.y[1], pointRanges.z[0]],
                    }),
                    {
                        color: color,
                    });
            }

            function addSource(source, actorProperties) {
                if (! fsRenderer) {
                    return;
                }
                var actor = vtk.Rendering.Core.vtkActor.newInstance();
                actorProperties.lighting = false;
                actor.getProperty().set(actorProperties);
                var mapper = vtk.Rendering.Core.vtkMapper.newInstance();
                mapper.setInputConnection(source.getOutputPort());
                actor.setMapper(mapper);
                fsRenderer.getRenderer().addActor(actor);
                return;
            }

            var isAdjustingSize = false;
            function adjustSize(rect) {
                if (isAdjustingSize) {
                    isAdjustingSize = false;
                    return;
                }
                var cnt = $($element);
                var fitThreshold = 0.01;
                var cntAspectRatio = 1.3;
                isAdjustingSize = vtkPlotting.adjustContainerSize(cnt, rect, cntAspectRatio, fitThreshold);
                if (isAdjustingSize) {
                    fsRenderer.resize();
                }
            }

            function init() {
                var rw = $($element);
                rw.on('dblclick', reset);

                // removed listenWindowResize: false - turns out we need it for fullscreen to work.
                // Instead we remove the event listener ourselves on destroy
                fsRenderer = vtk.Rendering.Misc.vtkFullScreenRenderWindow.newInstance(
                    {
                        background: [1, 1, 1, 1],
                        container: rw[0],
                    });
                fsRenderer.getRenderer().getLights()[0].setLightTypeToSceneLight();
                fsRenderer.setResizeCallback(adjustSize);

                rw.on('pointerup', cacheCanvas);
                rw.on('wheel', function () {
                    utilities.debounce(cacheCanvas, 100)();
                });

                canvas3d = $($element).find('canvas')[0];

                // this canvas is used to store snapshots of the 3d canvas
                snapshotCanvas = document.createElement('canvas');
                snapshotCtx = snapshotCanvas.getContext('2d');
                plotToPNG.addCanvas(snapshotCanvas, $scope.reportId);

                refresh();
            }

            var labMatrix = [0, 0, 1, 0, 0, 1, 0, 0, 1, 0, 0, 0, 0, 0, 0, 1];  //stl
            //var labMatrix = [1, 0, 0, 0, 0, 1, 0, 0, 0, 0, 1, 0, 0, 0, 0, 1];  //unit

            function loadConductor(conductor, type) {
                $scope.parentController.isWaitoingForSTL = true;
                vtkPlotting.loadSTLFile(type.file).then(function (r) {
                    vtkPlotting.addSTLReader(type.file, r);
                    loadConductorData(r, conductor, type);
                });
            }

            function loadConductorData(reader, conductor, type) {
                if (! reader) {
                    return;
                }
                reader.loadData()
                    .then(function (res) {
                        setupConductor(reader, conductor, type);
                    }, function (reason) {
                        throw type.file + ': Error loading data from .stl file: ' + reason;
                    },
                        showLoadProgress
                ).catch(function (e) {
                    $scope.parentController.isWaitingForSTL = false;
                    errorService.alertText(e);
                });

            }

            function setScaling() {
                var grid = appState.models.simulationGrid;
                var ASPECT_RATIO = 4.0 / 7;
                domain = {
                    width: toMicronFactor * grid.plate_spacing,
                    height: toMicronFactor * grid.channel_width,
                    depth: toMicronFactor * grid.channel_height,
                };
                xfactor = domain.height / domain.width / ASPECT_RATIO;
            }

            function setupConductor(reader, conductor, type) {
                if (! fsRenderer) {
                    return;
                }
                var bounds = reader.getOutputData().getBounds();
                var xOffset = bounds[0] + (bounds[1] - bounds[0]) / 2;
                var yOffset = bounds[2] + (bounds[3] - bounds[2]) / 2;
                var zOffset = bounds[4] + (bounds[5] - bounds[4]) / 2;
                var cColor = vtk.Common.Core.vtkMath.hex2float(type.color || SIREPO.APP_SCHEMA.constants.nonZeroVoltsColor);
                var a = vtk.Rendering.Core.vtkActor.newInstance();
                var smapper = vtk.Rendering.Core.vtkMapper.newInstance();
                a.setMapper(smapper);
                smapper.setInputConnection(reader.getOutputPort());
                a.setUserMatrix(labMatrix);  // rotates from lab to "vtk world" coords
                var offsetPos = [
                    toMicronFactor * conductor.xCenter - xOffset,
                    toMicronFactor * conductor.yCenter - yOffset,
                    toMicronFactor * xfactor * conductor.zCenter - zOffset
                ];
                a.addPosition(offsetPos);
                a.getProperty().setColor(cColor[0], cColor[1], cColor[2]);
                //stlActor.getProperty().setEdgeVisibility(true);
                a.getProperty().setLighting(false);
                fsRenderer.getRenderer().addActor(a);
                stlActors[conductor.id] = a;
                $scope.parentController.isWaitingForSTL = false;
                reset();
            }

            function showLoadProgress() {
                //srdbg('...still loading...');
            }

            function refresh() {
                removeActors();
                var pointRanges = addConductors();

                addPlane(pointRanges, 0, zeroVoltsColor);
                addPlane(pointRanges, 1, voltsColor);
                var padding = (pointRanges.x[1] - pointRanges.x[0]) / 1000.0;
                addSource(
                    vtk.Filters.Sources.vtkCubeSource.newInstance({
                        xLength: pointRanges.x[1] - pointRanges.x[0] + padding,
                        yLength: pointRanges.y[1] - pointRanges.y[0] + padding,
                        zLength: pointRanges.z[1] - pointRanges.z[0] + padding,
                        center: [(pointRanges.x[1] - pointRanges.x[0]) / 2.0, 0, 0],
                    }),
                    {
                        edgeVisibility: true,
                        frontfaceCulling: true,
                    });
                reset();
            }

            function removeActors() {
                if (! fsRenderer) {
                    return;
                }
                var renderer = fsRenderer.getRenderer();
                renderer.getActors().forEach(function(actor) {
                    renderer.removeActor(actor);
                });
            }

            function reset() {
                var renderer = fsRenderer.getRenderer();
                var cam = renderer.get().activeCamera;
                cam.setPosition(0, 0, 1);
                cam.setFocalPoint(0, 0, 0);
                cam.setViewUp(0, 1, 0);
                renderer.resetCamera();
                cam.zoom(1.3);
                fsRenderer.getRenderWindow().render();
                cacheCanvas();
            }
            function cacheCanvas() {
                if (! snapshotCtx) {
                    return;
                }
                var w = parseInt(canvas3d.getAttribute('width'));
                var h = parseInt(canvas3d.getAttribute('height'));
                snapshotCanvas.width = w;
                snapshotCanvas.height = h;
                // this call makes sure the buffer is fresh (it appears)
                fsRenderer.getOpenGLRenderWindow().traverseAllPasses();
                snapshotCtx.drawImage(canvas3d, 0, 0, w, h);
            }

            $scope.$on('conductors.changed', refresh);
            $scope.$on('$destroy', function() {
                $element.off();
                window.removeEventListener('resize', fsRenderer.resize);
                fsRenderer.getInteractor().unbindEvents();
                fsRenderer.delete();
                plotToPNG.removeCanvas($scope.reportId);
            });

            appState.whenModelsLoaded($scope, function() {
                init();
                $scope.$on('simulationGrid.changed', refresh);
                $scope.$on('box.changed', refresh);
                $scope.$on('stl.changed', refresh);
            });
        },
    };
});


SIREPO.app.service('warpVTKService', function(vtkPlotting, geometry) {

    var svc = this;

    var startPlaneBundle;
    var endPlaneBundle;
    var conductorBundles = [];
    var outlineBundle;
    var orientationMarker;

    // colors - vtk uses a range of 0-1 for RGB components
    //TODO(mvk): set colors on the model, keeping these as defaults
    var zeroVoltsColor = [243.0/255.0, 212.0/255.0, 200.0/255.0];
    var voltsColor = [105.0/255.0, 146.0/255.0, 255.0/255.0];

    this.initScene = function (coordMapper, renderer) {

        // the emitter plane
        startPlaneBundle = coordMapper.buildPlane();
        startPlaneBundle.actor.getProperty().setColor(zeroVoltsColor[0], zeroVoltsColor[1], zeroVoltsColor[2]);
        startPlaneBundle.actor.getProperty().setLighting(false);
        renderer.addActor(startPlaneBundle.actor);

        // the collector plane
        endPlaneBundle = coordMapper.buildPlane();
        endPlaneBundle.actor.getProperty().setColor(voltsColor[0], voltsColor[1], voltsColor[2]);
        endPlaneBundle.actor.getProperty().setLighting(false);
        renderer.addActor(endPlaneBundle.actor);

        // a box around the elements, for visual clarity
        outlineBundle = coordMapper.buildBox();
        outlineBundle.actor.getProperty().setColor(1, 1, 1);
        outlineBundle.actor.getProperty().setEdgeVisibility(true);
        outlineBundle.actor.getProperty().setEdgeColor(0, 0, 0);
        outlineBundle.actor.getProperty().setFrontfaceCulling(true);
        outlineBundle.actor.getProperty().setLighting(false);
        renderer.addActor(outlineBundle.actor);

        /*
        orientationMarker = vtk.Interaction.Widgets.vtkOrientationMarkerWidget.newInstance({
            actor: vtk.Rendering.Core.vtkAxesActor.newInstance(),
            interactor: renderWindow.getInteractor()
        });
        orientationMarker.setEnabled(true);
        orientationMarker.setViewportCorner(
            vtk.Interaction.Widgets.vtkOrientationMarkerWidget.Corners.TOP_RIGHT
        );
        orientationMarker.setViewportSize(0.08);
        orientationMarker.setMinPixelSize(100);
        orientationMarker.setMaxPixelSize(300);
        */
   };

    this.updateScene = function (coordMapper, axisInfo) {

        coordMapper.setPlane(startPlaneBundle.source,
            [axisInfo.x.min, axisInfo.y.min, axisInfo.z.min],
            [axisInfo.x.min, axisInfo.y.max, axisInfo.z.min],
            [axisInfo.x.max, axisInfo.y.min, axisInfo.z.min]
        );
        coordMapper.setPlane(endPlaneBundle.source,
            [axisInfo.x.min, axisInfo.y.min, axisInfo.z.max],
            [axisInfo.x.min, axisInfo.y.max, axisInfo.z.max],
            [axisInfo.x.max, axisInfo.y.min, axisInfo.z.max]
        );

        var padding = 0.01;
        var spsOrigin = startPlaneBundle.source.getOrigin();
        var epsOrigin = endPlaneBundle.source.getOrigin();
        var epsP1 = endPlaneBundle.source.getPoint1();
        var epsP2 = endPlaneBundle.source.getPoint2();

        var osXLen = Math.abs(epsOrigin[0] - spsOrigin[0]) + padding;
        var osYLen = Math.abs(epsP2[1] - epsP1[1]) + padding;
        var osZLen = Math.abs(epsP2[2] - epsP1[2]) + padding;
        var osCtr = [];
        for(var i = 0; i < 3; ++i) {
            osCtr.push((epsOrigin[i] - spsOrigin[i]) / 2.0);
        }
        outlineBundle.setLength([
            Math.abs(epsOrigin[0] - spsOrigin[0]) + padding,
            Math.abs(epsP2[1] - epsP1[1]) + padding,
            Math.abs(epsP2[2] - epsP1[2]) + padding
        ]);
        outlineBundle.setCenter(osCtr);

    };

    this.getStartPlane = function () {
        return startPlaneBundle;
    };
    this.getEndPlane = function () {
        return endPlaneBundle;
    };
    this.getOutline = function () {
        return outlineBundle;
    };

});<|MERGE_RESOLUTION|>--- conflicted
+++ resolved
@@ -802,10 +802,6 @@
         },
         templateUrl: '/static/html/conductor-grid.html' + SIREPO.SOURCE_CACHE_KEY,
         controller: function($scope) {
-<<<<<<< HEAD
-            //TODO(pjm): keep in sync with pkcli/warpvnd.py color
-=======
->>>>>>> a5a815b5
             var CELL_COLORS = SIREPO.APP_SCHEMA.constants.cellColors;
             var ASPECT_RATIO = 6.0 / 14;
             var insetWidthPct = 0.07;
