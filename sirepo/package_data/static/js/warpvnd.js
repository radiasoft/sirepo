--- conflicted
+++ resolved
@@ -22,13 +22,8 @@
     '<div data-ng-switch-when="Color" data-ng-class="fieldClass">',
       '<div data-color-picker="" data-color="model.color" data-default-color="model.isConductor === \'0\' ? \'#f3d4c8\' : \'#6992ff\'"></div>',
     '</div>',
-<<<<<<< HEAD
-    '<div data-ng-switch-when="FileChooser" data-ng-class="fieldClass">',
-      '<form data-stl-file-chooser="" data-require="true" data-ng-model="model[field]">',
-=======
     '<div data-ng-switch-when="OptimizationField" data-ng-class="fieldClass">',
       '<div data-optimization-field-picker="" field="field" data-model="model"></div>',
->>>>>>> fb3f33b7
     '</div>',
 ].join('');
 SIREPO.appImportText = 'Import an stl file';
@@ -51,7 +46,7 @@
             }
             $.each(m, function(fieldName, value) {
                 var field = appState.optFieldName(modelName, fieldName, m);
-                if (appState.models.optimizer.enabledFields[field]) {
+                if ((appState.models.optimizer.enabledFields || {})[field]) {
                     var label = optFloatFields[appState.optFieldName(modelName, fieldName)];
                     optFields.push({
                         field: appState.optFieldName(modelName, fieldName, m),
@@ -73,7 +68,7 @@
                     var m = appState.models[modelName];
                     var field = appState.optFieldName(modelName, fieldName);
                     optFloatFields[field] = fieldInfo[0];
-                    if (appState.models.optimizer.enabledFields[field]) {
+                    if ((appState.models.optimizer.enabledFields || {})[field]) {
                         optFields.push({
                             field: field,
                             label: fieldInfo[0],
@@ -1628,13 +1623,14 @@
                 });
                 var list = [];
                 var isBoundedField = {};
-                appState.models.optimizer.fields.forEach(function(f) {
+                var fields = appState.models.optimizer.fields || []
+                fields.forEach(function(f) {
                     if (isField[f.field]) {
                         list.push(f);
                         isBoundedField[f.field] = true;
                     }
                 });
-                if (appState.models.optimizer.fields.length != list.length) {
+                if (fields.length != list.length) {
                     appState.models.optimizer.fields = list;
                 }
                 return isBoundedField;
@@ -1655,12 +1651,13 @@
                 });
 
                 var list = [];
-                appState.models.optimizer.constraints.forEach(function(c) {
+                var constraints = appState.models.optimizer.constraints || [];
+                constraints.forEach(function(c) {
                     if (isBoundedField[c[0]] && ! isBoundedField[c[2]]) {
                         list.push(c);
                     }
                 });
-                if (appState.models.optimizer.constraints.length != list.length) {
+                if (constraints.length != list.length) {
                     appState.models.optimizer.constraints = list;
                 }
             }
@@ -1973,9 +1970,6 @@
     };
 });
 
-<<<<<<< HEAD
-SIREPO.app.directive('conductors3d', function(appState, errorService, plotToPNG, utilities, vtkPlotting, warpvndService, $timeout) {
-=======
 SIREPO.app.directive('optimizationFieldPicker', function(appState, warpvndService) {
     return {
         restrict: 'A',
@@ -2116,8 +2110,7 @@
     };
 });
 
-SIREPO.app.directive('conductors3d', function(appState, vtkPlotting, warpvndService, warpVTKService, utilities, plotToPNG) {
->>>>>>> fb3f33b7
+SIREPO.app.directive('conductors3d', function(appState, errorService, plotToPNG, utilities, vtkPlotting, warpvndService, $timeout) {
     return {
         restrict: 'A',
         scope: {
