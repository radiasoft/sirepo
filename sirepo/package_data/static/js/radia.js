--- conflicted
+++ resolved
@@ -827,9 +827,6 @@
             'division',
             o.doDivide == '1'
         );
-<<<<<<< HEAD
-
-=======
         panelState.showField(
             'geomObject',
             'materialFile',
@@ -842,7 +839,6 @@
         //        form.$valid = false;
         //    }
         //}
->>>>>>> e61870d6
         //panelState.showField(
         //    'geomObject',
         //    'symmetryPlane',
