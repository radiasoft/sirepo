--- conflicted
+++ resolved
@@ -690,13 +690,9 @@
         let txArr = [];
         let plIds = [];
         // probably better to create a transform and let svg do this work
-<<<<<<< HEAD
         for (const xform of o.transforms) {
             srdbg(o.id, 'xform', xform);
-=======
-        o.transforms.forEach(function (xform) {
             const t = xform.type;
->>>>>>> 645410aa
             // draw the shapes for symmetry planes once
             if (t === 'symmetryTransform') {
                 plIds = plIds.concat(addSymmetryPlane(baseShape, xform));
@@ -704,8 +700,7 @@
             // each successive transform must be applied to all previous shapes
             for (const xShape of [baseShape, ...getVirtualShapes(baseShape, plIds)]) {
                 // these transforms do not copy the object
-<<<<<<< HEAD
-                if (xform.model === 'rotate') {
+                if (t === 'rotate') {
                     srdbg('add r to', xShape);
                     m = m.multiply(
                         new SIREPO.GEOMETRY.RotationMatrix(
@@ -717,15 +712,6 @@
                     txArr.push(rotateFn(xform, 1));
                     //rotateFn(xform, 1)(xShape, xShape);
                     continue;
-=======
-                if (t === 'rotate') {
-                    txArr.push(rotateFn(xform, 1));
-                    return;
-                }
-                if (t === 'translate') {
-                    txArr.push(offsetFn(xform, 1));
-                    return;
->>>>>>> 645410aa
                 }
                 // deprecated
                 //if (xform.model === 'translate') {
@@ -753,13 +739,9 @@
                         clones = clones.concat(transformMembers(xo, xform, linkTx, clones));
                     }
                 }
-<<<<<<< HEAD
-                if (xform.model === 'symmetryTransform') {
+
+                if (t === 'symmetryTransform') {
                     srdbg('add symm tto', xShape);
-
-=======
-                if (t === 'symmetryTransform') {
->>>>>>> 645410aa
                     linkTx = mirrorFn(xform);
                     const txs = addTxShape(xShape, xform, linkTx);
                     transformMembers(xo, xform, linkTx);
