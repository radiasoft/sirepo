--- conflicted
+++ resolved
@@ -1597,15 +1597,10 @@
                     $scope.integrals = data;
                 }, true);
             }
-
-<<<<<<< HEAD
+            
             $scope.$on('fieldPaths.saved', updateTable);
 
             updateTable();
-=======
-            $scope.$on('radiaViewer.loaded', updateTable);
-            $scope.$on('fieldPaths.saved', updateTable);
->>>>>>> b625324a
         },
     };
 });
