--- conflicted
+++ resolved
@@ -3699,13 +3699,8 @@
 
 SIREPO.app.directive('shapeSelector', function(appState, panelState, plotting, radiaService, utilities) {
 
-<<<<<<< HEAD
-    const availableShapes = ['cuboid', 'cylinder', 'ell', 'cee', 'jay', 'extrudedPoints', 'stl',];
-    let sel = new SIREPO.DOM.UISelect('', [
-=======
-    const availableShapes = ['cuboid', 'cylinder', 'ell', 'cee', 'jay', 'extrudedPoints',];
+    const availableShapes = ['cuboid', 'cylinder', 'ell', 'cee', 'jay', 'extrudedPoints', 'stl'];
     const sel = new SIREPO.DOM.UISelect('', [
->>>>>>> 56b3c2f7
         new SIREPO.DOM.UIAttribute('data-ng-model', 'field'),
     ]);
     sel.addClasses('form-control');
