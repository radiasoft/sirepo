'use strict';

var srlog = SIREPO.srlog;
var srdbg = SIREPO.srdbg;

SIREPO.app.config(function() {
    SIREPO.appDefaultSimulationValues.simulation.beamAxis = 'z';
    SIREPO.appDefaultSimulationValues.simulation.coordinateSystem = 'standard';
    SIREPO.appDefaultSimulationValues.simulation.enableKickMaps = '0';
    SIREPO.appDefaultSimulationValues.simulation.heightAxis = 'y';
    SIREPO.appDefaultSimulationValues.simulation.magnetType = 'freehand';
    SIREPO.appDefaultSimulationValues.simulation.dipoleType = 'dipoleBasic';
    SIREPO.appDefaultSimulationValues.simulation.undulatorType = 'undulatorBasic';
    SIREPO.appDefaultSimulationValues.simulation.freehandType = 'freehand';
    SIREPO.SINGLE_FRAME_ANIMATION = ['solverAnimation'];
    SIREPO.appFieldEditors += [
        '<div data-ng-switch-when="BevelTable" class="col-sm-12">',
          '<div data-bevel-table="" data-field="model[field]" data-field-name="field" data-model="model" data-model-name="modelName"></div>',
        '</div>',
        '<div data-ng-switch-when="Color" data-ng-class="fieldClass">',
          '<div data-color-picker="" data-form="form" data-color="model.color" data-model-name="modelName" data-model="model" data-field="field" data-default-color="defaultColor"></div>',
        '</div>',
        '<div data-ng-switch-when="FieldPaths" class="col-sm-7">',
          '<select class="form-control" data-ng-model="model.fieldPath" data-ng-options="p as p.name for p in appState.models.fieldPaths.paths track by p.name"></select>',
        '</div>',
        '<div data-ng-switch-when="FloatStringArray" class="col-sm-7">',
            '<div data-number-list="" data-model="model" data-field="model[field]" data-info="info" data-type="Float" data-count=""></div>',
        '</div>',
        '<div data-ng-switch-when="Group" class="col-sm-12">',
            '<div data-group-editor="" data-field="model[field]" data-model="model"></div>',
        '</div>',
        '<div data-ng-switch-when="HMFile" data-ng-class="fieldClass">',
            '<div data-file-field="field" data-form="form" data-model="model" data-model-name="modelName"  data-selection-required="info[2]" data-empty-selection-text="No File Selected" data-file-type="h-m"></div>',
        '</div>',
        '<div data-ng-switch-when="IntStringArray" class="col-sm-7">',
            '<div data-number-list="" data-model="model" data-field="model[field]" data-info="info" data-type="Integer" data-count=""></div>',
        '</div>',
        '<div data-ng-switch-when="ObjectType" class="col-sm-7">',
            '<div data-shape-selector="" data-model-name="modelName" data-model="model" data-field="field" data-field-class="fieldClass" data-parent-controller="parentController" data-view-name="viewName" data-object="viewLogic.getBaseObject()"></div>',
        '</div>',
        '<div data-ng-switch-when="MaterialType" data-ng-class="fieldClass">',
            '<select number-to-string class="form-control" data-ng-model="model[field]" data-ng-options="item[0] as item[1] for item in enum[info[1]]"></select>',
            '<div class="sr-input-warning">',
            '</div>',
        '</div>',
        '<div data-ng-switch-when="PtsFile" data-ng-class="fieldClass">',
          '<input id="radia-pts-file-import" type="file" data-file-model="model[field]" accept=".dat,.txt"/>',
        '</div>',
        '<div data-ng-switch-when="ShapeButton" class="col-sm-7">',
            '<div data-shape-button="" data-model-name="modelName" data-field-class="fieldClass"></div>',
        '</div>',
        '<div data-ng-switch-when="TerminationTable" class="col-sm-12">',
          '<div data-termination-table="" data-field="model[field]" data-field-name="field" data-model="model" data-model-name="modelName"></div>',
        '</div>',
        '<div data-ng-switch-when="TransformTable" class="col-sm-12">',
          '<div data-transform-table="" data-field="model[field]" data-field-name="field" data-model="model" data-model-name="modelName" data-item-class="Transform" data-parent-controller="parentController"></div>',
        '</div>',
    ].join('');
});

SIREPO.app.factory('radiaService', function(appState, fileUpload, geometry, panelState, requestSender, utilities, validationService) {
    var self = {};

    // why is this here? - answer: for getting frames
    self.computeModel = function(analysisModel) {
        return 'solverAnimation';
    };

    appState.setAppService(self);

    self.axes = ['x', 'y', 'z'];
    self.isEditing = false;
    self.objBounds = null;
    self.pointFieldTypes = appState.enumVals('FieldType').slice(1);
    self.pointFieldExports = {
        csv: {
            contentType: 'text/csv;charset=utf-8',
            extension: 'csv',
            responseType: '',
        },
        sdds: {
            contentType: 'application/octet-stream',
            extension: 'sdds',
            responseType: '',
        },
        SRW: {
            contentType: 'application/zip',
            extension: 'zip',
            responseType: 'arraybuffer',
        }
    };
    self.pointFieldExportTypes = Object.keys(self.pointFieldExports);

    self.selectedObject = null;

    self.addOrModifyPath = function(type) {
        var p = appState.models[self.pathTypeModel(type)];
        if (! appState.models.fieldPaths.paths) {
            appState.models.fieldPaths.paths = [];
        }
        if (! findPath(p)) {
            if (type === 'file') {
                p.fileName = p.fileModel.name;
                upload((p.fileModel));
            }
            appState.models.fieldPaths.paths.push(p);
        }
        appState.saveChanges('fieldPaths', function (d) {
            self.showPathPicker(false);
        });
    };

    self.alphaDelegate = function() {
        var m = 'magnetDisplay';
        var f = 'alpha';
        var d = panelState.getFieldDelegate(m, f);
        d.range = function() {
            return {
                min: appState.fieldProperties(m, f).min,
                max: appState.fieldProperties(m, f).max,
                step: 0.01
            };
        };
        d.readout = function() {
            return appState.modelInfo(m)[f][SIREPO.INFO_INDEX_LABEL];
        };
        d.update = function() {};
        d.watchFields = [];
        return d;
    };

    self.calcWidthAxis = (depthAxis, heightAxis) => {
        return self.axes.filter((a) => {
            return a !== depthAxis && a !== heightAxis;
        })[0];
    };

    self.createPathModel = function(type) {
        var t = type || self.pathTypeModel(appState.models.fieldPaths.path);
        var model = {
            id: numPathsOfType(appState.models.fieldPaths.path),
        };
        appState.models[t] = appState.setModelDefaults(model, t);

        // set to fill bounds if any actors exist
        //TODO: must use OBJECT bounds, not the bounds of a vector field!
        if (t === 'fieldMapPath' && self.objBounds) {
            appState.models[t].lenX = Math.abs(self.objBounds[1] - self.objBounds[0]);
            appState.models[t].lenY = Math.abs(self.objBounds[3] - self.objBounds[2]);
            appState.models[t].lenZ = Math.abs(self.objBounds[5] - self.objBounds[4]);
            appState.models[t].ctrX = (self.objBounds[1] + self.objBounds[0]) / 2.0;
            appState.models[t].ctrY = (self.objBounds[3] + self.objBounds[2]) / 2.0;
            appState.models[t].ctrZ = (self.objBounds[5] + self.objBounds[4]) / 2.0;
        }
    };

    self.deleteObject = o => {
        const i = appState.models.geometryReport.objects.indexOf(o);
        if (i < 0) {
            return;
        }
        // if object was a group, ungroup its members
        for (const mId of (o.members || [])) {
            self.getObject(mId).groupId = '';
        }
        // if object was in a group, remove from that group
        removeFromGroup(o);
        appState.models.geometryReport.objects.splice(i, 1);
        self.saveGeometry(true, false);
    };

    self.getAxisIndices = function() {
        const sim = appState.models.simulation;
        return {
            width: self.axes.indexOf(sim.widthAxis),
            height: self.axes.indexOf(sim.heightAxis),
            depth: self.axes.indexOf(sim.beamAxis)
        };
    };

    self.getGeomDirections = function (depthAxis, heightAxis) {
        return {
            depth: geometry.basisVectors[depthAxis],
            height: geometry.basisVectors[heightAxis],
            width: geometry.basisVectors[self.calcWidthAxis(depthAxis, heightAxis)],
        };
    };

    self.getObject = function(id) {
        let objs = appState.models.geometryReport.objects || [];
        for (const o of objs) {
            if (o.id == id) {
                return o;
            }
        }
        return null;
    };

    self.getObjects = function() {
        return appState.models.geometryReport.objects || [];
    };

    self.getPathType = function() {
        return (appState.models.fieldTypes || {}).path;
    };

    self.getSelectedObject = function() {
        return self.selectedObject;
    };

    self.newPath = function() {
        self.showPathPicker(true, true);
    };


    // In order to associate VTK objects in the viewer with Radia objects, we need a mapping between them.
    // When we create objects on the client side we don't yet know the Radia id so we cannot use it directly.
    // Instead, generate an id here and map it when the Radia object is created. A random string is good enough
    self.generateId = () => utilities.randomString(16);

    self.pathEditorTitle = function() {
        if (! appState.models.fieldPaths) {
            return '';
        }
        return (self.isEditing ? 'Edit ' : 'New ') + appState.models.fieldPaths.path;
    };

    self.pathTypeModel = function(type) {
        return type + 'Path';
    };

    self.reloadGeometry = (callback=() => {}) => {
        const r = 'geometryReport';
        panelState.clear(r);
        panelState.requestData(r, callback, true);
    };

    self.saveGeometry = function(doGenerate, isQuiet, callback) {
        appState.models.geometryReport.doGenerate = doGenerate ? '1': '0';
        if (isQuiet) {
            appState.saveQuietly('geometryReport');
        }
        else {
            appState.saveChanges('geometryReport', callback);
        }
    };

    self.setWidthAxis = function() {
        const sim = appState.models.simulation;
        sim.widthAxis = self.calcWidthAxis(sim.beamAxis, sim.heightAxis);
    };

    self.setSelectedObject = function(o) {
        self.selectedObject = o;
    };

    self.showFieldDownload = function(doShow, path) {
        self.selectedPath = path;
        $('#sr-field-download').modal(doShow ? 'show' : 'hide');
    };

    self.showPathPicker = function(doShow, isNew) {
        self.isEditing = doShow && ! isNew;
        if (doShow) {
            if (isNew) {
                self.createPathModel();
            }
        }
        $('#' + panelState.modalId('fieldpaths')).modal(doShow ? 'show' : 'hide');
    };

    self.stringToFloatArray = function (str, scale) {
        return str.split(/\s*,\s*/)
            .map(function (v) {
                return (scale || 1.0) * parseFloat(v);
            });
    };

    // update models so that editors see the correct values
    // for now assign the entire object
    self.updateModelAndSuperClasses = (modelName, model) => {
        const s = [modelName, ...appState.superClasses(modelName)];
        for (const c of s) {
            appState.models[c] = model;
        }
        return s;
    };

    self.upload = function(inputFile) {
        upload(inputFile);
    };

    self.validateMagnetization = (magnetization, material) => {
        const mag = Math.hypot(
            ...self.stringToFloatArray(magnetization || SIREPO.ZERO_STR)
        );
        validationService.validateField(
            'geomObject',
            'material',
            'select',
            SIREPO.APP_SCHEMA.constants.anisotropicMaterials.indexOf(material) < 0 || mag > 0,
            'Anisotropic materials require non-zero magnetization'
        );
    };

    function findPath(path) {
        for(var i = 0; i < (appState.models.fieldPaths.paths || []).length; ++i) {
            var p = appState.models.fieldPaths.paths[i];
            if (p.type === path.type && p.id === path.id) {
                return path;
            }
        }
        return null;
    }

    function numPathsOfType(type) {
        return (appState.models.fieldPaths.paths || []).filter(function (p) {
            return p.type === type;
        }).length;
    }

    function removeFromGroup(o) {
        const gId = o.groupId;
        if (gId !== 0 && (! gId || gId === '')) {
            return;
        }
        let g = self.getObject(gId);
        g.members.splice(g.members.indexOf(o.id), 1);
        appState.models.geomGroup = g;
        appState.saveQuietly('geomGroup');
    }

    function upload(inputFile, type=SIREPO.APP_SCHEMA.constants.pathPtsFileType) {
        fileUpload.uploadFileToUrl(
            inputFile,
            {},
            requestSender.formatUrl(
                'uploadFile',
                {
                    '<simulation_id>': appState.models.simulation.simulationId,
                    '<simulation_type>': SIREPO.APP_SCHEMA.simulationType,
                    '<file_type>': type,
                }),
            function(d) {
            }, function (err) {
                throw new Error(inputFile + ': Error during upload ' + err);
            });
    }

    return self;
});

SIREPO.app.controller('RadiaSourceController', function (appState, geometry, panelState, plotting, radiaService, utilities, validationService, vtkPlotting, $scope) {
    var self = this;

    const editorFields = [
        'geomObject.magnetization',
        'geomObject.material',
        'geomObject.symmetryType',
        'simulation.beamAxis',
        'simulation.heightAxis',
    ];
    const watchedModels = [
        'geomObject',
        'geomGroup',
        'racetrack',
        'radiaObject',
        'simulation',
    ];

    self.axes = ['x', 'y', 'z'];
    self.builderCfg = {
        fitToObjects: true,
        fixedDomain: false,
        initDomian: {
            x: [-0.025, 0.025],
            y: [-0.025, 0.025],
            z: [-0.025, 0.025],
        },
        preserveShape: true,
    };

    self.dropEnabled = true;
    self.selectedObject = null;
    self.shapes = [];
    self.toolbarSections = SIREPO.APP_SCHEMA.constants.toolbarItems.filter(function (item) {
        return item.name !== 'In Progress' && item.name.indexOf('Transforms') < 0;
    });


    self.copyObject = function(o) {
        var copy = appState.clone(o);
        copy.name = newObjectName(copy);
        copy.groupId = '';
        addObject(copy);
        self.editObject(copy);
    };

    self.editTool = function(tool) {
        if (tool.isInactive) {
            return;
        }
        panelState.showModalEditor(tool.model);
    };

    self.deleteObject = function(o) {
        deleteShapesForObject(o);
        radiaService.deleteObject(o);
    };

    self.dipoleTitle = () => {
        return ({
            dipoleBasic: 'Basic',
            dipoleC: 'C-Bend',
            dipoleH: 'H-Bend',
        }[self.getDipoleType()] || '') + ' Dipole';
    };

    self.editItem = function(o) {
        self.editObject(o);
    };

    self.editObjectWithId = function(id) {
        var o = self.getObject(id);
        if (! o) {
            return;
        }
        self.editObject(o);
    };

    self.editObject = function(o) {
        self.selectObject(o);
        panelState.showModalEditor(o.model);
    };

    self.showDesigner = function() {
        return appState.models.simulation.magnetType === 'freehand';
    };

    self.showParams = function() {
        return appState.models.simulation.magnetType !== 'freehand';
    };

    self.getDipoleType = function() {
        if (self.getMagnetType() !== 'dipole') {
            return null;
        }
        return appState.models.simulation.dipoleType;
    };

    self.getMagnetType = function() {
        return appState.models.simulation.magnetType;
    };

    self.getObject = function(id) {
        return radiaService.getObject(id);
    };

    self.getObjects = function() {
        return radiaService.getObjects();
    };

    self.getShape = function(id) {
        return self.shapes.filter(function (s) {
            return s.id === id;
        })[0];
    };

    self.getShapes = function() {
        return self.shapes;
    };

    self.getUndulatorType = () => {
        if (self.getMagnetType() !== 'undulator') {
            return null;
        }
        return appState.models.simulation.undulatorType;
    };

    self.isDropEnabled = function() {
        return self.dropEnabled;
    };

    self.isEditable = function() {
        return true;
    };

    self.objectBounds = function() {
        return groupBounds();
    };

    self.objectsOfType = function(type) {
        return appState.models.geometryReport.objects.filter(function (o) {
            return o.type === type;
        });
    };

    self.objectTypes = function() {
        var t = [];
        appState.models.geometryReport.objects.forEach(function (o) {
            if (t.indexOf(o.type) < 0) {
                t.push(o.type);
            }
        });
        return t.sort();
    };

    self.pass = function() {
        return function(item) {
            return true;
        };
    };

    self.saveObject = function(id, callback) {
        if (! self.selectObjectWithId(id)) {
            return;
        }
        appState.saveChanges('geomObject', function (d) {
            transformShapesForObjects();
            self.selectedObject = null;
            radiaService.setSelectedObject(null);
            if (callback) {
                callback(d);
            }
        });
    };

    self.selectObject = function(o) {
        if (o) {
            self.selectedObject = o;
            radiaService.setSelectedObject(o);
            appState.models[panelState.getBaseModelKey(o.model)] = o;
        }
        return o;
    };

    self.selectObjectWithId = function(id) {
        return self.selectObject(self.getObject(id));
    };

    self.shapeBounds = function() {
        return shapesBounds(self.shapes);
    };

    // seems like a lot of this shape stuff can be refactored out to a common area
    self.shapeForObject = function(o) {
        var center = radiaService.stringToFloatArray(o.center || SIREPO.ZERO_STR, SIREPO.APP_SCHEMA.constants.objectScale);
        var size =  radiaService.stringToFloatArray(o.size || SIREPO.ZERO_STR, SIREPO.APP_SCHEMA.constants.objectScale);
        var isGroup = o.members && o.members.length;  //false;

        if (o.members && o.members.length) {
            isGroup = true;
            var b = groupBounds(o.members.map(function (id) {
                return self.getObject(id);
            }));
            center = b.map(function (c) {
                return (c[0] + c[1]) / 2;
            });
            size = b.map(function (c) {
                return Math.abs((c[1] - c[0]));
            });
        }

        var shape = vtkPlotting.plotShape(
            o.id, o.name,
            center, size,
            o.color, 0.3, isGroup ? null : 'solid', isGroup ? 'dashed' : 'solid', null,
            o.layoutShape
        );
        if (isGroup) {
            shape.outlineOffset = 5.0;
            shape.strokeWidth = 0.75;
            shape.draggable = false;
        }
        return shape;
    };

    function addBeamAxis() {
        const axis = appState.models.simulation.beamAxis;
        for (const p in vtkPlotting.COORDINATE_PLANES) {
            if (p.indexOf(axis) < 0) {
                continue;
            }
            //let dim = p.replace(axis, '');
            let p1 = geometry.point();
            p1[axis] = -1;
            let p2 = geometry.point();
            p2[axis] = 1;
            let pl = vtkPlotting.plotLine(
                `beamAxis-${appState.models.simulation.beamAxis}-${p}`,
                `beamAxis-${appState.models.simulation.beamAxis}`,
                geometry.line(p1, p2),
                '#000000', 1.0, 'dashed', "4,4"
            );
            pl.coordPlane = p;
            pl.endMark = 'arrow';
            self.shapes.push(pl);
        }
    }

    function addObject(o) {
        o.id  = radiaService.generateId();
        appState.models.geometryReport.objects.push(o);
        // for groups, set the group id of all members
        (o.members || []).forEach(oId => {
            self.getObject(oId).groupId = o.id;
        });
        addShapesForObject(o);
    }

    function addShapesForObject(o) {
        let baseShape = self.getShape(o.id);
        if (! baseShape) {
            baseShape = self.shapeForObject(o);
            self.shapes.push(baseShape);
        }

        let txArr = [];
        let plIds = [];
        // probably better to create a transform and let svg do this work
        o.transforms.forEach(function (xform) {
            // draw the shapes for symmetry planes once
            if (xform.model === 'symmetryTransform') {
                plIds.push(...addSymmetryPlane(baseShape, xform));
            }
            // each successive transform must be applied to all previous shapes
            [baseShape, ...getVirtualShapes(baseShape, plIds)].forEach(function (xShape) {
                // these transforms do not copy the object
                if (xform.model === 'rotate') {
                    txArr.push(rotateFn(xform, 1));
                    return;
                }
                if (xform.model === 'translate') {
                    txArr.push(offsetFn(xform, 1));
                    return;
                }

                let xo = self.getObject(xShape.id);
                let linkTx;
                if (xform.model === 'cloneTransform') {
                    let clones = [];
                    for (let i = 1; i <= xform.numCopies; ++i) {
                        let cloneTx = txArr.slice(0);
                        linkTx = composeFn(cloneTx);
                        for (let j = 0; j < xform.transforms.length; ++j) {
                            let cloneXform = xform.transforms[j];
                            if (cloneXform.model === 'translateClone') {
                                cloneTx.push(offsetFn(cloneXform, i));
                            }
                            if (cloneXform.model === 'rotateClone') {
                                cloneTx.push(rotateFn(cloneXform, i));
                            }
                        }
                        addTxShape(xShape, xform, linkTx);
                        clones.push(...transformMembers(xo, xform, linkTx, clones));
                    }
                }
                if (xform.model === 'symmetryTransform') {
                    linkTx = mirrorFn(xform);
                    addTxShape(xShape, xform, linkTx);
                    transformMembers(xo, xform, linkTx);
                }
            });
        });

        // apply non-copying transforms to the object and its members (if any)
        composeFn(txArr)(baseShape, baseShape);
        for (const m of getMembers(o)) {
            let s = self.getShape(m.id);
            composeFn(txArr)(s, s);
        }

        if (o.groupId !== '') {
            let gShape = self.getShape(o.groupId);
            if (! gShape) {
                gShape = self.shapeForObject(self.getObject(o.groupId));
                self.shapes.push(gShape);
            }
            fit(baseShape, gShape);
            baseShape.addLink(gShape, fit);
        }
        //srdbg('shapes', self.shapes);
        //srdbg(o.id, 'num shapes', self.shapes.length);
    }

    function addSymmetryPlane(baseShape, xform) {
        let plIds = [];
        for (const p in vtkPlotting.COORDINATE_PLANES) {
            const cpl = geometry.plane(vtkPlotting.COORDINATE_PLANES[p], geometry.point());
            const spl = geometry.plane(
                radiaService.stringToFloatArray(xform.symmetryPlane),
                geometry.pointFromArr( radiaService.stringToFloatArray(
                    xform.symmetryPoint,
                    SIREPO.APP_SCHEMA.constants.objectScale)
                ));
            if (cpl.equals(spl) || ! spl.intersection(cpl)) {
                continue;
            }
            var pl = vtkPlotting.plotLine(
                virtualShapeId(baseShape), baseShape.name, spl.intersection(cpl),
                baseShape.color, 1.0, 'dashed', "8,8,4,8"
            );
            pl.coordPlane = p;
            self.shapes.push(pl);
            plIds.push(pl.id);
        }
        return plIds;
    }

    function addTxShape(sourceShape, xform, link) {
        let nextShape = txShape(sourceShape, xform);
        sourceShape.addLink(nextShape, link);
        self.shapes.push(nextShape);
        link(sourceShape, nextShape);
        return nextShape;
    }

    function baseShapeId(id) {
        return `${id}`.split('-')[0];
    }

    function composeFn(fnArr) {
        return function(shape1, shape2) {
            var prevShape = shape1;
            fnArr.forEach(function (tx) {
                prevShape = tx(prevShape, shape2);
            });
            return shape2;
        };
    }

    function deleteShapesForObject(o) {
        for (const s of getTransformedShapes(o)) {
            self.shapes.splice(indexOfShape(s), 1);
        }
        let shape = self.shapeForObject(o);
        for (const s of getVirtualShapes(shape)) {
            self.shapes.splice(indexOfShape(s), 1);
        }
        self.shapes.splice(indexOfShape(shape), 1);
    }

    // shape - in group; linkedShape: group
    function fit(shape, groupShape) {
        const o = self.getObject(shape.id);
        const groupId = o.groupId;
        if (groupId === '' || groupId !== groupShape.id) {
            groupShape.center = shape.center.join(',');
            groupShape.size = shape.size.join(',');
            return groupShape;
        }
        let mShapes = self.getObject(groupShape.id).members.map(function (mId) {
            return self.getShape(mId);
        }).filter(function (s) {
            return ! ! s;
        });
        const newBounds = shapesBounds(mShapes);
        for (const dim in newBounds) {
            groupShape.size[dim] = Math.abs(newBounds[dim][1] - newBounds[dim][0]);
            groupShape.center[dim] = newBounds[dim][0] + groupShape.size[dim] / 2;
        }
        return groupShape;
    }

    // recursive dive through all subgroups
    function getMembers(o) {
        if (! o) {
            return [];
        }
        let members = (o.members || []).map(function (id) {
            return self.getObject(id);
        });
        for (const m of members) {
            members.push(...getMembers(m));
        }
        return members;
    }

    function getTransformedShapes(o) {
        let xfIds = o.transforms.map(function (tx) {
            return tx.id;
        });
        if (! xfIds.length) {
            return [];
        }
        return self.shapes.filter(function (s) {
            return xfIds.indexOf(s.txId) >= 0;
        });
    }

    // may have to flatten
    function getVirtualShapes(baseShape, excludedIds = []) {
        let v = self.shapes.filter(function (s) {
            return excludedIds.indexOf(s.id) < 0 && hasBaseShape(s, baseShape);
        });
        let v2 = [];
        for (const s of v) {
            v2.push(...getVirtualShapes(s, excludedIds));
        }
        v.push(...v2);
        return v;
    }

    function groupBounds(objs) {
        let b = [
            [Number.MAX_VALUE, -Number.MAX_VALUE],
            [Number.MAX_VALUE, -Number.MAX_VALUE],
            [Number.MAX_VALUE, -Number.MAX_VALUE]
        ];
        b.forEach(function (c, i) {
            (objs || appState.models.geometryReport.objects || []).forEach(function (o) {
                var ctr =  radiaService.stringToFloatArray(o.center || SIREPO.ZERO_STR, SIREPO.APP_SCHEMA.constants.objectScale);
                var sz =  radiaService.stringToFloatArray(o.size || SIREPO.ZERO_STR, SIREPO.APP_SCHEMA.constants.objectScale);
                c[0] = Math.min(c[0], ctr[i] - sz[i] / 2);
                c[1] = Math.max(c[1], ctr[i] + sz[i] / 2);
            });
        });
        return b;
    }

    // indexOf does not work right...explicitly match by id here
    function indexOfShape(shape) {
        for (let i = 0; i < self.shapes.length; ++i) {
            if (self.shapes[i].id === shape.id) {
                return i;
            }
        }
        return -1;
    }

    function loadShapes() {
        self.shapes = [];
        appState.models.geometryReport.objects.forEach(addShapesForObject);
        addBeamAxis();
    }

    function mirrorFn(xform) {
        return function (shape1, shape2) {
            var pl = geometry.plane(
                radiaService.stringToFloatArray(xform.symmetryPlane),
                geometry.pointFromArr(radiaService.stringToFloatArray(xform.symmetryPoint, SIREPO.APP_SCHEMA.constants.objectScale))
            );
            shape2.setCenter(
                pl.mirrorPoint(geometry.pointFromArr(
                [shape1.center.x, shape1.center.y, shape1.center.z]
                )).coords()
            );
            shape2.setSize(shape1.getSizeCoords());
            return shape2;
        };
    }

    function newObjectName(o) {
        return appState.uniqueName(appState.models.geometryReport.objects, 'name', o.name + ' {}');
    }

    function offsetFn(xform, i) {
        return function(shape1, shape2) {
            const d = radiaService.stringToFloatArray(xform.distance, SIREPO.APP_SCHEMA.constants.objectScale);
            shape2.setCenter(
                shape1.getCenterCoords().map(function (c, j) {
                    return c + i * d[j];
                })
            );
            return shape2;
        };
    }

    function rotateFn(xform, i) {
        return function(shape1, shape2) {
            var ctr =  radiaService.stringToFloatArray(xform.center, SIREPO.APP_SCHEMA.constants.objectScale);
            var axis =  radiaService.stringToFloatArray(xform.axis, SIREPO.APP_SCHEMA.constants.objectScale);
            // need a 4-vector to account for translation
            var shapeCtr4 = shape1.getCenterCoords();
            shapeCtr4.push(0);
            var angle = Math.PI * parseFloat(xform.angle) / 180.0;
            var a = i * angle;
            var m = geometry.rotationMatrix(ctr, axis, a);
            shape2.setCenter(geometry.vectorMult(m, shapeCtr4));
            shape2.rotationAngle = -180.0 * a / Math.PI;
            return shape2;
        };
    }

    function shapesBounds(shapes) {
        let b = {
            x: [Number.MAX_VALUE, -Number.MAX_VALUE],
            y: [Number.MAX_VALUE, -Number.MAX_VALUE],
            z: [Number.MAX_VALUE, -Number.MAX_VALUE]
        };
        shapes.forEach(function (s) {
            let vs = getVirtualShapes(s);
            let sr = shapesBounds(vs);
            for (const dim in b) {
                b[dim] = [
                    Math.min(b[dim][0], s.center[dim] - s.size[dim] / 2, sr[dim][0]),
                    Math.max(b[dim][1], s.center[dim] + s.size[dim] / 2, sr[dim][1])
                ];
            }
        });
        return b;
    }

    function transformMembers(o, xform, txFunction, excludedIds=[]) {
        if (! o) {
            return;
        }
        let txm = [];
        for (const m of getMembers(o)) {
            let shape = self.getShape(m.id);
            if (! shape) {
                // may be later in array if created externally
                addShapesForObject(self.getObject(m.id));
                shape = self.getShape(m.id);
            }
            let v = getVirtualShapes(shape, excludedIds);
            txm.push(addTxShape(shape, xform, txFunction).id);
            for (const s of v) {
                txm.push(addTxShape(s, xform, txFunction).id);
            }
        }
        return txm;
    }

    function transformShapesForObject(o) {
        let baseShape = self.getShape(o.id);
        [baseShape, ...getVirtualShapes(baseShape)].forEach(function (s) {
            s.runLinks();
        });
    }

    function transformShapesForObjects() {
        for (const o of self.getObjects()) {
            transformShapesForObject(o);
        }
    }

    function txShape(shape, tx) {
        var sh = vtkPlotting.plotShape(
            virtualShapeId(shape),
            shape.name,
            SIREPO.ZERO_ARR,
            shape.getSizeCoords(),
            shape.color, 0.1, shape.fillStyle, shape.strokeStyle, shape.dashes,
            shape.layoutShape
        );
        sh.draggable = false;
        sh.txId = tx.id;
        return sh;
    }

    function updateObjectEditor() {
        var o = self.selectedObject;
        if (! o) {
            return;
        }
        panelState.showField(
            'geomObject',
            'materialFile',
            o.material === 'custom'
        );

        radiaService.validateMagnetization(o.magnetization, o.material);
    }

    function virtualShapeId(shape) {
        return `${shape.id}-${Math.floor(Math.random() * Number.MAX_SAFE_INTEGER)}`;
    }

    function hasBaseShape(shape, baseShape) {
        // base shape is not its own base
        if (shape.id === baseShape.id) {
            return false;
        }
        return baseShapeId(shape.id) === `${baseShape.id}`;
    }

    // initial setup
    appState.watchModelFields($scope, editorFields, function(d) {
        updateObjectEditor();
    });
    if (! appState.models.geometryReport.objects) {
        appState.models.geometryReport.objects = [];
    }
    loadShapes();

    $scope.$on('modelChanged', function(e, modelName) {
        if (! watchedModels.includes(modelName)) {
            return;
        }
        if (
            modelName === 'simulation' ||
            Object.keys(SIREPO.APP_SCHEMA.constants.parameterizedMagnets).indexOf(modelName) >= 0
        ) {
            appState.models.geometryReport.lastModified = Date.now();
            radiaService.setWidthAxis();
            appState.saveQuietly('simulation');
            appState.models.kickMapReport.periodLength = appState.models.undulatorHybrid.periodLength;
            appState.saveQuietly('kickMapReport');
        }
        let o = self.selectedObject;
        if (o) {
            if (o.id !== 0 && (angular.isUndefined(o.id) || o.id === '')) {
                // catch unrelated saved objects
                if (o.model === modelName || panelState.getBaseModelKey(o.model) === modelName) {
                    addObject(o);
                }
                else {
                    self.selectedObject = null;
                }
            }
            if (o.type === 'racetrack') {
                // calculate the size
                let s = [0, 0, 0];
                const sides = utilities.splitCommaDelimitedString(o.sides, parseFloat);
                const radii = utilities.splitCommaDelimitedString(o.radii, parseFloat);
                const i = geometry.basis.indexOf(o.axis);
                s[i] = o.height;
                for (const j of [0, 1]) {
                    s[(i + j + 1) % 3] = sides[j] + 2.0 * radii[1];
                }
                o.size = s.join(', ');
                appState.saveQuietly('racetrack');
            }
            if (o.materialFile) {
                o.hmFileName = o.materialFile.name;
                radiaService.upload(o.materialFile, SIREPO.APP_SCHEMA.constants.hmFileType);
            }
        }
        radiaService.saveGeometry(true, false, () => {
            //GET RID OF RELOADGEOM
            radiaService.reloadGeometry(
                data => {
                    if (self.selectedObject) {
                        loadShapes();
                    }
            });
        });

    });

    $scope.$on('geomObject.editor.show', updateObjectEditor);

    $scope.$on('layout.object.dropped', function (e, lo) {
        var m = appState.setModelDefaults({}, lo.model);
        m.center = lo.center;
        m.name = lo.type;
        m.name = newObjectName(m);
        m.model = lo.model;
        self.editObject(m);
    });

    $scope.$on('drop.target.enabled', function (e, val) {
        self.dropEnabled = val;
    });
});

SIREPO.app.controller('RadiaVisualizationController', function (appState, errorService, frameCache, panelState, persistentSimulation, radiaService, utilities, $scope) {

    let SINGLE_PLOTS = ['magnetViewer',];
    let POST_SIM_REPORTS = ['fieldIntegralReport', 'fieldLineoutReport', 'kickMapReport',];

    let solving = false;

    let self = this;
    self.simScope = $scope;
    $scope.mpiCores = 0;
    $scope.panelState = panelState;
    $scope.svc = radiaService;

    self.solution = null;

    function updateReports() {
        POST_SIM_REPORTS.forEach((name) => {
            appState.models[name].lastModified = Date.now();
            appState.saveChanges(name);
        });
    }

    self.enableKickMaps = function() {
        return appState.isLoaded() && appState.models.simulation.enableKickMaps === '1';
    };

    self.isSolvable = function() {
        return appState.isLoaded() && appState.models.geometryReport.isSolvable == '1';
    };

    self.resetSimulation = function() {
        self.solution = null;
        solving = false;
        panelState.clear('geometryReport');
        panelState.requestData('reset', () => {
            frameCache.setFrameCount(0);
            }, true);
        updateReports();
    };

    self.simHandleStatus = function(data) {
        if (data.error) {
            solving = false;
        }
        SINGLE_PLOTS.forEach(function(name) {
            frameCache.setFrameCount(0, name);
        });
        if ('percentComplete' in data && ! data.error) {
            if (data.percentComplete === 100 && ! self.simState.isProcessing()) {
                self.solution = data.solution;
                SINGLE_PLOTS.forEach(function(name) {
                    frameCache.setFrameCount(1, name);
                });
                if (solving) {
                    updateReports();
                }
                solving = false;
                radiaService.saveGeometry(false, true);
            }
        }
        frameCache.setFrameCount(data.frameCount);
    };

    self.startSimulation = function(model) {
        self.solution = null;
        solving = true;
        self.simState.saveAndRunSimulation([model, 'simulation']);
    };

    self.simState = persistentSimulation.initSimulationState(self);

    appState.watchModelFields($scope, ['simulation.beamAxis', 'simulation.heightAxis'], () => {
        radiaService.setWidthAxis();
    });
    appState.whenModelsLoaded($scope, () => {
        $scope.$on('modelChanged', (e, modelName) => {
            let m = appState.models[modelName];
            if (modelName === 'fieldPaths') {
                const rpt = 'fieldLineoutReport';
                for (const r of appState.models.fieldPaths.paths) {
                    const currentPath = appState.models[rpt].fieldPath;
                    if ((currentPath && ! $.isEmptyObject(currentPath)) && r.name !== currentPath.name) {
                        continue;
                    }
                    appState.models[rpt].fieldPath = r;
                    appState.saveQuietly(rpt);
                    break;
                }
            }
        });
    });

});


SIREPO.app.directive('appFooter', function() {
    return {
        restrict: 'A',
        scope: {
            nav: '=appFooter',
        },
        template: `
            <div data-common-footer="nav"></div>
            <div data-dmp-import-dialog="" data-title="Import File" data-description="Select Radia dump (.dat) or ${SIREPO.APP_SCHEMA.productInfo.shortName} Export (.zip)"></div>
        `,
    };
});

SIREPO.app.directive('appHeader', function(activeSection, appState, panelState, requestSender) {
    return {
        restrict: 'A',
        scope: {
            nav: '=appHeader',
        },
        template: `
            <div data-app-header-brand="nav"></div>
            <div data-app-header-left="nav"></div>
            <div data-app-header-right="nav">
              <app-header-right-sim-loaded>
                <div data-sim-sections="">
                  <li data-ng-if="! isImported()" class="sim-section" data-ng-class="{active: nav.isActive(\'source\')}"><a href data-ng-click="nav.openSection(\'source\')"><span class="glyphicon glyphicon-magnet"></span> Design</a></li>
                  <li class="sim-section" data-ng-class="{active: nav.isActive(\'visualization\')}"><a href data-ng-click="nav.openSection(\'visualization\')"><span class="glyphicon glyphicon-picture"></span> Visualization</a></li>
                </div>
              </app-header-right-sim-loaded>
              <app-settings>
                    <li><a href data-ng-click="exportDmp()"><span class="glyphicon glyphicon-cloud-download"></span> Export Radia Dump</a></li>
              </app-settings>
              <app-header-right-sim-list>
                <ul class="nav navbar-nav sr-navbar-right">
                  <li><a href data-ng-click="showImportModal()"><span class="glyphicon glyphicon-cloud-upload"></span> Import</a></li>
                </ul>
              </app-header-right-sim-list>
            </div>
        `,
        controller: function($scope) {
            $scope.exportDmp = function() {
                requestSender.newWindow('exportArchive', {
                    '<simulation_id>': appState.models.simulation.simulationId,
                    '<simulation_type>': SIREPO.APP_SCHEMA.simulationType,
                    '<filename>':  $scope.nav.simulationName() + '.dat',
                });
            };
            $scope.showImportModal = function() {
                $('#simulation-import').modal('show');
            };
            $scope.isImported = function() {
                let sim = appState.models.simulation || {};
                return isRawExample(sim.exampleName) || sim.dmpImportFile;
            };

            // "raw" examples are from radia_examples.py - a temporary repository
            function isRawExample(name) {
                return SIREPO.APP_SCHEMA.constants.rawExamples.indexOf(name) >= 0;
            }
        }
    };
});

SIREPO.app.directive('bevelTable', function(appState, panelState, radiaService) {
    return {
        restrict: 'A',
        scope: {
            field: '=',
            fieldName: '=',
            itemClass: '@',
            model: '=',
            modelName: '=',
            parentController: '=',
            object: '=',
        },

        template: `
            <table class="table table-hover">
              <colgroup>
                <col style="width: 20ex">
                <col style="width: 20ex">
                <col style="width: 20ex">
              </colgroup>
              <thead>
                <tr>
                  <th>Cut Axis</th>
                  <th>Cut Edge</th>
                  <th>Vertical Distance From Corner</th>
                  <th>Horizontal Distance From Corner</th>
                  <th></th>
                </tr>
              </thead>
             <tbody>
            <tr>
            </tr>
                <tr data-ng-repeat="item in loadItems()">
                    <td>{{ item.cutAxis }}</td>
                    <td>{{ bevelEdge(item.edge) }}</td>
                    <td>{{ item.amountVert }}mm</td>
                    <td>{{ item.amountHoriz }}mm</td>
                  <td style="text-align: right">
                    <div class="sr-button-bar-parent">
                        <div class="sr-button-bar" data-ng-class="sr-button-bar-active" >
                             <button data-ng-click="editItem(item)" class="btn btn-info btn-xs sr-hover-button">Edit</button>
                             <button data-ng-click="deleteItem(item, $index)" class="btn btn-danger btn-xs"><span class="glyphicon glyphicon-remove"></span></button>
                        </div>
                    <div>
                  </td>
                </tr>
            </tbody>
            </table>
            <button data-ng-click="addItem()" id="sr-new-bevel" class="btn btn-info btn-xs pull-right">New Bevel <span class="glyphicon glyphicon-plus"></span></button>
        `,
        controller: function($scope, $element) {
            let isEditing = false;
            let itemModel = 'objectBevel';
            let watchedModels = [itemModel];

            $scope.items = [];
            $scope.radiaService = radiaService;
            $scope.selectedItem = null;

            function itemIndex(data) {
                return $scope.items.indexOf(data);
            }

            $scope.addItem = function() {
                let b = appState.setModelDefaults({}, itemModel);
                $scope.editItem(b, true);
            };

            $scope.bevelEdge = (index) => {
                for (const e of SIREPO.APP_SCHEMA.enum.BevelEdge) {
                    if (e[SIREPO.ENUM_INDEX_VALUE] === index) {
                        return e[SIREPO.ENUM_INDEX_LABEL];
                    }
                }
                return '';
            };

            $scope.deleteItem = function(item) {
                var index = itemIndex(item);
                if (index < 0) {
                    return;
                }
                $scope.field.splice(index, 1);
                radiaService.saveGeometry(true);
            };

            $scope.editItem = function(item, isNew) {
                isEditing = ! isNew;
                $scope.selectedItem = item;
                appState.models[itemModel] = item;
                panelState.showModalEditor(itemModel);
            };

            $scope.getSelected = function() {
                return $scope.selectedItem;
            };

            $scope.loadItems = function() {
                $scope.items = $scope.field;
                return $scope.items;
            };

            appState.whenModelsLoaded($scope, function() {

                $scope.$on('modelChanged', function(e, modelName) {
                    if (watchedModels.indexOf(modelName) < 0) {
                        return;
                    }
                    $scope.selectedItem = null;
                    let m = appState.models[modelName];
                    const d = m.cutAxis;
                    const h = SIREPO.APP_SCHEMA.constants.heightAxisMap[d];
                    const w = radiaService.calcWidthAxis(d, h);
                    const dirs = radiaService.getGeomDirections(d, h, w);
                    m.cutDir = dirs.depth;
                    m.heightDir = dirs.height;
                    m.widthDir = dirs.width;
                    appState.saveQuietly(modelName);
                    if (! isEditing) {
                        $scope.field.push(m);
                        isEditing = true;
                    }
                    radiaService.saveGeometry(true, false,() => {
                        $scope.loadItems();
                    });
                });

                $scope.$on('cancelChanges', function(e, name) {
                    if (watchedModels.indexOf(name) < 0) {
                        return;
                    }
                    appState.removeModel(name);
                });

                $scope.loadItems();
            });

        },
    };
});

SIREPO.app.directive('dmpImportDialog', function(appState, fileManager, fileUpload, requestSender) {

    //const RADIA_IMPORT_FORMATS = ['.dat', '.stl'];
    const RADIA_IMPORT_FORMATS = ['.dat',];
    const IMPORT_FORMATS = RADIA_IMPORT_FORMATS.concat(['.zip',]);

    return {
        restrict: 'A',
        scope: {
            description: '@',
            title: '@',
        },
        template: `
            <div class="modal fade" id="simulation-import" tabindex="-1" role="dialog">
              <div class="modal-dialog modal-lg">
                <div class="modal-content">
                  <div class="modal-header bg-info">
                    <button type="button" class="close" data-dismiss="modal"><span>&times;</span></button>
                    <div data-help-button="{{ title }}"></div>
                    <span class="lead modal-title text-info">{{ title }}</span>
                  </div>
                  <div class="modal-body">
                    <div class="container-fluid">
                        <form>
                        <div data-file-chooser="" data-input-file="inputFile" data-url="fileURL" data-title="title" data-description="description" data-require="true" data-file-formats="${IMPORT_FORMATS.join(',')}"></div>
                          <div class="col-sm-6 pull-right">
                            <button data-ng-click="importDmpFile(inputFile)" class="btn btn-primary" data-ng-class="{'disabled': isMissingImportFile() }">Import File</button>
                             <button data-dismiss="modal" class="btn btn-default">Cancel</button>
                          </div>
                        </form>
                    </div>
                  </div>
                </div>
              </div>
            </div>
        `,
        controller: function($scope) {
            $scope.inputFile = null;
            $scope.fileURL = null;
            $scope.isMissingImportFile = function() {
                return ! $scope.inputFile;
            };
            $scope.fileUploadError = '';
            $scope.isUploading = false;
            $scope.importDmpFile = function(inputFile) {
                if (! inputFile) {
                    return;
                }
                let data = null;
                let a = inputFile.name.split('.');
                let t = `${a[a.length - 1]}`;
                if (isRadiaImport(t)) {
                    data = newSimFromImport(inputFile);
                }
                importFile(inputFile, t, data);
            };

            function cleanup(simId) {
                $('#simulation-import').modal('hide');
                $scope.inputFile = null;
                URL.revokeObjectURL($scope.fileURL);
                $scope.fileURL = null;
                requestSender.localRedirectHome(simId);
            }

            function newSimFromImport(inputFile) {
                let model = appState.setModelDefaults(appState.models.simulation, 'simulation');
                model.name = inputFile.name.substring(0, inputFile.name.indexOf('.'));
                model.folder = fileManager.getActiveFolderPath();
                model.dmpImportFile = inputFile.name;
                model.notes = `Imported from ${inputFile.name}`;
                return model;
            }

            function importFile(inputFile, fileType, data={}) {
                let f = fileManager.getActiveFolderPath();
                if (fileManager.isFolderExample(f)) {
                    f = fileManager.rootFolder();
                }
                fileUpload.uploadFileToUrl(
                    inputFile,
                    {
                        folder: f,
                        arguments: importFileArguments(data)
                    },
                    requestSender.formatUrl(
                        'importFile',
                        {
                            '<simulation_type>': SIREPO.APP_SCHEMA.simulationType,
                        }),
                    function(d) {
                        let simId = d.models.simulation.simulationId;
                        if (! isRadiaImport(fileType)) {
                            cleanup(simId);
                            return;
                        }
                        upload(inputFile, fileType, simId);
                    }, function (err) {
                        throw new Error(inputFile + ': Error during import ' + err);
                    });
            }

            // turn a dict into a delimited string so it can be added to the FormData.
            // works for simple values, not arrays or other dicts
            function importFileArguments(o) {
                let d = SIREPO.APP_SCHEMA.constants.inputFileArgDelims;
                let s = '';
                for (const k in o) {
                    s += `${k}${d.item}${o[k]}${d.list}`;
                }
                return s;
            }

            function isRadiaImport(fileType) {
                return RADIA_IMPORT_FORMATS.indexOf(`.${fileType}`) >= 0;
            }

            function upload(inputFile, fileType, simId) {
                fileUpload.uploadFileToUrl(
                    inputFile,
                    null,
                    requestSender.formatUrl(
                        'uploadFile',
                        {
                            '<simulation_id>': simId,
                            '<simulation_type>': SIREPO.APP_SCHEMA.simulationType,
                            '<file_type>': SIREPO.APP_SCHEMA.constants.radiaDmpFileType,
                        }),
                    function(d) {
                        cleanup(simId);
                    }, function (err) {
                        throw new Error(inputFile + ': Error during upload ' + err);
                    });
            }
        },
        link: function(scope, element) {
            $(element).on('show.bs.modal', function() {
                $('#file-import').val(null);
                scope.fileUploadError = '';
                scope.isUploading = false;
            });
            scope.$on('$destroy', function() {
                $(element).off();
            });
        },
    };
});

SIREPO.app.directive('fieldDownload', function(appState, geometry, panelState, radiaService, requestSender) {

    return {
        restrict: 'A',
        scope: {
        },
        template: `
            <div class="modal fade" tabindex="-1" role="dialog" id="sr-field-download" data-small-element-class="col-sm-2">
                <div class="modal-dialog modal-lg">
                    <div class="modal-content">
                        <div class="modal-header bg-info">
                            <button type="button" class="close" data-dismiss="modal"><span>&times;</span></button>
                            <span class="lead modal-title text-info">{{ svc.selectedPath.name }}</span>
                        </div>
                        <div class="modal-body">
                            <div class="form-horizontal">
                                <div class="form-group form-group-sm" data-ng-show="! isFieldMap()">
                                    <div class="control-label col-sm-5">
                                        <label><span>Field</span></label>
                                    </div>
                                    <div class="col-sm-5">
                                        <select data-ng-model="tModel.type" class="form-control">
                                            <option ng-repeat="t in svc.pointFieldTypes">{{ t }}</option>
                                        </select>
                                    </div>
                                </div>
                                <div class="control-label col-sm-5">
                                    <label><span>Export to</span></label>
                                </div>
                                <div class="form-group form-group-sm">
                                    <div class="col-sm-5">
                                        <select data-ng-model="tModel.exportType" class="form-control">
                                            <option ng-repeat="t in svc.pointFieldExportTypes">{{ t }}</option>
                                        </select>
                                    </div>
                                </div>
                                <div data-ng-show="tModel.exportType == \'SRW\'">
                                    <div class="control-label col-sm-5">
                                        <label><span>Magnetic Gap [mm]</span></label>
                                    </div>
                                    <div class="form-group form-group-sm">
                                        <div class="col-sm-5">
                                            <input data-string-to-number="" data-ng-model="tModel.gap" data-min="0" required />
                                        </div>
                                    </div>
                                </div>
                                <div class="row">
                                    <button data-ng-click="download()" class="btn btn-default col-sm-offset-6">Download</button>
                                </div>
                            </div>
                        </div>
                    </div>
                </div>
            </div>
        `,
        controller: function($scope, $element) {
            $scope.svc = radiaService;

            $scope.tModel = {
                exportType: radiaService.pointFieldExportTypes[0],
                gap: 0.0,
                type: radiaService.pointFieldTypes[0],
            };

            $scope.availableFieldTypes = function() {
                return radiaService.pointFieldTypes.filter(function(t) {

                });
            };
            
            $scope.download = function() {
                requestSender.newWindow('downloadDataFile', {
                    '<simulation_id>': appState.models.simulation.simulationId,
                    '<simulation_type>': SIREPO.APP_SCHEMA.simulationType,
                    '<model>': 'fieldLineoutReport',
                    '<frame>': -1,
                    '<suffix>': radiaService.pointFieldExports[$scope.tModel.exportType].extension
                });
                radiaService.showFieldDownload(false);
            };

            $scope.fieldType = function() {
                return $scope.isFieldMap() ? 'B' : $scope.tModel.type;
            };

            $scope.exportType = function() {
                return $scope.tModel.exportType;
            };

            $scope.isFieldMap = function() {
                return (radiaService.selectedPath || {}).type === 'fieldMap';
            };

            appState.whenModelsLoaded($scope, function () {
                $scope.tModel.gap = (appState.models.undulator || {}).gap || 0;
            });
        },
    };
});

SIREPO.app.directive('fieldLineoutReport', function(appState) {
    return {
        restrict: 'A',
        scope: {
            modelName: '@'
        },
        template: `
            <div class="col-md-6">
                <div data-ng-if="! dataCleared && hasPaths()" data-report-panel="parameter" data-request-priority="0" data-model-name="fieldLineoutReport"></div>
            </div>
        `,
        controller: function($scope) {
            $scope.dataCleared = true;

            $scope.hasPaths = () => {
                return appState.models.fieldPaths.paths && appState.models.fieldPaths.paths.length;
            };

            appState.whenModelsLoaded($scope, () => {
                $scope.model = appState.models[$scope.modelName];
                if ($.isEmptyObject($scope.model.fieldPath) && $scope.hasPaths() ) {
                    $scope.model.fieldPath = appState.models.fieldPaths.paths[0];
                    appState.saveQuietly($scope.modelName);
                }
               // wait until we have some data
               $scope.$on('radiaViewer.loaded', () => {
                   $scope.dataCleared = false;
               });
            });
        },
    };
});

SIREPO.app.directive('fieldPathPicker', function(appState, panelState, radiaService) {

    return {
        restrict: 'A',
        scope: {
            modelName: '@',
            controller: '=',
            title: '@',
            id: '@',
            smallElementClass: '@',
        },
        template: `
            <div class="modal fade" data-ng-attr-id="{{ id }}" tabindex="-1" role="dialog">
              <div class="modal-dialog modal-lg">
                <div class="modal-content">
                  <div class="modal-header bg-info">
                    <button type="button" class="close" data-dismiss="modal"><span>&times;</span></button>
                    <span class="lead modal-title text-info">{{ title }}</span>
                  </div>
                  <div class="modal-body">
                    <div class="container-fluid">
                      <div class="row">
                        <div data-field-editor="\'path\'" data-label-size="" data-field-size="3" style="text-align: right" data-model-name="modelName" data-model="model"></div>
                      </div>
                      <br />
                      <div class="row">
                        <div data-ng-repeat="type in pathTypes" data-ng-show="getPathType() == type" data-advanced-editor-pane="" data-view-name="radiaService.pathTypeModel(type)" data-field-def="basic" data-want-buttons="false">
                      </div>
                    </div>
                  </div>
                </div>
              </div>
            </div>
        `,
        controller: function($scope, $element) {
            $scope.modelsLoaded = false;
            $scope.pathType = null;
            $scope.pathTypes = appState.enumVals('PathType');
            $scope.pathTypeModels = $scope.pathTypes.map(radiaService.pathTypeModel);
            $scope.radiaService = radiaService;

            $scope.getPathType = function() {
               return ($scope.model || {}).path;
            };

            appState.whenModelsLoaded($scope, function () {
                $scope.model = appState.models[$scope.modelName];
                $scope.pathTypes.forEach(function (t) {
                    var pt = radiaService.pathTypeModel(t);
                    $scope.$on(pt + '.changed', function () {
                        radiaService.addOrModifyPath(t);
                    });
                });

                let el = $('#sr-fieldpaths-editor');
                el.on('hidden.bs.modal', function() {
                    appState.cancelChanges(radiaService.pathTypeModel($scope.getPathType()));
                    $scope.$apply();
                });

                $scope.$on('cancelChanges', function(e, name) {
                    if ($scope.pathTypeModels.indexOf(name) < 0) {
                        return;
                    }
                    appState.removeModel(name);
                    radiaService.showPathPicker(false);
                });
                $scope.$watch('model.path', function (m) {
                    var o = $($element).find('.modal').css('opacity');
                    if (o == 1 && ! radiaService.isEditing) {
                        // displaying editor but not editing, must be new
                        radiaService.createPathModel();
                    }
                });
                $scope.modelsLoaded = true;
            });
        },
    };
});

SIREPO.app.directive('fieldIntegralTable', function(appState, panelState, plotting, radiaService, requestSender, utilities) {
    return {
        restrict: 'A',
        scope: {
            modelName: '@',
        },
        template: `
            <div class="col-md-6">
                <div class="panel panel-info">
                    <div class="panel-heading">
                        <span class="sr-panel-heading">Field Integrals (T &#x00B7; mm)</span>
                        <div class="sr-panel-options pull-right">
                        <a data-ng-show="hasPaths()" data-ng-click="download()" target="_blank" title="Download"> <span class="sr-panel-heading glyphicon glyphicon-cloud-download" style="margin-bottom: 0"></span></a> 
                        </div>
                    </div>
                    <div class="panel-body">
                        <table data-ng-if="hasPaths()" style="width: 100%; table-layout: fixed; margin-bottom: 10px" class="table table-hover">
                          <colgroup>
                            <col style="width: 20ex">
                            <col>
                            <col>
                          </colgroup>
                          <thead>
                            <tr>
                              <th data-ng-repeat="h in HEADING">{{ h }}</th>
                            </tr>
                          </thead>
                          <tbody>
                            <tr data-ng-repeat="path in linePaths()">
                              <td>{{ path.name }}</td>
                              <td>[{{ path.begin }}] &#x2192; [{{ path.end }}]</td>
                              <td>
                                <div data-ng-repeat="t in INTEGRABLE_FIELD_TYPES"><span style="font-weight: bold">{{ t }}:</span> </span><span>{{ format(integrals[path.name][t]) }}</span></div>
                              </td>
                            </tr>
                          </tbody>
                        </table>
                    </div>
                </div>
            </div>
        `,
        controller: function($scope) {

            $scope.CSV_HEADING = ['Line', 'x0', 'y0', 'z0', 'x1', 'y1', 'z1', 'Bx', 'By', 'Bz', 'Hx', 'Hy', 'Hz'];
            $scope.HEADING = ['Line', 'Endpoints', 'Fields'];
            $scope.INTEGRABLE_FIELD_TYPES = ['B', 'H'];
            $scope.integrals = {};

            $scope.download = function() {
                var fileName = panelState.fileNameFromText('Field Integrals', 'csv');
                var data = [$scope.CSV_HEADING];
                $scope.linePaths().forEach(function (p) {
                    var row = [];
                    var begin = radiaService.stringToFloatArray(p.begin);
                    var end = radiaService.stringToFloatArray(p.end);
                    row.push(
                        p.name,
                        begin[0], begin[1], begin[2],
                        end[0], end[1], end[2]
                    );
                    $scope.INTEGRABLE_FIELD_TYPES.forEach(function (t) {
                        row = row.concat(
                            $scope.integrals[p.name][t]
                        );
                    });
                    data.push(row);
                });
                saveAs(new Blob([d3.csv.format(data)], {type: "text/csv;charset=utf-8"}), fileName);
            };

            $scope.hasPaths = function() {
                return $scope.linePaths().length;
            };

            $scope.format = function(vals) {
                if (! vals) {
                    return [];
                }
                return vals.map(function (v, i) {
                    return utilities.roundToPlaces(v, 4);
                });
            };

            $scope.isLine = function(p) {
                return p.type === 'line';
            };

            $scope.linePaths = function () {
                return (($scope.model || {}).paths || []).filter($scope.isLine);
            };

            function updateTable() {
                appState.models.fieldIntegralReport.lastCalculated = Date.now();
                appState.saveQuietly('fieldIntegralReport');
                panelState.clear('fieldIntegralReport');
                panelState.requestData('fieldIntegralReport', (data) => {
                    $scope.integrals = data;
                }, true);
            }

            $scope.$on('fieldPaths.changed', function () {
                updateTable();
            });

           appState.whenModelsLoaded($scope, function() {
               $scope.model = appState.models[$scope.modelName];
               // wait until we have some data to update
               $scope.$on('radiaViewer.loaded', function () {
                    updateTable();
               });
            });

        },
    };
});

SIREPO.app.directive('fieldPathTable', function(appState, panelState, radiaService, utilities) {
    return {
        restrict: 'A',
        scope: {
            paths: '='
        },
        template: `
            <table data-ng-if="hasPaths()" style="width: 100%; table-layout: fixed; margin-bottom: 10px" class="table table-hover">
              <colgroup>
                <col style="width: 20ex">
                <col style="width: 10ex">
                <col style="width: 10ex">
                <col style="width: 100%">
                <col style="width: 10ex">
              </colgroup>
              <thead>
                <tr>
                  <th>Name</th>
                  <th>Type</th>
                  <th>Num. points</th>
                  <th>Details</th>
                  <th></th>
                </tr>
              </thead>
              <tbody>
                <tr data-ng-repeat="path in paths track by $index">
                  <td><div class="badge sr-badge-icon sr-lattice-icon"><span>{{ path.name }}</span></div></td>
                  <td><span>{{ path.type }}</span></td>
                  <td><span>{{ path.numPoints }}</span></td>
                  <td><span>{{ pathDetails(path) }}</span></td>
                  <td style="text-align: right">
                    <div class="sr-button-bar-parent">
                        <div class="sr-button-bar" data-ng-class="sr-button-bar-active" >
                            <button class="btn btn-info btn-xs sr-hover-button" data-ng-click="copyPath(path)">Copy</button>
                             <button data-ng-click="editPath(path)" class="btn btn-info btn-xs sr-hover-button">Edit</button>
                             <button data-ng-click="svc.showFieldDownload(true, path)" class="btn btn-info btn-xs"><span class="glyphicon glyphicon-cloud-download"></span></button>
                             <button data-ng-click="deletePath(path, $index)" class="btn btn-danger btn-xs"><span class="glyphicon glyphicon-remove"></span></button>
                        </div>
                    <div>
                  </td>
                </tr>
              </tbody>
            </table>
        `,
        controller: function($scope) {
            const watchedModels = SIREPO.APP_SCHEMA.enum.PathType.map(function (e) {
                return e[SIREPO.ENUM_INDEX_VALUE];
            });

            $scope.svc = radiaService;

            $scope.hasPaths = function() {
                return $scope.paths && $scope.paths.length;
            };

            $scope.copyPath = function(path) {
                let copy = appState.clone(path);
                copy.name = newPathName(copy);
                copy.id = radiaService.generateId();
                $scope.paths.push(copy);
                appState.saveChanges(['fieldPaths', radiaService.pathTypeModel(copy.type)], function () {
                    $scope.editPath(copy);
                });
            };

           $scope.deletePath = function(path, index) {
                $scope.paths.splice(index, 1);
                appState.saveChanges('fieldPaths');
           };

           $scope.editPath = function(path) {
               appState.models[radiaService.pathTypeModel(path.type)] = path;
               appState.models.fieldPaths.path = path.type;
               radiaService.showPathPicker(true, false);
           };

           $scope.pathDetails = function(path) {
               var res = '';
               var pt = radiaService.pathTypeModel(path.type);
               var info = appState.modelInfo(pt);
               var d = SIREPO.APP_SCHEMA.constants.detailFields.fieldPath[pt];
               d.forEach(function (f, i) {
                   var fi = info[f];
                   res += (fi[0] + ': ' + path[f] + (i < d.length - 1 ? '; ' : ''));
               });
               return res;
           };

           function newPathName(path) {
               return appState.uniqueName(appState.models.fieldPaths, 'name', path.name + ' {}');
           }

           appState.whenModelsLoaded($scope, function() {
               $scope.paths = appState.models.fieldPaths.paths;
           });
        },
    };
});

SIREPO.app.directive('groupEditor', function(appState, radiaService) {
    return {
        restrict: 'A',
        scope: {
            field: '=',
            model: '=',
        },
        template: `
            <div style="height: 100px; overflow-y: scroll; overflow-x: hidden;">
            <table style="table-layout: fixed;" class="table table-hover">
                <tr style="background-color: lightgray;" data-ng-show="field.length > 0">
                  <th>Members</th>
                  <th></th>
                </tr>
                <tr data-ng-repeat="mId in field">
                    <td style="padding-left: 1em"><div class="badge sr-badge-icon"><span data-ng-drag="true" data-ng-drag-data="element">{{ getObject(mId).name }}</span></div></td>
                    <td style="text-align: right">&nbsp;<div class="sr-button-bar-parent"><div class="sr-button-bar">  <button data-ng-click="ungroupObject(mId)" class="btn btn-danger btn-xs"><span class="glyphicon glyphicon-remove"></span></button></div><div></td>
                </tr>
                <tr style="background-color: lightgray;">
                  <th>Ungrouped</th>
                  <th></th>
                </tr>
                <tr data-ng-repeat="oId in getIds() | filter:hasNoGroup">
                  <td style="padding-left: 1em"><div class="badge sr-badge-icon"><span data-ng-drag="true" data-ng-drag-data="element">{{ getObject(oId).name }}</span></div></td>
                  <td style="text-align: right">&nbsp;<div class="sr-button-bar-parent"><div class="sr-button-bar"><button class="btn btn-info btn-xs sr-hover-button" data-ng-click="addObject(oId)"><span class="glyphicon glyphicon-plus"></span></button> </div><div></td>
                </tr>
            </table>
             </div>
        `,
        controller: function($scope) {

            $scope.objects = appState.models.geometryReport.objects;
            if (! $scope.field) {
                $scope.field = [];
            }

            $scope.addObject = function(oId) {
                let o = $scope.getObject(oId);
                o.groupId = $scope.model.id;
                $scope.field.push(o.id);
            };

            $scope.getIds = function() {
                return $scope.objects.map(function (o) {
                    return o.id;
                });
            };

            $scope.getObject = function(oId) {
                return radiaService.getObject(oId);
            };

            $scope.hasNoGroup = function(oId) {
                if ($scope.field.indexOf(oId) >= 0) {
                    return false;
                }
                if (groupedObjects(oId).indexOf($scope.model.id) >= 0) {
                    return false;
                }
                let o = $scope.getObject(oId);
                return oId !== $scope.model.id && (! o.groupId || o.groupId === '');
            };

            $scope.ungroupObject = function(oId) {
                $scope.getObject(oId).groupId = '';
                let oIdx = $scope.field.indexOf(oId);
                if (oIdx < 0) {
                    return;
                }
                $scope.field.splice(oIdx, 1);
            };

            function groupedObjects(oId) {
                let o = $scope.getObject(oId);
                if (! o) {
                    return [];
                }
                let objs = [];
                for (const mId of (o.members || [])) {
                    objs.push(...[mId, ...groupedObjects(mId)]);
                }
                return objs;
            }
        },
    };
});

SIREPO.app.directive('kickMapReport', function(appState, panelState, plotting, radiaService, requestSender, utilities) {
    return {
        restrict: 'A',
        scope: {
            direction: '@',
            viewName: '@',
        },
        template: `
            <div class="col-md-6">
                <div data-ng-if="! dataCleared" data-report-panel="3d" data-panel-title="Kick Map" data-model-name="kickMapReport"></div>
            </div>
        `,
        controller: function($scope) {

            $scope.dataCleared = true;
            appState.whenModelsLoaded($scope, function() {
               $scope.model = appState.models.kickMapReport;
               // wait until we have some data to update
               $scope.$on('radiaViewer.loaded', function () {
                   $scope.dataCleared = false;
               });
            });

        },
    };
});

SIREPO.app.directive('terminationTable', function(appState, panelState, radiaService, validationService) {
    return {
        restrict: 'A',
        scope: {
            field: '=',
            fieldName: '=',
            itemClass: '@',
            model: '=',
            modelName: '=',
            parentController: '=',
            object: '=',
        },

        template: `
            <table class="table table-hover">
              <colgroup>
                <col style="width: 20ex">
                <col style="width: 20ex">
                <col style="width: 20ex">
              </colgroup>
              <thead>
                <tr>
<<<<<<< HEAD
                  <th>Object</th>
                  <th>Air Gap [mm]</th>
                  <th>Gap Offset [mm]</th>
=======
                  <th>Object Type</th>
                  <th>Length</th>
                  <th>Air Gap</th>
>>>>>>> cf2b5c67
                  <th></th>
                </tr>
              </thead>
             <tbody>
            <tr>
            </tr>
<<<<<<< HEAD
                <tr data-ng-repeat="item in field track by $index">
                    <td>{{ item.object.name }}</td>
                    <td>{{ item.airGap }}</td>
                    <td>{{ item.gapOffset }}</td>
=======
                <tr data-ng-repeat="item in loadItems()">
                    <td>{{ item.type }}</td>
                    <td>{{ item.length }}mm</td>
                    <td>{{ item.airGap }}mm</td>
>>>>>>> cf2b5c67
                  <td style="text-align: right">
                    <div class="sr-button-bar-parent">
                        <div class="sr-button-bar" data-ng-class="sr-button-bar-active" >
                             <button data-ng-click="editItem(item)" class="btn btn-info btn-xs sr-hover-button">Edit</button>
                             <button data-ng-click="deleteItem(item, $index)" class="btn btn-danger btn-xs"><span class="glyphicon glyphicon-remove"></span></button>
                        </div>
                    <div>
                  </td>
                </tr>
            </tbody>
            </table>
            <button data-ng-click="addItem()" id="sr-new-termination" class="btn btn-info btn-xs pull-right">New Termination Object <span class="glyphicon glyphicon-plus"></span></button>
        `,
        controller: function($scope, $element) {
            let isEditing = false;

            const editorFields = [
                'geomObject.magnetization',
                'geomObject.material',
            ];

            const itemModel = 'termination';
            const groupModel = 'terminationGroup';
            let selectedItem =  null;
            let watchedModels = [itemModel];


            function itemIndex(data) {
                return $scope.field.indexOf(data);
            }

            $scope.addItem = function() {
                const item = appState.setModelDefaults({}, itemModel);
                item.object.id = radiaService.generateId();
                item.object.groupId = $scope.model[groupModel].id;
                $scope.editItem(item, true);
            };

            $scope.deleteItem = function(item) {
                radiaService.deleteObject(radiaService.getObject(item.object.id));
                const i = itemIndex(item);
                $scope.field.splice(i, 1);
                $scope.model[groupModel].members.splice(i, 1);
                appState.saveChanges([$scope.modelName, 'geometryReport']);
            };

            $scope.editItem = function(item, isNew) {
                isEditing = ! isNew;
                selectedItem = item;
                appState.models[itemModel] = item;
                appState.models.geomObject = item.object;
                panelState.showModalEditor(itemModel);
            };

            $scope.$on('modelChanged', function(e, modelName) {
                if (! watchedModels.includes(modelName)) {
                    return;
                }
                if (! isEditing) {
                    const item = appState.models[modelName];
                    $scope.field.push(item);
                    $scope.model[groupModel].members.push(item.object.id);
                    radiaService.getObject(item.object.groupId).members.push(item.object.id);
                    appState.models.geometryReport.objects.push(item.object);
                    isEditing = true;
                }
                for (const item of $scope.field) {
                    appState.models.geometryReport.objects[
                        appState.models.geometryReport.objects.indexOf(
                            radiaService.getObject(item.object.id)
                        )
                    ] = item.object;
                }
                selectedItem = null;
                appState.saveChanges('geometryReport');
            });

            $scope.$on('cancelChanges', function(e, name) {
                if (! watchedModels.includes(name)) {
                    return;
                }
                appState.removeModel(name);
            });

            appState.watchModelFields($scope, editorFields, function(d) {
                if (! selectedItem) {
                    return;
                }
                const o = selectedItem.object;
                radiaService.validateMagnetization(o.magnetization, o.material);
            });

        },
    };
});


// this kind of thing should be generic
SIREPO.app.directive('transformTable', function(appState, panelState, radiaService) {
    return {
        restrict: 'A',
        scope: {
            field: '=',
            fieldName: '=',
            itemClass: '@',
            model: '=',
            modelName: '=',
            parentController: '='
        },
        template: `
            <div data-toolbar="toolbarSections" data-item-filter="itemFilter" data-parent-controller="parentController"></div>
            <div class="sr-object-table">
              <p class="lead text-center"><small><em>drag and drop {{ itemClass.toLowerCase() }}s or use arrows to reorder the list</em></small></p>
              <div style="overflow-y: scroll; overflow-x: hidden; height: 100px;">
              <table class="table table-hover" style="width: 100%; height: 15%; table-layout: fixed;">
                <tr data-ng-repeat="item in loadItems()">
                  <td data-ng-drop="true" data-ng-drop-success="dropItem($index, $data)" data-ng-drag-start="selectItem($data)">
                    <div class="sr-button-bar-parent pull-right"><div class="sr-button-bar"><button class="btn btn-info btn-xs"  data-ng-disabled="$index == 0" data-ng-click="moveItem(-1, item)"><span class="glyphicon glyphicon-arrow-up"></span></button> <button class="btn btn-info btn-xs" data-ng-disabled="$index == items.length - 1" data-ng-click="moveItem(1, item)"><span class="glyphicon glyphicon-arrow-down"></span></button> <button class="btn btn-info btn-xs sr-hover-button" data-ng-click="editItem(item)">Edit</button> <button data-ng-click="toggleExpand(item)" class="btn btn-info btn-xs"><span class="glyphicon" data-ng-class="{\'glyphicon-chevron-up\': isExpanded(item), \'glyphicon-chevron-down\': ! isExpanded(item)}"></span></button> <button data-ng-click="deleteItem(item)" class="btn btn-danger btn-xs"><span class="glyphicon glyphicon-remove"></span></button></div></div>
                    <div class="sr-command-icon-holder" data-ng-drag="true" data-ng-drag-data="item">
                      <a style="cursor: move; -moz-user-select: none; font-size: 14px" class="badge sr-badge-icon" data-ng-class="{\'sr-item-selected\': isSelected(item) }" href data-ng-click="selectItem(item)" data-ng-dblclick="editItem(item)">{{ itemName(item) }}</a>
                    </div>
                    <div data-ng-show="! isExpanded(item) && itemDetails(item)" style="margin-left: 3em; margin-right: 1em; color: #777; white-space: nowrap; overflow: hidden; text-overflow: ellipsis;">{{ itemDetails(item) }}</div>
                    <div data-ng-show="isExpanded(item) && itemDetails(item)" style="color: #777; margin-left: 3em; white-space: pre-wrap">{{ itemDetails(item) }}</div>
                  </td>
                </tr>
                <tr><td style="height: 3em; text-align: center; color: #aaaaaa;" data-ng-drop="true" data-ng-drop-success="dropLast($data)"><em>*drop here*</em></td></tr>
              </table>
            </div>
            </div>
        `,
        controller: function($scope, $element) {
            var expanded = {};
            var isEditing = false;
            var spatialTransforms = [
                'rotate',
                'translate'
            ];
            var watchedModels;

            $scope.items = [];
            $scope.radiaService = radiaService;
            $scope.selectedItem = null;
            $scope.toolbarItems = [];
            $scope.toolbarSections = SIREPO.APP_SCHEMA.constants.toolbarItems.filter(function (section) {
                return $scope.modelName === 'cloneTransform' ?
                    section.name === 'Transforms (clone)' :
                    section.name === 'Transforms';
            });

            $scope.toolbarSections.forEach(function (s) {
                s.contents.forEach(function (c) {
                    $scope.toolbarItems.push(c);
                });
            });

            watchedModels = $scope.toolbarItems.map(function (item) {
                return item.model;
            });

            function itemIndex(data) {
                return $scope.items.indexOf(data);
            }

            $scope.addItem = function(item) {
                $scope.editItem(item, true);
            };

            $scope.deleteItem = function(item) {
                var index = itemIndex(item);
                if (index < 0) {
                    return;
                }
                $scope.field.splice(index, 1);
                radiaService.saveGeometry(true);
            };

            $scope.editItem = function(item, isNew) {
                isEditing = ! isNew;
                $scope.selectedItem = item;
                if (isNew) {
                    appState.models[item.model] = appState.setModelDefaults({}, item.model);
                    appState.models[item.model].model = item.model;
                }
                else {
                    appState.models[item.model] = item;
                }
                panelState.showModalEditor(item.model);
            };

            $scope.dropItem = function(index, data) {
                if (! data) {
                    return;
                }
                var i = $scope.items.indexOf(data);
                if (i < 0) {
                    $scope.addItem(data);
                    return;
                }
                data = $scope.items.splice(i, 1)[0];
                if (i < index) {
                    index--;
                }
                $scope.items.splice(index, 0, data);
            };

            $scope.dropLast = function(item) {
                if (! item) {
                    return;
                }
                $scope.addItem(item);
            };

            $scope.getSelected = function() {
                return $scope.selectedItem;
            };

            $scope.itemDetails = function(item) {
                var res = '';
                var info = appState.modelInfo(item.model);
                var d = SIREPO.APP_SCHEMA.constants.detailFields[$scope.fieldName][item.model];
                d.forEach(function (f, i) {
                    var fi = info[f];
                    var val = angular.isArray(item[f]) ? '[' + item[f].length + ']' : item[f];
                    res += (fi[0] + ': ' + val + (i < d.length - 1 ? '; ' : ''));
                });
                return res;
            };

            $scope.isExpanded = function(item) {
                return expanded[itemIndex(item)];
            };

            $scope.loadItems = function() {
                $scope.items = $scope.field;
                return $scope.items;
            };

            $scope.moveItem = function(direction, item) {
                var d = direction == 0 ? 0 : (direction > 0 ? 1 : -1);
                var currentIndex = itemIndex(item);
                var newIndex = currentIndex + d;
                if (newIndex >= 0 && newIndex < $scope.items.length) {
                    var tmp = $scope.items[newIndex];
                    $scope.items[newIndex] = item;
                    $scope.items[currentIndex] = tmp;
                }
            };

            $scope.toggleExpand = function(item) {
                expanded[itemIndex(item)] = ! expanded[itemIndex(item)];
            };

            $scope.itemFilter = function(item) {
                var iIdx = -1;
                for (var sIdx in $scope.toolbarSections) {
                    iIdx = $scope.toolbarSections[sIdx].contents.indexOf(item);
                    if (iIdx < 0) {
                        continue;
                    }
                    break;
                }
                // item not in sections presented
                if (iIdx < 0) {
                    return false;
                }
                // cannot nest
                if (item.model === $scope.modelName) {
                    return false;
                }
                if ($scope.modelName === 'cloneTransform') {
                    // don't include clone or symmetry if we are editing a clone already
                    return spatialTransforms.indexOf(item.type) >= 0;
                }
                return true;
            };

            appState.whenModelsLoaded($scope, function() {

                $scope.$on('modelChanged', function(e, modelName) {
                    if (watchedModels.indexOf(modelName) < 0) {
                        return;
                    }
                    $scope.selectedItem = null;
                    if (! isEditing) {
                        appState.models[modelName].id = radiaService.generateId();
                        $scope.field.push(appState.models[modelName]);
                        isEditing = true;
                    }
                    radiaService.saveGeometry(true, false,() => {
                        $scope.loadItems();
                    });
                });

                $scope.$on('cancelChanges', function(e, name) {
                    $scope.$emit('drop.target.enabled', true);
                    if (watchedModels.indexOf(name) < 0) {
                        return;
                    }
                    appState.removeModel(name);
                });

                $scope.$on('$destroy', function () {
                    $scope.$emit('drop.target.enabled', true);
                });

                $scope.$watch($scope.modelName, function () {
                    //srdbg('watch saw', $scope.modelName);
                });

                $scope.$watch('items', function () {
                    //srdbg('watch saw', $scope.items);
                });

                $scope.loadItems();
            });

            $scope.$emit('drop.target.enabled', false);
        },
    };
});

SIREPO.app.directive('radiaFieldPaths', function(appState, panelState, radiaService) {

    return {
        restrict: 'A',
        scope: {
            modelName: '@',
        },
        template: `
            <div class="col-md-6">
                <div class="panel panel-info">
                    <div class="panel-heading"><span class="sr-panel-heading">Field Paths</span></div>
                    <div class="panel-body">
                        <button class="btn btn-info btn-xs pull-right" accesskey="p" data-ng-click="radiaService.newPath()"><span class="glyphicon glyphicon-plus"></span> New <u>P</u>ath</button>
                        <div data-field-path-table="" data-paths="model.paths"></div>
                        <button class="btn btn-default col-sm-2 col-sm-offset-5" data-ng-show="hasPaths()" data-ng-click="confirmClear()">Clear</button>
                    </div>
                </div>
            </div>
            <div data-confirmation-modal="" data-id="sr-clear-paths-confirmation" data-title="Clear All Paths?" data-ok-text="OK" data-ok-clicked="clearPaths()">Clear All Paths?</div>
        `,
        controller: function($scope, $element) {
            $scope.modelsLoaded = false;
            $scope.pathTypes = appState.enumVals('PathType');
            $scope.radiaService = radiaService;

            $scope.getPathType = function() {
                return ($scope.model || {}).path;
            };

            $scope.clearPaths = function() {
                $scope.model.paths = [];
                appState.saveChanges($scope.modelName);
            };

            $scope.confirmClear = function() {
                $('#sr-clear-paths-confirmation').modal('show');
            };

            $scope.hasPaths = function() {
                if (! $scope.modelsLoaded) {
                    return false;
                }
                return $scope.model.paths && $scope.model.paths.length;
            };

            appState.whenModelsLoaded($scope, function () {
                $scope.model = appState.models[$scope.modelName];
                $scope.modelsLoaded = true;
            });
        },
    };
});

SIREPO.app.directive('radiaGeomObjInfo', function(appState, panelState, radiaService) {

    return {
        restrict: 'A',
        scope: {
            model: '=',
        },
        template: `
            <div class="col-md-6">
                <div data-label-with-tooltip="" class="control-label" data-ng-class="labelClass" data-label="{{ model.name }}" data-tooltip=""></div>
                <div data-field-editor="\'color\'" data-model-name="geomObject" data-model="model"></div>
            </div>
        `,
        controller: function($scope, $element) {
            $scope.radiaService = radiaService;
            appState.whenModelsLoaded($scope, function () {
            });
        },
    };
});

// does not need to be its own directive?  everything in viz and service? (and move template to html)
SIREPO.app.directive('radiaSolver', function(appState, errorService, frameCache, geometry, layoutService, panelState, radiaService, utilities) {

    return {
        restrict: 'A',
        scope: {
            viz: '<',
            modelName: '@',
        },
        template: `
            <div class="col-md-6">
                <div data-basic-editor-panel="" data-view-name="solverAnimation">
                        <div data-sim-status-panel="viz.simState" data-start-function="viz.startSimulation(modelName)"></div>
                        <div data-ng-show="viz.solution">
                                <div><strong>Time:</strong> {{ solution().time }}ms</div>
                                <div><strong>Step Count:</strong> {{ solution().steps }}</div>
                                <div><strong>Max |M|: </strong> {{ solution().maxM }} A/m</div>
                                <div><strong>Max |H|: </strong> {{ solution().maxH }} A/m</div>
                        </div>
                        <div data-ng-hide="viz.solution">No solution found</div>
                        <div class="col-sm-6 pull-right" style="padding-top: 8px;">
                            <button class="btn btn-default" data-ng-click="viz.resetSimulation()">Reset</button>
                        </div>
                    </div>
                </div>
            </div>
        `,
        controller: function($scope, $element) {

            $scope.model = appState.models[$scope.modelName];

            $scope.solution = function() {
                var s = $scope.viz.solution;
                return {
                    time: s ? utilities.roundToPlaces(1000 * s.time, 3) : '',
                    steps: s ? s.steps : '',
                    maxM: s ? utilities.roundToPlaces(s.maxM, 4) : '',
                    maxH: s ?  utilities.roundToPlaces(s.maxH, 4) : '',
                };
            };

            $scope.reset = function() {
                $scope.viz.resetSimulation();
                /*
                $scope.viz.solution = null;
                panelState.clear('geometryReport');
                panelState.requestData('reset', function (d) {
                    frameCache.setFrameCount(0);
                }, true);

                 */
            };

            appState.whenModelsLoaded($scope, function () {
            });


        },
    };
});

SIREPO.app.directive('radiaViewer', function(appState, errorService, frameCache, geometry, layoutService, panelState, plotting, plotToPNG, radiaService, radiaVtkUtils, requestSender, utilities, vtkPlotting, vtkUtils, $interval, $rootScope) {

    return {
        restrict: 'A',
        scope: {
            modelName: '@',
            viz: '<',
        },
        template: `
            <div class="col-md-6">
                <div class="row" data-basic-editor-panel="" data-view-name="{{ modelName }}">
                    <div data-vtk-display="" class="vtk-display" data-ng-class="{\'col-sm-11\': isViewTypeFields()}" style="padding-right: 0" data-show-border="true" data-model-name="{{ modelName }}" data-event-handlers="eventHandlers" data-enable-axes="true" data-axis-cfg="axisCfg" data-axis-obj="axisObj" data-enable-selection="true"></div>
                    <div class="col-sm-1" style="padding-left: 0" data-ng-if="isViewTypeFields()">
                        <div class="colorbar"></div>
                    </div>
                </div>
            </div>
        `,
        controller: function($scope, $element) {

            $scope.axisObj = null;
            $scope.defaultColor = "#ff0000";
            $scope.mode = null;

            $scope.isViewTypeFields = function () {
                return (appState.models.magnetDisplay || {}).viewType === SIREPO.APP_SCHEMA.constants.viewTypeFields;
            };

            $scope.isViewTypeObjects = function () {
                return (appState.models.magnetDisplay || {}).viewType === SIREPO.APP_SCHEMA.constants.viewTypeObjects;
            };

            var LINEAR_SCALE_ARRAY = 'linear';
            var LOG_SCALE_ARRAY = 'log';
            var ORIENTATION_ARRAY = 'orientation';
            var FIELD_ATTR_ARRAYS = [LINEAR_SCALE_ARRAY, LOG_SCALE_ARRAY, ORIENTATION_ARRAY];

            var PICKABLE_TYPES = [
                SIREPO.APP_SCHEMA.constants.geomTypePolys,
                SIREPO.APP_SCHEMA.constants.geomTypeVectors
            ];

            var SCALAR_ARRAY = 'scalars';

            var actorInfo = {};
            var alphaDelegate = radiaService.alphaDelegate();
            alphaDelegate.update = setAlpha;
            var beamAxis = [[-1, 0, 0], [1, 0, 0]];
            var cm = vtkPlotting.coordMapper();
            var colorbar = null;
            var colorbarPtr = null;
            var colorScale = null;
            var cPicker = null;
            var displayFields = [
                 'magnetDisplay.viewType',
                 'magnetDisplay.fieldType',
            ];
            let displayVals = getDisplayVals();
            var fieldDisplayModelFields = {
                'fieldDisplay': ['colorMap', 'scaling'],
            };
            var fieldDisplayFields = fieldDisplayModelFields.fieldDisplay.map(function (f) {
                return 'fieldDisplay.' + f;
            });

            var initDone = false;
            var ptPicker = null;
            var renderer = null;
            var renderWindow = null;
            var selectedColor = [];
            var selectedInfo = null;
            var selectedObj = null;
            var selectedOutline = null;
            var selectedPointId = -1;
            var sceneData = {};

            // these objects are used to set various vector properties
            var vectInArrays = [{
                location: vtk.Common.DataModel.vtkDataSet.FieldDataTypes.COORDINATE,
            }];

            var vectOutArrays = [{
                    location: vtk.Common.DataModel.vtkDataSet.FieldDataTypes.POINT,
                    name: SCALAR_ARRAY,
                    dataType: 'Uint8Array',
                    attribute: vtk.Common.DataModel.vtkDataSetAttributes.AttributeTypes.SCALARS,
                    numberOfComponents: 3,
                },
            ];
            var vectArrays = {
                input: vectInArrays,
                output: vectOutArrays,
            };

            var vtkAPI = {};
            var vtkSelection = {};

            var watchFields = displayFields.concat(fieldDisplayFields);

            FIELD_ATTR_ARRAYS.forEach(function (n) {
                vectOutArrays.push({
                    location: vtk.Common.DataModel.vtkDataSet.FieldDataTypes.POINT,
                    name: n,
                    dataType: 'Float32Array',
                    numberOfComponents: 3,
                });
            });

            // stash the actor and associated info to avoid recalculation
            function addActor(id, group, actor, geomType, pickable) {
                //srdbg('addActor', 'id', id, 'grp', group, 'geomType', geomType, 'pick', pickable);
                var pData = actor.getMapper().getInputData();
                var info = {
                    actor: actor,
                    colorIndices: [],
                    group: group || 0,
                    id: id,
                    pData: pData,
                    scalars: pData.getCellData().getScalars(),
                    type: geomType,
                };

                if (info.scalars) {
                    info.colorIndices = utilities.indexArray(numColors(pData, geomType))
                        .map(function (i) {
                            return 4 * i;
                        });
                }
                actorInfo[id] = info;

                vtkPlotting.addActor(renderer, actor);
                if (pickable) {
                    ptPicker.addPickList(actor);
                    //cPicker.addPickList(actor);
                }
                return info;
            }

            function vectorScaleFactor(bounds) {
                return 0.035 * Math.max(
                    Math.abs(bounds[1] - bounds[0]),
                    Math.abs(bounds[3] - bounds[2]),
                    Math.abs(bounds[5] - bounds[4])
                );
            }

            function buildScene() {
                //srdbg('buildScene', sceneData);
                // scene -> multiple data -> multiple actors
                let name = sceneData.name;
                let data = sceneData.data;

                vtkPlotting.removeActors(renderer);
                var didModifyGeom = false;
                for (var i = 0; i < data.length; ++i) {

                    // gName is for selection display purposes
                    var gName = `${name}.${i}`;
                    let sceneDatum = data[i];
                    let radiaId = sceneDatum.id;
                    let objId = (sceneData.idMap || {})[radiaId] || radiaId;
                    //srdbg(`radia id ${radiaId} maps to obj id ${objId}`);

                    // trying a separation into an actor for each data type, to better facilitate selection
                    for (const t of radiaVtkUtils.GEOM_TYPES) {
                        var d = sceneDatum[t];
                        if (! d || ! d.vertices || ! d.vertices.length) {
                            continue;
                        }
                        var isPoly = t === SIREPO.APP_SCHEMA.constants.geomTypePolys;
                        let gObj = radiaService.getObject(objId) || {};
                        //srdbg('gobj', gObj);
                        var gColor = gObj.color ? vtk.Common.Core.vtkMath.hex2float(gObj.color) : null;
                        // use colors from Radia for groups
                        if (gObj.members) {
                            gColor = null;
                        }
                        var pdti = radiaVtkUtils.objToPolyData(sceneDatum, [t], gColor);
                        var pData = pdti.data;
                        var bundle;
                        if (radiaVtkUtils.GEOM_OBJ_TYPES.indexOf(t) >= 0) {
                            bundle = cm.buildActorBundle();
                            bundle.mapper.setInputData(pData);
                        }
                        else {
                            var vectorCalc = vtk.Filters.General.vtkCalculator.newInstance();
                            vectorCalc.setFormula(getVectFormula(d, appState.models.fieldDisplay.colorMap));
                            vectorCalc.setInputData(pData);

                            var mapper = vtk.Rendering.Core.vtkGlyph3DMapper.newInstance();
                            mapper.setInputConnection(vectorCalc.getOutputPort(), 0);

                            var s = vtk.Filters.Sources.vtkArrowSource.newInstance();
                            mapper.setInputConnection(s.getOutputPort(), 1);
                            mapper.setOrientationArray(ORIENTATION_ARRAY);

                            // this scales by a constant - the default is to use scalar data
                            mapper.setScaleFactor(vectorScaleFactor(sceneData.bounds));
                            mapper.setScaleModeToScaleByConstant();
                            mapper.setColorModeToDefault();
                            bundle = cm.buildActorBundle();
                            bundle.setMapper(mapper);
                        }
                        bundle.actor.getProperty().setEdgeVisibility(isPoly);
                        bundle.actor.getProperty().setLighting(isPoly);
                        let info = addActor(objId, gName, bundle.actor, t, PICKABLE_TYPES.indexOf(t) >= 0);
                        gColor = getColor(info);
                        if (! gObj.center || ! gObj.size) {
                            var b = bundle.actor.getBounds();
                            gObj.center = [0.5 * (b[1] + b[0]), 0.5 * (b[3] + b[2]), 0.5 * (b[5] + b[4])].join(',');
                            gObj.size = [Math.abs(b[1] - b[0]), Math.abs(b[3] - b[2]), Math.abs(b[5] - b[4])].join(',');
                            didModifyGeom = true;
                        }
                        if (
                            t === SIREPO.APP_SCHEMA.constants.geomTypeLines &&
                            appState.models.magnetDisplay.viewType == SIREPO.APP_SCHEMA.constants.viewTypeFields
                        ) {
                            setEdgeColor(info, [216, 216, 216]);
                        }
                    }
                }

                var pb = renderer.computeVisiblePropBounds();
                radiaService.objBounds = pb;
                //srdbg('bnds', b);
                //srdbg('l', [Math.abs(b[1] - b[0]), Math.abs(b[3] - b[2]), Math.abs(b[5] - b[4])]);
                //srdbg('ctr', [(b[1] + b[0]) / 2, (b[3] + b[2]) / 2, (b[5] + b[4]) / 2]);

                var padPct = 0.1;
                var l = [
                    Math.abs(pb[1] - pb[0]),
                    Math.abs(pb[3] - pb[2]),
                    Math.abs(pb[5] - pb[4])
                ].map(function (c) {
                    return (1 + padPct) * c;
                });

                var bndBox = cm.buildBox(l, [(pb[1] + pb[0]) / 2, (pb[3] + pb[2]) / 2, (pb[5] + pb[4]) / 2]);
                bndBox.actor.getProperty().setRepresentationToWireframe();
                // NOTE: vtkLineFilter exists but is not included in the default vtk build
                //var lf = vtk.Filters.General.vtkLineFilter.newInstance();

                renderer.addActor(bndBox.actor);
                var vpb = vtkPlotting.vpBox(bndBox.source, renderer);
                renderWindow.render();
                vpb.defaultCfg.edgeCfg.z.sense = -1;
                vpb.initializeWorld(
                    {
                        edgeCfg: {
                            x: {sense: 1},
                            y: {sense: 1},
                            z: {sense: -1},
                        }
                    });
                $scope.axisObj = vpb;

                var acfg = {};
                geometry.basis.forEach(function (dim, i) {
                    acfg[dim] = {};
                    acfg[dim].dimLabel = dim;
                    acfg[dim].label = dim + ' [mm]';
                    acfg[dim].max = pb[2 * i + 1];
                    acfg[dim].min = pb[2 * i];
                    acfg[dim].numPoints = 2;
                    acfg[dim].screenDim = dim === 'z' ? 'y' : 'x';
                    acfg[dim].showCentral = dim === appState.models.simulation.beamAxis;
                });
                $scope.axisCfg = acfg;

                // visual rep of paths?
                /*
                appState.models.fieldPaths.paths.forEach(function (p) {
                    if (p.type == 'line') {
                        var s = vtk.Filters.Sources.vtkLineSource.newInstance({
                            point1: [p.beginX, p.beginY, p.beginZ],
                            point2: [p.endX, p.endY, p.endZ],
                            resolution: 2,
                        });
                        var b = cm.buildFromSource(s);
                        b.actor.getProperty().setColor(255, 0, 0);
                        renderer.addActor(b.actor);
                    }
                });
                */

                if (didModifyGeom) {
                    appState.saveQuietly('geometryReport');
                }
                updateLayout();
                setAlpha();
                setBGColor();
                vtkAPI.setCam();
                enableWatchFields(true);
            }

            function didDisplayValsChange() {
                const v = getDisplayVals();
                for (let i = 0; i < v.length; ++i) {
                    if (v[i] != displayVals[i]) {
                        return true;
                    }
                }
                return false;
            }

            function enableWatchFields(doEnable) {
                watchFields.forEach(function (wf) {
                    var mf = appState.parseModelField(wf);
                    panelState.enableField(mf[0], mf[1], doEnable);
                });
            }

            function getDisplayVals() {
                return displayFields.map((f) => {
                    const m = appState.parseModelField(f);
                    return appState.models[m[0]][m[1]];
                });
            }

            function getActor(id) {
                return (getActorInfo(id) || {}).actor;
            }

            function getActorInfo(id) {
                return actorInfo[id];
            }

            function getActorInfoOfType(typeName) {
                return Object.keys(actorInfo)
                    .filter(function (id) {
                        return getActorInfo(id).type === typeName;
                    })
                    .map(function (id) {
                        return getActorInfo(id);
                    });
            }

            function getActorsOfType(typeName) {
                return getActorInfoOfType(typeName).map(function (info) {
                    return info.actor;
                });
            }

            function getColor(info) {
                var s = info.scalars;
                if (! s) {
                    return null;
                }
                var inds = info.colorIndices;
                if (! inds) {
                    return null;
                }
                return s.getData().slice(inds[0], inds[0] + 3);
            }

            function getInfoForActor(actor) {
                for (var n in actorInfo) {
                    if (getActor(n) === actor) {
                        return getActorInfo(n);
                    }
                }
            }

            // used to create array of arrows (or other objects) for vector fields
            // change to use magnitudes and color locally
            function getVectFormula(vectors, colorMapName) {

                //srdbg('getVectFormula', colorMapName);
                var cmap = plotting.colorMapOrDefault(
                    colorMapName,
                    appState.fieldProperties('fieldDisplay', 'colorMap').default
                );
                //srdbg('v', vectors);
                //srdbg('cm', cmap);
                var norms = utilities.normalize(vectors.magnitudes);
                var logMags = vectors.magnitudes.map(function (n) {
                    return Math.log(n);
                });

                // get log values back into the original range, so that the extremes have the same
                // size as a linear scale
                var minLogMag = Math.min.apply(null, logMags);
                var maxLogMag = Math.max.apply(null, logMags);
                var minMag = Math.min.apply(null, vectors.magnitudes);
                var maxMag = Math.max.apply(null, vectors.magnitudes);
                colorScale = plotting.colorScale(minMag, maxMag, cmap);

                logMags = logMags.map(function (n) {
                    return minMag + (n - minLogMag) * (maxMag - minMag) / (maxLogMag - minLogMag);
                });

                return {
                    getArrays: function(inputDataSets) {
                        return vectArrays;
                    },
                    evaluate: function (arraysIn, arraysOut) {
                        var coords = arraysIn.map(function (d) {
                            return d.getData();
                        })[0];
                        var o = arraysOut.map(function (d) {
                            return d.getData();
                        });
                        // note these arrays already have the correct length, so we need to set elements, not append
                        var orientation = o[getVectOutIndex(ORIENTATION_ARRAY)];
                        var linScale = o[getVectOutIndex(LINEAR_SCALE_ARRAY)].fill(1.0);
                        var logScale = o[getVectOutIndex(LOG_SCALE_ARRAY)].fill(1.0);
                        var scalars = o[getVectOutIndex(SCALAR_ARRAY)];

                        for (var i = 0; i < coords.length / 3; i += 1) {
                            var c = [0, 0, 0];
                            if (cmap.length) {
                                var rgb = d3.rgb(colorScale(norms[i]));
                                c = [rgb.r, rgb.g, rgb.b];
                            }
                            // scale arrow length (object-local x-direction) only
                            // this can stretch/squish the arrowhead though so the actor may have to adjust the ratio
                            linScale[3 * i] = vectors.magnitudes[i];
                            logScale[3 * i] = logMags[i];
                            for (var j = 0; j < 3; ++j) {
                                var k = 3 * i + j;
                                orientation[k] = vectors.directions[k];
                                scalars[k] = c[j];
                            }
                        }

                        // Mark the output vtkDataArray as modified
                        arraysOut.forEach(function (x) {
                            x.modified();
                        });
                    },
                };
            }

            function getVectOutIndex(name) {
                for (var vIdx in vectArrays.output) {
                    if (vectArrays.output[vIdx].name === name) {
                        return vIdx;
                    }
                }
                throw new Error('No vector array named ' + name  + ': ' + vectArrays.output);
            }

            function getVectorInfo(point, vect, units) {
                var pt = [];
                point.forEach(function (c) {
                    pt.push(utilities.roundToPlaces(c, 2));
                });
                var val = Math.hypot(vect[0], vect[1], vect[2]);
                var theta = 180 * Math.acos(vect[2] / (val || 1)) / Math.PI;
                var phi = 180 * Math.atan2(vect[1], vect[0]) / Math.PI;
                return isNaN(val) ?
                    '--' :
                    utilities.roundToPlaces(val, 4) + units +
                    '  θ ' + utilities.roundToPlaces(theta, 2) +
                    '°  φ ' + utilities.roundToPlaces(phi, 2) +
                    '°  at (' + pt + ')';
            }

            function handlePick(callData) {
                //srdbg('handle', callData);
                if (renderer !== callData.pokedRenderer) {
                    return;
                }

                // regular clicks are generated when spinning the scene - we'll select/deselect with ctrl-click
                var iMode = vtkAPI.getMode();
                if (iMode === vtkUtils.INTERACTION_MODE_MOVE ||
                    (iMode === vtkUtils.INTERACTION_MODE_SELECT && ! callData.controlKey)
                ) {
                    return;
                }

                var pos = callData.position;
                var point = [pos.x, pos.y, 0.0];
                ptPicker.pick(point, renderer);
                cPicker.pick(point, renderer);
                var pid = ptPicker.getPointId();

                // cell id is "closest cell within tolerance", meaning a single value, though
                // we may get multiple actors
                var cid = cPicker.getCellId();
                //srdbg('Picked pt', point);
                //srdbg('Picked pid', pid);
                //srdbg('Picked cid', cid);

                var picker;
                if (appState.models.magnetDisplay.viewType === SIREPO.APP_SCHEMA.constants.viewTypeObjects && cid >= 0) {
                    picker = cPicker;
                }
                else if (appState.models.magnetDisplay.viewType === SIREPO.APP_SCHEMA.constants.viewTypeFields && pid >= 0) {
                    picker = ptPicker;
                }
                if (! picker) {
                    //srdbg('Pick failed');
                    return;
                }

                var pas = picker.getActors();
                //var posArr = view.cPicker.getPickedPositions();
                //srdbg('pas', pas, 'positions', posArr);

                var selectedValue = Number.NaN;
                var highlightVectColor = [255, 0, 0];
                // it seems the 1st actor in the array is the closest to the viewer
                var actor = pas[0];
                vtkSelection = {};
                //var pos = posArr[aIdx];
                var info = getInfoForActor(actor);
                selectedInfo = info;
                //srdbg('actor', actor, 'info', info);
                if (! info || ! info.pData) {
                    return;
                }

                var pts = info.pData.getPoints();

                // TODO(mvk): attach pick functions to actor info?
                // vectors
                if (info.type === SIREPO.APP_SCHEMA.constants.geomTypeVectors) {
                    var n = pts.getNumberOfComponents();
                    var coords = pts.getData().slice(n * pid, n * (pid + 1));
                    var f = actor.getMapper().getInputConnection(0).filter;
                    var linArr = f.getOutputData().getPointData().getArrayByName(LINEAR_SCALE_ARRAY);
                    if (! linArr) {
                        return;
                    }
                    selectedValue = linArr.getData()[pid * linArr.getNumberOfComponents()];

                    var oArr = f.getOutputData().getPointData().getArrayByName(ORIENTATION_ARRAY);
                    var oid = pid * oArr.getNumberOfComponents();
                    var o = oArr.getData().slice(oid, oid + oArr.getNumberOfComponents());
                    var v = o.map(function (dir) {
                        return selectedValue * dir;
                    });

                    var sArr = f.getOutputData().getPointData().getArrayByName(SCALAR_ARRAY);
                    var ns = sArr.getNumberOfComponents();
                    var sid = pid * ns;
                    var sc = sArr.getData().slice(sid, sid + ns);

                    //srdbg('SEL C', sc, selectedColor, 'AT', sid);
                    //srdbg('SET OLD V COLOR');
                    selectedColor.forEach(function (c, i) {
                        sArr.getData()[selectedPointId * ns + i] = c;
                    });
                    if (pid === selectedPointId) {
                        selectedPointId = -1;
                        selectedColor = [];
                        selectedValue = Math.min.apply(null, linArr.getData());
                        v = [];
                    }
                    else {
                        //srdbg('SET NEW V COLOR', pid);
                        //srdbg(sArr.getData().slice(sid, sid + 3), '->', highlightVectColor);
                        highlightVectColor.forEach(function (c, i) {
                            sArr.getData()[sid + i] = c;
                        });
                        selectedPointId = pid;
                        selectedColor = sc;
                    }
                    info.pData.modified();

                    //srdbg(info.id, 'coords', coords, 'mag', selectedValue, 'orientation', o, 'color', sc);
                    vtkSelection = {
                        info: getVectorInfo(point, v, sceneData.data[0].vectors.units),
                    };
                    colorbarPtr.pointTo(selectedValue);
                }

                // objects
                else if (info.type === SIREPO.APP_SCHEMA.constants.geomTypePolys) {
                    var j = info.colorIndices[cid];
                    selectedColor = info.scalars.getData().slice(j, j + 3);  // 4 to get alpha
                   //srdbg(info.name, 'poly tup', cid, selectedColor);

                    let g = radiaService.getObject(info.id);
                    //srdbg(info.id, 'selected', g);
                    if (selectedObj === g) {
                        selectedObj = null;
                    }
                    else {
                        selectedObj = g;
                        selectedOutline = vtk.Filters.General.vtkOutlineFilter.newInstance();
                    }
                    var highlight = selectedColor.map(function (c) {
                        return 255 - c;
                    });

                    for (var id in actorInfo) {
                        setEdgeColor(
                            getActorInfo(id),
                            selectedObj && sharesGroup(getActor(id), actor) ? highlight : [0, 0, 0]
                        );
                    }

                    vtkSelection = {
                        info: selectedObj ? selectedObj.name : '--',
                        model: selectedObj ? {
                            getData: function () {
                                return selectedObj;
                            },
                            // just color etc here?
                            modelKey: 'radiaObject',
                        } : null,
                    };
                }

                // for some reason scope changes are not immediately propagating, so we'll force the issue -
                // apply() or digest() cause infinite digest loops
                $scope.$broadcast('vtk.selected', vtkSelection);
            }

            function hasPaths() {
                return appState.models.fieldPaths.paths && appState.models.fieldPaths.paths.length;
            }

            function init() {
                $scope.$broadcast('sliderParent.ready', appState.models.magnetDisplay);
                if (! renderer) {
                    throw new Error('No renderer!');
                }

                var t = 30;
                colorbar = Colorbar()
                    .margin({top: 5, right: t + 10, bottom: 0, left: 0})
                    .thickness(t)
                    .orient('vertical')
                    .barlength($('.vtk-canvas-holder').height())
                    .origin([0, 0]);

                var ca = vtk.Rendering.Core.vtkAnnotatedCubeActor.newInstance();
                vtk.Rendering.Core.vtkAnnotatedCubeActor.Presets.applyPreset('default', ca);
                var df = ca.getDefaultStyle();
                df.fontFamily = 'Arial';
                df.faceRotation = 45;
                ca.setDefaultStyle(df);

                var m = vtk.Interaction.Widgets.vtkOrientationMarkerWidget.newInstance({
                    actor: ca,
                    interactor: renderWindow.getInteractor()
                });
                m.setViewportCorner(
                    vtk.Interaction.Widgets.vtkOrientationMarkerWidget.Corners.TOP_RIGHT
                );
                m.setViewportSize(0.07);
                m.computeViewport();
                m.setMinPixelSize(50);
                m.setMaxPixelSize(100);
                vtkAPI.setMarker(m);
                updateViewer();
                updateLayout();
            }

            function numColors(polyData, type) {
                if (radiaVtkUtils.GEOM_OBJ_TYPES.indexOf(type) < 0) {
                    return 0;
                }
                if (type === SIREPO.APP_SCHEMA.constants.geomTypeLines) {
                    return numDataColors(polyData.getLines().getData());
                }
                if (type === SIREPO.APP_SCHEMA.constants.geomTypePolys) {
                    return numDataColors(polyData.getPolys().getData());
                }
            }

            // lines and poly data arrays look like:
            //    [<num vertices for obj 0>, <vertex 0, 0>, ...,]
            function numDataColors(data) {
                var i = 0;
                var j = 0;
                while (i < data.length) {
                    i += (data[i] + 1);
                    ++j;
                }
                return j;
            }

            // some weird disconnect between the model and the slider when cancelling...???
            function setAlpha() {
                if (! renderer) {
                    return;
                }
                const alpha = $scope.model.alpha;
                for (var id in actorInfo) {
                    var info = actorInfo[id];
                    var s = info.scalars;
                    if (! s) {
                        info.actor.getProperty().setOpacity(alpha);
                        continue;
                    }
                    setColor(
                        info,
                        SIREPO.APP_SCHEMA.constants.geomTypePolys,
                        null,
                        Math.floor(255 * alpha)
                    );
                }
                renderWindow.render();
            }

            function setBGColor(a, b) {
                renderer.setBackground(vtk.Common.Core.vtkMath.hex2float(appState.models.magnetDisplay.bgColor));
                renderWindow.render();
            }

            //function setColor(info, type, color, alpha=255) {
            function setColor(info, type, color, alpha) {
                //srdbg('setColor', 'info', info, 'type', type, 'color', color, 'alpha', alpha);
                if (angular.isUndefined(alpha)) {
                    alpha = 255;
                }
                var s = info.scalars;
                if (! s) {
                    return;
                }
                if (type !== info.type) {
                    return;
                }
                var colors = s.getData();
                var nc = s.getNumberOfComponents();
                var i = 0;
                var inds = info.colorIndices || [];
                for (var j = 0; j < inds.length && i < s.getNumberOfValues(); ++j) {
                    if (color) {
                        for (var k = 0; k < nc - 1; ++k) {
                            colors[inds[j] + k] = color[k];
                        }
                    }
                    colors[inds[j] + nc - 1] = alpha;
                    i += nc;
                }
                info.pData.modified();
            }

            function setColorMap() {
                getActorsOfType(SIREPO.APP_SCHEMA.constants.geomTypeVectors).forEach(function (actor) {
                    actor.getMapper().getInputConnection(0).filter
                        .setFormula(getVectFormula(
                            sceneData.data[0].vectors,
                            appState.models.fieldDisplay.colorMap
                        ));  // which data? all? at what index?
                });
                if (colorScale) {
                    colorbar.scale(colorScale);
                    colorbarPtr = d3.select('.colorbar').call(colorbar);
                }
                renderWindow.render();
            }

            function setEdgeColor(info, color) {
                if (! info ) {
                    return;
                }
                if (! renderer) {
                    return;
                }
                //info.actor.getProperty().setEdgeColor(...color);
                info.actor.getProperty().setEdgeColor(color[0], color[1], color[2]);
                setColor(info, SIREPO.APP_SCHEMA.constants.geomTypeLines, color);
            }

            function setScaling() {
                getActorsOfType(SIREPO.APP_SCHEMA.constants.geomTypeVectors).forEach(function (actor) {
                    var mapper = actor.getMapper();
                    mapper.setScaleFactor(vectorScaleFactor(renderer.computeVisiblePropBounds()));
                    var vs = appState.models.fieldDisplay.scaling;
                    if (vs === 'uniform') {
                        mapper.setScaleModeToScaleByConstant();
                    }
                    if (vs === 'linear') {
                        mapper.setScaleArray(LINEAR_SCALE_ARRAY);
                        mapper.setScaleModeToScaleByComponents();
                    }
                    if (vs === 'log') {
                        mapper.setScaleArray(LOG_SCALE_ARRAY);
                        mapper.setScaleModeToScaleByComponents();
                    }
                });
                renderWindow.render();
            }

            function setupSceneData(data) {
                displayVals = getDisplayVals();
                $rootScope.$broadcast('radiaViewer.loaded');
                $rootScope.$broadcast('vtk.hideLoader');
                sceneData = data;
                buildScene();
                if (! initDone) {
                    initDone = true;
                }
            }

            function sharesGroup(actor1, actor2) {
                if (! actor1 || ! actor2) {
                    return false;
                }
                return getInfoForActor(actor1).group === getInfoForActor(actor2).group;
            }

            function updateLayout() {
                if ($scope.isViewTypeObjects())  {
                    d3.select('svg.colorbar').remove();
                }
                if ($scope.isViewTypeFields())  {
                    setColorMap();
                    setScaling();
                }
                panelState.showField(
                    'magnetDisplay',
                    'fieldType',
                    $scope.isViewTypeFields()
                );
                panelState.showField(
                    'magnetDisplay',
                    'alpha',
                    $scope.isViewTypeObjects()
                );
                radiaService.pointFieldTypes.forEach(function (ft) {
                    panelState.showEnum('magnetDisplay', 'fieldType', ft, hasPaths());
                });
                fieldDisplayFields.forEach(function (f) {
                    var mf = appState.parseModelField(f);
                    panelState.showField(mf[0], mf[1], $scope.isViewTypeFields());
                });
            }

            function updateViewer() {
                const c = didDisplayValsChange();
                sceneData = {};
                actorInfo = {};
                radiaService.objBounds = null;
                if (c || ! initDone) {
                    $rootScope.$broadcast('vtk.showLoader');
                }
                panelState.clear('geometryReport');
                panelState.requestData('geometryReport', setupSceneData, c);
            }

            $scope.eventHandlers = {
                keypress: function (evt) {
                    // do nothing?  Stops vtk from changing render based on key presses
                },
                //ondblclick: function(evt) {
                //    vtkAPI.setCam();
                //}
            };

            appState.whenModelsLoaded($scope, function () {
                $scope.model = appState.models[$scope.modelName];
                appState.watchModelFields($scope, watchFields, updateLayout);
                appState.watchModelFields($scope, ['magnetDisplay.bgColor'], setBGColor);
                panelState.enableField('geometryReport', 'name', ! appState.models.simulation.isExample);
            });

            // or keep stuff on vtk viewer scope?
            // start using custom javascript events to break away from angular?
            $scope.$on('vtk-init', function (e, d) {
                //srdbg('VTK INIT', e, d);
                renderer = d.objects.renderer;
                renderWindow = d.objects.window;
                vtkAPI = d.api;
                // move pickers to vtkdisplay?
                cPicker = vtk.Rendering.Core.vtkCellPicker.newInstance();
                cPicker.setPickFromList(false);
                ptPicker = vtk.Rendering.Core.vtkPointPicker.newInstance();
                ptPicker.setPickFromList(true);
                ptPicker.initializePickList();
                renderWindow.getInteractor().onLeftButtonPress(handlePick);
                init();
            });

            $scope.$on('modelChanged', function(e, name) {
                //srdbg('modelChanged', name);
            });

            $scope.$on('radiaObject.changed', function(e) {
                radiaService.saveGeometry(true, false);
            });

            $scope.$on('fieldPaths.changed', function () {
                if (! $scope.model.fieldPoints) {
                    $scope.model.fieldPoints = [];
                }
                updateViewer();
            });

            $scope.$on('radiaObject.color', function (e, h) {
                setColor(
                    selectedInfo,
                    SIREPO.APP_SCHEMA.constants.geomTypePolys,
                    vtkUtils.floatToRGB(vtk.Common.Core.vtkMath.hex2float(h))
                );
                setAlpha();
            });

            $scope.$on('magnetDisplay.changed', function (e, d) {
                // does not seem the best way...
                var interval = null;
                interval = $interval(function() {
                    if (interval) {
                        $interval.cancel(interval);
                        interval = null;
                    }
                    // only fetch if we need different view or field
                    if (didDisplayValsChange()) {
                        updateViewer();
                    }
                }, 500, 1);

            });

            $scope.$on('framesCleared', function () {
                updateViewer();
            });
            $scope.$on('framesLoaded', function (e, d) {
                if (! initDone) {
                    return;
                }
                updateViewer();
            });

            $scope.$on('$destroy', function () {
                $element.off();
            });

        },
    };
});

SIREPO.app.factory('radiaVtkUtils', function(utilities) {

    var self = {};

    self.GEOM_OBJ_TYPES = [
        SIREPO.APP_SCHEMA.constants.geomTypeLines,
        SIREPO.APP_SCHEMA.constants.geomTypePolys,
    ];
    self.GEOM_TYPES = [
        SIREPO.APP_SCHEMA.constants.geomTypeLines,
        SIREPO.APP_SCHEMA.constants.geomTypePolys,
        SIREPO.APP_SCHEMA.constants.geomTypeVectors,
    ];

    self.objBounds = function(json) {
        var mins = [Number.MAX_VALUE, Number.MAX_VALUE, Number.MAX_VALUE];
        var maxs = [-Number.MAX_VALUE, -Number.MAX_VALUE, -Number.MAX_VALUE];

        self.GEOM_TYPES.forEach(function (type) {
            if (! json[type]) {
                return;
            }
            var pts = json[type].vertices;
            function modf(j) {
                return function(p, i) {
                    return i % 3 === j;
                };
            }
            for (var j = 0; j < 3; ++j) {
                //var c = pts.filter(function (p, i) {
                //    return i % 3 === j;
                //});
                var c = pts.filter(modf(j));
                mins[j] =  Math.min(mins[j], Math.min.apply(null, c));
                maxs[j] =  Math.max(maxs[j], Math.max.apply(null, c));
            }
        });

        return [mins[0], maxs[0], mins[1], maxs[1], mins[2], maxs[2]];
    };

    self.objToPolyData = function(json, includeTypes, color) {

        var colors = [];
        var points = [];
        var tData = {};

        if (! includeTypes || includeTypes.length === 0) {
            includeTypes = self.GEOM_TYPES;
        }

        var typeInfo = {};
        self.GEOM_TYPES.forEach(function (type, tIdx) {
            typeInfo[type] = {};
            if (includeTypes.indexOf(type) < 0) {
                //srdbg('Ignoring data for type', type);
                return;
            }

            var t = json[type];
            if (! t || json[type].vertices.length === 0) {
                //srdbg('No data for requested type', type);
                return;
            }

            // may not always be colors in the data
            var c = t.colors || [];
            for (var i = 0; i < c.length; i++) {
                let cc = (color || [])[i % 3];
                if (! cc && cc !== 0) {
                    cc = c[i];
                }
                colors.push(Math.floor(255 * cc));
                if (i % 3 === 2) {
                    colors.push(255);
                }
            }

            var tArr = [];
            var tOffset = points.length / 3;
            typeInfo[type].offset = tOffset;
            t.vertices.forEach(function (v) {
                points.push(v);
            });
            var tInd = 0;
            var tInds = utilities.indexArray(t.vertices.length / 3);
            t.lengths.forEach(function (len) {
                tArr.push(len);
                for (var j = 0; j < len; j++) {
                    tArr.push(tInds[tInd++] + tOffset);
                }
            });
            if (tArr.length) {
                tData[type] = new window.Uint32Array(tArr);
            }

        });

        points = new window.Float32Array(points);

        var pd = vtk.Common.DataModel.vtkPolyData.newInstance();
        pd.getPoints().setData(points, 3);

        //srdbg('setting polydata from', tData);
        if (tData.lines) {
            pd.getLines().setData(tData.lines);
        }
        if (tData.polygons) {
            pd.getPolys().setData(tData.polygons, 1);
        }

        pd.getCellData().setScalars(vtk.Common.Core.vtkDataArray.newInstance({
            numberOfComponents: 4,
            values: colors,
            dataType: vtk.Common.Core.vtkDataArray.VtkDataTypes.UNSIGNED_CHAR
        }));

        pd.buildCells();

        return {data: pd, typeInfo: typeInfo};
    };

    self.vectorsToPolyData = function(json) {
        var points = new window.Float32Array(json.vectors.vertices);
        var pd = vtk.Common.DataModel.vtkPolyData.newInstance();
        pd.getPoints().setData(points, 3);
        return pd;
    };

    return self;
});

SIREPO.app.directive('shapeButton', function(appState, geometry, panelState, plotting, radiaService, utilities) {

    const inset = 1;

    let shapes = {};
    let w = 0;
    let h = 0;
    for (const name in SIREPO.APP_SCHEMA.constants.geomObjShapes) {
        const s = SIREPO.APP_SCHEMA.constants.geomObjShapes[name];
        let b = geometry.coordBounds(s.points);
        w = Math.max(w, Math.abs(b[0].max - b[0].min));
        h = Math.max(h, Math.abs(b[1].max - b[1].min));
        shapes[name] = new SIREPO.DOM.SVGPath(name, s.points, [inset, inset], s.doClose, s.stroke, s.fill);
    }
    let btn = new SIREPO.DOM.SVGShapeButton('sr-shape-edit-btn', (Math.max(w, h) + 2 * inset), 'editShape');
    btn.addAttribute('title', 'Click to edit');

    return {
        restrict: 'A',
        scope: {
            modelName: '=',
            fieldClass: '=',
        },
        template: `
          <div data-ng-class="fieldClass">
            ${btn.toTemplate()}
          </div>
        `,
        controller: function($scope, $element) {
            plotting.setupSelector($scope, $element);

            $scope.editShape = function() {
                panelState.showModalEditor('objectShape');
            };

            function loadImage() {
                btn.setShape(updateShape());
            }

            function updateShape() {
                const o = appState.models[$scope.modelName];
                const size = utilities.splitCommaDelimitedString(o.size, parseFloat);
                const s = shapes[o.type] || shapes.cuboid;
                s.setFill(o.color);
                const inds = radiaService.getAxisIndices();
                const ar = size[inds.width] / size[inds.height];
                s.setScales([
                    ar >= 1 ? ar : 1.0,
                    ar >= 1 ? 1.0 : ar
                ]);
                s.update();
                return s;
            }

            $scope.$on(`${$scope.modelName}.changed`, () => {
                loadImage();
            });

            loadImage();
        },
    };
});

SIREPO.app.directive('shapeSelector', function(appState, panelState, plotting, radiaService, utilities) {

    const availableShapes = ['cuboid', 'ell', 'cee', 'jay'];
    let sel = new SIREPO.DOM.UISelect('', [
        new SIREPO.DOM.UIAttribute('data-ng-model', 'model[field]'),
    ]);
    sel.addClasses('form-control');
    sel.addOptions(SIREPO.APP_SCHEMA.enum.ObjectType
        .filter(o => {
            return availableShapes.indexOf(o[0]) >= 0;
        })
        .map(o => {
            return new SIREPO.DOM.UIEnumOption('', o);
        })
    );

    return {
        restrict: 'A',
        scope: {
            modelName: '=',
            model: '=',
            field: '=',
            fieldClass: '=',
            parentController: '=',
            viewName: '=',
            object: '=',
        },
        template: `
          <div data-ng-class="fieldClass">
            ${sel.toTemplate()}
          </div>
        `,
        controller: function($scope, $element) {
            plotting.setupSelector($scope, $element);
        },
    };
});

SIREPO.viewLogic('objectShapeView', function(appState, panelState, radiaService, utilities, $scope) {
    let modelType = null;
    const parent = $scope.$parent;

    $scope.watchFields = [
        [
            'geomObject.type',
            "extrudedPoly.extrusionAxisSegments",
            'stemmed.armHeight', 'stemmed.armPosition', 'stemmed.stemWidth', 'stemmed.stemPosition',
            'jay.hookHeight', 'jay.hookWidth',
        ], updateObjectEditor
    ];

    $scope.whenSelected = function() {
        modelType = appState.models.geomObject.type;
        $scope.modelData = appState.models[$scope.modelName];
        radiaService.updateModelAndSuperClasses(modelType, $scope.modelData);
        updateObjectEditor();
    };

    function modelField(f) {
        const m = appState.parseModelField(f);
        return m ? m : [parent.modelName, f];
    }

    function updateObjectEditor() {
        modelType = appState.models.geomObject.type;
        parent.activePage.items.forEach((f) => {
            const m = modelField(f);
            let hasField = SIREPO.APP_SCHEMA.model[modelType][m[1]] !== undefined;
            panelState.showField(
                m[0],
                m[1],
                hasField || appState.isSubclass(modelType, m[0])
            );
        });
    }
});

SIREPO.viewLogic('geomObjectView', function(appState, panelState, radiaService, $scope) {

    $scope.modelData = appState.models[$scope.modelName];
    
    return {
        getBaseObject: function() {
            return $scope.modelData;
        },
    };
});

for(const m of ['Dipole', 'Undulator']) {
    for (const d of SIREPO.APP_SCHEMA.enum[`${m}Type`]) {
        SIREPO.viewLogic(`${d[0]}View`, function(appState, panelState, radiaService, validationService, $scope) {

            $scope.model = appState.models[$scope.modelName];
            $scope.watchFields = [];

            let editedModels = [];
            let models = {};
            for (const p of $scope.$parent.advancedFields) {
                const page = p[0];
                models[page] = {};
                // supports at most one sub-model per page
                for (const f of p[1]) {
                    let m = appState.parseModelField(f);
                    if (! m) {
                        continue;
                    }
                    m = appState.parseModelField(m[1]);
                    if (! m) {
                        continue;
                    }
                    models[page] = {
                        objModelName: m[0],
                        obj: appState.models[$scope.modelName][m[0]],
                    };
                    break;
                }
            }

            $scope.$on('cancelChanges', (e, d) => {
                // geometryReport is not part of the superclass chain and needs to be handled
                // separately
                if (d !== 'geometryReport') {
                    appState.cancelChanges('geometryReport');
                }
            });

            $scope.$on('modelChanged', (e, d) => {
                if (d === 'geometryReport') {
                    //GET RID OF RELOADGEOM
                    radiaService.reloadGeometry();
                    return;
                }
                if (d !== 'geomObject' || ! activeModelId()) {
                    return;
                }
                if (appState.models.geomObject.id === activeModelId()) {
                    appState.models[$scope.modelName][activeObjModelName()] = appState.models.geomObject;
                    appState.saveChanges($scope.modelName);
                }
            });

            $scope.whenSelected = function() {
                const o = getObjFromGeomRpt();
                if (! o ) {
                    return;
                }
                // set the object in the model to the equivalent object in the report
                // also set the base model and its superclasses
                appState.models[$scope.modelName][activeObjModelName()] = o;
                editedModels = radiaService.updateModelAndSuperClasses(o.type, o);
                appState.saveChanges([$scope.modelName, ...editedModels]);
            };

            function activeModelId() {
                return (models[$scope.$parent.activePage.name].obj || {}).id;
            }

            function activeObjModelName() {
                return models[$scope.$parent.activePage.name].objModelName;
            }

            function getObjFromGeomRpt() {
                return radiaService.getObject(activeModelId());
            }

            //TODO(mvk): implement validation for parameterized magnets - this is a placeholder
            const e = `watch${m}Editor`;
            if (e in SIREPO) {
                SIREPO[e]($scope, appState, panelState, radiaService, validationService);
            }
        });
    }
}

SIREPO.viewLogic('simulationView', function(activeSection, appState, panelState, radiaService, $scope) {

    let model = null;

    function isNew() {
        return activeSection.getActiveSection() === 'simulations';
    }

    function updateSimEditor() {
        if (! model) {
            return;
        }
        const isDipole = model.magnetType === 'dipole';
        panelState.enableField(
            $scope.modelName,
            'magnetType',
            isNew()
        );

        for(const m of ['dipole', 'undulator']) {
            const t = m + 'Type';
            panelState.showField($scope.modelName, t, model.magnetType === m);
            panelState.enableField($scope.modelName, t, isNew() && model.magnetType === m);
        }

        //TODO(mvk): setting the beamAxis/heightAxis to anything other than x/z for dipoles causes
        // the magnet to be built incorrectly. For now set those values and disable the fields
        if (model.magnetType === 'dipole') {
            model.beamAxis = 'x';
            model.heightAxis = 'z';
        }
        panelState.enableField(
            $scope.modelName,
            'beamAxis',
            isNew() && model.magnetType !== 'dipole'
        );
        panelState.enableField(
            $scope.modelName,
            'heightAxis',
            isNew() && ! isDipole
        );

        for (const e of SIREPO.APP_SCHEMA.enum.BeamAxis) {
            const axis = e[SIREPO.ENUM_INDEX_VALUE];
            const isShown = axis !== model.beamAxis;
            panelState.showEnum(
                'simulation',
                'heightAxis',
                axis,
                isShown
            );
            if (model.heightAxis === axis && ! isShown) {
                model.heightAxis = SIREPO.APP_SCHEMA.constants.heightAxisMap[model.beamAxis];
            }
        }
        radiaService.setWidthAxis();
    }

    $scope.watchFields = [
        ['simulation.beamAxis', 'simulation.magnetType'], updateSimEditor,
        ['simulation.heightAxis'], radiaService.setWidthAxis,
    ];

    $scope.whenSelected = function() {
        model = appState.models[$scope.modelName];
        updateSimEditor();
    };

    $scope.$on(`${$scope.modelName}.editor.show`, () => {
        model = appState.models[$scope.modelName];
        updateSimEditor();
    });

});<|MERGE_RESOLUTION|>--- conflicted
+++ resolved
@@ -2066,32 +2066,19 @@
               </colgroup>
               <thead>
                 <tr>
-<<<<<<< HEAD
                   <th>Object</th>
                   <th>Air Gap [mm]</th>
                   <th>Gap Offset [mm]</th>
-=======
-                  <th>Object Type</th>
-                  <th>Length</th>
-                  <th>Air Gap</th>
->>>>>>> cf2b5c67
                   <th></th>
                 </tr>
               </thead>
              <tbody>
             <tr>
             </tr>
-<<<<<<< HEAD
                 <tr data-ng-repeat="item in field track by $index">
                     <td>{{ item.object.name }}</td>
                     <td>{{ item.airGap }}</td>
                     <td>{{ item.gapOffset }}</td>
-=======
-                <tr data-ng-repeat="item in loadItems()">
-                    <td>{{ item.type }}</td>
-                    <td>{{ item.length }}mm</td>
-                    <td>{{ item.airGap }}mm</td>
->>>>>>> cf2b5c67
                   <td style="text-align: right">
                     <div class="sr-button-bar-parent">
                         <div class="sr-button-bar" data-ng-class="sr-button-bar-active" >
