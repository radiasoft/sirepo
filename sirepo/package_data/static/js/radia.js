--- conflicted
+++ resolved
@@ -1046,17 +1046,13 @@
 });
 
 SIREPO.app.controller('RadiaVisualizationController', function (appState, errorService, frameCache, panelState, persistentSimulation, radiaService, utilities, $scope) {
-<<<<<<< HEAD
-    var SINGLE_PLOTS = ['magnetViewer', 'kickMap'];
-    var self = this;
-=======
+
     let SINGLE_PLOTS = ['magnetViewer',];
     let POST_SIM_REPORTS = ['fieldLineoutReport', 'kickMapReport',];
 
     let solving = false;
 
     let self = this;
->>>>>>> eccd8d74
     self.simScope = $scope;
     $scope.mpiCores = 0;
     $scope.panelState = panelState;
@@ -1112,14 +1108,11 @@
         frameCache.setFrameCount(data.frameCount);
     };
 
-<<<<<<< HEAD
-=======
     self.startSimulation = function() {
         self.solution = null;
         solving = true;
         self.simState.saveAndRunSimulation('simulation');
     };
->>>>>>> eccd8d74
 
     self.simState = persistentSimulation.initSimulationState(self);
 
@@ -1127,13 +1120,6 @@
         panelState.enableField('simulation', 'magnetType', false);
     });
 
-<<<<<<< HEAD
-    $scope.$on('framesCleared', function () {
-        self.solution = null;
-    });
-
-
-=======
     appState.whenModelsLoaded($scope, () => {
         $scope.$on('modelChanged', (e, modelName) => {
             let m = appState.models[modelName];
@@ -1151,7 +1137,6 @@
         });
     });
 
->>>>>>> eccd8d74
 });
 
 
