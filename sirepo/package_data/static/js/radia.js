--- conflicted
+++ resolved
@@ -72,11 +72,7 @@
 SIREPO.app.factory('radiaService', function(appState, fileUpload, geometry, panelState, requestSender, utilities, validationService) {
     let self = {};
 
-<<<<<<< HEAD
-    const POST_SIM_REPORTS = ['fieldIntegralReport', 'fieldLineoutAnimation', 'kickMapReport',];
-=======
-    const POST_SIM_REPORTS = ['electronTrajectoryReport', 'fieldIntegralReport', 'fieldLineoutReport', 'kickMapReport',];
->>>>>>> 07e51ed2
+    const POST_SIM_REPORTS = ['electronTrajectoryReport', 'fieldIntegralReport', 'fieldLineoutAnimation', 'kickMapReport',];
 
     // why is this here? - answer: for getting frames
     self.computeModel = function(analysisModel) {
@@ -1751,9 +1747,6 @@
     };
 });
 
-<<<<<<< HEAD
-SIREPO.app.directive('fieldLineoutAnimation', function(appState, persistentSimulation, frameCache) {
-=======
 
 SIREPO.app.directive('electronTrajectoryReport', function(appState) {
     return {
@@ -1778,8 +1771,7 @@
     };
 });
 
-SIREPO.app.directive('fieldLineoutReport', function(appState) {
->>>>>>> 07e51ed2
+SIREPO.app.directive('fieldLineoutAnimation', function(appState, persistentSimulation, frameCache) {
     return {
         restrict: 'A',
         scope: {
@@ -3634,7 +3626,7 @@
                 if (! $scope.model.fieldPoints) {
                     $scope.model.fieldPoints = [];
                 }
-                const r = 'fieldLineoutReport';
+                const r = 'fieldLineoutAnimation';
                 for (const p of appState.models.fieldPaths.paths) {
                     if (p.id === appState.models[r].fieldPath.id) {
                         appState.models[r].fieldPath = p;
