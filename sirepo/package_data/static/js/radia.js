'use strict';

var srlog = SIREPO.srlog;
var srdbg = SIREPO.srdbg;

SIREPO.app.config(function() {
    SIREPO.SINGLE_FRAME_ANIMATION = ['solver'];
    SIREPO.appFieldEditors += [
        '<div data-ng-switch-when="Color" data-ng-class="fieldClass">',
          '<div data-color-picker="" data-form="form" data-color="model.color" data-model-name="modelName" data-model="model" data-field="field" data-default-color="defaultColor"></div>',
        '</div>',
        '<div data-ng-switch-when="PtsFile" data-ng-class="fieldClass">',
          '<input id="radia-pts-file-import" type="file" data-file-model="model[field]" accept=".dat,.txt"/>',
        '</div>',
        '<div data-ng-switch-when="Group" class="col-sm-7">',
          '<div data-group-editor="" data-field="model[field]" data-model="model"></div>',
        '</div>',
    ].join('');
    SIREPO.appPanelHeadingButtons = [
        '<div style="display: inline-block">',
        '<a data-ng-click="download()" title="Download"> <span class="sr-panel-heading glyphicon glyphicon-cloud-download" style="margin-bottom: 0"></span></a> ',
        //'<ul class="dropdown-menu dropdown-menu-right">',
        //'<li data-export-python-link="" data-report-title="{{ reportTitle() }}"></li>',
        //'</ul>',
        '</div>',
    ].join('');
});

SIREPO.app.factory('radiaService', function(appState, fileUpload, panelState, requestSender) {
    var self = {};


    // why is this here? - answer: for getting frames
    self.computeModel = function(analysisModel) {
        return 'solver';
    };

    appState.setAppService(self);

    self.isEditing = false;
    self.objBounds = null;
    self.pointFieldTypes = appState.enumVals('FieldType').slice(1);
    self.selectedObj = null;

    self.addOrModifyPath = function(type) {
        var p = appState.models[self.pathTypeModel(type)];
        if (! appState.models.fieldPaths.paths) {
            appState.models.fieldPaths.paths = [];
        }
        if (! findPath(p)) {
            if (type === 'file') {
                p.fileName = p.fileModel.name;
                upload((p.fileModel));
            }
            appState.models.fieldPaths.paths.push(p);
        }
        appState.saveChanges('fieldPaths', function (d) {
            self.showPathPicker(false);
        });
    };

    self.alphaDelegate = function() {
        var m = 'geometry';
        var f = 'alpha';
        var d = panelState.getFieldDelegate(m, f);
        d.range = function() {
            return {
                min: appState.fieldProperties(m, f).min,
                max: appState.fieldProperties(m, f).max,
                step: 0.01
            };
        };
        d.readout = function() {
            return appState.modelInfo(m)[f][SIREPO.INFO_INDEX_LABEL];
        };
        d.update = function() {};
        d.watchFields = [];
        return d;
    };

    self.createPathModel = function(type) {
        var t = type || self.pathTypeModel(appState.models.fieldPaths.path);
        var model = {
            id: numPathsOfType(appState.models.fieldPaths.path),
        };
        appState.models[t] = appState.setModelDefaults(model, t);

        // set to fill bounds if any actors exist
        //TODO: must use OBJECT bounds, not the bounds of a vector field!
        if (t === 'fieldMapPath' && self.objBounds) {
            appState.models[t].lenX = Math.abs(self.objBounds[1] - self.objBounds[0]);
            appState.models[t].lenY = Math.abs(self.objBounds[3] - self.objBounds[2]);
            appState.models[t].lenZ = Math.abs(self.objBounds[5] - self.objBounds[4]);
            appState.models[t].ctrX = (self.objBounds[1] + self.objBounds[0]) / 2.0;
            appState.models[t].ctrY = (self.objBounds[3] + self.objBounds[2]) / 2.0;
            appState.models[t].ctrZ = (self.objBounds[5] + self.objBounds[4]) / 2.0;
        }
    };
    
    self.getObject = function(id) {
        var objs = appState.models.geometry.objects || [];
        for (var i in objs) {
            if (objs[i].id == id) {
                return objs[i];
            }
        }
        return null;
    };

    self.getObjects = function() {
        return appState.models.geometry.objects || [];
    };

    self.getPathType = function() {
        return (appState.models.fieldTypes || {}).path;
    };
<<<<<<< HEAD

    self.getRadiaData = function(inData, handler) {
        // store inData on the model, so that we can refer to it if
        // getApplicationData fails
        appState.models.radiaReq = inData;
        appState.saveQuietly('radiaReq');
        requestSender.getApplicationData(inData, function (d) {
            if (d.error) {
                throw new Error(d.error);
            }
            // capture the runDir
            if (d.runDir && d.runDir != appState.models.radiaReq.runDir) {
                appState.models.radiaReq.runDir = d.runDir;
                appState.saveQuietly('radiaReq');
            }
            handler(d);
        });
    };

=======
    
>>>>>>> 2e45091f
    self.getSelectedObj = function() {
        return self.selectedObj;
    };

    self.newPath = function() {
        self.showPathPicker(true, true);
    };

    self.pathEditorTitle = function() {
        if (! appState.models.fieldPaths) {
            return '';
        }
        return (self.isEditing ? 'Edit ' : 'New ') + appState.models.fieldPaths.path;
    };

    self.pathTypeModel = function(type) {
        return type + 'Path';
    };

    self.setSelectedObj = function(o) {
        self.selectedObj = o;
    };

    self.showFieldDownload = function(doShow, path) {
        self.selectedPath = path;
        $('#sr-field-download').modal(doShow ? 'show' : 'hide');
    };

    self.showPathPicker = function(doShow, isNew) {
        self.isEditing = doShow && ! isNew;
        if (doShow) {
            if (isNew) {
                self.createPathModel();
            }
        }
        $('#' + panelState.modalId('fieldpaths')).modal(doShow ? 'show' : 'hide');
    };

    function findPath(path) {
        for(var i = 0; i < (appState.models.fieldPaths.paths || []).length; ++i) {
            var p = appState.models.fieldPaths.paths[i];
            if (p.type === path.type && p.id === path.id) {
                return path;
            }
        }
        return null;
    }

    function numPathsOfType(type) {
        return (appState.models.fieldPaths.paths || []).filter(function (p) {
            return p.type === type;
        }).length;
    }

    function toFloat(v) {
        return parseFloat('' + v);
    }
    function toInt(v) {
        return parseInt('' + v);
    }

    function upload(inputFile) {
        fileUpload.uploadFileToUrl(
            inputFile,
            {},
            requestSender.formatUrl(
                'uploadFile',
                {
                    '<simulation_id>': appState.models.simulation.simulationId,
                    '<simulation_type>': SIREPO.APP_SCHEMA.simulationType,
                    '<file_type>': SIREPO.APP_SCHEMA.constants.pathPtsFileType,
                }),
            function(d) {
                //srdbg('UPLOAD DONE', d);
            }, function (err) {
                throw new Error(inputFile + ': Error during upload ' + err);
            });
    }

    return self;
});

SIREPO.app.controller('RadiaSourceController', function (appState, geometry, panelState, plotting, radiaService, vtkPlotting, $scope) {
    var self = this;

    var editorFields = [
         'geomObject.magnetization',
         'geomObject.symmetryType',
         'geomObject.doDivide',
    ];
    var groupModels = [
        'geomGroup',
        'geomUndulatorGroup'
    ];
    var watchedModels = [
        'geomObject',
        'geomGroup',
        'radiaObject'
    ];

    self.builderCfg = {
        fitToObjects: true,
        fixedDomain: false,
        initDomian: {
            x: [-0.025, 0.025],
            y: [-0.025, 0.025],
            z: [-0.025, 0.025],
        },
    };

    self.selectedObject = null;
    self.shapes = [];  //{};  // [];
    self.toolbarItems = SIREPO.APP_SCHEMA.constants.toolbarItems;

    self.deleteObject = function(o) {
        var oIdx = appState.models.geometry.objects.indexOf(o);
        if (oIdx < 0) {
            return;
        }
        for (var i in (o.members || [])) {
            self.getObject(o.members[i]).groupId = '';
        }
        appState.models.geometry.objects.splice(oIdx, 1);
        appState.saveChanges('geometry');
    };

    self.editItem = function(o) {
        self.editObject(o);
    };

    self.editObjectWithId = function(id) {
        var o = self.getObject(id);
        if (! o) {
            return;
        }
        self.editObject(o);
    };

    self.editObject = function(o) {
        self.selectObject(o);
        panelState.showModalEditor(o.model);
    };

    self.getObject = function(id) {
        return radiaService.getObject(id);
    };

    self.getObjects = function() {
        return radiaService.getObjects();
    };


    self.getShape = function(id) {
        for (var i in self.shapes) {
            if (self.shapes[i].id === id) {
                return self.shapes[i];
            }
        }
        return null;
    };

    self.getShapes = function() {
        return self.shapes;
    };

    self.isEditable = function() {
        return true;
    };

    self.objectBounds = function() {
        return groupBounds();
    };

    self.objectsOfType = function(type) {
        return appState.models.geometry.objects.filter(function (o) {
            return o.type === type;
        });
    };

    self.objectTypes = function() {
        var t = [];
        appState.models.geometry.objects.forEach(function (o) {
            if (t.indexOf(o.type) < 0) {
                t.push(o.type);
            }
        });
        return t.sort();
    };
    
    self.saveObject = function(id, callback) {
        if (! self.selectObjectWithId(id)) {
            return;
        }
        appState.saveChanges('geomObject', function (d) {
            loadShapes();
            self.selectedObject = null;
            if (callback) {
                callback(d);
            }
        });
    };

    self.selectObject = function(o) {
        if (o) {
            self.selectedObject = o;
            appState.models[panelState.getBaseModelKey(o.model)] = o;
        }
        return o;
    };

    self.selectObjectWithId = function(id) {
        return self.selectObject(self.getObject(id));
    };

    self.shapeForObject = function(o) {
        var center = stringToFloatArray(o.center || '0, 0, 0');
        var size = stringToFloatArray(o.size || '0, 0, 0');
        var isGroup = false;
        if (o.members && o.members.length) {
            isGroup = true;
            var b = groupBounds(o.members.map(function (id) {
                return self.getObject(id);
            }));
            center = b.map(function (c) {
                return (c[0] + c[1]) / 2;
            });
            size = b.map(function (c) {
                return Math.abs((c[1] - c[0]));
            });
        }
        var shape = vtkPlotting.plotShape(
            o.id, o.name,
            center, size,
            o.color, isGroup ? null : 'solid', isGroup ? 'dashed' : 'solid',
            o.layoutShape
        );
        if (isGroup) {
            shape.outlineOffset = 5.0;
        }
        return shape;
    };


    function addObject(o) {
        o.id  = appState.models.geometry.objects.length;
        o.mapId = getMapId(o);
        appState.models.geometry.objects.push(o);
        addShapesForObject(o);
    }


    function addShapesForObject(o) {
        var shape = self.shapeForObject(o);
        self.shapes.push(shape);
        if (o.symmetryType !== 'none') {
            var mShape = vtkPlotting.plotShape(
                // ??  for "virtual shapes"?
                65536 * (o.id + 1) + shape.links.length,
                o.name,
                [0, 0, 0], [shape.size.x, shape.size.y, shape.size.z],
                o.color, shape.fillStyle, shape.strokeStyle,
                o.layoutShape
            );
            mShape.draggable = false;
            shape.addLink(mShape, mirror);
            mirror(shape, mShape);
            self.shapes.push(mShape);
        }
    }

    // used to the client-created object to a server-created Radia id
    function getMapId(o) {
        return o.name + '.' + o.id;
    }

    function loadShapes() {
        self.shapes = [];
        appState.models.geometry.objects.forEach(function (o) {
            addShapesForObject(o);
        });
    }

    function mirror(shape, mShape) {
        var o = self.getObject(shape.id);
        var pl = geometry.plane(
            stringToFloatArray(o.symmetryPlane),
            geometry.pointFromArr(stringToFloatArray(o.symmetryPoint))
        );
        var mCtr = pl.mirrorPoint(geometry.pointFromArr([shape.center.x, shape.center.y])).coords();
        mShape.center.x = mCtr[0];
        mShape.center.y = mCtr[1];
        mShape.center.z = mCtr[2];
        return mShape;
    }

    function newObjectName(o) {
        return appState.uniqueName(appState.models.geometry.objects, 'name', o.name + ' {}');
    }

    function groupBounds(objs) {
        var b = [
            [Number.MAX_VALUE, -Number.MAX_VALUE],
            [Number.MAX_VALUE, -Number.MAX_VALUE],
            [Number.MAX_VALUE, -Number.MAX_VALUE]
        ];
        b.forEach(function (c, i) {
            (objs || appState.models.geometry.objects).forEach(function (o) {
                var ctr = stringToFloatArray(o.center || SIREPO.ZERO_STR);
                var sz = stringToFloatArray(o.size || SIREPO.ZERO_STR);
                c[0] = Math.min(c[0], ctr[i] - sz[i] / 2);
                c[1] = Math.max(c[1], ctr[i] + sz[i] / 2);
            });
        });
        return b;
    }

    function stringToFloatArray(str) {
        return str.split(/\s*,\s*/)
            .map(function (v) {
                return (SIREPO.APP_SCHEMA.constants.objectScale || 1.0) * parseFloat(v);
            });
    }

    function updateObjectEditor() {
        var o = self.selectedObject;  //appState.models.geomObject;
        if (! o) {
            return;
        }
        panelState.showField(
            'geomObject',
            'division',
            o.doDivide == '1'
        );
        panelState.showField(
            'geomObject',
            'symmetryPlane',
            o.symmetryType != 'none'
        );
        panelState.showField(
            'geomObject',
            'symmetryPoint',
            o.symmetryType != 'none'
        );
        var mag = (o.magnetization || SIREPO.ZERO_STR).split(/\s*,\s*/).map(function (m) {
            return parseFloat(m);
        });
        panelState.showField(
            'geomObject',
            'material',
            Math.hypot(mag[0], mag[1], mag[2]) > 0
        );
    }

    appState.whenModelsLoaded($scope, function() {
        // initial setup
        appState.watchModelFields($scope, editorFields, function(d) {
            updateObjectEditor();
        });
        if (! appState.models.geometry.objects) {
            appState.models.geometry.objects = [];
        }
        //appState.models.geometry.objects.forEach(function (o) {
        //    addShapesForObject(o);
        //});
        loadShapes();
        //srdbg('have shapes', self.shapes);
        
        $scope.$on('modelChanged', function(e, modelName) {
            if (watchedModels.indexOf(modelName) < 0) {
                return;
            }
            var o = self.selectedObject;
            if (o.id !== 0 && (angular.isUndefined(o.id) || o.id === '')) {
                addObject(o);
            }
            appState.saveChanges('geometry', function (d) {
                //self.selectedObject = null;
                loadShapes();
            });
        });
        $scope.$on('geomObject.editor.show', function(e, o) {
            updateObjectEditor();
        });
        $scope.$on('layout.object.dropped', function (e, o) {
            var m = appState.setModelDefaults({}, o.model);
            m.center = o.center;
            m.name = o.type;
            self.editObject(m);
        });
    });
});

SIREPO.app.controller('RadiaVisualizationController', function (appState, errorService, frameCache, panelState, persistentSimulation, radiaService, utilities, $scope) {

    var self = this;

    var SINGLE_PLOTS = ['magnetViewer'];
    $scope.mpiCores = 0;
    $scope.panelState = panelState;
    $scope.svc = radiaService;

    self.solution = [];

    function handleStatus(data) {
        //srdbg('SIM STATUS', data);
        if (data.error) {
            throw new Error('Solver failed: ' + data.error);
        }
        //$scope.mpiCores = data.mpiCores > 1 ? data.mpiCores : 0;
        SINGLE_PLOTS.forEach(function(name) {
            frameCache.setFrameCount(0, name);
        });
        if ('percentComplete' in data && ! data.error) {
            if (data.percentComplete === 100 && ! self.simState.isProcessing()) {
                self.solution = data.outputInfo[0];
                SINGLE_PLOTS.forEach(function(name) {
                    frameCache.setFrameCount(1, name);
                });
            }
        }
        frameCache.setFrameCount(data.frameCount);
    }

    self.resetSimulation = function() {
        self.solution = [];
        self.simState.resetSimulation();
    };

    self.startSimulation = function() {
        self.solution = [];
        $scope.$broadcast('solveStarted', self.simState);
        self.simState.saveAndRunSimulation('simulation');
    };

    self.simState = persistentSimulation.initSimulationState(
        $scope,
        radiaService.computeModel(),
        handleStatus
    );

    self.simState.notRunningMessage = function() {
        var msg = 'Complete - ';
        if (! (self.solution || []).length) {
            return msg + 'No solution found';
        }
        return msg + self.solution[3] + ' steps ' +
            'Max |M| ' + utilities.roundToPlaces(self.solution[1], 4) + 'A/m; ' +
            'Max |H| ' + utilities.roundToPlaces(self.solution[2], 4) + 'A/m';
    };

    self.simState.startButtonLabel = function() {
        return 'Solve';
    };

    //self.simState.stateAsText = function() {
    //    return 'Solving';
    //};

    self.simState.stopButtonLabel = function() {
        return 'Cancel';
    };

    appState.whenModelsLoaded($scope, function() {
        // initial setup
       // appState.watchModelFields($scope, ['model.field'], function() {
        //});
        //srdbg('RadiaVisualizationController', appState.models);
    });
});


SIREPO.app.directive('appFooter', function() {
    return {
        restrict: 'A',
        scope: {
            nav: '=appFooter',
        },
        template: [
            '<div data-common-footer="nav"></div>',
        ].join(''),
    };
});

SIREPO.app.directive('appHeader', function(appState, panelState) {
    return {
        restrict: 'A',
        scope: {
            nav: '=appHeader',
        },
        template: [
            '<div data-app-header-brand="nav"></div>',
            '<div data-app-header-left="nav"></div>',
            '<div data-app-header-right="nav">',
              '<app-header-right-sim-loaded>',
                '<div data-sim-sections="">',
                  '<li class="sim-section" data-ng-class="{active: nav.isActive(\'source\')}"><a href data-ng-click="nav.openSection(\'source\')"><span class="glyphicon glyphicon-magnet"></span> Design</a></li>',
                  '<li class="sim-section" data-ng-class="{active: nav.isActive(\'visualization\')}"><a href data-ng-click="nav.openSection(\'visualization\')"><span class="glyphicon glyphicon-picture"></span> Visualization</a></li>',
                '</div>',
              '</app-header-right-sim-loaded>',
              '<app-settings>',
                //  '<div>App-specific setting item</div>',
              '</app-settings>',
              '<app-header-right-sim-list>',
                '<ul class="nav navbar-nav sr-navbar-right">',
                  '<li><a href data-ng-click=""><span class="glyphicon glyphicon-cloud-upload"></span> Import</a></li>',
                '</ul>',
              '</app-header-right-sim-list>',
            '</div>',
        ].join(''),
    };
});

SIREPO.app.directive('fieldDownload', function(appState, geometry, panelState, radiaService, requestSender) {

    return {
        restrict: 'A',
        scope: {
        },
        template: [
            '<div class="modal fade" tabindex="-1" role="dialog" id="sr-field-download" data-small-element-class="col-sm-2">',
                '<div class="modal-dialog modal-lg">',
                    '<div class="modal-content">',
                        '<div class="modal-header bg-info">',
                            '<button type="button" class="close" data-dismiss="modal"><span>&times;</span></button>',
                            '<span class="lead modal-title text-info">{{ svc.selectedPath.name }}</span>',
                        '</div>',
                        '<div class="modal-body">',
                            '<div class="form-horizontal">',
                                '<div class="form-group form-group-sm" data-ng-show="! isFieldMap()">',
                                    '<div class="control-label col-sm-5">',
                                        '<label><span>Field</span></label>',
                                    '</div>',
                                    '<div class="col-sm-5">',
                                        '<select data-ng-model="tModel.type" data-ng-change="ch()" class="form-control">',
                                            '<option ng-repeat="t in svc.pointFieldTypes">{{ t }}</option>',
                                        '</select>',
                                    '</div>',
                                '</div>',
                                '<div class="row">',
                                    '<button data-ng-click="download()" class="btn btn-default col-sm-offset-6">Download</button>',
                                '</div>',
                            '</div>',
                        '</div>',
                    '</div>',
                '</div>',
            '</div>',
        ].join(''),
        controller: function($scope, $element) {
            $scope.svc = radiaService;

            $scope.tModel = {
                type: radiaService.pointFieldTypes[0],
            };

            $scope.download = function() {
                //srdbg('download', $scope.tModel.type, radiaService.selectedPath);
                var p = radiaService.selectedPath;
                var f = p.name + ' ' + $scope.fieldType();
                var ext = $scope.isFieldMap() ? 'sdds' : 'csv';
                var fn = panelState.fileNameFromText(f, ext);
                var ct = $scope.isFieldMap() ? 'application/octet-stream' : 'text/csv;charset=utf-8';
                requestSender.getApplicationData(
                    {
                        beamAxis: appState.models.geometry.beamAxis,
                        contentType: ct,
                        fieldPaths: [radiaService.selectedPath],
                        fieldType: $scope.fieldType(),
                        fileType: $scope.isFieldMap() ? 'sdds' : 'csv',
                        method: 'save_field',
                        name: radiaService.selectedPath.name,
                        simulationId: appState.models.simulation.simulationId,
                        viewType: 'fields',
                    },
                    function(d) {
                        saveAs(new Blob([d], {type: ct}), fn);
                        radiaService.showFieldDownload(false);
                    },
                    fn
                );
            };

            $scope.fieldType = function() {
                return $scope.isFieldMap() ? 'B' : $scope.tModel.type;
            };

            $scope.isFieldMap = function() {
                return (radiaService.selectedPath || {}).type === 'fieldMap';
            };

            appState.whenModelsLoaded($scope, function () {
            });
        },
    };
});

SIREPO.app.directive('fieldPathPicker', function(appState, panelState, radiaService) {

    return {
        restrict: 'A',
        scope: {
            modelName: '@',
            controller: '=',
            title: '@',
            id: '@',
            smallElementClass: '@',
        },
        template: [
            '<div class="modal fade" data-ng-attr-id="{{ id }}" tabindex="-1" role="dialog">',
              '<div class="modal-dialog modal-lg">',
                '<div class="modal-content">',
                  '<div class="modal-header bg-info">',
                    '<button type="button" class="close" data-dismiss="modal"><span>&times;</span></button>',
                    '<span class="lead modal-title text-info">{{ title }}</span>',
                  '</div>',
                  '<div class="modal-body">',
                    '<div class="container-fluid">',
                      '<div class="row">',
                        '<div data-field-editor="\'path\'" data-label-size="" data-field-size="3" style="text-align: right" data-model-name="modelName" data-model="model"></div>',
                      '</div>',
                      '<br />',
                      '<div class="row">',
                        '<div data-ng-repeat="type in pathTypes" data-ng-show="getPathType() == type" data-advanced-editor-pane="" data-view-name="radiaService.pathTypeModel(type)" data-field-def="basic" data-want-buttons="false">',
                      '</div>',
                    '</div>',
                  '</div>',
                '</div>',
              '</div>',
            '</div>',
        ].join(''),
        controller: function($scope, $element) {
            $scope.modelsLoaded = false;
            $scope.pathType = null;
            $scope.pathTypes = appState.enumVals('PathType');
            $scope.pathTypeModels = $scope.pathTypes.map(radiaService.pathTypeModel);
            $scope.radiaService = radiaService;

            $scope.getPathType = function() {
               return ($scope.model || {}).path;
            };

            appState.whenModelsLoaded($scope, function () {
                $scope.model = appState.models[$scope.modelName];
                $scope.pathTypes.forEach(function (t) {
                    var pt = radiaService.pathTypeModel(t);
                    $scope.$on(pt + '.changed', function () {
                        radiaService.addOrModifyPath(t);
                    });
                });
                $scope.$on('cancelChanges', function(e, name) {
                    if ($scope.pathTypeModels.indexOf(name) >= 0) {
                        radiaService.showPathPicker(false);
                    }
                });
                $scope.$watch('model.path', function (m) {
                    var o = $($element).find('.modal').css('opacity');
                    if (o == 1 && ! radiaService.isEditing) {
                        // displaying editor but not editing, must be new
                        radiaService.createPathModel();
                    }
                });
                $scope.modelsLoaded = true;
            });
        },
    };
});

SIREPO.app.directive('fieldIntegralTable', function(appState, panelState, plotting, radiaService, requestSender, utilities) {
    return {
        restrict: 'A',
        scope: {
            modelName: '@',
        },
        template: [
            '<div class="col-md-6">',
                '<div class="panel panel-info">',
                    '<div class="panel-heading">',
                        '<span class="sr-panel-heading">Field Integrals (T &#x00B7; mm)</span>',
                        '<div class="sr-panel-options pull-right">',
                        '<a data-ng-show="hasPaths()" data-ng-click="download()" target="_blank" title="Download"> <span class="sr-panel-heading glyphicon glyphicon-cloud-download" style="margin-bottom: 0"></span></a> ',
                        '</div>',
                    '</div>',
                    '<div class="panel-body">',
                        '<table data-ng-if="hasPaths()" style="width: 100%; table-layout: fixed; margin-bottom: 10px" class="table table-hover">',
                          '<colgroup>',
                            '<col style="width: 20ex">',
                            '<col>',
                            '<col>',
                          '</colgroup>',
                          '<thead>',
                            '<tr>',
                              '<th data-ng-repeat="h in HEADING">{{ h }}</th>',
                            '</tr>',
                          '</thead>',
                          '<tbody>',
                            '<tr data-ng-repeat="path in linePaths()">',
                              '<td>{{ path.name }}</td>',
                              '<td>[{{ path.beginX }}, {{ path.beginY }}, {{ path.beginZ }}] &#x2192; [{{ path.endX }}, {{ path.endY }}, {{ path.endZ }}]</td>',
                              '<td>',
                                '<div data-ng-repeat="t in INTEGRABLE_FIELD_TYPES"><span style="font-weight: bold">{{ t }}:</span> </span><span>{{ format(integrals[path.name][t]) }}</span></div>',
                              '</td>',
                            '</tr>',
                          '</tbody>',
                        '</table>',
                    '</div>',
                '</div>',
            '</div>',
        ].join(''),
        controller: function($scope) {

            $scope.CSV_HEADING = ['Line', 'x0', 'y0', 'z0', 'x1', 'y1', 'z1', 'Bx', 'By', 'Bz', 'Hx', 'Hy', 'Hz'];
            $scope.HEADING = ['Line', 'Endpoints', 'Fields'];
            $scope.INTEGRABLE_FIELD_TYPES = ['B', 'H'];
            $scope.integrals = {};

            $scope.download = function() {
                var fileName = panelState.fileNameFromText('Field Integrals', 'csv');
                var data = [$scope.CSV_HEADING];
                $scope.linePaths().forEach(function (p) {
                    var row = [];
                    row.push(
                        p.name,
                        p.beginX, p.beginY, p.beginZ, p.endX, p.endY, p.endZ
                    );
                    $scope.INTEGRABLE_FIELD_TYPES.forEach(function (t) {
                        row = row.concat(
                            $scope.integrals[p.name][t]
                        );
                    });
                    data.push(row);
                });
                //srdbg('save to', fileName, heading, data);
                saveAs(new Blob([d3.csv.format(data)], {type: "text/csv;charset=utf-8"}), fileName);
            };

            $scope.hasPaths = function() {
                return $scope.linePaths().length;
            };

            $scope.format = function(vals) {
                if (! vals) {
                    return [];
                }
                return vals.map(function (v, i) {
                    return utilities.roundToPlaces(v, 4);
                });
            };

            $scope.isLine = function(p) {
                return p.type === 'line';
            };

            $scope.linePaths = function () {
                return (($scope.model || {}).paths || []).filter($scope.isLine);
            };

            function updateTable() {
<<<<<<< HEAD
                var inData = {
                    fieldPaths: $scope.paths,
                    method: 'get_field_integrals',
                    runDir: appState.models.radiaReq.runDir,
                    simulationId: appState.models.simulation.simulationId,
                };
                radiaService.getRadiaData(inData, function(d) {
                    $scope.integrals = d;
                });
=======
                requestSender.getApplicationData(
                    {
                        fieldPaths: $scope.linePaths(),
                        method: 'get_field_integrals',
                        simulationId: appState.models.simulation.simulationId,
                    },
                    function(d) {
                        $scope.integrals = d;
                    });
>>>>>>> 2e45091f
            }

            $scope.$on('fieldPaths.changed', function () {
                updateTable();
            });

           appState.whenModelsLoaded($scope, function() {
               $scope.model = appState.models[$scope.modelName];
               // wait until we have some data to update
               $scope.$on('radiaViewer.loaded', function () {
                    updateTable();
               });
            });

        },
    };
});

SIREPO.app.directive('fieldPathTable', function(appState, panelState, radiaService, utilities) {
    return {
        restrict: 'A',
        scope: {
            paths: '='
        },
        template: [
            '<table data-ng-if="hasPaths()" style="width: 100%; table-layout: fixed; margin-bottom: 10px" class="table table-hover">',
              '<colgroup>',
                '<col style="width: 20ex">',
                '<col style="width: 10ex">',
                '<col style="width: 10ex">',
                '<col style="width: 100%">',
                '<col style="width: 10ex">',
              '</colgroup>',
              '<thead>',
                '<tr>',
                  '<th>Name</th>',
                  '<th>Type</th>',
                  '<th>Num. points</th>',
                  '<th>Details</th>',
                  '<th></th>',
                '</tr>',
              '</thead>',
              '<tbody>',
                '<tr data-ng-repeat="path in paths track by $index">',
                  '<td><div class="badge sr-badge-icon sr-lattice-icon"><span>{{ path.name }}</span></div></td>',
                  '<td><span>{{ path.type }}</span></td>',
                  '<td><span>{{ path.numPoints }}</span></td>',
                  '<td><span>{{ pathDetails(path) }}</span></td>',
                  '<td style="text-align: right">',
                    '<div class="sr-button-bar-parent">',
                        '<div class="sr-button-bar" data-ng-class="sr-button-bar-active" >',
                            '<button class="btn btn-info btn-xs sr-hover-button" data-ng-click="copyPath(path)">Copy</button>',
                            ' <button data-ng-click="editPath(path)" class="btn btn-info btn-xs sr-hover-button">Edit</button>',
                            ' <button data-ng-click="svc.showFieldDownload(true, path)" class="btn btn-info btn-xs"><span class="glyphicon glyphicon-cloud-download"></span></button>',
                            ' <button data-ng-click="deletePath(path, $index)" class="btn btn-danger btn-xs"><span class="glyphicon glyphicon-remove"></span></button>',
                        '</div>',
                    '<div>',
                  '</td>',
                '</tr>',
              '</tbody>',
            '</table>',
        ].join(''),
        controller: function($scope) {
            $scope.svc = radiaService;

            $scope.hasPaths = function() {
                return $scope.paths && $scope.paths.length;
            };

            $scope.copyPath = function(path) {
                //srdbg('CPY', path);
            };

           $scope.deletePath = function(path, index) {
                $scope.paths.splice(index, 1);
                appState.saveChanges('fieldPaths');
           };

           $scope.editPath = function(path) {
               appState.models[radiaService.pathTypeModel(path.type)] = path;
               appState.models.fieldPaths.path = path.type;
               radiaService.showPathPicker(true, false);
           };

           $scope.pathDetails = function(path) {
               var res = '';
               var pt = radiaService.pathTypeModel(path.type);
               var info = appState.modelInfo(pt);
               var d = SIREPO.APP_SCHEMA.constants.pathDetailFields[pt];
               d.forEach(function (f, i) {
                   var fi = info[f];
                   res += (fi[0] + ': ' + path[f] + (i < d.length - 1 ? '; ' : ''));
               });
               return res;
           };

           appState.whenModelsLoaded($scope, function() {
           });
        },
    };
});

SIREPO.app.directive('groupEditor', function(appState, radiaService) {
    return {
        restrict: 'A',
        scope: {
            field: '=',
            model: '=',
        },
        template: [
            '<table table-layout: fixed" class="table table-hover">',
                '<tr data-ng-show="field.length > 0">',
                  '<th>Members</th>',
                  '<th></th>',
                '</tr>',
                '<tr data-ng-repeat="mId in field">',
                    //'<td>{{ mObj.name }}</td>',
                    '<td style="padding-left: 1em"><div class="badge sr-badge-icon"><span data-ng-drag="true" data-ng-drag-data="element">{{ getObject(mId).name }}</span></div></td>',
                    '<td style="text-align: right">&nbsp;<div class="sr-button-bar-parent"><div class="sr-button-bar">  <button data-ng-click="removeObject(mId)" class="btn btn-danger btn-xs"><span class="glyphicon glyphicon-remove"></span></button></div><div></td>',
                '</tr>',
                '<tr>',
                  '<th>Ungrouped</th>',
                '</tr>',
                '<tr data-ng-repeat="oId in getIds() | filter:hasNoGroup">',
                  '<td style="padding-left: 1em"><div class="badge sr-badge-icon"><span data-ng-drag="true" data-ng-drag-data="element">{{ getObject(oId).name }}</span></div></td>',
                  //'<td style="overflow: hidden"><span style="color: #777; white-space: nowrap">{{ element.description }}</span></td>',
                  //'<td style="text-align: right">{{ elementLength(element) }}</td>',
                  '<td style="text-align: right">&nbsp;<div class="sr-button-bar-parent"><div class="sr-button-bar"><button class="btn btn-info btn-xs sr-hover-button" data-ng-click="addObject(oId)"><span class="glyphicon glyphicon-plus"></span></button> </div><div></td>',
                '</tr>',
            '</table>',
        ].join(''),
        controller: function($scope) {

            $scope.objects = appState.models.geometry.objects;
            //$scope.ids = $scope.objects.map(function (o) {
            //    return o.id;
            //});
            if (! $scope.field) {
                $scope.field = [];
            }

            $scope.addObject = function(oId) {
                var o = $scope.getObject(oId);
                o.groupId = $scope.model.id;
                $scope.field.push(o.id);
            };

            $scope.getIds = function() {
                var i = $scope.objects.map(function (o) {
                    return o.id;
                });
                return i;
            };

            $scope.getObject = function(oId) {
                return radiaService.getObject(oId);
            };

            $scope.hasNoGroup = function(oId) {
                var o = $scope.getObject(oId);
                return oId !== $scope.model.id && (! o.groupId || o.groupId === '');
            };

            $scope.removeObject = function(oId) {
                var o = $scope.getObject(oId);
                o.groupId = '';
                var oIdx = $scope.field.indexOf(oId);
                if (oIdx < 0) {
                    return;
                }
                $scope.field.splice(oIdx, 1);
            };
        },
    };
});

SIREPO.app.directive('radiaFieldPaths', function(appState, panelState, radiaService) {

    return {
        restrict: 'A',
        scope: {
            modelName: '@',
        },
        template: [
            '<div class="col-md-6">',
                '<div class="panel panel-info">',
                    '<div class="panel-heading"><span class="sr-panel-heading">Field Paths</span></div>',
                    '<div class="panel-body">',
                        '<button class="btn btn-info btn-xs pull-right" accesskey="p" data-ng-click="radiaService.newPath()"><span class="glyphicon glyphicon-plus"></span> New <u>P</u>ath</button>',
                        '<div data-field-path-table="" data-paths="model.paths"></div>',
                        '<button class="btn btn-default col-sm-2 col-sm-offset-5" data-ng-show="hasPaths()" data-ng-click="confirmClear()">Clear</button>',
                    '</div>',
                '</div>',
            '</div>',
            //'<div data-confirmation-modal="" data-id="sr-delete-path-confirmation" data-title="Delete Path?" data-ok-text="Delete" data-ok-clicked="deleteSelected()">Delete command &quot;{{ selectedItemName() }}&quot;?</div>',
            '<div data-confirmation-modal="" data-id="sr-clear-paths-confirmation" data-title="Clear All Paths?" data-ok-text="OK" data-ok-clicked="clearPaths()">Clear All Paths?</div>',

        ].join(''),
        controller: function($scope, $element) {
            $scope.modelsLoaded = false;
            $scope.pathTypes = appState.enumVals('PathType');
            $scope.radiaService = radiaService;

            $scope.getPathType = function() {
                return ($scope.model || {}).path;
            };

            $scope.clearPaths = function() {
                $scope.model.paths = [];
                appState.saveChanges($scope.modelName);
            };

            $scope.confirmClear = function() {
                $('#sr-clear-paths-confirmation').modal('show');
            };

            $scope.hasPaths = function() {
                if (! $scope.modelsLoaded) {
                    return false;
                }
                return $scope.model.paths && $scope.model.paths.length;
            };

            appState.whenModelsLoaded($scope, function () {
                $scope.model = appState.models[$scope.modelName];
                $scope.modelsLoaded = true;
            });
        },
    };
});

SIREPO.app.directive('radiaGeomObjInfo', function(appState, panelState, radiaService) {

    return {
        restrict: 'A',
        scope: {
            model: '=',
        },
        template: [
            '<div class="col-md-6">',
                '<div data-label-with-tooltip="" class="control-label" data-ng-class="labelClass" data-label="{{ model.name }}" data-tooltip=""></div>',
                '<div data-field-editor="\'color\'" data-model-name="geomObject" data-model="model"></div>',
            '</div>',
        ].join(''),
        controller: function($scope, $element) {
            $scope.radiaService = radiaService;
            appState.whenModelsLoaded($scope, function () {
            });
        },
    };
});

// does not need to be its own directive?  everything in viz and service? (and move template to html)
SIREPO.app.directive('radiaSolver', function(appState, errorService, frameCache, geometry, layoutService, panelState, radiaService) {

    return {
        restrict: 'A',
        scope: {
            viz: '<',
            modelName: '@',
        },
        template: [
            '<div class="col-md-6">',
                '<div data-basic-editor-panel="" data-view-name="solver">',
                        '<div data-sim-status-panel="viz.simState"></div>',
              //'<div>',
              //  '<div data-simulation-status-timer="viz.simState.timeData"></div>',
              //'</div>',
                        '<div class="col-sm-6 pull-right" style="padding-top: 8px;">',
                            '<button class="btn btn-default" data-ng-click="reset()">Reset</button>',
                        '</div>',
                    '</div>',
                '</div>',
            '</div>',

        ].join(''),
        controller: function($scope, $element) {

            $scope.model = appState.models[$scope.modelName];

            $scope.reset = function() {
                $scope.viz.solution = [];
                panelState.clear('geometry');
                panelState.requestData('reset', function (d) {
                    frameCache.setFrameCount(0);
                }, true);
            };

            appState.whenModelsLoaded($scope, function () {
                //srdbg('frms', frameCache.hasFrames(), frameCache.getFrameCount());
                //var cf = $scope.viz.simState.cancelSimulation;
                //$scope.viz.simState.cancelSimulation = cf(function () {
                //    $scope.reset();
                //});
            });


        },
    };
});

SIREPO.app.directive('radiaViewer', function(appState, errorService, frameCache, geometry, layoutService, panelState, plotting, plotToPNG, radiaService, radiaVtkUtils, requestSender, utilities, vtkPlotting, vtkUtils, $document, $interval, $rootScope) {

    return {
        restrict: 'A',
        scope: {
            modelName: '@',
            viz: '<',
        },
        template: [
            '<div class="col-md-6">',
                '<div class="row" data-basic-editor-panel="" data-view-name="{{ modelName }}">',
                    '<div data-vtk-display="" class="vtk-display" data-ng-class="{\'col-sm-11\': isViewTypeFields()}" style="padding-right: 0" data-show-border="true" data-model-name="{{ modelName }}" data-event-handlers="eventHandlers" data-enable-axes="true" data-axis-cfg="axisCfg" data-axis-obj="axisObj" data-enable-selection="true"></div>',
                    //'<div data-vtk-axes="" data-width="canvasGeometry().size.width" data-height="canvasGeometry().size.height" data-bound-obj="beamAxisObj" data-axis-cfg="beamAxisCfg"></div>',
                    '<div class="col-sm-1" style="padding-left: 0" data-ng-if="isViewTypeFields()">',
                        '<div class="colorbar"></div>',
                    '</div>',
                '</div>',
            '</div>',

        ].join(''),
        controller: function($scope, $element) {

            $scope.axisObj = null;
            $scope.defaultColor = "#ff0000";
            $scope.gModel = null;
            $scope.mode = null;

            $scope.isViewTypeFields = function () {
                return (appState.models.magnetDisplay || {}).viewType === VIEW_TYPE_FIELDS;
            };

            $scope.isViewTypeObjects = function () {
                return (appState.models.magnetDisplay || {}).viewType === VIEW_TYPE_OBJECTS;
            };

            var LINEAR_SCALE_ARRAY = 'linear';
            var LOG_SCALE_ARRAY = 'log';
            var ORIENTATION_ARRAY = 'orientation';
            var FIELD_ATTR_ARRAYS = [LINEAR_SCALE_ARRAY, LOG_SCALE_ARRAY, ORIENTATION_ARRAY];

            var PICKABLE_TYPES = [radiaVtkUtils.GEOM_TYPE_POLYS, radiaVtkUtils.GEOM_TYPE_VECTS];

            var SCALAR_ARRAY = 'scalars';

            var VIEW_TYPE_FIELDS = 'fields';
            var VIEW_TYPE_OBJECTS = 'objects';

            var actorInfo = {};
            var alphaDelegate = null;
            var beamAxis = [[-1, 0, 0], [1, 0, 0]];
            var cm = vtkPlotting.coordMapper();
            var colorbar = null;
            var colorbarPtr = null;
            var colorScale = null;
            var cPicker = null;
            var displayFields = [
                 'magnetDisplay.pathType',
                 'magnetDisplay.viewType',
                 'magnetDisplay.fieldType',
            ];
            var fieldDisplayModelFields = {
                'fieldDisplay': ['colorMap', 'scaling'],
            };
            var fieldDisplayFields = fieldDisplayModelFields.fieldDisplay.map(function (f) {
                return 'fieldDisplay.' + f;
            });

            var initDone = false;
            var ptPicker = null;
            var renderer = null;
            var renderWindow = null;
            var selectedColor = [];
            var selectedInfo = null;
            var selectedObj = null;
            var selectedOutline = null;
            var selectedPointId = -1;
            var sceneData = {};

            // these objects are used to set various vector properties
            var vectInArrays = [{
                location: vtk.Common.DataModel.vtkDataSet.FieldDataTypes.COORDINATE,
            }];

            var vectOutArrays = [{
                    location: vtk.Common.DataModel.vtkDataSet.FieldDataTypes.POINT,
                    name: SCALAR_ARRAY,
                    dataType: 'Uint8Array',
                    attribute: vtk.Common.DataModel.vtkDataSetAttributes.AttributeTypes.SCALARS,
                    numberOfComponents: 3,
                },
            ];
            var vectArrays = {
                input: vectInArrays,
                output: vectOutArrays,
            };

            var vtkAPI = {};
            var vtkSelection = {};

            var watchFields = displayFields.concat(fieldDisplayFields);

            FIELD_ATTR_ARRAYS.forEach(function (n) {
                vectOutArrays.push({
                    location: vtk.Common.DataModel.vtkDataSet.FieldDataTypes.POINT,
                    name: n,
                    dataType: 'Float32Array',
                    numberOfComponents: 3,
                });
            });

            // stash the actor and associated info to avoid recalculation
            function addActor(id, group, actor, type, pickable) {
                //srdbg('addActor', 'id', id, 'grp', group, 'type', type, 'pcik', pickable);
                var pData = actor.getMapper().getInputData();
                var info = {
                    actor: actor,
                    colorIndices: [],
                    group: group || 0,
                    id: id,
                    pData: pData,
                    scalars: pData.getCellData().getScalars(),
                    type: type,
                };

                if (info.scalars) {
                    info.colorIndices = utilities.indexArray(numColors(pData, type))
                        .map(function (i) {
                            return 4 * i;
                        });
                }
                actorInfo[id] = info;

                vtkPlotting.addActor(renderer, actor);
                if (pickable) {
                    ptPicker.addPickList(actor);
                    //cPicker.addPickList(actor);
                }
                return info;
            }

            function buildScene() {
                //srdbg('buildScene', sceneData);
                var name = sceneData.name;
                var data = sceneData.data;

                vtkPlotting.removeActors(renderer);
                var didModifyGeom = false;
                for (var i = 0; i < data.length; ++i) {

                    var gname = name + '.' + i;
                    var sceneDatum = data[i];

                    // trying a separation into an actor for each data type, to better facilitate selection
                    for (var j = 0; j < radiaVtkUtils.GEOM_TYPES.length; ++j) {
                        var t = radiaVtkUtils.GEOM_TYPES[j];
                        var id = gname + '.' + t;
                        var d = sceneDatum[t];
                        if (! d || ! d.vertices || ! d.vertices.length) {
                            continue;
                        }
                        var isPoly = t === radiaVtkUtils.GEOM_TYPE_POLYS;
                        //var gObj = radiaService.getObject(id) || {};
                        var gObj = radiaService.getObject(i) || {};
                        //srdbg('got obj', gObj);
                        var gColor = gObj.color ? vtk.Common.Core.vtkMath.hex2float(gObj.color) : null;
                        var pdti = radiaVtkUtils.objToPolyData(sceneDatum, [t], gColor);
                        var pData = pdti.data;
                        var bundle;
                        if (radiaVtkUtils.GEOM_OBJ_TYPES.indexOf(t) >= 0) {
                            bundle = cm.buildActorBundle();
                            bundle.mapper.setInputData(pData);
                        }
                        else {
                            var vectorCalc = vtk.Filters.General.vtkCalculator.newInstance();
                            vectorCalc.setFormula(getVectFormula(d, appState.models.fieldDisplay.colorMap));
                            vectorCalc.setInputData(pData);

                            var mapper = vtk.Rendering.Core.vtkGlyph3DMapper.newInstance();
                            mapper.setInputConnection(vectorCalc.getOutputPort(), 0);

                            var s = vtk.Filters.Sources.vtkArrowSource.newInstance();
                            mapper.setInputConnection(s.getOutputPort(), 1);
                            mapper.setOrientationArray(ORIENTATION_ARRAY);

                            // this scales by a constant - the default is to use scalar data
                            mapper.setScaleFactor(8.0);
                            mapper.setScaleModeToScaleByConstant();
                            mapper.setColorModeToDefault();
                            bundle = cm.buildActorBundle();
                            bundle.setMapper(mapper);
                        }
                        bundle.actor.getProperty().setEdgeVisibility(isPoly);
                        bundle.actor.getProperty().setLighting(isPoly);
                        var info = addActor(id, gname, bundle.actor, t, PICKABLE_TYPES.indexOf(t) >= 0);
                        gColor = getColor(info);
                        //srdbg('add obj', gObj, isPoly);
                        if (isPoly && $.isEmptyObject(gObj)) {
                            gObj = appState.setModelDefaults(gObj, 'geomObject');
                            gObj.name = id;
                            gObj.id = id;
                            if (gColor) {
                                gObj.color = vtk.Common.Core.vtkMath.floatRGB2HexCode(vtkUtils.rgbToFloat(gColor));
                            }
                            /*
                            if (! appState.models.geometry.objects) {
                                appState.models.geometry.objects = [];
                            }
                            appState.models.geometry.objects.push(gObj);

                             */
                            didModifyGeom = true;
                        }
                        if (! gObj.center || ! gObj.size) {
                            var b = bundle.actor.getBounds();
                            gObj.center = [0.5 * (b[1] + b[0]), 0.5 * (b[3] + b[2]), 0.5 * (b[5] + b[4])];
                            gObj.size = [Math.abs(b[1] - b[0]), Math.abs(b[3] - b[2]), Math.abs(b[5] - b[4])];
                            didModifyGeom = true;
                        }
                        if (
                            t === radiaVtkUtils.GEOM_TYPE_LINES &&
                            appState.models.magnetDisplay.viewType == VIEW_TYPE_FIELDS
                        ) {
                            setEdgeColor(info, [216, 216, 216]);
                        }
                    }
                }

                var b = renderer.computeVisiblePropBounds();
                radiaService.objBounds = b;
                //srdbg('bnds', b);
                //srdbg('l', [Math.abs(b[1] - b[0]), Math.abs(b[3] - b[2]), Math.abs(b[5] - b[4])]);
                //srdbg('ctr', [(b[1] + b[0]) / 2, (b[3] + b[2]) / 2, (b[5] + b[4]) / 2]);

                var padPct = 0.1;
                var l = [
                    Math.abs(b[1] - b[0]),
                    Math.abs(b[3] - b[2]),
                    Math.abs(b[5] - b[4])
                ].map(function (c) {
                    return (1 + padPct) * c;
                });

                var bndBox = cm.buildBox(l, [(b[1] + b[0]) / 2, (b[3] + b[2]) / 2, (b[5] + b[4]) / 2]);
                bndBox.actor.getProperty().setRepresentationToWireframe();
                // NOTE: vtkLineFilter exists but is not included in the default vtk build
                //var lf = vtk.Filters.General.vtkLineFilter.newInstance();

                renderer.addActor(bndBox.actor);
                var vpb = vtkPlotting.vpBox(bndBox.source, renderer);
                renderWindow.render();
                vpb.defaultCfg.edgeCfg.z.sense = -1;
                vpb.initializeWorld(
                    {
                        edgeCfg: {
                            x: {sense: 1},
                            y: {sense: 1},
                            z: {sense: -1},
                        }
                    });
                $scope.axisObj = vpb;

                var acfg = {};
                geometry.basis.forEach(function (dim, i) {
                    acfg[dim] = {};
                    acfg[dim].dimLabel = dim;
                    acfg[dim].label = dim + ' [mm]';
                    acfg[dim].max = b[2 * i + 1];
                    acfg[dim].min = b[2 * i];
                    acfg[dim].numPoints = 2;
                    acfg[dim].screenDim = dim === 'z' ? 'y' : 'x';
                    acfg[dim].showCentral = dim === appState.models.geometry.beamAxis;
                });
                $scope.axisCfg = acfg;

                // visual rep of paths?
                /*
                appState.models.fieldPaths.paths.forEach(function (p) {
                    if (p.type == 'line') {
                        var s = vtk.Filters.Sources.vtkLineSource.newInstance({
                            point1: [p.beginX, p.beginY, p.beginZ],
                            point2: [p.endX, p.endY, p.endZ],
                            resolution: 2,
                        });
                        var b = cm.buildFromSource(s);
                        b.actor.getProperty().setColor(255, 0, 0);
                        renderer.addActor(b.actor);
                    }
                });
                */

                if (didModifyGeom) {
                    appState.saveQuietly('geometry');
                }
                updateLayout();
                setAlpha();
                setBGColor();
                vtkAPI.setCam();
                enableWatchFields(true);
            }

            function enableWatchFields(doEnable) {
                watchFields.forEach(function (wf) {
                    var mf = appState.parseModelField(wf);
                    panelState.enableField(mf[0], mf[1], doEnable);
                });
            }

            function getActor(id) {
                return (getActorInfo(id) || {}).actor;
            }

            function getActorInfo(id) {
                return actorInfo[id];
            }

            function getActorInfoOfType(typeName) {
                return Object.keys(actorInfo)
                    .filter(function (id) {
                        return getActorInfo(id).type === typeName;
                    })
                    .map(function (id) {
                        return getActorInfo(id);
                    });
            }

            function getActorsOfType(typeName) {
                return getActorInfoOfType(typeName).map(function (info) {
                    return info.actor;
                });
            }

            function getColor(info) {
                var s = info.scalars;
                if (! s) {
                    return null;
                }
                var inds = info.colorIndices;
                if (! inds) {
                    return null;
                }
                return s.getData().slice(inds[0], inds[0] + 3);
            }

            function getGeomObj(id) {
                var gObjs = appState.models.geometry.objects || [];
                for (var i = 0; i < gObjs.length; ++i) {
                    if (gObjs[i].id === id) {
                        return gObjs[i];
                    }
                }
                return null;
            }

            function getInfoForActor(actor) {
                for (var n in actorInfo) {
                    if (getActor(n) === actor) {
                        return getActorInfo(n);
                    }
                }
            }

            // used to create array of arrows (or other objects) for vector fields
            // change to use magnitudes and color locally
            function getVectFormula(vectors, colorMapName) {

                //srdbg('getVectFormula', colorMapName);
                var cmap = plotting.colorMapOrDefault(
                    colorMapName,
                    appState.fieldProperties('fieldDisplay', 'colorMap').default
                );
                //srdbg('v', vectors);
                //srdbg('cm', cmap);
                var norms = utilities.normalize(vectors.magnitudes);
                var logMags = vectors.magnitudes.map(function (n) {
                    return Math.log(n);
                });

                // get log values back into the original range, so that the extremes have the same
                // size as a linear scale
                var minLogMag = Math.min.apply(null, logMags);
                var maxLogMag = Math.max.apply(null, logMags);
                var minMag = Math.min.apply(null, vectors.magnitudes);
                var maxMag = Math.max.apply(null, vectors.magnitudes);
                colorScale = plotting.colorScale(minMag, maxMag, cmap);

                logMags = logMags.map(function (n) {
                    return minMag + (n - minLogMag) * (maxMag - minMag) / (maxLogMag - minLogMag);
                });

                return {
                    getArrays: function(inputDataSets) {
                        return vectArrays;
                    },
                    evaluate: function (arraysIn, arraysOut) {
                        var coords = arraysIn.map(function (d) {
                            return d.getData();
                        })[0];
                        var o = arraysOut.map(function (d) {
                            return d.getData();
                        });
                        // note these arrays already have the correct length, so we need to set elements, not append
                        var orientation = o[getVectOutIndex(ORIENTATION_ARRAY)];
                        var linScale = o[getVectOutIndex(LINEAR_SCALE_ARRAY)].fill(1.0);
                        var logScale = o[getVectOutIndex(LOG_SCALE_ARRAY)].fill(1.0);
                        var scalars = o[getVectOutIndex(SCALAR_ARRAY)];

                        for (var i = 0; i < coords.length / 3; i += 1) {
                            var c = [0, 0, 0];
                            if (cmap.length) {
                                var rgb = d3.rgb(colorScale(norms[i]));
                                c = [rgb.r, rgb.g, rgb.b];
                            }
                            // scale arrow length (object-local x-direction) only
                            // this can stretch/squish the arrowhead though so the actor may have to adjust the ratio
                            linScale[3 * i] = vectors.magnitudes[i];
                            logScale[3 * i] = logMags[i];
                            for (var j = 0; j < 3; ++j) {
                                var k = 3 * i + j;
                                orientation[k] = vectors.directions[k];
                                scalars[k] = c[j];
                            }
                        }

                        // Mark the output vtkDataArray as modified
                        arraysOut.forEach(function (x) {
                            x.modified();
                        });
                    },
                };
            }

            function getVectOutIndex(name) {
                for (var vIdx in vectArrays.output) {
                    if (vectArrays.output[vIdx].name === name) {
                        return vIdx;
                    }
                }
                throw new Error('No vector array named ' + name  + ': ' + vectArrays.output);
            }

            function getVectorInfo(point, vect, units) {
                var pt = [];
                point.forEach(function (c) {
                    pt.push(utilities.roundToPlaces(c, 2));
                });
                var val = Math.hypot(vect[0], vect[1], vect[2]);
                var theta = 180 * Math.acos(vect[2] / (val || 1)) / Math.PI;
                var phi = 180 * Math.atan2(vect[1], vect[0]) / Math.PI;
                return isNaN(val) ?
                    '--' :
                    utilities.roundToPlaces(val, 4) + units +
                    '  θ ' + utilities.roundToPlaces(theta, 2) +
                    '°  φ ' + utilities.roundToPlaces(phi, 2) +
                    '°  at (' + pt + ')';
            }

            function handlePick(callData) {
                //srdbg('handle', callData);
                if (renderer !== callData.pokedRenderer) {
                    return;
                }

                // regular clicks are generated when spinning the scene - we'll select/deselect with ctrl-click
                var iMode = vtkAPI.getMode();
                if (iMode === vtkUtils.INTERACTION_MODE_MOVE ||
                    (iMode === vtkUtils.INTERACTION_MODE_SELECT && ! callData.controlKey)
                ) {
                    return;
                }

                var pos = callData.position;
                var point = [pos.x, pos.y, 0.0];
                ptPicker.pick(point, renderer);
                cPicker.pick(point, renderer);
                var pid = ptPicker.getPointId();

                // cell id is "closest cell within tolerance", meaning a single value, though
                // we may get multiple actors
                var cid = cPicker.getCellId();
                //srdbg('Picked pt', point);
                //srdbg('Picked pid', pid);
                //srdbg('Picked cid', cid);

                var picker;
                if (appState.models.magnetDisplay.viewType === VIEW_TYPE_OBJECTS && cid >= 0) {
                    picker = cPicker;
                }
                else if (appState.models.magnetDisplay.viewType === VIEW_TYPE_FIELDS && pid >= 0) {
                    picker = ptPicker;
                }
                if (! picker) {
                    //srdbg('Pick failed');
                    return;
                }

                var pas = picker.getActors();
                //var posArr = view.cPicker.getPickedPositions();
                //srdbg('pas', pas, 'positions', posArr);

                var selectedValue = Number.NaN;
                var highlightVectColor = [255, 0, 0];
                // it seems the 1st actor in the array is the closest to the viewer
                var actor = pas[0];
                vtkSelection = {};
                //var pos = posArr[aIdx];
                var info = getInfoForActor(actor);
                selectedInfo = info;
                //srdbg('actor', actor, 'info', info);
                if (! info || ! info.pData) {
                    return;
                }

                var pts = info.pData.getPoints();

                // TODO(mvk): attach pick functions to actor info?
                // vectors
                if (info.type === radiaVtkUtils.GEOM_TYPE_VECTS) {
                    var n = pts.getNumberOfComponents();
                    var coords = pts.getData().slice(n * pid, n * (pid + 1));
                    var f = actor.getMapper().getInputConnection(0).filter;
                    var linArr = f.getOutputData().getPointData().getArrayByName(LINEAR_SCALE_ARRAY);
                    if (! linArr) {
                        return;
                    }
                    selectedValue = linArr.getData()[pid * linArr.getNumberOfComponents()];

                    var oArr = f.getOutputData().getPointData().getArrayByName(ORIENTATION_ARRAY);
                    var oid = pid * oArr.getNumberOfComponents();
                    var o = oArr.getData().slice(oid, oid + oArr.getNumberOfComponents());
                    var v = o.map(function (dir) {
                        return selectedValue * dir;
                    });

                    var sArr = f.getOutputData().getPointData().getArrayByName(SCALAR_ARRAY);
                    var ns = sArr.getNumberOfComponents();
                    var sid = pid * ns;
                    var sc = sArr.getData().slice(sid, sid + ns);

                    //srdbg('SEL C', sc, selectedColor, 'AT', sid);
                    //srdbg('SET OLD V COLOR');
                    selectedColor.forEach(function (c, i) {
                        sArr.getData()[selectedPointId * ns + i] = c;
                    });
                    if (pid === selectedPointId) {
                        selectedPointId = -1;
                        selectedColor = [];
                        selectedValue = Math.min.apply(null, linArr.getData());
                        v = [];
                    }
                    else {
                        //srdbg('SET NEW V COLOR', pid);
                        //srdbg(sArr.getData().slice(sid, sid + 3), '->', highlightVectColor);
                        highlightVectColor.forEach(function (c, i) {
                            sArr.getData()[sid + i] = c;
                        });
                        selectedPointId = pid;
                        selectedColor = sc;
                    }
                    info.pData.modified();

                    //srdbg(info.id, 'coords', coords, 'mag', selectedValue, 'orientation', o, 'color', sc);
                    vtkSelection = {
                        info: getVectorInfo(point, v, sceneData.data[0].vectors.units),
                    };
                    colorbarPtr.pointTo(selectedValue);
                }

                // objects
                else if (info.type === radiaVtkUtils.GEOM_TYPE_POLYS) {
                    var j = info.colorIndices[cid];
                    selectedColor = info.scalars.getData().slice(j, j + 3);  // 4 to get alpha
                   //srdbg(info.name, 'poly tup', cid, selectedColor);

                    var g = getGeomObj(info.id);
                    if (selectedObj === g) {
                        selectedObj = null;
                    }
                    else {
                        selectedObj = g;
                        selectedOutline = vtk.Filters.General.vtkOutlineFilter.newInstance();
                    }
                    var highlight = selectedColor.map(function (c) {
                        return 255 - c;
                    });

                    for (var id in actorInfo) {
                        setEdgeColor(
                            getActorInfo(id),
                            selectedObj && sharesGroup(getActor(id), actor) ? highlight : [0, 0, 0]
                        );
                    }

                    vtkSelection = {
                        info: selectedObj ? selectedObj.name : '--',
                        model: selectedObj ? {
                            getData: function () {
                                return selectedObj;
                            },
                            modelKey: 'geomObject',
                        } : null,
                    };
                }

                // for some reason scope changes are not immediately propagating, so we'll force the issue -
                // apply() or digest() cause infinite digest loops
                $scope.$broadcast('vtk.selected', vtkSelection);
            }

            function hasPaths() {
                return appState.models.fieldPaths.paths && appState.models.fieldPaths.paths.length;
            }

            function init() {
                //srdbg('init...');
                $scope.$broadcast('sliderParent.ready', appState.models.geometry);
                if (! renderer) {
                    throw new Error('No renderer!');
                }

                var t = 30;
                colorbar = Colorbar()
                    .margin({top: 5, right: t + 10, bottom: 0, left: 0})
                    .thickness(t)
                    .orient('vertical')
                    .barlength($('.vtk-canvas-holder').height())
                    .origin([0, 0]);

                var ca = vtk.Rendering.Core.vtkAnnotatedCubeActor.newInstance();
                vtk.Rendering.Core.vtkAnnotatedCubeActor.Presets.applyPreset('default', ca);
                var df = ca.getDefaultStyle();
                df.fontFamily = 'Arial';
                df.faceRotation = 45;
                ca.setDefaultStyle(df);

                var m = vtk.Interaction.Widgets.vtkOrientationMarkerWidget.newInstance({
                    actor: ca,
                    interactor: renderWindow.getInteractor()
                });
                m.setViewportCorner(
                    vtk.Interaction.Widgets.vtkOrientationMarkerWidget.Corners.TOP_RIGHT
                );
                m.setViewportSize(0.07);
                m.computeViewport();
                m.setMinPixelSize(50);
                m.setMaxPixelSize(100);
                vtkAPI.setMarker(m);
                updateViewer();
            }

            function numColors(polyData, type) {
                if (radiaVtkUtils.GEOM_OBJ_TYPES.indexOf(type) < 0) {
                    return 0;
                }
                if (type === radiaVtkUtils.GEOM_TYPE_LINES) {
                    return numDataColors(polyData.getLines().getData());
                }
                if (type === radiaVtkUtils.GEOM_TYPE_POLYS) {
                    return numDataColors(polyData.getPolys().getData());
                }
            }

            // lines and poly data arrays look like:
            //    [<num vertices for obj 0>, <vertex 0, 0>, ...,]
            function numDataColors(data) {
                var i = 0;
                var j = 0;
                while (i < data.length) {
                    i += (data[i] + 1);
                    ++j;
                }
                return j;
            }

            // some weird disconnect between the model and the slider when cancelling...???
            function setAlpha() {
                if (! renderer) {
                    return;
                }
                var alpha = $scope.gModel.alpha;
                for (var id in actorInfo) {
                    var info = actorInfo[id];
                    var s = info.scalars;
                    if (! s) {
                        info.actor.getProperty().setOpacity(alpha);
                        continue;
                    }
                    setColor(info, radiaVtkUtils.GEOM_TYPE_POLYS, null, Math.floor(255 * alpha));
                }
                renderWindow.render();
            }

            function setBGColor(a, b) {
                renderer.setBackground(vtk.Common.Core.vtkMath.hex2float(appState.models.magnetDisplay.bgColor));
                renderWindow.render();
            }

            //function setColor(info, type, color, alpha=255) {
            function setColor(info, type, color, alpha) {
                //srdbg('setColor', 'info', info, 'type', type, 'color', color, 'alpha', alpha);
                if (angular.isUndefined(alpha)) {
                    alpha = 255;
                }
                var s = info.scalars;
                if (! s) {
                    return;
                }
                if (type !== info.type) {
                    return;
                }
                var colors = s.getData();
                var nc = s.getNumberOfComponents();
                var i = 0;
                var inds = info.colorIndices || [];
                for (var j = 0; j < inds.length && i < s.getNumberOfValues(); ++j) {
                    if (color) {
                        for (var k = 0; k < nc - 1; ++k) {
                            colors[inds[j] + k] = color[k];
                        }
                    }
                    colors[inds[j] + nc - 1] = alpha;
                    i += nc;
                }
                info.pData.modified();
            }

            function setColorMap() {
                getActorsOfType(radiaVtkUtils.GEOM_TYPE_VECTS).forEach(function (actor) {
                    actor.getMapper().getInputConnection(0).filter
                        .setFormula(getVectFormula(
                            sceneData.data[0].vectors,
                            appState.models.fieldDisplay.colorMap
                        ));  // which data? all? at what index?
                });
                if (colorScale) {
                    colorbar.scale(colorScale);
                    colorbarPtr = d3.select('.colorbar').call(colorbar);
                }
                renderWindow.render();
            }

            function setEdgeColor(info, color) {
                if (! info ) {
                    return;
                }
                if (! renderer) {
                    return;
                }
                //info.actor.getProperty().setEdgeColor(...color);
                info.actor.getProperty().setEdgeColor(color[0], color[1], color[2]);
                setColor(info, radiaVtkUtils.GEOM_TYPE_LINES, color);
            }

            function setScaling() {
                var b = renderer.computeVisiblePropBounds();
                var s = [Math.abs(b[1] - b[0]), Math.abs(b[3] - b[2]), Math.abs(b[5] - b[4])];
                //var mx = Math.max(...s);
                var mx = Math.max(s[0], s[1], s[2]);
                //srdbg('prop bnds', b, mx, mx / 8.0, 0.035 * mx);
                getActorsOfType(radiaVtkUtils.GEOM_TYPE_VECTS).forEach(function (actor) {
                    var mapper = actor.getMapper();
                    mapper.setScaleFactor(0.035 * mx);
                    var vs = appState.models.fieldDisplay.scaling;
                    if (vs === 'uniform') {
                        mapper.setScaleModeToScaleByConstant();
                    }
                    if (vs === 'linear') {
                        mapper.setScaleArray(LINEAR_SCALE_ARRAY);
                        mapper.setScaleModeToScaleByComponents();
                    }
                    if (vs === 'log') {
                        mapper.setScaleArray(LOG_SCALE_ARRAY);
                        mapper.setScaleModeToScaleByComponents();
                    }
                });
                renderWindow.render();
            }

            function setupSceneData(data) {
                $rootScope.$broadcast('radiaViewer.loaded');
                sceneData = data;
                buildScene();
                if (! initDone) {
                    initDone = true;
                }
            }

            function sharesGroup(actor1, actor2) {
                if (! actor1 || ! actor2) {
                    return false;
                }
                return getInfoForActor(actor1).group === getInfoForActor(actor2).group;
            }

            function updateLayout() {
                //srdbg('updateLayout', appState.models.magnetDisplay.viewType);
                if ($scope.isViewTypeObjects())  {
                    d3.select('svg.colorbar').remove();
                }
                panelState.showField(
                    'magnetDisplay',
                    'fieldType',
                    $scope.isViewTypeFields()
                );
                panelState.showField(
                    'geometry',
                    'alpha',
                    $scope.isViewTypeObjects()
                );
                radiaService.pointFieldTypes.forEach(function (ft) {
                    panelState.showEnum('magnetDisplay', 'fieldType', ft, hasPaths());
                });
                fieldDisplayFields.forEach(function (f) {
                    var mf = appState.parseModelField(f);
                    panelState.showField(mf[0], mf[1], $scope.isViewTypeFields());
                });
                setColorMap();
                setScaling();
            }

            function updateViewer() {
                //srdbg('update v');
                sceneData = {};
                actorInfo = {};
                radiaService.objBounds = null;
                //enableWatchFields(false);
                var inData = {
                    method: 'get_geom',
                    name: appState.models.geometry.name,
                    viewType: appState.models.magnetDisplay.viewType,
                    simulationId: appState.models.simulation.simulationId,
                };
                if ($scope.isViewTypeFields()) {
                    inData.fieldType = appState.models.magnetDisplay.fieldType;
                    inData.method = 'get_field';
                }
                if (radiaService.pointFieldTypes.indexOf(appState.models.magnetDisplay.fieldType) >= 0 ) {
                    inData.fieldPaths = appState.models.fieldPaths.paths;
                }

                srdbg('getting app data...');
                radiaService.getRadiaData(
                    inData,
                    function(d) {
                        //srdbg('got app data', d);
                        if (d && d.data && d.data.length) {
                            $scope.viz.simState.state ='completed';
                            $scope.viz.solution = d.solution;
                            setupSceneData(d);
                            return;
                        }
                        //srdbg('no app data, requesting');
                        panelState.clear('geometry');
                        panelState.requestData('geometry', setupSceneData, true);
                    });

            }

            $scope.eventHandlers = {
                keypress: function (evt) {
                    // do nothing?  Stops vtk from changing render based on key presses
                },
                //ondblclick: function(evt) {
                //    vtkAPI.setCam();
                //}
            };

            appState.whenModelsLoaded($scope, function () {
                $scope.model = appState.models[$scope.modelName];
                $scope.gModel = appState.models.geometry;
                appState.watchModelFields($scope, watchFields, updateLayout);
                appState.watchModelFields($scope, ['magnetDisplay.bgColor'], setBGColor);
                alphaDelegate = radiaService.alphaDelegate();
                alphaDelegate.update = setAlpha;
                panelState.enableField('geometry', 'name', ! appState.models.simulation.isExample);
            });

            // or keep stuff on vtk viewer scope?
            // start using custom javascript events to break away from angular?
            $scope.$on('vtk-init', function (e, d) {
                //srdbg('VTK INIT', e, d);
                renderer = d.objects.renderer;
                renderWindow = d.objects.window;
                vtkAPI = d.api;
                // move pickers to vtkdisplay?
                cPicker = vtk.Rendering.Core.vtkCellPicker.newInstance();
                cPicker.setPickFromList(false);
                ptPicker = vtk.Rendering.Core.vtkPointPicker.newInstance();
                ptPicker.setPickFromList(true);
                ptPicker.initializePickList();
                renderWindow.getInteractor().onLeftButtonPress(handlePick);
                init();
            });

            $scope.$on('modelChanged', function(e, name) {
                //srdbg('modelChanged', name);
            });

            $scope.$on('geomObject.changed', function(e) {
                appState.saveChanges('geometry', function (d) {
                    //srdbg('geom save', d);
                });
            });

            $scope.$on('fieldPaths.changed', function () {
                if (! $scope.model.fieldPoints) {
                    $scope.model.fieldPoints = [];
                }
                updateViewer();
            });

            $scope.$on('geomObject.color', function (e, h) {
                var c = vtk.Common.Core.vtkMath.hex2float(h);
                setColor(
                    selectedInfo,
                    radiaVtkUtils.GEOM_TYPE_POLYS,
                    vtkUtils.floatToRGB(c)
                );
                setAlpha();
            });

            $scope.$on('magnetDisplay.changed', function (e, d) {
                //srdbg('MDC', e, d);
                // does not seem the best way...
                var interval = null;
                interval = $interval(function() {
                    if (interval) {
                        $interval.cancel(interval);
                        interval = null;
                    }
                    updateViewer();
                }, 500, 1);
            });

            $scope.$on('framesCleared', function () {
                updateViewer();
            });
            $scope.$on('framesLoaded', function (e, d) {
                if (! initDone) {
                    return;
                }
                updateViewer();
            });

            $scope.$on('solveStarted', function (e, d) {
            });

        },
    };
});

SIREPO.app.factory('radiaVtkUtils', function(utilities) {

    var self = {};

    self.GEOM_TYPE_LINES = 'lines';
    self.GEOM_TYPE_POLYS = 'polygons';
    self.GEOM_TYPE_VECTS = 'vectors';
    self.GEOM_OBJ_TYPES = [self.GEOM_TYPE_LINES, self.GEOM_TYPE_POLYS];
    self.GEOM_TYPES = [self.GEOM_TYPE_LINES, self.GEOM_TYPE_POLYS, self.GEOM_TYPE_VECTS];

    self.objBounds = function(json) {
        var mins = [Number.MAX_VALUE, Number.MAX_VALUE, Number.MAX_VALUE];
        var maxs = [-Number.MAX_VALUE, -Number.MAX_VALUE, -Number.MAX_VALUE];

        self.GEOM_TYPES.forEach(function (type) {
            if (! json[type]) {
                return;
            }
            var pts = json[type].vertices;
            function modf(j) {
                return function(p, i) {
                    return i % 3 === j;
                };
            }
            for (var j = 0; j < 3; ++j) {
                //var c = pts.filter(function (p, i) {
                //    return i % 3 === j;
                //});
                var c = pts.filter(modf(j));
                mins[j] =  Math.min(mins[j], Math.min.apply(null, c));
                maxs[j] =  Math.max(maxs[j], Math.max.apply(null, c));
            }
        });

        return [mins[0], maxs[0], mins[1], maxs[1], mins[2], maxs[2]];
    };

    self.objToPolyData = function(json, includeTypes, color) {

        var colors = [];
        var points = [];
        var tData = {};

        if (! includeTypes || includeTypes.length === 0) {
            includeTypes = self.GEOM_TYPES;
        }

        var typeInfo = {};
        self.GEOM_TYPES.forEach(function (type, tIdx) {
            typeInfo[type] = {};
            if (includeTypes.indexOf(type) < 0) {
                //srdbg('Ignoring data for type', type);
                return;
            }

            var t = json[type];
            if (! t || json[type].vertices.length === 0) {
                //srdbg('No data for requested type', type);
                return;
            }

            // may not always be colors in the data
            var c = t.colors || [];
            for (var i = 0; i < c.length; i++) {
                var cc = (color || [])[i % 3] || c[i];
                colors.push(Math.floor(255 * cc));
                if (i % 3 === 2) {
                    colors.push(255);
                }
            }

            var tArr = [];
            var tOffset = points.length / 3;
            typeInfo[type].offset = tOffset;
            t.vertices.forEach(function (v) {
                points.push(v);
            });
            var tInd = 0;
            var tInds = utilities.indexArray(t.vertices.length / 3);
            t.lengths.forEach(function (len) {
                tArr.push(len);
                for (var j = 0; j < len; j++) {
                    tArr.push(tInds[tInd++] + tOffset);
                }
            });
            if (tArr.length) {
                tData[type] = new window.Uint32Array(tArr);
            }

        });

        points = new window.Float32Array(points);

        var pd = vtk.Common.DataModel.vtkPolyData.newInstance();
        pd.getPoints().setData(points, 3);

        //srdbg('setting polydata from', tData);
        if (tData.lines) {
            pd.getLines().setData(tData.lines);
        }
        if (tData.polygons) {
            pd.getPolys().setData(tData.polygons, 1);
        }

        pd.getCellData().setScalars(vtk.Common.Core.vtkDataArray.newInstance({
            numberOfComponents: 4,
            values: colors,
            dataType: vtk.Common.Core.vtkDataArray.VtkDataTypes.UNSIGNED_CHAR
        }));

        pd.buildCells();

        return {data: pd, typeInfo: typeInfo};
    };

    self.vectorsToPolyData = function(json) {
        var points = new window.Float32Array(json.vectors.vertices);
        var pd = vtk.Common.DataModel.vtkPolyData.newInstance();
        pd.getPoints().setData(points, 3);
        return pd;
    };

    return self;
});<|MERGE_RESOLUTION|>--- conflicted
+++ resolved
@@ -114,29 +114,27 @@
     self.getPathType = function() {
         return (appState.models.fieldTypes || {}).path;
     };
-<<<<<<< HEAD
+
 
     self.getRadiaData = function(inData, handler) {
         // store inData on the model, so that we can refer to it if
         // getApplicationData fails
-        appState.models.radiaReq = inData;
-        appState.saveQuietly('radiaReq');
+        //appState.models.radiaReq = inData;
+        //appState.saveQuietly('radiaReq');
         requestSender.getApplicationData(inData, function (d) {
             if (d.error) {
                 throw new Error(d.error);
             }
             // capture the runDir
-            if (d.runDir && d.runDir != appState.models.radiaReq.runDir) {
-                appState.models.radiaReq.runDir = d.runDir;
-                appState.saveQuietly('radiaReq');
-            }
+            //if (d.runDir && d.runDir != appState.models.radiaReq.runDir) {
+            //    appState.models.radiaReq.runDir = d.runDir;
+            //    appState.saveQuietly('radiaReq');
+            //}
             handler(d);
         });
     };
 
-=======
-    
->>>>>>> 2e45091f
+
     self.getSelectedObj = function() {
         return self.selectedObj;
     };
@@ -559,11 +557,6 @@
         }
         frameCache.setFrameCount(data.frameCount);
     }
-
-    self.resetSimulation = function() {
-        self.solution = [];
-        self.simState.resetSimulation();
-    };
 
     self.startSimulation = function() {
         self.solution = [];
@@ -891,19 +884,8 @@
             $scope.linePaths = function () {
                 return (($scope.model || {}).paths || []).filter($scope.isLine);
             };
-
+/*
             function updateTable() {
-<<<<<<< HEAD
-                var inData = {
-                    fieldPaths: $scope.paths,
-                    method: 'get_field_integrals',
-                    runDir: appState.models.radiaReq.runDir,
-                    simulationId: appState.models.simulation.simulationId,
-                };
-                radiaService.getRadiaData(inData, function(d) {
-                    $scope.integrals = d;
-                });
-=======
                 requestSender.getApplicationData(
                     {
                         fieldPaths: $scope.linePaths(),
@@ -913,7 +895,17 @@
                     function(d) {
                         $scope.integrals = d;
                     });
->>>>>>> 2e45091f
+            }
+*/
+            function updateTable() {
+                var inData = {
+                    fieldPaths: $scope.linePaths(),
+                    method: 'get_field_integrals',
+                    simulationId: appState.models.simulation.simulationId,
+                };
+                radiaService.getRadiaData(inData, function(d) {
+                    $scope.integrals = d;
+                });
             }
 
             $scope.$on('fieldPaths.changed', function () {
@@ -1011,6 +1003,7 @@
            };
 
            appState.whenModelsLoaded($scope, function() {
+               $scope.paths = appState.models.fieldPaths.paths;
            });
         },
     };
@@ -1215,7 +1208,7 @@
     };
 });
 
-SIREPO.app.directive('radiaViewer', function(appState, errorService, frameCache, geometry, layoutService, panelState, plotting, plotToPNG, radiaService, radiaVtkUtils, requestSender, utilities, vtkPlotting, vtkUtils, $document, $interval, $rootScope) {
+SIREPO.app.directive('radiaViewer', function(appState, errorService, frameCache, geometry, layoutService, panelState, plotting, plotToPNG, radiaService, radiaVtkUtils, requestSender, utilities, vtkPlotting, vtkUtils, $interval, $rootScope) {
 
     return {
         restrict: 'A',
@@ -1356,7 +1349,7 @@
             }
 
             function buildScene() {
-                //srdbg('buildScene', sceneData);
+                //srdbg('buildScene', sceneData.data);
                 var name = sceneData.name;
                 var data = sceneData.data;
 
@@ -2054,6 +2047,40 @@
                     inData.fieldPaths = appState.models.fieldPaths.paths;
                 }
 
+                /*
+                requestSender.getApplicationData(
+                    inData,
+                    function(d) {
+                        //srdbg('got app data', d);
+                        if (d && d.data && d.data.length) {
+                            if ($scope.isViewTypeFields()) {
+                                // get the lines in a separate call - downside is longer wait
+                                delete inData.fieldType;
+                                inData.geomTypes = ['lines'];
+                                inData.method = 'get_geom';
+                                inData.viewType = VIEW_TYPE_OBJECTS;
+                                requestSender.getApplicationData(
+                                    inData,
+                                    function(g) {
+                                        if (g && g.data) {
+                                            d.data = d.data.concat(g.data);
+                                        }
+                                        setupSceneData(d);
+                                    }
+                                );
+                                return;
+                            }
+                            setupSceneData(d);
+                            return;
+                        }
+                        if (d.error) {
+                            throw new Error(d.error);
+                        }
+                        //srdbg('no app data, requesting');
+                        panelState.clear('geometry');
+                        panelState.requestData('geometry', setupSceneData, true);
+                    });
+                */
                 srdbg('getting app data...');
                 radiaService.getRadiaData(
                     inData,
@@ -2069,7 +2096,6 @@
                         panelState.clear('geometry');
                         panelState.requestData('geometry', setupSceneData, true);
                     });
-
             }
 
             $scope.eventHandlers = {
@@ -2122,6 +2148,9 @@
                 if (! $scope.model.fieldPoints) {
                     $scope.model.fieldPoints = [];
                 }
+                if (! appState.models.fieldPaths.paths || ! appState.models.fieldPaths.paths.length) {
+                    return;
+                }
                 updateViewer();
             });
 
