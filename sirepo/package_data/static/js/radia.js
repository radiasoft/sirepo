'use strict';

var srlog = SIREPO.srlog;
var srdbg = SIREPO.srdbg;

//import {SirepoDOM, SirepoSelection, SirepoSelectionOption} from './sirepo-dom.module';

SIREPO.app.config(function() {
    SIREPO.appDefaultSimulationValues.simulation.beamAxis = 'z';
    SIREPO.appDefaultSimulationValues.simulation.enableKickMaps = '0';
    SIREPO.appDefaultSimulationValues.simulation.magnetType = 'freehand';
    SIREPO.SINGLE_FRAME_ANIMATION = ['solver'];
    SIREPO.appFieldEditors += [
        //'<div data-ng-switch-when="MaterialType" data-ng-class="fieldClass">',
        //...new SirepoSelection('MaterialType', false).val,
        //'</div>',
        '<div data-ng-switch-when="MaterialType" data-ng-class="fieldClass">',
            '<select number-to-string class="form-control" data-ng-model="model[field]" data-ng-options="item[0] as item[1] for item in enum[info[1]]"></select>',
            '<div class="sr-input-warning">',
            '</div>',
        '</div>',
        '<div data-ng-switch-when="Color" data-ng-class="fieldClass">',
          '<div data-color-picker="" data-form="form" data-color="model.color" data-model-name="modelName" data-model="model" data-field="field" data-default-color="defaultColor"></div>',
        '</div>',
        '<div data-ng-switch-when="FloatStringArray" class="col-sm-7">',
            '<div data-number-list="" data-model="model" data-field="model[field]" data-info="info" data-type="Float" data-count=""></div>',
        '</div>',
        '<div data-ng-switch-when="IntStringArray" class="col-sm-7">',
            '<div data-number-list="" data-model="model" data-field="model[field]" data-info="info" data-type="Integer" data-count=""></div>',
        '</div>',
        '<div data-ng-switch-when="Group" class="col-sm-12">',
          '<div data-group-editor="" data-field="model[field]" data-model="model"></div>',
        '</div>',
        '<div data-ng-switch-when="TransformTable" class="col-sm-12">',
          '<div data-transform-table="" data-field="model[field]" data-field-name="field" data-model="model" data-model-name="modelName" data-item-class="Transform" data-parent-controller="parentController"></div>',
        '</div>',
        '<div data-ng-switch-when="PtsFile" data-ng-class="fieldClass">',
          '<input id="radia-pts-file-import" type="file" data-file-model="model[field]" accept=".dat,.txt"/>',
        '</div>',
    ].join('');
});

SIREPO.app.factory('radiaService', function(appState, fileUpload, panelState, requestSender, utilities, validationService) {
    var self = {};

    // why is this here? - answer: for getting frames
    self.computeModel = function(analysisModel) {
        return 'solver';
    };

    appState.setAppService(self);

    self.isEditing = false;
    self.objBounds = null;
    self.pointFieldTypes = appState.enumVals('FieldType').slice(1);
    self.pointFieldExports = {
        csv: {
            contentType: 'text/csv;charset=utf-8',
            extension: 'csv',
            responseType: '',
        },
        sdds: {
            contentType: 'application/octet-stream',
            extension: 'sdds',
            responseType: '',
        },
        SRW: {
            contentType: 'application/zip',
            extension: 'zip',
            responseType: 'arraybuffer',
        }
    };
    self.pointFieldExportTypes = Object.keys(self.pointFieldExports);

    self.selectedObject = null;

    self.addOrModifyPath = function(type) {
        var p = appState.models[self.pathTypeModel(type)];
        if (! appState.models.fieldPaths.paths) {
            appState.models.fieldPaths.paths = [];
        }
        if (! findPath(p)) {
            if (type === 'file') {
                p.fileName = p.fileModel.name;
                upload((p.fileModel));
            }
            appState.models.fieldPaths.paths.push(p);
        }
        appState.saveChanges('fieldPaths', function (d) {
            self.showPathPicker(false);
        });
    };

    self.alphaDelegate = function() {
        var m = 'geometry';
        var f = 'alpha';
        var d = panelState.getFieldDelegate(m, f);
        d.range = function() {
            return {
                min: appState.fieldProperties(m, f).min,
                max: appState.fieldProperties(m, f).max,
                step: 0.01
            };
        };
        d.readout = function() {
            return appState.modelInfo(m)[f][SIREPO.INFO_INDEX_LABEL];
        };
        d.update = function() {};
        d.watchFields = [];
        return d;
    };

    self.createPathModel = function(type) {
        var t = type || self.pathTypeModel(appState.models.fieldPaths.path);
        var model = {
            id: numPathsOfType(appState.models.fieldPaths.path),
        };
        appState.models[t] = appState.setModelDefaults(model, t);

        // set to fill bounds if any actors exist
        //TODO: must use OBJECT bounds, not the bounds of a vector field!
        if (t === 'fieldMapPath' && self.objBounds) {
            appState.models[t].lenX = Math.abs(self.objBounds[1] - self.objBounds[0]);
            appState.models[t].lenY = Math.abs(self.objBounds[3] - self.objBounds[2]);
            appState.models[t].lenZ = Math.abs(self.objBounds[5] - self.objBounds[4]);
            appState.models[t].ctrX = (self.objBounds[1] + self.objBounds[0]) / 2.0;
            appState.models[t].ctrY = (self.objBounds[3] + self.objBounds[2]) / 2.0;
            appState.models[t].ctrZ = (self.objBounds[5] + self.objBounds[4]) / 2.0;
        }
    };

    self.getObject = function(id) {
        let objs = appState.models.geometry.objects || [];
        for (let o of objs) {
            if (o.id == id) {
                return o;
            }
        }
        return null;
    };

    self.getObjects = function() {
        return appState.models.geometry.objects || [];
    };

    self.getPathType = function() {
        return (appState.models.fieldTypes || {}).path;
    };

    self.getRadiaData = function(inData, handler) {
        // store inData on the model, so that we can refer to it if
        // getApplicationData fails
        requestSender.getApplicationData(inData, function (d) {
            if (d.error) {
                throw new Error(d.error);
            }
            handler(d);
        });
    };

    self.getSelectedObject = function() {
        return self.selectedObject;
    };

    self.newPath = function() {
        self.showPathPicker(true, true);
    };

    self.pathEditorTitle = function() {
        if (! appState.models.fieldPaths) {
            return '';
        }
        return (self.isEditing ? 'Edit ' : 'New ') + appState.models.fieldPaths.path;
    };

    self.pathTypeModel = function(type) {
        return type + 'Path';
    };

    self.setSelectedObject = function(o) {
        self.selectedObject = o;
    };

    self.showFieldDownload = function(doShow, path) {
        self.selectedPath = path;
        $('#sr-field-download').modal(doShow ? 'show' : 'hide');
    };

    self.showPathPicker = function(doShow, isNew) {
        self.isEditing = doShow && ! isNew;
        if (doShow) {
            if (isNew) {
                self.createPathModel();
            }
        }
        $('#' + panelState.modalId('fieldpaths')).modal(doShow ? 'show' : 'hide');
    };

    self.stringToFloatArray = function (str, scale) {
        return str.split(/\s*,\s*/)
            .map(function (v) {
                return (scale || 1.0) * parseFloat(v);
            });
    };

    self.upload = function(inputFile) {
        upload(inputFile);
    };

    function findPath(path) {
        for(var i = 0; i < (appState.models.fieldPaths.paths || []).length; ++i) {
            var p = appState.models.fieldPaths.paths[i];
            if (p.type === path.type && p.id === path.id) {
                return path;
            }
        }
        return null;
    }

    function numPathsOfType(type) {
        return (appState.models.fieldPaths.paths || []).filter(function (p) {
            return p.type === type;
        }).length;
    }

    function upload(inputFile, type=SIREPO.APP_SCHEMA.constants.pathPtsFileType) {
        fileUpload.uploadFileToUrl(
            inputFile,
            {},
            requestSender.formatUrl(
                'uploadFile',
                {
                    '<simulation_id>': appState.models.simulation.simulationId,
                    '<simulation_type>': SIREPO.APP_SCHEMA.simulationType,
                    '<file_type>': type,
                }),
            function(d) {
            }, function (err) {
                throw new Error(inputFile + ': Error during upload ' + err);
            });
    }

    return self;
});

SIREPO.app.controller('RadiaSourceController', function (appState, geometry, panelState, plotting, radiaService, utilities, validationService, vtkPlotting, $scope) {
    var self = this;

    const anisotropicMaterialMsg = 'Anisotropic materials require non-zero magnetization';
    const editorFields = [
        'geomObject.magnetization',
        'geomObject.material',
        'geomObject.symmetryType',
        'simulation.beamAxis',
    ];
    const groupModels = [
        'geomGroup',
        'geomUndulatorGroup',
    ];
    const undulatorEditorFields = [
        'hybridUndulator.magnetMagnetization',
        'hybridUndulator.magnetMaterial',
        'hybridUndulator.periodLength',
        'hybridUndulator.poleLength',
        'hybridUndulator.poleMagnetization',
        'hybridUndulator.poleMaterial',
        'simulation.beamAxis',
    ];
    var watchedModels = [
        'geomObject',
        'geomGroup',
        'hybridUndulator',
        'radiaObject',
        'simulation',
        'undulator',
    ];

    self.builderCfg = {
        fitToObjects: true,
        fixedDomain: false,
        initDomian: {
            x: [-0.025, 0.025],
            y: [-0.025, 0.025],
            z: [-0.025, 0.025],
        },
        preserveShape: true,
    };

    self.dropEnabled = true;
    self.modelsLoaded = false;
    self.selectedObject = null;
    self.shapes = [];
    self.toolbarSections = SIREPO.APP_SCHEMA.constants.toolbarItems.filter(function (item) {
        return item.name !== 'In Progress' && item.name.indexOf('Transforms') < 0;
    });


    self.copyObject = function(o) {
        var copy = appState.clone(o);
        copy.name = newObjectName(copy);
        copy.groupId = '';
        addObject(copy);
        self.editObject(copy);
    };

    self.editTool = function(tool) {
        if (tool.isInactive) {
            return;
        }
        panelState.showModalEditor(tool.model);
    };

    self.deleteObject = function(o) {
        const oIdx = appState.models.geometry.objects.indexOf(o);
        if (oIdx < 0) {
            return;
        }
        deleteShapesForObject(o);
        // if object was a group, ungroup its members
        for (let mId of (o.members || [])) {
            self.getObject(mId).groupId = '';
        }
        // if object was in a group, remove from that group
        removeFromGroup(o);
        appState.models.geometry.objects.splice(oIdx, 1);
        appState.saveChanges('geometry');
    };

    function removeFromGroup(o) {
        const gId = o.groupId;
        if (gId !== 0 && (! gId || gId === '')) {
            return;
        }
        let g = self.getObject(gId);
        g.members.splice(g.members.indexOf(o.id), 1);
        appState.models.geomGroup = g;
        appState.saveQuietly('geomGroup');
    }

    self.editItem = function(o) {
        self.editObject(o);
    };

    self.editObjectWithId = function(id) {
        var o = self.getObject(id);
        if (! o) {
            return;
        }
        self.editObject(o);
    };

    self.editObject = function(o) {
        self.selectObject(o);
        panelState.showModalEditor(o.model);
    };

    self.showDesigner = function() {
        if (! self.modelsLoaded) {
            return false;
        }
        return self.modelsLoaded && appState.models.simulation.magnetType === 'freehand';
    };

    self.showParams = function() {
        if (! self.modelsLoaded) {
            return false;
        }
        return self.modelsLoaded && appState.models.simulation.magnetType !== 'freehand';
    };

    self.getMagnetType = function() {
        return appState.models.simulation.magnetType;
    };

    self.getObject = function(id) {
        return radiaService.getObject(id);
    };

    self.getObjects = function() {
        return radiaService.getObjects();
    };

    self.getShape = function(id) {
        return self.shapes.filter(function (s) {
            return s.id === id;
        })[0];
    };

    self.getShapes = function() {
        return self.shapes;
    };

    self.isDropEnabled = function() {
        return self.dropEnabled;
    };

    self.isEditable = function() {
        return true;
    };

    self.nextId = function() {
        return appState.maxId(appState.models.geometry.objects, 'id') + 1;
    };

    self.objectBounds = function() {
        return groupBounds();
    };

    self.objectsOfType = function(type) {
        return appState.models.geometry.objects.filter(function (o) {
            return o.type === type;
        });
    };

    self.objectTypes = function() {
        var t = [];
        appState.models.geometry.objects.forEach(function (o) {
            if (t.indexOf(o.type) < 0) {
                t.push(o.type);
            }
        });
        return t.sort();
    };

    self.pass = function() {
        return function(item) {
            return true;
        };
    };

    self.saveObject = function(id, callback) {
        if (! self.selectObjectWithId(id)) {
            return;
        }
        appState.saveChanges('geomObject', function (d) {
            transformShapesForObjects();
            self.selectedObject = null;
            radiaService.setSelectedObject(null);
            if (callback) {
                callback(d);
            }
        });
    };

    self.selectObject = function(o) {
        if (o) {
            self.selectedObject = o;
            radiaService.setSelectedObject(o);
            appState.models[panelState.getBaseModelKey(o.model)] = o;
        }
        return o;
    };

    self.selectObjectWithId = function(id) {
        return self.selectObject(self.getObject(id));
    };

    self.shapeBounds = function() {
        return shapesBounds(self.shapes);
    };

    // seems like a lot of this shape stuff can be refactored out to a common area
    self.shapeForObject = function(o) {
        var center = radiaService.stringToFloatArray(o.center || SIREPO.ZERO_STR, SIREPO.APP_SCHEMA.constants.objectScale);
        var size =  radiaService.stringToFloatArray(o.size || SIREPO.ZERO_STR, SIREPO.APP_SCHEMA.constants.objectScale);
        var isGroup = o.members && o.members.length;  //false;

        if (o.members && o.members.length) {
            isGroup = true;
            var b = groupBounds(o.members.map(function (id) {
                return self.getObject(id);
            }));
            center = b.map(function (c) {
                return (c[0] + c[1]) / 2;
            });
            size = b.map(function (c) {
                return Math.abs((c[1] - c[0]));
            });
        }

        var shape = vtkPlotting.plotShape(
            o.id, o.name,
            center, size,
            o.color, 0.3, isGroup ? null : 'solid', isGroup ? 'dashed' : 'solid', null,
            o.layoutShape
        );
        if (isGroup) {
            shape.outlineOffset = 5.0;
            shape.strokeWidth = 0.75;
            shape.draggable = false;
        }
        return shape;
    };

    function addBeamAxis() {
        const axis = appState.models.simulation.beamAxis;
        for (let p in vtkPlotting.COORDINATE_PLANES) {
            if (p.indexOf(axis) < 0) {
                continue;
            }
            //let dim = p.replace(axis, '');
            let p1 = geometry.point();
            p1[axis] = -1;
            let p2 = geometry.point();
            p2[axis] = 1;
            let pl = vtkPlotting.plotLine(
                `beamAxis-${appState.models.simulation.beamAxis}-${p}`,
                `beamAxis-${appState.models.simulation.beamAxis}`,
                geometry.line(p1, p2),
                '#000000', 1.0, 'dashed', "4,4"
            );
            pl.coordPlane = p;
            pl.endMark = 'arrow';
            self.shapes.push(pl);
        }
    }

    function addObject(o) {
        o.id  = self.nextId();
        appState.models.geometry.objects.push(o);
        // for groups, set the group id of all members
        //var n = 0;
        (o.members || []).forEach(function (oId) {
            self.getObject(oId).groupId = o.id;
        //    ++n;
        });
        //if (n > 0) {
        //    let z = groupBounds(o.members);
        //    o.size = '0,0,0';
        //}
    }

    function addShapesForObject(o) {
        let baseShape = self.getShape(o.id);
        if (! baseShape) {
            baseShape = self.shapeForObject(o);
            self.shapes.push(baseShape);
        }

        let txArr = [];
        let plIds = [];
        // probably better to create a transform and let svg do this work
        o.transforms.forEach(function (xform) {
            // draw the shapes for symmetry planes once
            if (xform.model === 'symmetryTransform') {
                plIds.push(...addSymmetryPlane(baseShape, xform));
            }
            // each successive transform must be applied to all previous shapes
            [baseShape, ...getVirtualShapes(baseShape, plIds)].forEach(function (xShape) {
                // these transforms do not copy the object
                if (xform.model === 'rotate') {
                    txArr.push(rotateFn(xform, 1));
                    return;
                }
                if (xform.model === 'translate') {
                    txArr.push(offsetFn(xform, 1));
                    return;
                }

                let xo = self.getObject(xShape.id);
                let linkTx;
                if (xform.model === 'cloneTransform') {
                    let clones = [];
                    for (let i = 1; i <= xform.numCopies; ++i) {
                        let cloneTx = txArr.slice(0);
                        linkTx = composeFn(cloneTx);
                        for (let j = 0; j < xform.transforms.length; ++j) {
                            let cloneXform = xform.transforms[j];
                            if (cloneXform.model === 'translateClone') {
                                cloneTx.push(offsetFn(cloneXform, i));
                            }
                            if (cloneXform.model === 'rotateClone') {
                                cloneTx.push(rotateFn(cloneXform, i));
                            }
                        }
                        addTxShape(xShape, xform, linkTx);
                        clones.push(...transformMembers(xo, xform, linkTx, clones));
                    }
                }
                if (xform.model === 'symmetryTransform') {
                    linkTx = mirrorFn(xform);
                    addTxShape(xShape, xform, linkTx);
                    transformMembers(xo, xform, linkTx);
                }
            });
        });

        // apply non-copying transforms to the object and its members (if any)
        composeFn(txArr)(baseShape, baseShape);
        for (let m of getMembers(o)) {
            let s = self.getShape(m.id);
            composeFn(txArr)(s, s);
        }

        if (o.groupId !== '') {
            let gShape = self.getShape(o.groupId);
            if (! gShape) {
                gShape = self.shapeForObject(self.getObject(o.groupId));
                self.shapes.push(gShape);
            }
            fit(baseShape, gShape);
            baseShape.addLink(gShape, fit);
        }
        //srdbg('shapes', self.shapes);
        //srdbg(o.id, 'num shapes', self.shapes.length);
    }

    function addSymmetryPlane(baseShape, xform) {
        let plIds = [];
        for (let p in vtkPlotting.COORDINATE_PLANES) {
            const cpl = geometry.plane(vtkPlotting.COORDINATE_PLANES[p], geometry.point());
            const spl = geometry.plane(
                radiaService.stringToFloatArray(xform.symmetryPlane),
                geometry.pointFromArr( radiaService.stringToFloatArray(
                    xform.symmetryPoint,
                    SIREPO.APP_SCHEMA.constants.objectScale)
                ));
            if (cpl.equals(spl) || ! spl.intersection(cpl)) {
                continue;
            }
            var pl = vtkPlotting.plotLine(
                virtualShapeId(baseShape), baseShape.name, spl.intersection(cpl),
                baseShape.color, 1.0, 'dashed', "8,8,4,8"
            );
            pl.coordPlane = p;
            self.shapes.push(pl);
            plIds.push(pl.id);
        }
        return plIds;
    }

    function addTxShape(sourceShape, xform, link) {
        let nextShape = txShape(sourceShape, xform);
        sourceShape.addLink(nextShape, link);
        self.shapes.push(nextShape);
        link(sourceShape, nextShape);
        return nextShape;
    }

    function baseShapeId(id) {
        return `${id}`.split('-')[0];
    }

    function composeFn(fnArr) {
        return function(shape1, shape2) {
            var prevShape = shape1;
            fnArr.forEach(function (tx) {
                prevShape = tx(prevShape, shape2);
            });
            return shape2;
        };
    }

    function deleteShapesForObject(o) {
        for (let s of getTransformedShapes(o)) {
            self.shapes.splice(indexOfShape(s), 1);
        }
        let shape = self.shapeForObject(o);
        for (let s of getVirtualShapes(shape)) {
            self.shapes.splice(indexOfShape(s), 1);
        }
        self.shapes.splice(indexOfShape(shape), 1);
    }

    // shape - in group; linkedShape: group
    function fit(shape, groupShape) {
        const o = self.getObject(shape.id);
        const groupId = o.groupId;
        if (groupId === '' || groupId !== groupShape.id) {
            groupShape.center = shape.center.join(',');
            groupShape.size = shape.size.join(',');
            return groupShape;
        }
        let mShapes = self.getObject(groupShape.id).members.map(function (mId) {
            return self.getShape(mId);
        }).filter(function (s) {
            return ! ! s;
        });
        const newBounds = shapesBounds(mShapes);
        for (let dim in newBounds) {
            groupShape.size[dim] = Math.abs(newBounds[dim][1] - newBounds[dim][0]);
            groupShape.center[dim] = newBounds[dim][0] + groupShape.size[dim] / 2;
        }
        return groupShape;
    }

    // recursive dive through all subgroups
    function getMembers(o) {
        if (! o) {
            return [];
        }
        let members = (o.members || []).map(function (id) {
            return self.getObject(id);
        });
        for (let m of members) {
            members.push(...getMembers(m));
        }
        return members;
    }

    function getTransformedShapes(o) {
        let xfIds = o.transforms.map(function (tx) {
            return tx.id;
        });
        if (! xfIds.length) {
            return [];
        }
        return self.shapes.filter(function (s) {
            return xfIds.indexOf(s.txId) >= 0;
        });
    }

    // may have to flatten
    function getVirtualShapes(baseShape, excludedIds = []) {
        let v = self.shapes.filter(function (s) {
            return excludedIds.indexOf(s.id) < 0 && hasBaseShape(s, baseShape);
        });
        let v2 = [];
        for (let s of v) {
            v2.push(...getVirtualShapes(s, excludedIds));
        }
        v.push(...v2);
        return v;
    }

    function groupBounds(objs) {
        let b = [
            [Number.MAX_VALUE, -Number.MAX_VALUE],
            [Number.MAX_VALUE, -Number.MAX_VALUE],
            [Number.MAX_VALUE, -Number.MAX_VALUE]
        ];
        b.forEach(function (c, i) {
            (objs || appState.models.geometry.objects || []).forEach(function (o) {
                var ctr =  radiaService.stringToFloatArray(o.center || SIREPO.ZERO_STR, SIREPO.APP_SCHEMA.constants.objectScale);
                var sz =  radiaService.stringToFloatArray(o.size || SIREPO.ZERO_STR, SIREPO.APP_SCHEMA.constants.objectScale);
                c[0] = Math.min(c[0], ctr[i] - sz[i] / 2);
                c[1] = Math.max(c[1], ctr[i] + sz[i] / 2);
            });
        });
        return b;
    }

    // indexOf does not work right...explicitly match by id here
    function indexOfShape(shape) {
        for (let i = 0; i < self.shapes.length; ++i) {
            if (self.shapes[i].id === shape.id) {
                return i;
            }
        }
        return -1;
    }

    function loadShapes() {
        self.shapes = [];
        appState.models.geometry.objects.forEach(function (o) {
            addShapesForObject(o);
        });
        addBeamAxis();
    }

    function mirrorFn(xform) {
        return function (shape1, shape2) {
            var pl = geometry.plane(
                radiaService.stringToFloatArray(xform.symmetryPlane),
                geometry.pointFromArr(radiaService.stringToFloatArray(xform.symmetryPoint, SIREPO.APP_SCHEMA.constants.objectScale))
            );
            shape2.setCenter(
                pl.mirrorPoint(geometry.pointFromArr(
                [shape1.center.x, shape1.center.y, shape1.center.z]
                )).coords()
            );
            shape2.setSize(shape1.getSizeCoords());
            return shape2;
        };
    }

    function newObjectName(o) {
        return appState.uniqueName(appState.models.geometry.objects, 'name', o.name + ' {}');
    }

    function offsetFn(xform, i) {
        return function(shape1, shape2) {
            const d = radiaService.stringToFloatArray(xform.distance, SIREPO.APP_SCHEMA.constants.objectScale);
            shape2.setCenter(
                shape1.getCenterCoords().map(function (c, j) {
                    return c + i * d[j];
                })
            );
            return shape2;
        };
    }

    function rotateFn(xform, i) {
        return function(shape1, shape2) {
            var ctr =  radiaService.stringToFloatArray(xform.center, SIREPO.APP_SCHEMA.constants.objectScale);
            var axis =  radiaService.stringToFloatArray(xform.axis, SIREPO.APP_SCHEMA.constants.objectScale);
            // need a 4-vector to account for translation
            var shapeCtr4 = shape1.getCenterCoords();
            shapeCtr4.push(0);
            var angle = Math.PI * parseFloat(xform.angle) / 180.0;
            var a = i * angle;
            var m = geometry.rotationMatrix(ctr, axis, a);
            shape2.setCenter(geometry.vectorMult(m, shapeCtr4));
            shape2.rotationAngle = -180.0 * a / Math.PI;
            return shape2;
        };
    }

    function shapesBounds(shapes) {
        let b = {
            x: [Number.MAX_VALUE, -Number.MAX_VALUE],
            y: [Number.MAX_VALUE, -Number.MAX_VALUE],
            z: [Number.MAX_VALUE, -Number.MAX_VALUE]
        };
        shapes.forEach(function (s) {
            let vs = getVirtualShapes(s);
            let sr = shapesBounds(vs);
            for (let dim in b) {
                b[dim] = [
                    Math.min(b[dim][0], s.center[dim] - s.size[dim] / 2, sr[dim][0]),
                    Math.max(b[dim][1], s.center[dim] + s.size[dim] / 2, sr[dim][1])
                ];
            }
        });
        return b;
    }

    function transformMembers(o, xform, txFunction, excludedIds=[]) {
        if (! o) {
            return;
        }
        let txm = [];
        for (let m of getMembers(o)) {
            let shape = self.getShape(m.id);
            if (! shape) {
                // may be later in array if created externally
                addShapesForObject(self.getObject(m.id));
                shape = self.getShape(m.id);
            }
            let v = getVirtualShapes(shape, excludedIds);
            txm.push(addTxShape(shape, xform, txFunction).id);
            for (let s of v) {
                txm.push(addTxShape(s, xform, txFunction).id);
            }
        }
        return txm;
    }

    function transformShapesForObject(o) {
        let baseShape = self.getShape(o.id);
        [baseShape, ...getVirtualShapes(baseShape)].forEach(function (s) {
            s.runLinks();
        });
    }

    function transformShapesForObjects() {
        for (let o of self.getObjects()) {
            transformShapesForObject(o);
        }
    }

    function txShape(shape, tx) {
        var sh = vtkPlotting.plotShape(
            virtualShapeId(shape),
            shape.name,
            SIREPO.ZERO_ARR,
            shape.getSizeCoords(),
            shape.color, 0.1, shape.fillStyle, shape.strokeStyle, shape.dashes,
            shape.layoutShape
        );
        sh.draggable = false;
        sh.txId = tx.id;
        return sh;
    }

    function updateUndulatorEditor() {
        let modelName = 'hybridUndulator';
        let u = appState.models[modelName];

            panelState.enableField('hybridUndulator', 'magnetLength', false);

            for (let e of SIREPO.APP_SCHEMA.enum.BeamAxis) {
            let axis = e[SIREPO.ENUM_INDEX_VALUE];
            panelState.showEnum(modelName, 'gapAxis', axis, axis !== appState.models.simulation.beamAxis);
        }

        for (let m of ['pole', 'magnet']) {
            const matField = `${m}Material`;
            panelState.showField(
                modelName,
                `${m}MaterialFile`,
                u[matField] === 'custom'
            );
            const mag = Math.hypot(
                ...radiaService.stringToFloatArray(u[`${m}Magnetization`] || SIREPO.ZERO_STR)
            );
            validationService.validateField(
                modelName,
                matField,
                'select',
                SIREPO.APP_SCHEMA.constants.anisotropicMaterials.indexOf(u[matField]) < 0 || mag > 0,
                anisotropicMaterialMsg
            );
        }
        const lengthsValid = u.periodLength > u.poleLength / 2;
        if (lengthsValid) {
            u.magnetLength = u.periodLength / 2 - u.poleLength;
            appState.saveQuietly(modelName);
        }
        validationService.validateField(
            modelName,
            'periodLength',
            'input',
            lengthsValid,
            `Period length must be > pole length/2 (${u.poleLength / 2}mm)`
        );
        validationService.validateField(
            modelName,
            'poleLength',
            'input',
            lengthsValid,
            `Pole length must be < 2*period length (${u.periodLength * 2}mm)`
        );
    }

    function updateObjectEditor() {
        var o = self.selectedObject;
        if (! o) {
            return;
        }
        panelState.showField(
            'geomObject',
            'materialFile',
            o.material === 'custom'
        );

        const mag = Math.hypot(
            ...radiaService.stringToFloatArray(o.magnetization || SIREPO.ZERO_STR)
        );
        validationService.validateField(
            'geomObject',
            'material',
            'select',
            SIREPO.APP_SCHEMA.constants.anisotropicMaterials.indexOf(o.material) < 0 || mag > 0,
            anisotropicMaterialMsg
        );
    }

    function updateToolEditor(toolItem) {
    }

    function virtualShapeId(shape) {
        return `${shape.id}-${Math.floor(Math.random() * Number.MAX_SAFE_INTEGER)}`;
    }

    function hasBaseShape(shape, baseShape) {
        // base shape is not its own base
        if (shape.id === baseShape.id) {
            return false;
        }
        return baseShapeId(shape.id) === `${baseShape.id}`;
    }

    appState.whenModelsLoaded($scope, function() {
        self.modelsLoaded = true;
        // initial setup
        appState.watchModelFields($scope, editorFields, function(d) {
            updateObjectEditor();
        });
        appState.watchModelFields($scope, undulatorEditorFields, function(d) {
            updateUndulatorEditor();
        });
        if (! appState.models.geometry.objects) {
            appState.models.geometry.objects = [];
        }
        loadShapes();

        $scope.$on('modelChanged', function(e, modelName) {
            if (watchedModels.indexOf(modelName) < 0) {
                return;
            }
            if (
                modelName === 'simulation' ||
                Object.keys(SIREPO.APP_SCHEMA.constants.parameterizedMagnets).indexOf(modelName) >= 0
            ) {
                appState.models.geometry.lastModified = Date.now();
                appState.models.kickMap.periodLength = appState.models.hybridUndulator.periodLength;
                appState.saveQuietly('kickMap');
            }
            let o = self.selectedObject;
            if (o) {
                if (o.id !== 0 && (angular.isUndefined(o.id) || o.id === '')) {
                    // catch unrelated saved objects
                    if (o.model === modelName || panelState.getBaseModelKey(o.model) === modelName) {
                        addObject(o);
                    }
                    else {
                        self.selectedObject = null;
                    }
                }
                if (o.materialFile) {
                    o.hmFileName = o.materialFile.name;
                    radiaService.upload(o.materialFile, SIREPO.APP_SCHEMA.constants.hmFileType);
                }
            }
            appState.saveChanges('geometry', function (d) {
                panelState.clear('geometry');
                // need to rebuild the geometry after changes were made
                panelState.requestData('geometry', function(data) {

                    if (self.selectedObject) {
                        loadShapes();
                    }
                });
            });
        });
        $scope.$on('geomObject.editor.show', function(e, o) {
            updateObjectEditor();
        });
        $scope.$on('simulation.editor.show', function(e, o) {
            panelState.enableField('simulation', 'magnetType', false);
        });
        $scope.$on('tool.editor.show', function(e, o) {
            updateToolEditor();
        });
        $scope.$on('layout.object.dropped', function (e, lo) {
            var m = appState.setModelDefaults({}, lo.model);
            m.center = lo.center;
            m.name = lo.type;
            m.name = newObjectName(m);
            m.model = lo.model;
            self.editObject(m);
        });
        $scope.$on('drop.target.enabled', function (e, val) {
            self.dropEnabled = val;
        });
        $scope.$parent.$on('sr-tabSelected', function(event, modelName) {
            updateUndulatorEditor();
        });
    });
});

SIREPO.app.controller('RadiaVisualizationController', function (appState, errorService, frameCache, panelState, persistentSimulation, radiaService, utilities, $scope) {
    var SINGLE_PLOTS = ['magnetViewer', 'kickMap'];
    var self = this;
    self.simScope = $scope;
    $scope.mpiCores = 0;
    $scope.panelState = panelState;
    $scope.svc = radiaService;

    self.solution = null;

    self.enableKickMaps = function() {
        return (appState.models.simulation || {}).enableKickMaps === '1';
    };

    self.simHandleStatus = function(data) {
        if (data.error) {
            throw new Error('Solver failed: ' + data.error);
        }
        SINGLE_PLOTS.forEach(function(name) {
            frameCache.setFrameCount(0, name);
        });
        if ('percentComplete' in data && ! data.error) {
            if (data.percentComplete === 100 && ! self.simState.isProcessing()) {
                self.solution = data.solution;
                SINGLE_PLOTS.forEach(function(name) {
                    frameCache.setFrameCount(1, name);
                });
            }
        }
        frameCache.setFrameCount(data.frameCount);
    };


    self.simState = persistentSimulation.initSimulationState(self);

    $scope.$on('simulation.editor.show', function(e, o) {
        panelState.enableField('simulation', 'magnetType', false);
    });

    $scope.$on('framesCleared', function () {
        self.solution = null;
    });


});


SIREPO.app.directive('appFooter', function() {
    return {
        restrict: 'A',
        scope: {
            nav: '=appFooter',
        },
        template: [
            '<div data-common-footer="nav"></div>',
            '<div data-dmp-import-dialog="" data-title="Dump File" data-description="Import Radia dump file"></div>',
        ].join(''),
    };
});

SIREPO.app.directive('appHeader', function(appState, requestSender) {
    return {
        restrict: 'A',
        scope: {
            nav: '=appHeader',
        },
        template: [
            '<div data-app-header-brand="nav"></div>',
            '<div data-app-header-left="nav"></div>',
            '<div data-app-header-right="nav">',
              '<app-header-right-sim-loaded>',
                '<div data-sim-sections="">',
                  '<li data-ng-if="! isImported()" class="sim-section" data-ng-class="{active: nav.isActive(\'source\')}"><a href data-ng-click="nav.openSection(\'source\')"><span class="glyphicon glyphicon-magnet"></span> Design</a></li>',
                  '<li class="sim-section" data-ng-class="{active: nav.isActive(\'visualization\')}"><a href data-ng-click="nav.openSection(\'visualization\')"><span class="glyphicon glyphicon-picture"></span> Visualization</a></li>',
                '</div>',
              '</app-header-right-sim-loaded>',
              '<app-settings>',
                    '<li><a href data-ng-click="exportDmp()"><span class="glyphicon glyphicon-cloud-download"></span> Export Radia Dump</a></li>',
              '</app-settings>',
              '<app-header-right-sim-list>',
                '<ul class="nav navbar-nav sr-navbar-right">',
                  '<li><a href data-ng-click="showImportModal()"><span class="glyphicon glyphicon-cloud-upload"></span> Import</a></li>',
                '</ul>',
              '</app-header-right-sim-list>',
            '</div>',
        ].join(''),
        controller: function($scope) {
            $scope.exportDmp = function() {
                requestSender.newWindow('exportArchive', {
                    '<simulation_id>': appState.models.simulation.simulationId,
                    '<simulation_type>': SIREPO.APP_SCHEMA.simulationType,
                    '<filename>':  $scope.nav.simulationName() + '.dat',
                });
            };
            $scope.showImportModal = function() {
                $('#simulation-import').modal('show');
            };
            $scope.isImported = function() {
                let sim = appState.models.simulation || {};
                return isRawExample(sim.exampleName) || sim.dmpImportFile;
            };

            // "raw" examples are from radia_examples.py - a temporary repository
            function isRawExample(name) {
                return SIREPO.APP_SCHEMA.constants.rawExamples.indexOf(name) >= 0;
            }
        }
    };
});

SIREPO.app.directive('dmpImportDialog', function(appState, fileManager, fileUpload, requestSender) {
    return {
        restrict: 'A',
        scope: {
            description: '@',
            title: '@',
        },
        template: [
            '<div class="modal fade" id="simulation-import" tabindex="-1" role="dialog">',
              '<div class="modal-dialog modal-lg">',
                '<div class="modal-content">',
                  '<div class="modal-header bg-info">',
                    '<button type="button" class="close" data-dismiss="modal"><span>&times;</span></button>',
                    '<div data-help-button="{{ title }}"></div>',
                    '<span class="lead modal-title text-info">{{ title }}</span>',
                  '</div>',
                  '<div class="modal-body">',
                    '<div class="container-fluid">',
                        '<form>',
                        '<div data-file-chooser="" data-input-file="inputFile" data-url="fileURL" data-title="title" data-description="description" data-require="true"></div>',
                          '<div class="col-sm-6 pull-right">',
                            '<button data-ng-click="importDmpFile(inputFile)" class="btn btn-primary" data-ng-class="{\'disabled\': isMissingImportFile() }">Import File</button>',
                            ' <button data-dismiss="modal" class="btn btn-default">Cancel</button>',
                          '</div>',
                        '</form>',
                    '</div>',
                  '</div>',
                '</div>',
              '</div>',
            '</div>',
        ].join(''),
        controller: function($scope) {
            $scope.inputFile = null;
            $scope.fileURL = null;
            $scope.isMissingImportFile = function() {
                return ! $scope.inputFile;
            };
            $scope.fileUploadError = '';
            $scope.isUploading = false;
            $scope.title = $scope.title || 'Import Dump File';
            $scope.description = $scope.description || 'Select File';

            $scope.importDmpFile = function(inputFile) {
                if (! inputFile) {
                    return;
                }
                newSimFromDmp(inputFile);
            };

            function upload(inputFile, data) {
                var simId = data.models.simulation.simulationId;
                fileUpload.uploadFileToUrl(
                    inputFile,
                    $scope.isConfirming
                        ? {
                            confirm: $scope.isConfirming,
                        }
                        : null,
                    requestSender.formatUrl(
                        'uploadFile',
                        {
                            '<simulation_id>': simId,
                            '<simulation_type>': SIREPO.APP_SCHEMA.simulationType,
                            '<file_type>': SIREPO.APP_SCHEMA.constants.radiaDmpFileType,
                        }),
                    function(d) {
                        $('#simulation-import').modal('hide');
                        $scope.inputFile = null;
                        URL.revokeObjectURL($scope.fileURL);
                        $scope.fileURL = null;
                        requestSender.localRedirectHome(simId);
                    }, function (err) {
                        throw new Error(inputFile + ': Error during upload ' + err);
                    });
            }

            function newSimFromDmp(inputFile) {
                var url = $scope.fileURL;
                var model = appState.setModelDefaults(appState.models.simulation, 'simulation');
                model.name = inputFile.name.substring(0, inputFile.name.indexOf('.'));
                model.folder = fileManager.getActiveFolderPath();
                model.dmpImportFile = inputFile.name;
                appState.newSimulation(
                    model,
                    function (data) {
                        $scope.isUploading = false;
                        upload(inputFile, data);
                    },
                    function (err) {
                        throw new Error(inputFile + ': Error creating simulation ' + err);
                    }
                );
            }

        },
        link: function(scope, element) {
            $(element).on('show.bs.modal', function() {
                $('#file-import').val(null);
                scope.fileUploadError = '';
                scope.isUploading = false;
            });
            scope.$on('$destroy', function() {
                $(element).off();
            });
        },
    };
});

SIREPO.app.directive('fieldDownload', function(appState, geometry, panelState, radiaService, requestSender) {

    return {
        restrict: 'A',
        scope: {
        },
        template: [
            '<div class="modal fade" tabindex="-1" role="dialog" id="sr-field-download" data-small-element-class="col-sm-2">',
                '<div class="modal-dialog modal-lg">',
                    '<div class="modal-content">',
                        '<div class="modal-header bg-info">',
                            '<button type="button" class="close" data-dismiss="modal"><span>&times;</span></button>',
                            '<span class="lead modal-title text-info">{{ svc.selectedPath.name }}</span>',
                        '</div>',
                        '<div class="modal-body">',
                            '<div class="form-horizontal">',
                                '<div class="form-group form-group-sm" data-ng-show="! isFieldMap()">',
                                    '<div class="control-label col-sm-5">',
                                        '<label><span>Field</span></label>',
                                    '</div>',
                                    '<div class="col-sm-5">',
                                        '<select data-ng-model="tModel.type" class="form-control">',
                                            '<option ng-repeat="t in svc.pointFieldTypes">{{ t }}</option>',
                                        '</select>',
                                    '</div>',
                                '</div>',
                                '<div class="control-label col-sm-5">',
                                    '<label><span>Export to</span></label>',
                                '</div>',
                                '<div class="form-group form-group-sm">',
                                    '<div class="col-sm-5">',
                                        '<select data-ng-model="tModel.exportType" class="form-control">',
                                            '<option ng-repeat="t in svc.pointFieldExportTypes">{{ t }}</option>',
                                        '</select>',
                                    '</div>',
                                '</div>',
                                '<div data-ng-show="tModel.exportType == \'SRW\'">',
                                    '<div class="control-label col-sm-5">',
                                        '<label><span>Magnetic Gap [mm]</span></label>',
                                    '</div>',
                                    '<div class="form-group form-group-sm">',
                                        '<div class="col-sm-5">',
                                            '<input data-string-to-number="" data-ng-model="tModel.gap" data-min="0" required />',
                                        '</div>',
                                    '</div>',
                                '</div>',
                                '<div class="row">',
                                    '<button data-ng-click="download()" class="btn btn-default col-sm-offset-6">Download</button>',
                                '</div>',
                            '</div>',
                        '</div>',
                    '</div>',
                '</div>',
            '</div>',
        ].join(''),
        controller: function($scope, $element) {
            $scope.svc = radiaService;

            $scope.tModel = {
                exportType: radiaService.pointFieldExportTypes[0],
                gap: 0.0,
                type: radiaService.pointFieldTypes[0],
            };

            $scope.availableFieldTypes = function() {
                return radiaService.pointFieldTypes.filter(function(t) {

                });
            };

            $scope.download = function() {
                let pfe = radiaService.pointFieldExports[$scope.tModel.exportType];
                let ct = pfe.contentType;
                let p = radiaService.selectedPath;
                let f = `${appState.models.simulation.name}-${p.name}-${$scope.fieldType()}`;
                let ext = pfe.extension;
                let fn = panelState.fileNameFromText(f, ext);
                requestSender.getApplicationData(
                    {
                        beamAxis: appState.models.simulation.beamAxis,
                        contentType: ct,
                        fieldPaths: [p],
                        fieldType: $scope.fieldType(),
                        fileExt: ext,
                        exportType: $scope.tModel.exportType,
                        gap: $scope.tModel.gap,
                        method: 'save_field',
                        name: p.name,
                        responseType: pfe.responseType,
                        simulationId: appState.models.simulation.simulationId,
                        viewType: 'fields',
                    },
                    function(d) {
                        saveAs(new Blob([d], {type: ct}), fn);
                        radiaService.showFieldDownload(false);
                    },
                    fn
                );
            };

            $scope.fieldType = function() {
                return $scope.isFieldMap() ? 'B' : $scope.tModel.type;
            };

            $scope.exportType = function() {
                return $scope.tModel.exportType;
            };

            $scope.isFieldMap = function() {
                return (radiaService.selectedPath || {}).type === 'fieldMap';
            };

            appState.whenModelsLoaded($scope, function () {
                $scope.tModel.gap = (appState.models.undulator || {}).gap || 0;
            });
        },
    };
});

SIREPO.app.directive('fieldPathPicker', function(appState, panelState, radiaService) {

    return {
        restrict: 'A',
        scope: {
            modelName: '@',
            controller: '=',
            title: '@',
            id: '@',
            smallElementClass: '@',
        },
        template: [
            '<div class="modal fade" data-ng-attr-id="{{ id }}" tabindex="-1" role="dialog">',
              '<div class="modal-dialog modal-lg">',
                '<div class="modal-content">',
                  '<div class="modal-header bg-info">',
                    '<button type="button" class="close" data-dismiss="modal"><span>&times;</span></button>',
                    '<span class="lead modal-title text-info">{{ title }}</span>',
                  '</div>',
                  '<div class="modal-body">',
                    '<div class="container-fluid">',
                      '<div class="row">',
                        '<div data-field-editor="\'path\'" data-label-size="" data-field-size="3" style="text-align: right" data-model-name="modelName" data-model="model"></div>',
                      '</div>',
                      '<br />',
                      '<div class="row">',
                        '<div data-ng-repeat="type in pathTypes" data-ng-show="getPathType() == type" data-advanced-editor-pane="" data-view-name="radiaService.pathTypeModel(type)" data-field-def="basic" data-want-buttons="false">',
                      '</div>',
                    '</div>',
                  '</div>',
                '</div>',
              '</div>',
            '</div>',
        ].join(''),
        controller: function($scope, $element) {
            $scope.modelsLoaded = false;
            $scope.pathType = null;
            $scope.pathTypes = appState.enumVals('PathType');
            $scope.pathTypeModels = $scope.pathTypes.map(radiaService.pathTypeModel);
            $scope.radiaService = radiaService;

            $scope.getPathType = function() {
               return ($scope.model || {}).path;
            };

            appState.whenModelsLoaded($scope, function () {
                $scope.model = appState.models[$scope.modelName];
                $scope.pathTypes.forEach(function (t) {
                    var pt = radiaService.pathTypeModel(t);
                    $scope.$on(pt + '.changed', function () {
                        radiaService.addOrModifyPath(t);
                    });
                });

                let el = $('#sr-fieldpaths-editor');
                el.on('hidden.bs.modal', function() {
                    appState.cancelChanges(radiaService.pathTypeModel($scope.getPathType()));
                    $scope.$apply();
                });

                $scope.$on('cancelChanges', function(e, name) {
                    if ($scope.pathTypeModels.indexOf(name) < 0) {
                        return;
                    }
                    appState.removeModel(name);
                    radiaService.showPathPicker(false);
                });
                $scope.$watch('model.path', function (m) {
                    var o = $($element).find('.modal').css('opacity');
                    if (o == 1 && ! radiaService.isEditing) {
                        // displaying editor but not editing, must be new
                        radiaService.createPathModel();
                    }
                });
                $scope.modelsLoaded = true;
            });
        },
    };
});

SIREPO.app.directive('fieldIntegralTable', function(appState, panelState, plotting, radiaService, requestSender, utilities) {
    return {
        restrict: 'A',
        scope: {
            modelName: '@',
        },
        template: [
            '<div class="col-md-6">',
                '<div class="panel panel-info">',
                    '<div class="panel-heading">',
                        '<span class="sr-panel-heading">Field Integrals (T &#x00B7; mm)</span>',
                        '<div class="sr-panel-options pull-right">',
                        '<a data-ng-show="hasPaths()" data-ng-click="download()" target="_blank" title="Download"> <span class="sr-panel-heading glyphicon glyphicon-cloud-download" style="margin-bottom: 0"></span></a> ',
                        '</div>',
                    '</div>',
                    '<div class="panel-body">',
                        '<table data-ng-if="hasPaths()" style="width: 100%; table-layout: fixed; margin-bottom: 10px" class="table table-hover">',
                          '<colgroup>',
                            '<col style="width: 20ex">',
                            '<col>',
                            '<col>',
                          '</colgroup>',
                          '<thead>',
                            '<tr>',
                              '<th data-ng-repeat="h in HEADING">{{ h }}</th>',
                            '</tr>',
                          '</thead>',
                          '<tbody>',
                            '<tr data-ng-repeat="path in linePaths()">',
                              '<td>{{ path.name }}</td>',
                              '<td>[{{ path.begin }}] &#x2192; [{{ path.end }}]</td>',
                              '<td>',
                                '<div data-ng-repeat="t in INTEGRABLE_FIELD_TYPES"><span style="font-weight: bold">{{ t }}:</span> </span><span>{{ format(integrals[path.name][t]) }}</span></div>',
                              '</td>',
                            '</tr>',
                          '</tbody>',
                        '</table>',
                    '</div>',
                '</div>',
            '</div>',
        ].join(''),
        controller: function($scope) {

            $scope.CSV_HEADING = ['Line', 'x0', 'y0', 'z0', 'x1', 'y1', 'z1', 'Bx', 'By', 'Bz', 'Hx', 'Hy', 'Hz'];
            $scope.HEADING = ['Line', 'Endpoints', 'Fields'];
            $scope.INTEGRABLE_FIELD_TYPES = ['B', 'H'];
            $scope.integrals = {};

            $scope.download = function() {
                var fileName = panelState.fileNameFromText('Field Integrals', 'csv');
                var data = [$scope.CSV_HEADING];
                $scope.linePaths().forEach(function (p) {
                    var row = [];
                    var begin = radiaService.stringToFloatArray(p.begin);
                    var end = radiaService.stringToFloatArray(p.end);
                    row.push(
                        p.name,
                        begin[0], begin[1], begin[2],
                        end[0], end[1], end[2]
                    );
                    $scope.INTEGRABLE_FIELD_TYPES.forEach(function (t) {
                        row = row.concat(
                            $scope.integrals[p.name][t]
                        );
                    });
                    data.push(row);
                });
                saveAs(new Blob([d3.csv.format(data)], {type: "text/csv;charset=utf-8"}), fileName);
            };

            $scope.hasPaths = function() {
                return $scope.linePaths().length;
            };

            $scope.format = function(vals) {
                if (! vals) {
                    return [];
                }
                return vals.map(function (v, i) {
                    return utilities.roundToPlaces(v, 4);
                });
            };

            $scope.isLine = function(p) {
                return p.type === 'line';
            };

            $scope.linePaths = function () {
                return (($scope.model || {}).paths || []).filter($scope.isLine);
            };
/*
            function updateTable() {
                requestSender.getApplicationData(
                    {
                        fieldPaths: $scope.linePaths(),
                        method: 'get_field_integrals',
                        simulationId: appState.models.simulation.simulationId,
                    },
                    function(d) {
                        $scope.integrals = d;
                    });
            }
*/
            function updateTable() {
                var inData = {
                    fieldPaths: $scope.linePaths(),
                    method: 'get_field_integrals',
                    simulationId: appState.models.simulation.simulationId,
                };
                radiaService.getRadiaData(inData, function(d) {
                    $scope.integrals = d;
                });
            }

            $scope.$on('fieldPaths.changed', function () {
                updateTable();
            });

           appState.whenModelsLoaded($scope, function() {
               $scope.model = appState.models[$scope.modelName];
               // wait until we have some data to update
               $scope.$on('radiaViewer.loaded', function () {
                    updateTable();
               });
            });

        },
    };
});

SIREPO.app.directive('fieldPathTable', function(appState, panelState, radiaService, utilities) {
    return {
        restrict: 'A',
        scope: {
            paths: '='
        },
        template: [
            '<table data-ng-if="hasPaths()" style="width: 100%; table-layout: fixed; margin-bottom: 10px" class="table table-hover">',
              '<colgroup>',
                '<col style="width: 20ex">',
                '<col style="width: 10ex">',
                '<col style="width: 10ex">',
                '<col style="width: 100%">',
                '<col style="width: 10ex">',
              '</colgroup>',
              '<thead>',
                '<tr>',
                  '<th>Name</th>',
                  '<th>Type</th>',
                  '<th>Num. points</th>',
                  '<th>Details</th>',
                  '<th></th>',
                '</tr>',
              '</thead>',
              '<tbody>',
                '<tr data-ng-repeat="path in paths track by $index">',
                  '<td><div class="badge sr-badge-icon sr-lattice-icon"><span>{{ path.name }}</span></div></td>',
                  '<td><span>{{ path.type }}</span></td>',
                  '<td><span>{{ path.numPoints }}</span></td>',
                  '<td><span>{{ pathDetails(path) }}</span></td>',
                  '<td style="text-align: right">',
                    '<div class="sr-button-bar-parent">',
                        '<div class="sr-button-bar" data-ng-class="sr-button-bar-active" >',
                            '<button class="btn btn-info btn-xs sr-hover-button" data-ng-click="copyPath(path)">Copy</button>',
                            ' <button data-ng-click="editPath(path)" class="btn btn-info btn-xs sr-hover-button">Edit</button>',
                            ' <button data-ng-click="svc.showFieldDownload(true, path)" class="btn btn-info btn-xs"><span class="glyphicon glyphicon-cloud-download"></span></button>',
                            ' <button data-ng-click="deletePath(path, $index)" class="btn btn-danger btn-xs"><span class="glyphicon glyphicon-remove"></span></button>',
                        '</div>',
                    '<div>',
                  '</td>',
                '</tr>',
              '</tbody>',
            '</table>',
        ].join(''),
        controller: function($scope) {
            const watchedModels = SIREPO.APP_SCHEMA.enum.PathType.map(function (e) {
                return e[SIREPO.ENUM_INDEX_VALUE];
            });

            $scope.svc = radiaService;

            $scope.hasPaths = function() {
                return $scope.paths && $scope.paths.length;
            };

            $scope.copyPath = function(path) {
                let copy = appState.clone(path);
                copy.name = newPathName(copy);
                copy.id = nextId();
                $scope.paths.push(copy);
                appState.saveChanges(['fieldPaths', radiaService.pathTypeModel(copy.type)], function () {
                    $scope.editPath(copy);
                });
            };

           $scope.deletePath = function(path, index) {
                $scope.paths.splice(index, 1);
                appState.saveChanges('fieldPaths');
           };

           $scope.editPath = function(path) {
               appState.models[radiaService.pathTypeModel(path.type)] = path;
               appState.models.fieldPaths.path = path.type;
               radiaService.showPathPicker(true, false);
           };

           $scope.pathDetails = function(path) {
               var res = '';
               var pt = radiaService.pathTypeModel(path.type);
               var info = appState.modelInfo(pt);
               var d = SIREPO.APP_SCHEMA.constants.detailFields.fieldPath[pt];
               d.forEach(function (f, i) {
                   var fi = info[f];
                   res += (fi[0] + ': ' + path[f] + (i < d.length - 1 ? '; ' : ''));
               });
               return res;
           };

           function newPathName(path) {
               return appState.uniqueName(appState.models.fieldPaths, 'name', path.name + ' {}');
           }

           function nextId() {
               return appState.maxId(appState.models.fieldPaths.paths, 'id');
           }

           appState.whenModelsLoaded($scope, function() {
               $scope.paths = appState.models.fieldPaths.paths;
           });
        },
    };
});

SIREPO.app.directive('groupEditor', function(appState, radiaService) {
    return {
        restrict: 'A',
        scope: {
            field: '=',
            model: '=',
        },
        template: [
            '<div style="height: 100px; overflow-y: scroll; overflow-x: hidden;">',
            '<table style="table-layout: fixed;" class="table table-hover">',
                '<tr style="background-color: lightgray;" data-ng-show="field.length > 0">',
                  '<th>Members</th>',
                  '<th></th>',
                '</tr>',
                '<tr data-ng-repeat="mId in field">',
                    '<td style="padding-left: 1em"><div class="badge sr-badge-icon"><span data-ng-drag="true" data-ng-drag-data="element">{{ getObject(mId).name }}</span></div></td>',
                    '<td style="text-align: right">&nbsp;<div class="sr-button-bar-parent"><div class="sr-button-bar">  <button data-ng-click="ungroupObject(mId)" class="btn btn-danger btn-xs"><span class="glyphicon glyphicon-remove"></span></button></div><div></td>',
                '</tr>',
                '<tr style="background-color: lightgray;">',
                  '<th>Ungrouped</th>',
                  '<th></th>',
                '</tr>',
                '<tr data-ng-repeat="oId in getIds() | filter:hasNoGroup">',
                  '<td style="padding-left: 1em"><div class="badge sr-badge-icon"><span data-ng-drag="true" data-ng-drag-data="element">{{ getObject(oId).name }}</span></div></td>',
                  '<td style="text-align: right">&nbsp;<div class="sr-button-bar-parent"><div class="sr-button-bar"><button class="btn btn-info btn-xs sr-hover-button" data-ng-click="addObject(oId)"><span class="glyphicon glyphicon-plus"></span></button> </div><div></td>',
                '</tr>',
            '</table>',
             '</div>',
        ].join(''),
        controller: function($scope) {

            $scope.objects = appState.models.geometry.objects;
            if (! $scope.field) {
                $scope.field = [];
            }

            $scope.addObject = function(oId) {
                let o = $scope.getObject(oId);
                o.groupId = $scope.model.id;
                $scope.field.push(o.id);
            };

            $scope.getIds = function() {
                return $scope.objects.map(function (o) {
                    return o.id;
                });
            };

            $scope.getObject = function(oId) {
                return radiaService.getObject(oId);
            };

            $scope.hasNoGroup = function(oId) {
                if ($scope.field.indexOf(oId) >= 0) {
                    return false;
                }
                if (groupedObjects(oId).indexOf($scope.model.id) >= 0) {
                    return false;
                }
                let o = $scope.getObject(oId);
                return oId !== $scope.model.id && (! o.groupId || o.groupId === '');
            };

            $scope.ungroupObject = function(oId) {
                $scope.getObject(oId).groupId = '';
                let oIdx = $scope.field.indexOf(oId);
                if (oIdx < 0) {
                    return;
                }
                $scope.field.splice(oIdx, 1);
            };

            function groupedObjects(oId) {
                let o = $scope.getObject(oId);
                if (! o) {
                    return [];
                }
                let objs = [];
                for (let mId of (o.members || [])) {
                    objs.push(...[mId, ...groupedObjects(mId)]);
                }
                return objs;
            }
        },
    };
});

SIREPO.app.directive('kickMap', function(appState, panelState, plotting, radiaService, requestSender, utilities) {
    return {
        restrict: 'A',
        scope: {
            direction: '@',
            viewName: '@',
        },
        template: [
            '<div class="col-md-6">',
                '<div data-ng-if="! dataCleared" data-report-panel="3d" data-panel-title="Kick Map" data-model-name="kickMap"></div>',
            '</div>',
        ].join(''),
        controller: function($scope) {

            $scope.dataCleared = true;
            // not needed unless/until we change from heatmap to a vtk plot
            function updateKickMaps() {
                let inData = {
                    model: $scope.model,
                    method: 'get_kick_map_plot',
                    simulationId: appState.models.simulation.simulationId,
                };
                radiaService.getRadiaData(inData, function(d) {
                    //$scope.data = d;
                });
            }
            appState.whenModelsLoaded($scope, function() {
               $scope.model = appState.models.kickMap;
               // wait until we have some data to update
               $scope.$on('radiaViewer.loaded', function () {
                   $scope.dataCleared = false;
                    //updateKickMaps();
               });
            });

        },
    };
});


SIREPO.app.directive('numberList', function() {
    return {
        restrict: 'A',
        scope: {
            field: '=',
            model: '=',
            info: '<',
            type: '@',
            count: '@',
        },
        template: [
            '<div data-ng-repeat="defaultSelection in parseValues() track by $index" style="display: inline-block" >',
                '<label style="margin-right: 1ex">{{ valueLabels[$index] || \'Plane \' + $index }}</label>',
                '<input class="form-control sr-list-value" data-string-to-number="{{ numberType }}" data-ng-model="values[$index]" data-min="min" data-max="max" data-ng-change="didChange()" class="form-control" style="text-align: right" required />',
            '</div>'
        ].join(''),
        controller: function($scope, $element) {

            let lastModel = null;
            // NOTE: does not appear to like 'model.field' format
            $scope.values = null;
            $scope.numberType = $scope.type.toLowerCase();
            $scope.min = $scope.numberType === 'int' ? Number.MIN_SAFE_INTEGER : -Number.MAX_VALUE;
            $scope.max = $scope.numberType === 'int' ? Number.MAX_SAFE_INTEGER : Number.MAX_VALUE;
            $scope.valueLabels = ($scope.info[4] || '').split(/\s*,\s*/);
            $scope.didChange = function() {
                $scope.field = $scope.values.join(', ');
            };
            $scope.parseValues = function() {
                // values were sticking around when the model changed
                if (! lastModel || lastModel !== $scope.model) {
                    lastModel = $scope.model;
                    $scope.values = null;
                }
                if ($scope.field && ! $scope.values) {
                    $scope.values = $scope.field.split(/\s*,\s*/);
                }
                return $scope.values;
            };
        },
    };
});

// this kind of thing should be generic
SIREPO.app.directive('transformTable', function(appState, panelState, radiaService) {
    return {
        restrict: 'A',
        scope: {
            field: '=',
            fieldName: '=',
            itemClass: '@',
            model: '=',
            modelName: '=',
            parentController: '='
        },
        template: [
            '<div data-toolbar="toolbarSections" data-item-filter="itemFilter" data-parent-controller="parentController"></div>',
            '<div class="sr-object-table">',
              '<p class="lead text-center"><small><em>drag and drop {{ itemClass.toLowerCase() }}s or use arrows to reorder the list</em></small></p>',
              '<div style="overflow-y: scroll; overflow-x: hidden; height: 100px;">',
              '<table class="table table-hover" style="width: 100%; height: 15%; table-layout: fixed;">',
                '<tr data-ng-repeat="item in loadItems()">',
                  '<td data-ng-drop="true" data-ng-drop-success="dropItem($index, $data)" data-ng-drag-start="selectItem($data)">',
                    '<div class="sr-button-bar-parent pull-right"><div class="sr-button-bar"><button class="btn btn-info btn-xs"  data-ng-disabled="$index == 0" data-ng-click="moveItem(-1, item)"><span class="glyphicon glyphicon-arrow-up"></span></button> <button class="btn btn-info btn-xs" data-ng-disabled="$index == items.length - 1" data-ng-click="moveItem(1, item)"><span class="glyphicon glyphicon-arrow-down"></span></button> <button class="btn btn-info btn-xs sr-hover-button" data-ng-click="editItem(item)">Edit</button> <button data-ng-click="toggleExpand(item)" class="btn btn-info btn-xs"><span class="glyphicon" data-ng-class="{\'glyphicon-chevron-up\': isExpanded(item), \'glyphicon-chevron-down\': ! isExpanded(item)}"></span></button> <button data-ng-click="deleteItem(item)" class="btn btn-danger btn-xs"><span class="glyphicon glyphicon-remove"></span></button></div></div>',
                    '<div class="sr-command-icon-holder" data-ng-drag="true" data-ng-drag-data="item">',
                      '<a style="cursor: move; -moz-user-select: none; font-size: 14px" class="badge sr-badge-icon" data-ng-class="{\'sr-item-selected\': isSelected(item) }" href data-ng-click="selectItem(item)" data-ng-dblclick="editItem(item)">{{ itemName(item) }}</a>',
                    '</div>',
                    '<div data-ng-show="! isExpanded(item) && itemDetails(item)" style="margin-left: 3em; margin-right: 1em; color: #777; white-space: nowrap; overflow: hidden; text-overflow: ellipsis;">{{ itemDetails(item) }}</div>',
                    '<div data-ng-show="isExpanded(item) && itemDetails(item)" style="color: #777; margin-left: 3em; white-space: pre-wrap">{{ itemDetails(item) }}</div>',
                  '</td>',
                '</tr>',
                '<tr><td style="height: 3em; text-align: center; color: #aaaaaa;" data-ng-drop="true" data-ng-drop-success="dropLast($data)"><em>*drop here*</em></td></tr>',
              '</table>',
            '</div>',
            '</div>',
            //'<div data-advanced-editor-pane="" data-view-name="tbItem.model" data-parent-controller="parentController" data-ng-repeat="tbItem in toolbarItems" data-ng-show="selectedItem.model === tbItem.model"></div>',
            //'<div data-confirmation-modal="" data-id="sr-delete-item-confirmation" data-title="Delete {{ itemClass }}?" data-ok-text="Delete" data-ok-clicked="deleteSelected()">Delete command &quot;{{ selectedItemName() }}&quot;?</div>',
        ].join(''),
        controller: function($scope, $element) {
            var expanded = {};
            var isEditing = false;
            var spatialTransforms = [
                'rotate',
                'translate'
            ];
            var watchedModels;

            $scope.items = [];
            $scope.radiaService = radiaService;
            $scope.selectedItem = null;
            $scope.toolbarItems = [];
            $scope.toolbarSections = SIREPO.APP_SCHEMA.constants.toolbarItems.filter(function (section) {
                return $scope.modelName === 'cloneTransform' ?
                    section.name === 'Transforms (clone)' :
                    section.name === 'Transforms';
            });

            $scope.toolbarSections.forEach(function (s) {
                s.contents.forEach(function (c) {
                    $scope.toolbarItems.push(c);
                });
            });

            watchedModels = $scope.toolbarItems.map(function (item) {
                return item.model;
            });

            function itemIndex(data) {
                return $scope.items.indexOf(data);
            }

            $scope.addItem = function(item) {
                $scope.editItem(item, true);
            };

            $scope.deleteItem = function(item) {
                var index = itemIndex(item);
                if (index < 0) {
                    return;
                }
                $scope.field.splice(index, 1);
                appState.saveChanges('geometry');
            };

            $scope.editItem = function(item, isNew) {
                isEditing = ! isNew;
                $scope.selectedItem = item;
                if (isNew) {
                    appState.models[item.model] = appState.setModelDefaults({}, item.model);
                    appState.models[item.model].model = item.model;
                }
                else {
                    appState.models[item.model] = item;
                }
                panelState.showModalEditor(item.model);
            };

            $scope.dropItem = function(index, data) {
                if (! data) {
                    return;
                }
                var i = $scope.items.indexOf(data);
                if (i < 0) {
                    $scope.addItem(data);
                    return;
                }
                data = $scope.items.splice(i, 1)[0];
                if (i < index) {
                    index--;
                }
                $scope.items.splice(index, 0, data);
            };

            $scope.dropLast = function(item) {
                if (! item) {
                    return;
                }
                $scope.addItem(item);
            };

            $scope.getSelected = function() {
                return $scope.selectedItem;
            };

            $scope.itemDetails = function(item) {
                var res = '';
                var info = appState.modelInfo(item.model);
                var d = SIREPO.APP_SCHEMA.constants.detailFields[$scope.fieldName][item.model];
                d.forEach(function (f, i) {
                    var fi = info[f];
                    var val = angular.isArray(item[f]) ? '[' + item[f].length + ']' : item[f];
                    res += (fi[0] + ': ' + val + (i < d.length - 1 ? '; ' : ''));
                });
                return res;
            };

            $scope.isExpanded = function(item) {
                return expanded[itemIndex(item)];
            };

            $scope.loadItems = function() {
                $scope.items = $scope.field;
                return $scope.items;
            };

            $scope.moveItem = function(direction, item) {
                var d = direction == 0 ? 0 : (direction > 0 ? 1 : -1);
                var currentIndex = itemIndex(item);
                var newIndex = currentIndex + d;
                if (newIndex >= 0 && newIndex < $scope.items.length) {
                    var tmp = $scope.items[newIndex];
                    $scope.items[newIndex] = item;
                    $scope.items[currentIndex] = tmp;
                }
            };

            $scope.toggleExpand = function(item) {
                expanded[itemIndex(item)] = ! expanded[itemIndex(item)];
            };

            $scope.itemFilter = function(item) {
                var iIdx = -1;
                for (var sIdx in $scope.toolbarSections) {
                    iIdx = $scope.toolbarSections[sIdx].contents.indexOf(item);
                    if (iIdx < 0) {
                        continue;
                    }
                    break;
                }
                // item not in sections presented
                if (iIdx < 0) {
                    return false;
                }
                // cannot nest
                if (item.model === $scope.modelName) {
                    return false;
                }
                if ($scope.modelName === 'cloneTransform') {
                    // don't include clone or symmetry if we are editing a clone already
                    return spatialTransforms.indexOf(item.type) >= 0;
                }
                return true;
            };

            appState.whenModelsLoaded($scope, function() {

                $scope.$on('modelChanged', function(e, modelName) {
                    if (watchedModels.indexOf(modelName) < 0) {
                        return;
                    }
                    $scope.selectedItem = null;
                    if (! isEditing) {
                        appState.models[modelName].id = nextId();
                        $scope.field.push(appState.models[modelName]);
                        isEditing = true;
                    }
                    appState.saveChanges('geometry', function () {
                        $scope.loadItems();
                    });
                });

                $scope.$on('cancelChanges', function(e, name) {
                    $scope.$emit('drop.target.enabled', true);
                    if (watchedModels.indexOf(name) < 0) {
                        return;
                    }
                    appState.removeModel(name);
                });

                $scope.$on('$destroy', function () {
                    $scope.$emit('drop.target.enabled', true);
                });

                $scope.$watch($scope.modelName, function () {
                    //srdbg('watch saw', $scope.modelName);
                });

                $scope.$watch('items', function () {
                    //srdbg('watch saw', $scope.items);
                });

                $scope.loadItems();
            });

            function nextId() {
                return appState.maxId($scope.field, 'id') + 1;
            }

            $scope.$emit('drop.target.enabled', false);
        },
    };
});

SIREPO.app.directive('radiaFieldPaths', function(appState, panelState, radiaService) {

    return {
        restrict: 'A',
        scope: {
            modelName: '@',
        },
        template: [
            '<div class="col-md-6">',
                '<div class="panel panel-info">',
                    '<div class="panel-heading"><span class="sr-panel-heading">Field Paths</span></div>',
                    '<div class="panel-body">',
                        '<button class="btn btn-info btn-xs pull-right" accesskey="p" data-ng-click="radiaService.newPath()"><span class="glyphicon glyphicon-plus"></span> New <u>P</u>ath</button>',
                        '<div data-field-path-table="" data-paths="model.paths"></div>',
                        '<button class="btn btn-default col-sm-2 col-sm-offset-5" data-ng-show="hasPaths()" data-ng-click="confirmClear()">Clear</button>',
                    '</div>',
                '</div>',
            '</div>',
            //'<div data-confirmation-modal="" data-id="sr-delete-path-confirmation" data-title="Delete Path?" data-ok-text="Delete" data-ok-clicked="deleteSelected()">Delete command &quot;{{ selectedItemName() }}&quot;?</div>',
            '<div data-confirmation-modal="" data-id="sr-clear-paths-confirmation" data-title="Clear All Paths?" data-ok-text="OK" data-ok-clicked="clearPaths()">Clear All Paths?</div>',

        ].join(''),
        controller: function($scope, $element) {
            $scope.modelsLoaded = false;
            $scope.pathTypes = appState.enumVals('PathType');
            $scope.radiaService = radiaService;

            $scope.getPathType = function() {
                return ($scope.model || {}).path;
            };

            $scope.clearPaths = function() {
                $scope.model.paths = [];
                appState.saveChanges($scope.modelName);
            };

            $scope.confirmClear = function() {
                $('#sr-clear-paths-confirmation').modal('show');
            };

            $scope.hasPaths = function() {
                if (! $scope.modelsLoaded) {
                    return false;
                }
                return $scope.model.paths && $scope.model.paths.length;
            };

            appState.whenModelsLoaded($scope, function () {
                $scope.model = appState.models[$scope.modelName];
                $scope.modelsLoaded = true;
            });
        },
    };
});

SIREPO.app.directive('radiaGeomObjInfo', function(appState, panelState, radiaService) {

    return {
        restrict: 'A',
        scope: {
            model: '=',
        },
        template: [
            '<div class="col-md-6">',
                '<div data-label-with-tooltip="" class="control-label" data-ng-class="labelClass" data-label="{{ model.name }}" data-tooltip=""></div>',
                '<div data-field-editor="\'color\'" data-model-name="geomObject" data-model="model"></div>',
            '</div>',
        ].join(''),
        controller: function($scope, $element) {
            $scope.radiaService = radiaService;
            appState.whenModelsLoaded($scope, function () {
            });
        },
    };
});

// does not need to be its own directive?  everything in viz and service? (and move template to html)
SIREPO.app.directive('radiaSolver', function(appState, errorService, frameCache, geometry, layoutService, panelState, radiaService, utilities) {

    return {
        restrict: 'A',
        scope: {
            viz: '<',
            modelName: '@',
        },
        template: [
            '<div class="col-md-6">',
                '<div data-basic-editor-panel="" data-view-name="solver">',
                        '<div data-sim-status-panel="viz.simState"></div>',
                        '<div data-ng-show="viz.solution">',
                                '<div><strong>Time:</strong> {{ solution().time }}ms</div>',
                                '<div><strong>Step Count:</strong> {{ solution().steps }}</div>',
                                '<div><strong>Max |M|: </strong> {{ solution().maxM }} A/m</div>',
                                '<div><strong>Max |H|: </strong> {{ solution().maxH }} A/m</div>',
                        '</div>',
                        '<div data-ng-hide="viz.solution">No solution found</div>',
                        '<div class="col-sm-6 pull-right" style="padding-top: 8px;">',
                            '<button class="btn btn-default" data-ng-click="reset()">Reset</button>',
                        '</div>',
                    '</div>',
                '</div>',
            '</div>',

        ].join(''),
        controller: function($scope, $element) {

            $scope.model = appState.models[$scope.modelName];

            $scope.solution = function() {
                var s = $scope.viz.solution;
                return {
                    time: s ? utilities.roundToPlaces(1000 * s.time, 3) : '',
                    steps: s ? s.steps : '',
                    maxM: s ? utilities.roundToPlaces(s.maxM, 4) : '',
                    maxH: s ?  utilities.roundToPlaces(s.maxH, 4) : '',
                };
            };

            $scope.reset = function() {
                $scope.viz.solution = null;
                panelState.clear('geometry');
                panelState.requestData('reset', function (d) {
                    frameCache.setFrameCount(0);
                }, true);
            };

            appState.whenModelsLoaded($scope, function () {
            });


        },
    };
});

SIREPO.app.directive('radiaViewer', function(appState, errorService, frameCache, geometry, layoutService, panelState, plotting, plotToPNG, radiaService, radiaVtkUtils, requestSender, utilities, vtkPlotting, vtkUtils, $interval, $rootScope) {

    return {
        restrict: 'A',
        scope: {
            modelName: '@',
            viz: '<',
        },
        template: [
            '<div class="col-md-6">',
                '<div class="row" data-basic-editor-panel="" data-view-name="{{ modelName }}">',
                    '<div data-vtk-display="" class="vtk-display" data-ng-class="{\'col-sm-11\': isViewTypeFields()}" style="padding-right: 0" data-show-border="true" data-model-name="{{ modelName }}" data-event-handlers="eventHandlers" data-enable-axes="true" data-axis-cfg="axisCfg" data-axis-obj="axisObj" data-enable-selection="true"></div>',
                    //'<div data-vtk-axes="" data-width="canvasGeometry().size.width" data-height="canvasGeometry().size.height" data-bound-obj="beamAxisObj" data-axis-cfg="beamAxisCfg"></div>',
                    '<div class="col-sm-1" style="padding-left: 0" data-ng-if="isViewTypeFields()">',
                        '<div class="colorbar"></div>',
                    '</div>',
                '</div>',
            '</div>',

        ].join(''),
        controller: function($scope, $element) {

            $scope.axisObj = null;
            $scope.defaultColor = "#ff0000";
            $scope.gModel = null;
            $scope.mode = null;

            $scope.isViewTypeFields = function () {
                return (appState.models.magnetDisplay || {}).viewType === SIREPO.APP_SCHEMA.constants.viewTypeFields;
            };

            $scope.isViewTypeObjects = function () {
                return (appState.models.magnetDisplay || {}).viewType === SIREPO.APP_SCHEMA.constants.viewTypeObjects;
            };

            var LINEAR_SCALE_ARRAY = 'linear';
            var LOG_SCALE_ARRAY = 'log';
            var ORIENTATION_ARRAY = 'orientation';
            var FIELD_ATTR_ARRAYS = [LINEAR_SCALE_ARRAY, LOG_SCALE_ARRAY, ORIENTATION_ARRAY];

            var PICKABLE_TYPES = [
                SIREPO.APP_SCHEMA.constants.geomTypePolys,
                SIREPO.APP_SCHEMA.constants.geomTypeVectors
            ];

            var SCALAR_ARRAY = 'scalars';

            var actorInfo = {};
            var alphaDelegate = null;
            var beamAxis = [[-1, 0, 0], [1, 0, 0]];
            var cm = vtkPlotting.coordMapper();
            var colorbar = null;
            var colorbarPtr = null;
            var colorScale = null;
            var cPicker = null;
            var displayFields = [
                 'magnetDisplay.pathType',
                 'magnetDisplay.viewType',
                 'magnetDisplay.fieldType',
            ];
            var fieldDisplayModelFields = {
                'fieldDisplay': ['colorMap', 'scaling'],
            };
            var fieldDisplayFields = fieldDisplayModelFields.fieldDisplay.map(function (f) {
                return 'fieldDisplay.' + f;
            });

            var initDone = false;
            var ptPicker = null;
            var renderer = null;
            var renderWindow = null;
            var selectedColor = [];
            var selectedInfo = null;
            var selectedObj = null;
            var selectedOutline = null;
            var selectedPointId = -1;
            var sceneData = {};

            // these objects are used to set various vector properties
            var vectInArrays = [{
                location: vtk.Common.DataModel.vtkDataSet.FieldDataTypes.COORDINATE,
            }];

            var vectOutArrays = [{
                    location: vtk.Common.DataModel.vtkDataSet.FieldDataTypes.POINT,
                    name: SCALAR_ARRAY,
                    dataType: 'Uint8Array',
                    attribute: vtk.Common.DataModel.vtkDataSetAttributes.AttributeTypes.SCALARS,
                    numberOfComponents: 3,
                },
            ];
            var vectArrays = {
                input: vectInArrays,
                output: vectOutArrays,
            };

            var vtkAPI = {};
            var vtkSelection = {};

            var watchFields = displayFields.concat(fieldDisplayFields);

            FIELD_ATTR_ARRAYS.forEach(function (n) {
                vectOutArrays.push({
                    location: vtk.Common.DataModel.vtkDataSet.FieldDataTypes.POINT,
                    name: n,
                    dataType: 'Float32Array',
                    numberOfComponents: 3,
                });
            });

            // stash the actor and associated info to avoid recalculation
            function addActor(id, group, actor, geomType, pickable) {
                //srdbg('addActor', 'id', id, 'grp', group, 'geomType', geomType, 'pick', pickable);
                var pData = actor.getMapper().getInputData();
                var info = {
                    actor: actor,
                    colorIndices: [],
                    group: group || 0,
                    id: id,
                    pData: pData,
                    scalars: pData.getCellData().getScalars(),
                    type: geomType,
                };

                if (info.scalars) {
                    info.colorIndices = utilities.indexArray(numColors(pData, geomType))
                        .map(function (i) {
                            return 4 * i;
                        });
                }
                actorInfo[id] = info;

                vtkPlotting.addActor(renderer, actor);
                if (pickable) {
                    ptPicker.addPickList(actor);
                    //cPicker.addPickList(actor);
                }
                return info;
            }

            function vectorScaleFactor(bounds) {
                return 0.035 * Math.max(
                    Math.abs(bounds[1] - bounds[0]),
                    Math.abs(bounds[3] - bounds[2]),
                    Math.abs(bounds[5] - bounds[4])
                );
            }

            function buildScene() {
                //srdbg('buildScene', sceneData);
                // scene -> multiple data -> multiple actors
                let name = sceneData.name;
                let data = sceneData.data;

                vtkPlotting.removeActors(renderer);
                var didModifyGeom = false;
                for (var i = 0; i < data.length; ++i) {

                    // gName is for selection display purposes
                    var gName = `${name}.${i}`;
                    let sceneDatum = data[i];
                    let radiaId = sceneDatum.id;
                    let objId = (sceneData.idMap || {})[radiaId] || radiaId;
                    //srdbg(`radia id ${radiaId} maps to obj id ${objId}`);

                    // trying a separation into an actor for each data type, to better facilitate selection
                    for (let t of radiaVtkUtils.GEOM_TYPES) {
                        var d = sceneDatum[t];
                        if (! d || ! d.vertices || ! d.vertices.length) {
                            continue;
                        }
                        var isPoly = t === SIREPO.APP_SCHEMA.constants.geomTypePolys;
                        let gObj = radiaService.getObject(objId) || {};
                        //srdbg('gobj', gObj);
                        var gColor = gObj.color ? vtk.Common.Core.vtkMath.hex2float(gObj.color) : null;
                        // use colors from Radia for groups
                        if (gObj.members) {
                            gColor = null;
                        }
                        var pdti = radiaVtkUtils.objToPolyData(sceneDatum, [t], gColor);
                        var pData = pdti.data;
                        var bundle;
                        if (radiaVtkUtils.GEOM_OBJ_TYPES.indexOf(t) >= 0) {
                            bundle = cm.buildActorBundle();
                            bundle.mapper.setInputData(pData);
                        }
                        else {
                            var vectorCalc = vtk.Filters.General.vtkCalculator.newInstance();
                            vectorCalc.setFormula(getVectFormula(d, appState.models.fieldDisplay.colorMap));
                            vectorCalc.setInputData(pData);

                            var mapper = vtk.Rendering.Core.vtkGlyph3DMapper.newInstance();
                            mapper.setInputConnection(vectorCalc.getOutputPort(), 0);

                            var s = vtk.Filters.Sources.vtkArrowSource.newInstance();
                            mapper.setInputConnection(s.getOutputPort(), 1);
                            mapper.setOrientationArray(ORIENTATION_ARRAY);

                            // this scales by a constant - the default is to use scalar data
                            mapper.setScaleFactor(vectorScaleFactor(sceneData.bounds));
                            mapper.setScaleModeToScaleByConstant();
                            mapper.setColorModeToDefault();
                            bundle = cm.buildActorBundle();
                            bundle.setMapper(mapper);
                        }
                        bundle.actor.getProperty().setEdgeVisibility(isPoly);
                        bundle.actor.getProperty().setLighting(isPoly);
                        let info = addActor(objId, gName, bundle.actor, t, PICKABLE_TYPES.indexOf(t) >= 0);
                        gColor = getColor(info);
<<<<<<< HEAD
                        /*
                        if (isPoly && $.isEmptyObject(gObj)) {
                            //srdbg('add poly obj', gObj);
                            gObj = appState.setModelDefaults(gObj, 'radiaObject');
                            gObj.name = `${gName}.radiaObject`;
                            gObj.id = objId;
                            if (gColor) {
                                // **IF GROUP COLOR USE IF NOT USE OBJECT COLOR**
                                gObj.color = vtk.Common.Core.vtkMath.floatRGB2HexCode(vtkUtils.rgbToFloat(gColor));
                            }
                            // temporary handling of examples until they are "buildaable"
                            // ***KEEPS ADDING OVER AND OVER***
                            if (appState.models.simulation.isExample || appState.models.simulation.dmpImportFile) {
                                if (! appState.models.geometry.objects) {
                                    appState.models.geometry.objects = [];
                                }
                                appState.models.geometry.objects.push(gObj);
                            }

                            didModifyGeom = true;
                        }
                         */
=======
>>>>>>> 57c7a34e
                        if (! gObj.center || ! gObj.size) {
                            var b = bundle.actor.getBounds();
                            gObj.center = [0.5 * (b[1] + b[0]), 0.5 * (b[3] + b[2]), 0.5 * (b[5] + b[4])].join(',');
                            gObj.size = [Math.abs(b[1] - b[0]), Math.abs(b[3] - b[2]), Math.abs(b[5] - b[4])].join(',');
                            didModifyGeom = true;
                        }
                        if (
                            t === SIREPO.APP_SCHEMA.constants.geomTypeLines &&
                            appState.models.magnetDisplay.viewType == SIREPO.APP_SCHEMA.constants.viewTypeFields
                        ) {
                            setEdgeColor(info, [216, 216, 216]);
                        }
                    }
                }

                var pb = renderer.computeVisiblePropBounds();
                radiaService.objBounds = pb;
                //srdbg('bnds', b);
                //srdbg('l', [Math.abs(b[1] - b[0]), Math.abs(b[3] - b[2]), Math.abs(b[5] - b[4])]);
                //srdbg('ctr', [(b[1] + b[0]) / 2, (b[3] + b[2]) / 2, (b[5] + b[4]) / 2]);

                var padPct = 0.1;
                var l = [
                    Math.abs(pb[1] - pb[0]),
                    Math.abs(pb[3] - pb[2]),
                    Math.abs(pb[5] - pb[4])
                ].map(function (c) {
                    return (1 + padPct) * c;
                });

                var bndBox = cm.buildBox(l, [(pb[1] + pb[0]) / 2, (pb[3] + pb[2]) / 2, (pb[5] + pb[4]) / 2]);
                bndBox.actor.getProperty().setRepresentationToWireframe();
                // NOTE: vtkLineFilter exists but is not included in the default vtk build
                //var lf = vtk.Filters.General.vtkLineFilter.newInstance();

                renderer.addActor(bndBox.actor);
                var vpb = vtkPlotting.vpBox(bndBox.source, renderer);
                renderWindow.render();
                vpb.defaultCfg.edgeCfg.z.sense = -1;
                vpb.initializeWorld(
                    {
                        edgeCfg: {
                            x: {sense: 1},
                            y: {sense: 1},
                            z: {sense: -1},
                        }
                    });
                $scope.axisObj = vpb;

                var acfg = {};
                geometry.basis.forEach(function (dim, i) {
                    acfg[dim] = {};
                    acfg[dim].dimLabel = dim;
                    acfg[dim].label = dim + ' [mm]';
                    acfg[dim].max = pb[2 * i + 1];
                    acfg[dim].min = pb[2 * i];
                    acfg[dim].numPoints = 2;
                    acfg[dim].screenDim = dim === 'z' ? 'y' : 'x';
                    acfg[dim].showCentral = dim === appState.models.simulation.beamAxis;
                });
                $scope.axisCfg = acfg;

                // visual rep of paths?
                /*
                appState.models.fieldPaths.paths.forEach(function (p) {
                    if (p.type == 'line') {
                        var s = vtk.Filters.Sources.vtkLineSource.newInstance({
                            point1: [p.beginX, p.beginY, p.beginZ],
                            point2: [p.endX, p.endY, p.endZ],
                            resolution: 2,
                        });
                        var b = cm.buildFromSource(s);
                        b.actor.getProperty().setColor(255, 0, 0);
                        renderer.addActor(b.actor);
                    }
                });
                */

                if (didModifyGeom) {
                    appState.saveQuietly('geometry');
                }
                updateLayout();
                setAlpha();
                setBGColor();
                vtkAPI.setCam();
                enableWatchFields(true);
            }

            function enableWatchFields(doEnable) {
                watchFields.forEach(function (wf) {
                    var mf = appState.parseModelField(wf);
                    panelState.enableField(mf[0], mf[1], doEnable);
                });
            }

            function getActor(id) {
                return (getActorInfo(id) || {}).actor;
            }

            function getActorInfo(id) {
                return actorInfo[id];
            }

            function getActorInfoOfType(typeName) {
                return Object.keys(actorInfo)
                    .filter(function (id) {
                        return getActorInfo(id).type === typeName;
                    })
                    .map(function (id) {
                        return getActorInfo(id);
                    });
            }

            function getActorsOfType(typeName) {
                return getActorInfoOfType(typeName).map(function (info) {
                    return info.actor;
                });
            }

            function getColor(info) {
                var s = info.scalars;
                if (! s) {
                    return null;
                }
                var inds = info.colorIndices;
                if (! inds) {
                    return null;
                }
                return s.getData().slice(inds[0], inds[0] + 3);
            }

            function getInfoForActor(actor) {
                for (var n in actorInfo) {
                    if (getActor(n) === actor) {
                        return getActorInfo(n);
                    }
                }
            }

            // used to create array of arrows (or other objects) for vector fields
            // change to use magnitudes and color locally
            function getVectFormula(vectors, colorMapName) {

                //srdbg('getVectFormula', colorMapName);
                var cmap = plotting.colorMapOrDefault(
                    colorMapName,
                    appState.fieldProperties('fieldDisplay', 'colorMap').default
                );
                //srdbg('v', vectors);
                //srdbg('cm', cmap);
                var norms = utilities.normalize(vectors.magnitudes);
                var logMags = vectors.magnitudes.map(function (n) {
                    return Math.log(n);
                });

                // get log values back into the original range, so that the extremes have the same
                // size as a linear scale
                var minLogMag = Math.min.apply(null, logMags);
                var maxLogMag = Math.max.apply(null, logMags);
                var minMag = Math.min.apply(null, vectors.magnitudes);
                var maxMag = Math.max.apply(null, vectors.magnitudes);
                colorScale = plotting.colorScale(minMag, maxMag, cmap);

                logMags = logMags.map(function (n) {
                    return minMag + (n - minLogMag) * (maxMag - minMag) / (maxLogMag - minLogMag);
                });

                return {
                    getArrays: function(inputDataSets) {
                        return vectArrays;
                    },
                    evaluate: function (arraysIn, arraysOut) {
                        var coords = arraysIn.map(function (d) {
                            return d.getData();
                        })[0];
                        var o = arraysOut.map(function (d) {
                            return d.getData();
                        });
                        // note these arrays already have the correct length, so we need to set elements, not append
                        var orientation = o[getVectOutIndex(ORIENTATION_ARRAY)];
                        var linScale = o[getVectOutIndex(LINEAR_SCALE_ARRAY)].fill(1.0);
                        var logScale = o[getVectOutIndex(LOG_SCALE_ARRAY)].fill(1.0);
                        var scalars = o[getVectOutIndex(SCALAR_ARRAY)];

                        for (var i = 0; i < coords.length / 3; i += 1) {
                            var c = [0, 0, 0];
                            if (cmap.length) {
                                var rgb = d3.rgb(colorScale(norms[i]));
                                c = [rgb.r, rgb.g, rgb.b];
                            }
                            // scale arrow length (object-local x-direction) only
                            // this can stretch/squish the arrowhead though so the actor may have to adjust the ratio
                            linScale[3 * i] = vectors.magnitudes[i];
                            logScale[3 * i] = logMags[i];
                            for (var j = 0; j < 3; ++j) {
                                var k = 3 * i + j;
                                orientation[k] = vectors.directions[k];
                                scalars[k] = c[j];
                            }
                        }

                        // Mark the output vtkDataArray as modified
                        arraysOut.forEach(function (x) {
                            x.modified();
                        });
                    },
                };
            }

            function getVectOutIndex(name) {
                for (var vIdx in vectArrays.output) {
                    if (vectArrays.output[vIdx].name === name) {
                        return vIdx;
                    }
                }
                throw new Error('No vector array named ' + name  + ': ' + vectArrays.output);
            }

            function getVectorInfo(point, vect, units) {
                var pt = [];
                point.forEach(function (c) {
                    pt.push(utilities.roundToPlaces(c, 2));
                });
                var val = Math.hypot(vect[0], vect[1], vect[2]);
                var theta = 180 * Math.acos(vect[2] / (val || 1)) / Math.PI;
                var phi = 180 * Math.atan2(vect[1], vect[0]) / Math.PI;
                return isNaN(val) ?
                    '--' :
                    utilities.roundToPlaces(val, 4) + units +
                    '  θ ' + utilities.roundToPlaces(theta, 2) +
                    '°  φ ' + utilities.roundToPlaces(phi, 2) +
                    '°  at (' + pt + ')';
            }

            function handlePick(callData) {
                //srdbg('handle', callData);
                if (renderer !== callData.pokedRenderer) {
                    return;
                }

                // regular clicks are generated when spinning the scene - we'll select/deselect with ctrl-click
                var iMode = vtkAPI.getMode();
                if (iMode === vtkUtils.INTERACTION_MODE_MOVE ||
                    (iMode === vtkUtils.INTERACTION_MODE_SELECT && ! callData.controlKey)
                ) {
                    return;
                }

                var pos = callData.position;
                var point = [pos.x, pos.y, 0.0];
                ptPicker.pick(point, renderer);
                cPicker.pick(point, renderer);
                var pid = ptPicker.getPointId();

                // cell id is "closest cell within tolerance", meaning a single value, though
                // we may get multiple actors
                var cid = cPicker.getCellId();
                //srdbg('Picked pt', point);
                //srdbg('Picked pid', pid);
                //srdbg('Picked cid', cid);

                var picker;
                if (appState.models.magnetDisplay.viewType === SIREPO.APP_SCHEMA.constants.viewTypeObjects && cid >= 0) {
                    picker = cPicker;
                }
                else if (appState.models.magnetDisplay.viewType === SIREPO.APP_SCHEMA.constants.viewTypeFields && pid >= 0) {
                    picker = ptPicker;
                }
                if (! picker) {
                    //srdbg('Pick failed');
                    return;
                }

                var pas = picker.getActors();
                //var posArr = view.cPicker.getPickedPositions();
                //srdbg('pas', pas, 'positions', posArr);

                var selectedValue = Number.NaN;
                var highlightVectColor = [255, 0, 0];
                // it seems the 1st actor in the array is the closest to the viewer
                var actor = pas[0];
                vtkSelection = {};
                //var pos = posArr[aIdx];
                var info = getInfoForActor(actor);
                selectedInfo = info;
                //srdbg('actor', actor, 'info', info);
                if (! info || ! info.pData) {
                    return;
                }

                var pts = info.pData.getPoints();

                // TODO(mvk): attach pick functions to actor info?
                // vectors
                if (info.type === SIREPO.APP_SCHEMA.constants.geomTypeVectors) {
                    var n = pts.getNumberOfComponents();
                    var coords = pts.getData().slice(n * pid, n * (pid + 1));
                    var f = actor.getMapper().getInputConnection(0).filter;
                    var linArr = f.getOutputData().getPointData().getArrayByName(LINEAR_SCALE_ARRAY);
                    if (! linArr) {
                        return;
                    }
                    selectedValue = linArr.getData()[pid * linArr.getNumberOfComponents()];

                    var oArr = f.getOutputData().getPointData().getArrayByName(ORIENTATION_ARRAY);
                    var oid = pid * oArr.getNumberOfComponents();
                    var o = oArr.getData().slice(oid, oid + oArr.getNumberOfComponents());
                    var v = o.map(function (dir) {
                        return selectedValue * dir;
                    });

                    var sArr = f.getOutputData().getPointData().getArrayByName(SCALAR_ARRAY);
                    var ns = sArr.getNumberOfComponents();
                    var sid = pid * ns;
                    var sc = sArr.getData().slice(sid, sid + ns);

                    //srdbg('SEL C', sc, selectedColor, 'AT', sid);
                    //srdbg('SET OLD V COLOR');
                    selectedColor.forEach(function (c, i) {
                        sArr.getData()[selectedPointId * ns + i] = c;
                    });
                    if (pid === selectedPointId) {
                        selectedPointId = -1;
                        selectedColor = [];
                        selectedValue = Math.min.apply(null, linArr.getData());
                        v = [];
                    }
                    else {
                        //srdbg('SET NEW V COLOR', pid);
                        //srdbg(sArr.getData().slice(sid, sid + 3), '->', highlightVectColor);
                        highlightVectColor.forEach(function (c, i) {
                            sArr.getData()[sid + i] = c;
                        });
                        selectedPointId = pid;
                        selectedColor = sc;
                    }
                    info.pData.modified();

                    //srdbg(info.id, 'coords', coords, 'mag', selectedValue, 'orientation', o, 'color', sc);
                    vtkSelection = {
                        info: getVectorInfo(point, v, sceneData.data[0].vectors.units),
                    };
                    colorbarPtr.pointTo(selectedValue);
                }

                // objects
                else if (info.type === SIREPO.APP_SCHEMA.constants.geomTypePolys) {
                    var j = info.colorIndices[cid];
                    selectedColor = info.scalars.getData().slice(j, j + 3);  // 4 to get alpha
                   //srdbg(info.name, 'poly tup', cid, selectedColor);

                    let g = radiaService.getObject(info.id);
                    //srdbg(info.id, 'selected', g);
                    if (selectedObj === g) {
                        selectedObj = null;
                    }
                    else {
                        selectedObj = g;
                        selectedOutline = vtk.Filters.General.vtkOutlineFilter.newInstance();
                    }
                    var highlight = selectedColor.map(function (c) {
                        return 255 - c;
                    });

                    for (var id in actorInfo) {
                        setEdgeColor(
                            getActorInfo(id),
                            selectedObj && sharesGroup(getActor(id), actor) ? highlight : [0, 0, 0]
                        );
                    }

                    vtkSelection = {
                        info: selectedObj ? selectedObj.name : '--',
                        model: selectedObj ? {
                            getData: function () {
                                return selectedObj;
                            },
                            // just color etc here?
                            modelKey: 'radiaObject',
                        } : null,
                    };
                }

                // for some reason scope changes are not immediately propagating, so we'll force the issue -
                // apply() or digest() cause infinite digest loops
                $scope.$broadcast('vtk.selected', vtkSelection);
            }

            function hasPaths() {
                return appState.models.fieldPaths.paths && appState.models.fieldPaths.paths.length;
            }

            function init() {
                //srdbg('init...');
                $scope.$broadcast('sliderParent.ready', appState.models.geometry);
                if (! renderer) {
                    throw new Error('No renderer!');
                }

                var t = 30;
                colorbar = Colorbar()
                    .margin({top: 5, right: t + 10, bottom: 0, left: 0})
                    .thickness(t)
                    .orient('vertical')
                    .barlength($('.vtk-canvas-holder').height())
                    .origin([0, 0]);

                var ca = vtk.Rendering.Core.vtkAnnotatedCubeActor.newInstance();
                vtk.Rendering.Core.vtkAnnotatedCubeActor.Presets.applyPreset('default', ca);
                var df = ca.getDefaultStyle();
                df.fontFamily = 'Arial';
                df.faceRotation = 45;
                ca.setDefaultStyle(df);

                var m = vtk.Interaction.Widgets.vtkOrientationMarkerWidget.newInstance({
                    actor: ca,
                    interactor: renderWindow.getInteractor()
                });
                m.setViewportCorner(
                    vtk.Interaction.Widgets.vtkOrientationMarkerWidget.Corners.TOP_RIGHT
                );
                m.setViewportSize(0.07);
                m.computeViewport();
                m.setMinPixelSize(50);
                m.setMaxPixelSize(100);
                vtkAPI.setMarker(m);
                updateViewer();
            }

            function numColors(polyData, type) {
                if (radiaVtkUtils.GEOM_OBJ_TYPES.indexOf(type) < 0) {
                    return 0;
                }
                if (type === SIREPO.APP_SCHEMA.constants.geomTypeLines) {
                    return numDataColors(polyData.getLines().getData());
                }
                if (type === SIREPO.APP_SCHEMA.constants.geomTypePolys) {
                    return numDataColors(polyData.getPolys().getData());
                }
            }

            // lines and poly data arrays look like:
            //    [<num vertices for obj 0>, <vertex 0, 0>, ...,]
            function numDataColors(data) {
                var i = 0;
                var j = 0;
                while (i < data.length) {
                    i += (data[i] + 1);
                    ++j;
                }
                return j;
            }

            // some weird disconnect between the model and the slider when cancelling...???
            function setAlpha() {
                if (! renderer) {
                    return;
                }
                var alpha = $scope.gModel.alpha;
                for (var id in actorInfo) {
                    var info = actorInfo[id];
                    var s = info.scalars;
                    if (! s) {
                        info.actor.getProperty().setOpacity(alpha);
                        continue;
                    }
                    setColor(
                        info,
                        SIREPO.APP_SCHEMA.constants.geomTypePolys,
                        null,
                        Math.floor(255 * alpha)
                    );
                }
                renderWindow.render();
            }

            function setBGColor(a, b) {
                renderer.setBackground(vtk.Common.Core.vtkMath.hex2float(appState.models.magnetDisplay.bgColor));
                renderWindow.render();
            }

            //function setColor(info, type, color, alpha=255) {
            function setColor(info, type, color, alpha) {
                //srdbg('setColor', 'info', info, 'type', type, 'color', color, 'alpha', alpha);
                if (angular.isUndefined(alpha)) {
                    alpha = 255;
                }
                var s = info.scalars;
                if (! s) {
                    return;
                }
                if (type !== info.type) {
                    return;
                }
                var colors = s.getData();
                var nc = s.getNumberOfComponents();
                var i = 0;
                var inds = info.colorIndices || [];
                for (var j = 0; j < inds.length && i < s.getNumberOfValues(); ++j) {
                    if (color) {
                        for (var k = 0; k < nc - 1; ++k) {
                            colors[inds[j] + k] = color[k];
                        }
                    }
                    colors[inds[j] + nc - 1] = alpha;
                    i += nc;
                }
                info.pData.modified();
            }

            function setColorMap() {
                getActorsOfType(SIREPO.APP_SCHEMA.constants.geomTypeVectors).forEach(function (actor) {
                    actor.getMapper().getInputConnection(0).filter
                        .setFormula(getVectFormula(
                            sceneData.data[0].vectors,
                            appState.models.fieldDisplay.colorMap
                        ));  // which data? all? at what index?
                });
                if (colorScale) {
                    colorbar.scale(colorScale);
                    colorbarPtr = d3.select('.colorbar').call(colorbar);
                }
                renderWindow.render();
            }

            function setEdgeColor(info, color) {
                if (! info ) {
                    return;
                }
                if (! renderer) {
                    return;
                }
                //info.actor.getProperty().setEdgeColor(...color);
                info.actor.getProperty().setEdgeColor(color[0], color[1], color[2]);
                setColor(info, SIREPO.APP_SCHEMA.constants.geomTypeLines, color);
            }

            function setScaling() {
                getActorsOfType(SIREPO.APP_SCHEMA.constants.geomTypeVectors).forEach(function (actor) {
                    var mapper = actor.getMapper();
                    mapper.setScaleFactor(vectorScaleFactor(renderer.computeVisiblePropBounds()));
                    var vs = appState.models.fieldDisplay.scaling;
                    if (vs === 'uniform') {
                        mapper.setScaleModeToScaleByConstant();
                    }
                    if (vs === 'linear') {
                        mapper.setScaleArray(LINEAR_SCALE_ARRAY);
                        mapper.setScaleModeToScaleByComponents();
                    }
                    if (vs === 'log') {
                        mapper.setScaleArray(LOG_SCALE_ARRAY);
                        mapper.setScaleModeToScaleByComponents();
                    }
                });
                renderWindow.render();
            }

            function setupSceneData(data) {
                $rootScope.$broadcast('radiaViewer.loaded');
                $rootScope.$broadcast('vtk.hideLoader');
                sceneData = data;
                buildScene();
                if (! initDone) {
                    initDone = true;
                }
            }

            function sharesGroup(actor1, actor2) {
                if (! actor1 || ! actor2) {
                    return false;
                }
                return getInfoForActor(actor1).group === getInfoForActor(actor2).group;
            }

            function updateLayout() {
                //srdbg('updateLayout', appState.models.magnetDisplay.viewType);
                if ($scope.isViewTypeObjects())  {
                    d3.select('svg.colorbar').remove();
                }
                panelState.showField(
                    'magnetDisplay',
                    'fieldType',
                    $scope.isViewTypeFields()
                );
                panelState.showField(
                    'geometry',
                    'alpha',
                    $scope.isViewTypeObjects()
                );
                radiaService.pointFieldTypes.forEach(function (ft) {
                    panelState.showEnum('magnetDisplay', 'fieldType', ft, hasPaths());
                });
                fieldDisplayFields.forEach(function (f) {
                    var mf = appState.parseModelField(f);
                    panelState.showField(mf[0], mf[1], $scope.isViewTypeFields());
                });
                setColorMap();
                setScaling();
            }

            function updateViewer() {
                //srdbg('update v');
                sceneData = {};
                actorInfo = {};
                radiaService.objBounds = null;
                //enableWatchFields(false);
                var inData = {
                    method: 'get_geom',
                    name: appState.models.geometry.name,
                    viewType: appState.models.magnetDisplay.viewType,
                    simulationId: appState.models.simulation.simulationId,
                };
                if (appState.models.simulation.dmpImportFile) {
                    inData.dmpImportFile = appState.models.simulation.dmpImportFile;
                }
                if ($scope.isViewTypeFields()) {
                    inData.fieldType = appState.models.magnetDisplay.fieldType;
                    inData.method = 'get_field';
                }
                if (radiaService.pointFieldTypes.indexOf(appState.models.magnetDisplay.fieldType) >= 0 ) {
                    inData.fieldPaths = appState.models.fieldPaths.paths;
                }

                //srdbg('getting app data...', inData);
                $rootScope.$broadcast('vtk.showLoader');
                radiaService.getRadiaData(
                    inData,
                    function(d) {
                        //srdbg('got app data', d);
                        if (d && d.data && d.data.length) {
                            setupSceneData(d);
                            return;
                        }
                        //srdbg('no app data, requesting');
                        panelState.clear('geometry');
                        panelState.requestData('geometry', setupSceneData, true);
                    });
            }

            $scope.eventHandlers = {
                keypress: function (evt) {
                    // do nothing?  Stops vtk from changing render based on key presses
                },
                //ondblclick: function(evt) {
                //    vtkAPI.setCam();
                //}
            };

            appState.whenModelsLoaded($scope, function () {
                $scope.model = appState.models[$scope.modelName];
                $scope.gModel = appState.models.geometry;
                appState.watchModelFields($scope, watchFields, updateLayout);
                appState.watchModelFields($scope, ['magnetDisplay.bgColor'], setBGColor);
                alphaDelegate = radiaService.alphaDelegate();
                alphaDelegate.update = setAlpha;
                panelState.enableField('geometry', 'name', ! appState.models.simulation.isExample);
            });

            // or keep stuff on vtk viewer scope?
            // start using custom javascript events to break away from angular?
            $scope.$on('vtk-init', function (e, d) {
                //srdbg('VTK INIT', e, d);
                renderer = d.objects.renderer;
                renderWindow = d.objects.window;
                vtkAPI = d.api;
                // move pickers to vtkdisplay?
                cPicker = vtk.Rendering.Core.vtkCellPicker.newInstance();
                cPicker.setPickFromList(false);
                ptPicker = vtk.Rendering.Core.vtkPointPicker.newInstance();
                ptPicker.setPickFromList(true);
                ptPicker.initializePickList();
                renderWindow.getInteractor().onLeftButtonPress(handlePick);
                init();
            });

            $scope.$on('modelChanged', function(e, name) {
                //srdbg('modelChanged', name);
            });

            $scope.$on('geomObject.changed', function(e) {
                appState.saveChanges('geometry', function (d) {
                    //srdbg('geom save', d);
                });
            });

            $scope.$on('fieldPaths.changed', function () {
                if (! $scope.model.fieldPoints) {
                    $scope.model.fieldPoints = [];
                }
                if (! appState.models.fieldPaths.paths || ! appState.models.fieldPaths.paths.length) {
                    return;
                }
                updateViewer();
            });

            $scope.$on('geomObject.color', function (e, h) {
                var c = vtk.Common.Core.vtkMath.hex2float(h);
                setColor(
                    selectedInfo,
                    SIREPO.APP_SCHEMA.constants.geomTypePolys,
                    vtkUtils.floatToRGB(c)
                );
                setAlpha();
            });

            $scope.$on('magnetDisplay.changed', function (e, d) {
                // does not seem the best way...
                var interval = null;
                interval = $interval(function() {
                    if (interval) {
                        $interval.cancel(interval);
                        interval = null;
                    }
                    updateViewer();
                }, 500, 1);
            });

            $scope.$on('framesCleared', function () {
                updateViewer();
            });
            $scope.$on('framesLoaded', function (e, d) {
                if (! initDone) {
                    return;
                }
                updateViewer();
            });

            $scope.$on('$destroy', function () {
                $element.off();
            });

        },
    };
});

SIREPO.app.factory('radiaVtkUtils', function(utilities) {

    var self = {};

    self.GEOM_OBJ_TYPES = [
        SIREPO.APP_SCHEMA.constants.geomTypeLines,
        SIREPO.APP_SCHEMA.constants.geomTypePolys,
    ];
    self.GEOM_TYPES = [
        SIREPO.APP_SCHEMA.constants.geomTypeLines,
        SIREPO.APP_SCHEMA.constants.geomTypePolys,
        SIREPO.APP_SCHEMA.constants.geomTypeVectors,
    ];

    self.objBounds = function(json) {
        var mins = [Number.MAX_VALUE, Number.MAX_VALUE, Number.MAX_VALUE];
        var maxs = [-Number.MAX_VALUE, -Number.MAX_VALUE, -Number.MAX_VALUE];

        self.GEOM_TYPES.forEach(function (type) {
            if (! json[type]) {
                return;
            }
            var pts = json[type].vertices;
            function modf(j) {
                return function(p, i) {
                    return i % 3 === j;
                };
            }
            for (var j = 0; j < 3; ++j) {
                //var c = pts.filter(function (p, i) {
                //    return i % 3 === j;
                //});
                var c = pts.filter(modf(j));
                mins[j] =  Math.min(mins[j], Math.min.apply(null, c));
                maxs[j] =  Math.max(maxs[j], Math.max.apply(null, c));
            }
        });

        return [mins[0], maxs[0], mins[1], maxs[1], mins[2], maxs[2]];
    };

    self.objToPolyData = function(json, includeTypes, color) {

        var colors = [];
        var points = [];
        var tData = {};

        if (! includeTypes || includeTypes.length === 0) {
            includeTypes = self.GEOM_TYPES;
        }

        var typeInfo = {};
        self.GEOM_TYPES.forEach(function (type, tIdx) {
            typeInfo[type] = {};
            if (includeTypes.indexOf(type) < 0) {
                //srdbg('Ignoring data for type', type);
                return;
            }

            var t = json[type];
            if (! t || json[type].vertices.length === 0) {
                //srdbg('No data for requested type', type);
                return;
            }

            // may not always be colors in the data
            var c = t.colors || [];
            for (var i = 0; i < c.length; i++) {
                let cc = (color || [])[i % 3];
                if (! cc && cc !== 0) {
                    cc = c[i];
                }
                colors.push(Math.floor(255 * cc));
                if (i % 3 === 2) {
                    colors.push(255);
                }
            }

            var tArr = [];
            var tOffset = points.length / 3;
            typeInfo[type].offset = tOffset;
            t.vertices.forEach(function (v) {
                points.push(v);
            });
            var tInd = 0;
            var tInds = utilities.indexArray(t.vertices.length / 3);
            t.lengths.forEach(function (len) {
                tArr.push(len);
                for (var j = 0; j < len; j++) {
                    tArr.push(tInds[tInd++] + tOffset);
                }
            });
            if (tArr.length) {
                tData[type] = new window.Uint32Array(tArr);
            }

        });

        points = new window.Float32Array(points);

        var pd = vtk.Common.DataModel.vtkPolyData.newInstance();
        pd.getPoints().setData(points, 3);

        //srdbg('setting polydata from', tData);
        if (tData.lines) {
            pd.getLines().setData(tData.lines);
        }
        if (tData.polygons) {
            pd.getPolys().setData(tData.polygons, 1);
        }

        pd.getCellData().setScalars(vtk.Common.Core.vtkDataArray.newInstance({
            numberOfComponents: 4,
            values: colors,
            dataType: vtk.Common.Core.vtkDataArray.VtkDataTypes.UNSIGNED_CHAR
        }));

        pd.buildCells();

        return {data: pd, typeInfo: typeInfo};
    };

    self.vectorsToPolyData = function(json) {
        var points = new window.Float32Array(json.vectors.vertices);
        var pd = vtk.Common.DataModel.vtkPolyData.newInstance();
        pd.getPoints().setData(points, 3);
        return pd;
    };

    return self;
});<|MERGE_RESOLUTION|>--- conflicted
+++ resolved
@@ -2433,31 +2433,6 @@
                         bundle.actor.getProperty().setLighting(isPoly);
                         let info = addActor(objId, gName, bundle.actor, t, PICKABLE_TYPES.indexOf(t) >= 0);
                         gColor = getColor(info);
-<<<<<<< HEAD
-                        /*
-                        if (isPoly && $.isEmptyObject(gObj)) {
-                            //srdbg('add poly obj', gObj);
-                            gObj = appState.setModelDefaults(gObj, 'radiaObject');
-                            gObj.name = `${gName}.radiaObject`;
-                            gObj.id = objId;
-                            if (gColor) {
-                                // **IF GROUP COLOR USE IF NOT USE OBJECT COLOR**
-                                gObj.color = vtk.Common.Core.vtkMath.floatRGB2HexCode(vtkUtils.rgbToFloat(gColor));
-                            }
-                            // temporary handling of examples until they are "buildaable"
-                            // ***KEEPS ADDING OVER AND OVER***
-                            if (appState.models.simulation.isExample || appState.models.simulation.dmpImportFile) {
-                                if (! appState.models.geometry.objects) {
-                                    appState.models.geometry.objects = [];
-                                }
-                                appState.models.geometry.objects.push(gObj);
-                            }
-
-                            didModifyGeom = true;
-                        }
-                         */
-=======
->>>>>>> 57c7a34e
                         if (! gObj.center || ! gObj.size) {
                             var b = bundle.actor.getBounds();
                             gObj.center = [0.5 * (b[1] + b[0]), 0.5 * (b[3] + b[2]), 0.5 * (b[5] + b[4])].join(',');
