'use strict';

var srlog = SIREPO.srlog;
var srdbg = SIREPO.srdbg;

SIREPO.app.config(function() {
    SIREPO.appDefaultSimulationValues.simulation.beamAxis = 'z';
    SIREPO.appDefaultSimulationValues.simulation.enableKickMaps = '0';
    SIREPO.appDefaultSimulationValues.simulation.magnetType = 'freehand';
    SIREPO.SINGLE_FRAME_ANIMATION = ['solver'];
    SIREPO.appFieldEditors += [
        '<div data-ng-switch-when="Color" data-ng-class="fieldClass">',
          '<div data-color-picker="" data-form="form" data-color="model.color" data-model-name="modelName" data-model="model" data-field="field" data-default-color="defaultColor"></div>',
        '</div>',
        '<div data-ng-switch-when="FieldPaths" class="col-sm-7">',
          '<select class="form-control" data-ng-model="model.fieldPath" data-ng-options="p as p.name for p in appState.models.fieldPaths.paths track by p.name"></select>',
        '</div>',
        '<div data-ng-switch-when="FloatStringArray" class="col-sm-7">',
            '<div data-number-list="" data-model="model" data-field="model[field]" data-info="info" data-type="Float" data-count=""></div>',
        '</div>',
<<<<<<< HEAD
        '<div data-ng-switch-when="Group" class="col-sm-12">',
          '<div data-group-editor="" data-field="model[field]" data-model="model"></div>',
=======
        '<div data-ng-switch-when="HMFile" data-ng-class="fieldClass">',
            '<div data-file-field="field" data-form="form" data-model="model" data-model-name="modelName"  data-selection-required="info[2]" data-empty-selection-text="No File Selected" data-file-type="h-m"></div>',
>>>>>>> 0f51dc33
        '</div>',
        '<div data-ng-switch-when="IntStringArray" class="col-sm-7">',
            '<div data-number-list="" data-model="model" data-field="model[field]" data-info="info" data-type="Integer" data-count=""></div>',
        '</div>',
        '<div data-ng-switch-when="ObjectShape" class="col-sm-7">',
            '<div data-shape-picker="" data-model="model" data-field="field" data-field-class="fieldClass"></div>',
        '</div>',
        '<div data-ng-switch-when="MaterialType" data-ng-class="fieldClass">',
            '<select number-to-string class="form-control" data-ng-model="model[field]" data-ng-options="item[0] as item[1] for item in enum[info[1]]"></select>',
            '<div class="sr-input-warning">',
            '</div>',
        '</div>',
        '<div data-ng-switch-when="PtsFile" data-ng-class="fieldClass">',
          '<input id="radia-pts-file-import" type="file" data-file-model="model[field]" accept=".dat,.txt"/>',
        '</div>',
        '<div data-ng-switch-when="TransformTable" class="col-sm-12">',
          '<div data-transform-table="" data-field="model[field]" data-field-name="field" data-model="model" data-model-name="modelName" data-item-class="Transform" data-parent-controller="parentController"></div>',
        '</div>',
    ].join('');
});

SIREPO.app.factory('radiaService', function(appState, fileUpload, panelState, requestSender, utilities, validationService) {
    var self = {};

    // why is this here? - answer: for getting frames
    self.computeModel = function(analysisModel) {
        return 'solver';
    };

    appState.setAppService(self);

    self.isEditing = false;
    self.objBounds = null;
    self.pointFieldTypes = appState.enumVals('FieldType').slice(1);
    self.pointFieldExports = {
        csv: {
            contentType: 'text/csv;charset=utf-8',
            extension: 'csv',
            responseType: '',
        },
        sdds: {
            contentType: 'application/octet-stream',
            extension: 'sdds',
            responseType: '',
        },
        SRW: {
            contentType: 'application/zip',
            extension: 'zip',
            responseType: 'arraybuffer',
        }
    };
    self.pointFieldExportTypes = Object.keys(self.pointFieldExports);

    self.selectedObject = null;

    self.addOrModifyPath = function(type) {
        var p = appState.models[self.pathTypeModel(type)];
        if (! appState.models.fieldPaths.paths) {
            appState.models.fieldPaths.paths = [];
        }
        if (! findPath(p)) {
            if (type === 'file') {
                p.fileName = p.fileModel.name;
                upload((p.fileModel));
            }
            appState.models.fieldPaths.paths.push(p);
        }
        appState.saveChanges('fieldPaths', function (d) {
            self.showPathPicker(false);
        });
    };

    self.alphaDelegate = function() {
        var m = 'geometry';
        var f = 'alpha';
        var d = panelState.getFieldDelegate(m, f);
        d.range = function() {
            return {
                min: appState.fieldProperties(m, f).min,
                max: appState.fieldProperties(m, f).max,
                step: 0.01
            };
        };
        d.readout = function() {
            return appState.modelInfo(m)[f][SIREPO.INFO_INDEX_LABEL];
        };
        d.update = function() {};
        d.watchFields = [];
        return d;
    };

    self.createPathModel = function(type) {
        var t = type || self.pathTypeModel(appState.models.fieldPaths.path);
        var model = {
            id: numPathsOfType(appState.models.fieldPaths.path),
        };
        appState.models[t] = appState.setModelDefaults(model, t);

        // set to fill bounds if any actors exist
        //TODO: must use OBJECT bounds, not the bounds of a vector field!
        if (t === 'fieldMapPath' && self.objBounds) {
            appState.models[t].lenX = Math.abs(self.objBounds[1] - self.objBounds[0]);
            appState.models[t].lenY = Math.abs(self.objBounds[3] - self.objBounds[2]);
            appState.models[t].lenZ = Math.abs(self.objBounds[5] - self.objBounds[4]);
            appState.models[t].ctrX = (self.objBounds[1] + self.objBounds[0]) / 2.0;
            appState.models[t].ctrY = (self.objBounds[3] + self.objBounds[2]) / 2.0;
            appState.models[t].ctrZ = (self.objBounds[5] + self.objBounds[4]) / 2.0;
        }
    };

    self.getObject = function(id) {
        let objs = appState.models.geometry.objects || [];
        for (let o of objs) {
            if (o.id == id) {
                return o;
            }
        }
        return null;
    };

    self.getObjects = function() {
        return appState.models.geometry.objects || [];
    };

    self.getPathType = function() {
        return (appState.models.fieldTypes || {}).path;
    };

    self.getRadiaData = function(inData, handler) {
        // store inData on the model, so that we can refer to it if
        // getApplicationData fails
        requestSender.getApplicationData(inData, function (d) {
            if (d.error) {
                throw new Error(d.error);
            }
            handler(d);
        });
    };

    self.getSelectedObject = function() {
        return self.selectedObject;
    };

    self.newPath = function() {
        self.showPathPicker(true, true);
    };

    self.pathEditorTitle = function() {
        if (! appState.models.fieldPaths) {
            return '';
        }
        return (self.isEditing ? 'Edit ' : 'New ') + appState.models.fieldPaths.path;
    };

    self.pathTypeModel = function(type) {
        return type + 'Path';
    };

    self.setSelectedObject = function(o) {
        self.selectedObject = o;
    };

    self.showFieldDownload = function(doShow, path) {
        self.selectedPath = path;
        $('#sr-field-download').modal(doShow ? 'show' : 'hide');
    };

    self.showPathPicker = function(doShow, isNew) {
        self.isEditing = doShow && ! isNew;
        if (doShow) {
            if (isNew) {
                self.createPathModel();
            }
        }
        $('#' + panelState.modalId('fieldpaths')).modal(doShow ? 'show' : 'hide');
    };

    self.stringToFloatArray = function (str, scale) {
        return str.split(/\s*,\s*/)
            .map(function (v) {
                return (scale || 1.0) * parseFloat(v);
            });
    };

    self.upload = function(inputFile) {
        upload(inputFile);
    };

    function findPath(path) {
        for(var i = 0; i < (appState.models.fieldPaths.paths || []).length; ++i) {
            var p = appState.models.fieldPaths.paths[i];
            if (p.type === path.type && p.id === path.id) {
                return path;
            }
        }
        return null;
    }

    function numPathsOfType(type) {
        return (appState.models.fieldPaths.paths || []).filter(function (p) {
            return p.type === type;
        }).length;
    }

    function toFloat(v) {
        return parseFloat('' + v);
    }
    function toInt(v) {
        return parseInt('' + v);
    }

    function upload(inputFile, type=SIREPO.APP_SCHEMA.constants.pathPtsFileType) {
        fileUpload.uploadFileToUrl(
            inputFile,
            {},
            requestSender.formatUrl(
                'uploadFile',
                {
                    '<simulation_id>': appState.models.simulation.simulationId,
                    '<simulation_type>': SIREPO.APP_SCHEMA.simulationType,
                    '<file_type>': type,
                }),
            function(d) {
            }, function (err) {
                throw new Error(inputFile + ': Error during upload ' + err);
            });
    }

    return self;
});

SIREPO.app.controller('RadiaSourceController', function (appState, geometry, panelState, plotting, radiaService, utilities, validationService, vtkPlotting, $scope) {
    var self = this;

    const anisotropicMaterialMsg = 'Anisotropic materials require non-zero magnetization';
    const editorFields = [
        'geomObject.magnetization',
        'geomObject.material',
        'geomObject.symmetryType',
        'simulation.beamAxis',
    ];
    const groupModels = [
        'geomGroup',
        'geomUndulatorGroup',
    ];
    const undulatorEditorFields = [
        'hybridUndulator.magnetMagnetization',
        'hybridUndulator.magnetMaterial',
        'hybridUndulator.periodLength',
        'hybridUndulator.poleLength',
        'hybridUndulator.poleMagnetization',
        'hybridUndulator.poleMaterial',
        'simulation.beamAxis',
    ];
    var watchedModels = [
        'geomObject',
        'geomGroup',
        'hybridUndulator',
        'radiaObject',
        'simulation',
        'undulator',
    ];

    self.builderCfg = {
        fitToObjects: true,
        fixedDomain: false,
        initDomian: {
            x: [-0.025, 0.025],
            y: [-0.025, 0.025],
            z: [-0.025, 0.025],
        },
        preserveShape: true,
    };

    self.dropEnabled = true;
    self.modelsLoaded = false;
    self.selectedObject = null;
    self.shapes = [];
    self.toolbarSections = SIREPO.APP_SCHEMA.constants.toolbarItems.filter(function (item) {
        return item.name !== 'In Progress' && item.name.indexOf('Transforms') < 0;
    });


    self.copyObject = function(o) {
        var copy = appState.clone(o);
        copy.name = newObjectName(copy);
        copy.groupId = '';
        addObject(copy);
        self.editObject(copy);
    };

    self.editTool = function(tool) {
        if (tool.isInactive) {
            return;
        }
        panelState.showModalEditor(tool.model);
    };

    self.deleteObject = function(o) {
        const oIdx = appState.models.geometry.objects.indexOf(o);
        if (oIdx < 0) {
            return;
        }
        deleteShapesForObject(o);
        // if object was a group, ungroup its members
        for (let mId of (o.members || [])) {
            self.getObject(mId).groupId = '';
        }
        // if object was in a group, remove from that group
        removeFromGroup(o);
        appState.models.geometry.objects.splice(oIdx, 1);
        appState.saveChanges('geometry');
    };

    function removeFromGroup(o) {
        const gId = o.groupId;
        if (gId !== 0 && (! gId || gId === '')) {
            return;
        }
        let g = self.getObject(gId);
        g.members.splice(g.members.indexOf(o.id), 1);
        appState.models.geomGroup = g;
        appState.saveQuietly('geomGroup');
    }

    self.editItem = function(o) {
        self.editObject(o);
    };

    self.editObjectWithId = function(id) {
        var o = self.getObject(id);
        if (! o) {
            return;
        }
        self.editObject(o);
    };

    self.editObject = function(o) {
        self.selectObject(o);
        panelState.showModalEditor(o.model);
    };

    self.showDesigner = function() {
        if (! self.modelsLoaded) {
            return false;
        }
        return self.modelsLoaded && appState.models.simulation.magnetType === 'freehand';
    };

    self.showParams = function() {
        if (! self.modelsLoaded) {
            return false;
        }
        return self.modelsLoaded && appState.models.simulation.magnetType !== 'freehand';
    };

    self.getMagnetType = function() {
        return appState.models.simulation.magnetType;
    };

    self.getObject = function(id) {
        return radiaService.getObject(id);
    };

    self.getObjects = function() {
        return radiaService.getObjects();
    };

    self.getShape = function(id) {
        return self.shapes.filter(function (s) {
            return s.id === id;
        })[0];
    };

    self.getShapes = function() {
        return self.shapes;
    };

    self.isDropEnabled = function() {
        return self.dropEnabled;
    };

    self.isEditable = function() {
        return true;
    };

    self.nextId = function() {
        return appState.maxId(appState.models.geometry.objects, 'id') + 1;
    };

    self.objectBounds = function() {
        return groupBounds();
    };

    self.objectsOfType = function(type) {
        return appState.models.geometry.objects.filter(function (o) {
            return o.type === type;
        });
    };

    self.objectTypes = function() {
        var t = [];
        appState.models.geometry.objects.forEach(function (o) {
            if (t.indexOf(o.type) < 0) {
                t.push(o.type);
            }
        });
        return t.sort();
    };

    self.pass = function() {
        return function(item) {
            return true;
        };
    };

    self.saveObject = function(id, callback) {
        if (! self.selectObjectWithId(id)) {
            return;
        }
        appState.saveChanges('geomObject', function (d) {
            transformShapesForObjects();
            self.selectedObject = null;
            radiaService.setSelectedObject(null);
            if (callback) {
                callback(d);
            }
        });
    };

    self.selectObject = function(o) {
        if (o) {
            self.selectedObject = o;
            radiaService.setSelectedObject(o);
            appState.models[panelState.getBaseModelKey(o.model)] = o;
        }
        return o;
    };

    self.selectObjectWithId = function(id) {
        return self.selectObject(self.getObject(id));
    };

    self.shapeBounds = function() {
        return shapesBounds(self.shapes);
    };

    // seems like a lot of this shape stuff can be refactored out to a common area
    self.shapeForObject = function(o) {
        var center = radiaService.stringToFloatArray(o.center || SIREPO.ZERO_STR, SIREPO.APP_SCHEMA.constants.objectScale);
        var size =  radiaService.stringToFloatArray(o.size || SIREPO.ZERO_STR, SIREPO.APP_SCHEMA.constants.objectScale);
        var isGroup = o.members && o.members.length;  //false;

        if (o.members && o.members.length) {
            isGroup = true;
            var b = groupBounds(o.members.map(function (id) {
                return self.getObject(id);
            }));
            center = b.map(function (c) {
                return (c[0] + c[1]) / 2;
            });
            size = b.map(function (c) {
                return Math.abs((c[1] - c[0]));
            });
        }

        var shape = vtkPlotting.plotShape(
            o.id, o.name,
            center, size,
            o.color, 0.3, isGroup ? null : 'solid', isGroup ? 'dashed' : 'solid', null,
            o.layoutShape
        );
        if (isGroup) {
            shape.outlineOffset = 5.0;
            shape.strokeWidth = 0.75;
            shape.draggable = false;
        }
        return shape;
    };

    function addBeamAxis() {
        const axis = appState.models.simulation.beamAxis;
        for (let p in vtkPlotting.COORDINATE_PLANES) {
            if (p.indexOf(axis) < 0) {
                continue;
            }
            //let dim = p.replace(axis, '');
            let p1 = geometry.point();
            p1[axis] = -1;
            let p2 = geometry.point();
            p2[axis] = 1;
            let pl = vtkPlotting.plotLine(
                `beamAxis-${appState.models.simulation.beamAxis}-${p}`,
                `beamAxis-${appState.models.simulation.beamAxis}`,
                geometry.line(p1, p2),
                '#000000', 1.0, 'dashed', "4,4"
            );
            pl.coordPlane = p;
            pl.endMark = 'arrow';
            self.shapes.push(pl);
        }
    }

    function addObject(o) {
        o.id  = self.nextId();
        appState.models.geometry.objects.push(o);
        // for groups, set the group id of all members
        //var n = 0;
        (o.members || []).forEach(function (oId) {
            self.getObject(oId).groupId = o.id;
        //    ++n;
        });
        //if (n > 0) {
        //    let z = groupBounds(o.members);
        //    o.size = '0,0,0';
        //}
    }

    function addShapesForObject(o) {
        let baseShape = self.getShape(o.id);
        if (! baseShape) {
            baseShape = self.shapeForObject(o);
            self.shapes.push(baseShape);
        }

        let txArr = [];
        let plIds = [];
        // probably better to create a transform and let svg do this work
        o.transforms.forEach(function (xform) {
            // draw the shapes for symmetry planes once
            if (xform.model === 'symmetryTransform') {
                plIds.push(...addSymmetryPlane(baseShape, xform));
            }
            // each successive transform must be applied to all previous shapes
            [baseShape, ...getVirtualShapes(baseShape, plIds)].forEach(function (xShape) {
                // these transforms do not copy the object
                if (xform.model === 'rotate') {
                    txArr.push(rotateFn(xform, 1));
                    return;
                }
                if (xform.model === 'translate') {
                    txArr.push(offsetFn(xform, 1));
                    return;
                }

                let xo = self.getObject(xShape.id);
                let linkTx;
                if (xform.model === 'cloneTransform') {
                    let clones = [];
                    for (let i = 1; i <= xform.numCopies; ++i) {
                        let cloneTx = txArr.slice(0);
                        linkTx = composeFn(cloneTx);
                        for (let j = 0; j < xform.transforms.length; ++j) {
                            let cloneXform = xform.transforms[j];
                            if (cloneXform.model === 'translateClone') {
                                cloneTx.push(offsetFn(cloneXform, i));
                            }
                            if (cloneXform.model === 'rotateClone') {
                                cloneTx.push(rotateFn(cloneXform, i));
                            }
                        }
                        addTxShape(xShape, xform, linkTx);
                        clones.push(...transformMembers(xo, xform, linkTx, clones));
                    }
                }
                if (xform.model === 'symmetryTransform') {
                    linkTx = mirrorFn(xform);
                    addTxShape(xShape, xform, linkTx);
                    transformMembers(xo, xform, linkTx);
                }
            });
        });

        // apply non-copying transforms to the object and its members (if any)
        composeFn(txArr)(baseShape, baseShape);
        for (let m of getMembers(o)) {
            let s = self.getShape(m.id);
            composeFn(txArr)(s, s);
        }

        if (o.groupId !== '') {
            let gShape = self.getShape(o.groupId);
            if (! gShape) {
                gShape = self.shapeForObject(self.getObject(o.groupId));
                self.shapes.push(gShape);
            }
            fit(baseShape, gShape);
            baseShape.addLink(gShape, fit);
        }
        //srdbg('shapes', self.shapes);
        //srdbg(o.id, 'num shapes', self.shapes.length);
    }

    function addSymmetryPlane(baseShape, xform) {
        let plIds = [];
        for (let p in vtkPlotting.COORDINATE_PLANES) {
            const cpl = geometry.plane(vtkPlotting.COORDINATE_PLANES[p], geometry.point());
            const spl = geometry.plane(
                radiaService.stringToFloatArray(xform.symmetryPlane),
                geometry.pointFromArr( radiaService.stringToFloatArray(
                    xform.symmetryPoint,
                    SIREPO.APP_SCHEMA.constants.objectScale)
                ));
            if (cpl.equals(spl) || ! spl.intersection(cpl)) {
                continue;
            }
            var pl = vtkPlotting.plotLine(
                virtualShapeId(baseShape), baseShape.name, spl.intersection(cpl),
                baseShape.color, 1.0, 'dashed', "8,8,4,8"
            );
            pl.coordPlane = p;
            self.shapes.push(pl);
            plIds.push(pl.id);
        }
        return plIds;
    }

    function addTxShape(sourceShape, xform, link) {
        let nextShape = txShape(sourceShape, xform);
        sourceShape.addLink(nextShape, link);
        self.shapes.push(nextShape);
        link(sourceShape, nextShape);
        return nextShape;
    }

    function baseShapeId(id) {
        return `${id}`.split('-')[0];
    }

    function composeFn(fnArr) {
        return function(shape1, shape2) {
            var prevShape = shape1;
            fnArr.forEach(function (tx) {
                prevShape = tx(prevShape, shape2);
            });
            return shape2;
        };
    }

    function deleteShapesForObject(o) {
        for (let s of getTransformedShapes(o)) {
            self.shapes.splice(indexOfShape(s), 1);
        }
        let shape = self.shapeForObject(o);
        for (let s of getVirtualShapes(shape)) {
            self.shapes.splice(indexOfShape(s), 1);
        }
        self.shapes.splice(indexOfShape(shape), 1);
    }

    // shape - in group; linkedShape: group
    function fit(shape, groupShape) {
        const o = self.getObject(shape.id);
        const groupId = o.groupId;
        if (groupId === '' || groupId !== groupShape.id) {
            groupShape.center = shape.center.join(',');
            groupShape.size = shape.size.join(',');
            return groupShape;
        }
        let mShapes = self.getObject(groupShape.id).members.map(function (mId) {
            return self.getShape(mId);
        }).filter(function (s) {
            return ! ! s;
        });
        const newBounds = shapesBounds(mShapes);
        for (let dim in newBounds) {
            groupShape.size[dim] = Math.abs(newBounds[dim][1] - newBounds[dim][0]);
            groupShape.center[dim] = newBounds[dim][0] + groupShape.size[dim] / 2;
        }
        return groupShape;
    }

    // recursive dive through all subgroups
    function getMembers(o) {
        if (! o) {
            return [];
        }
        let members = (o.members || []).map(function (id) {
            return self.getObject(id);
        });
        for (let m of members) {
            members.push(...getMembers(m));
        }
        return members;
    }

    function getTransformedShapes(o) {
        let xfIds = o.transforms.map(function (tx) {
            return tx.id;
        });
        if (! xfIds.length) {
            return [];
        }
        return self.shapes.filter(function (s) {
            return xfIds.indexOf(s.txId) >= 0;
        });
    }

    // may have to flatten
    function getVirtualShapes(baseShape, excludedIds = []) {
        let v = self.shapes.filter(function (s) {
            return excludedIds.indexOf(s.id) < 0 && hasBaseShape(s, baseShape);
        });
        let v2 = [];
        for (let s of v) {
            v2.push(...getVirtualShapes(s, excludedIds));
        }
        v.push(...v2);
        return v;
    }

    function groupBounds(objs) {
        let b = [
            [Number.MAX_VALUE, -Number.MAX_VALUE],
            [Number.MAX_VALUE, -Number.MAX_VALUE],
            [Number.MAX_VALUE, -Number.MAX_VALUE]
        ];
        b.forEach(function (c, i) {
            (objs || appState.models.geometry.objects || []).forEach(function (o) {
                var ctr =  radiaService.stringToFloatArray(o.center || SIREPO.ZERO_STR, SIREPO.APP_SCHEMA.constants.objectScale);
                var sz =  radiaService.stringToFloatArray(o.size || SIREPO.ZERO_STR, SIREPO.APP_SCHEMA.constants.objectScale);
                c[0] = Math.min(c[0], ctr[i] - sz[i] / 2);
                c[1] = Math.max(c[1], ctr[i] + sz[i] / 2);
            });
        });
        return b;
    }

    // indexOf does not work right...explicitly match by id here
    function indexOfShape(shape) {
        for (let i = 0; i < self.shapes.length; ++i) {
            if (self.shapes[i].id === shape.id) {
                return i;
            }
        }
        return -1;
    }

    function loadShapes() {
        self.shapes = [];
        appState.models.geometry.objects.forEach(function (o) {
            addShapesForObject(o);
        });
        addBeamAxis();
    }

    function mirrorFn(xform) {
        return function (shape1, shape2) {
            var pl = geometry.plane(
                radiaService.stringToFloatArray(xform.symmetryPlane),
                geometry.pointFromArr(radiaService.stringToFloatArray(xform.symmetryPoint, SIREPO.APP_SCHEMA.constants.objectScale))
            );
            shape2.setCenter(
                pl.mirrorPoint(geometry.pointFromArr(
                [shape1.center.x, shape1.center.y, shape1.center.z]
                )).coords()
            );
            shape2.setSize(shape1.getSizeCoords());
            return shape2;
        };
    }

    function newObjectName(o) {
        return appState.uniqueName(appState.models.geometry.objects, 'name', o.name + ' {}');
    }

    function offsetFn(xform, i) {
        return function(shape1, shape2) {
            const d = radiaService.stringToFloatArray(xform.distance, SIREPO.APP_SCHEMA.constants.objectScale);
            shape2.setCenter(
                shape1.getCenterCoords().map(function (c, j) {
                    return c + i * d[j];
                })
            );
            return shape2;
        };
    }

    function rotateFn(xform, i) {
        return function(shape1, shape2) {
            var ctr =  radiaService.stringToFloatArray(xform.center, SIREPO.APP_SCHEMA.constants.objectScale);
            var axis =  radiaService.stringToFloatArray(xform.axis, SIREPO.APP_SCHEMA.constants.objectScale);
            // need a 4-vector to account for translation
            var shapeCtr4 = shape1.getCenterCoords();
            shapeCtr4.push(0);
            var angle = Math.PI * parseFloat(xform.angle) / 180.0;
            var a = i * angle;
            var m = geometry.rotationMatrix(ctr, axis, a);
            shape2.setCenter(geometry.vectorMult(m, shapeCtr4));
            shape2.rotationAngle = -180.0 * a / Math.PI;
            return shape2;
        };
    }

    function shapesBounds(shapes) {
        let b = {
            x: [Number.MAX_VALUE, -Number.MAX_VALUE],
            y: [Number.MAX_VALUE, -Number.MAX_VALUE],
            z: [Number.MAX_VALUE, -Number.MAX_VALUE]
        };
        shapes.forEach(function (s) {
            let vs = getVirtualShapes(s);
            let sr = shapesBounds(vs);
            for (let dim in b) {
                b[dim] = [
                    Math.min(b[dim][0], s.center[dim] - s.size[dim] / 2, sr[dim][0]),
                    Math.max(b[dim][1], s.center[dim] + s.size[dim] / 2, sr[dim][1])
                ];
            }
        });
        return b;
    }

    function transformMembers(o, xform, txFunction, excludedIds=[]) {
        if (! o) {
            return;
        }
        let txm = [];
        for (let m of getMembers(o)) {
            let shape = self.getShape(m.id);
            if (! shape) {
                // may be later in array if created externally
                addShapesForObject(self.getObject(m.id));
                shape = self.getShape(m.id);
            }
            let v = getVirtualShapes(shape, excludedIds);
            txm.push(addTxShape(shape, xform, txFunction).id);
            for (let s of v) {
                txm.push(addTxShape(s, xform, txFunction).id);
            }
        }
        return txm;
    }

    function transformShapesForObject(o) {
        let baseShape = self.getShape(o.id);
        [baseShape, ...getVirtualShapes(baseShape)].forEach(function (s) {
            s.runLinks();
        });
    }

    function transformShapesForObjects() {
        for (let o of self.getObjects()) {
            transformShapesForObject(o);
        }
    }

    function txShape(shape, tx) {
        var sh = vtkPlotting.plotShape(
            virtualShapeId(shape),
            shape.name,
            SIREPO.ZERO_ARR,
            shape.getSizeCoords(),
            shape.color, 0.1, shape.fillStyle, shape.strokeStyle, shape.dashes,
            shape.layoutShape
        );
        sh.draggable = false;
        sh.txId = tx.id;
        return sh;
    }

    function updateUndulatorEditor() {
        let modelName = 'hybridUndulator';
        let u = appState.models[modelName];

            panelState.enableField('hybridUndulator', 'magnetLength', false);

            for (let e of SIREPO.APP_SCHEMA.enum.BeamAxis) {
            let axis = e[SIREPO.ENUM_INDEX_VALUE];
            panelState.showEnum(modelName, 'gapAxis', axis, axis !== appState.models.simulation.beamAxis);
        }

        for (let m of ['pole', 'magnet']) {
            const matField = `${m}Material`;
            panelState.showField(
                modelName,
                `${m}MaterialFile`,
                u[matField] === 'custom'
            );
            const mag = Math.hypot(
                ...radiaService.stringToFloatArray(u[`${m}Magnetization`] || SIREPO.ZERO_STR)
            );
            validationService.validateField(
                modelName,
                matField,
                'select',
                SIREPO.APP_SCHEMA.constants.anisotropicMaterials.indexOf(u[matField]) < 0 || mag > 0,
                anisotropicMaterialMsg
            );
        }
        const lengthsValid = u.periodLength > u.poleLength / 2;
        if (lengthsValid) {
            u.magnetLength = u.periodLength / 2 - u.poleLength;
            appState.saveQuietly(modelName);
        }
        validationService.validateField(
            modelName,
            'periodLength',
            'input',
            lengthsValid,
            `Period length must be > pole length/2 (${u.poleLength / 2}mm)`
        );
        validationService.validateField(
            modelName,
            'poleLength',
            'input',
            lengthsValid,
            `Pole length must be < 2*period length (${u.periodLength * 2}mm)`
        );
    }

    function updateObjectEditor() {
        var o = self.selectedObject;
        if (! o) {
            return;
        }
        panelState.showField(
            'geomObject',
            'materialFile',
            o.material === 'custom'
        );

        const mag = Math.hypot(
            ...radiaService.stringToFloatArray(o.magnetization || SIREPO.ZERO_STR)
        );
        validationService.validateField(
            'geomObject',
            'material',
            'select',
            SIREPO.APP_SCHEMA.constants.anisotropicMaterials.indexOf(o.material) < 0 || mag > 0,
            anisotropicMaterialMsg
        );
    }

    function updateToolEditor(toolItem) {
    }

    function virtualShapeId(shape) {
        return `${shape.id}-${Math.floor(Math.random() * Number.MAX_SAFE_INTEGER)}`;
    }

    function hasBaseShape(shape, baseShape) {
        // base shape is not its own base
        if (shape.id === baseShape.id) {
            return false;
        }
        return baseShapeId(shape.id) === `${baseShape.id}`;
    }

    appState.whenModelsLoaded($scope, function() {
        self.modelsLoaded = true;
        // initial setup
        appState.watchModelFields($scope, editorFields, function(d) {
            updateObjectEditor();
        });
        appState.watchModelFields($scope, undulatorEditorFields, function(d) {
            updateUndulatorEditor();
        });
        if (! appState.models.geometry.objects) {
            appState.models.geometry.objects = [];
        }
        loadShapes();

        $scope.$on('modelChanged', function(e, modelName) {
            if (watchedModels.indexOf(modelName) < 0) {
                return;
            }
            if (
                modelName === 'simulation' ||
                Object.keys(SIREPO.APP_SCHEMA.constants.parameterizedMagnets).indexOf(modelName) >= 0
            ) {
                appState.models.geometry.lastModified = Date.now();
                appState.models.kickMapReport.periodLength = appState.models.hybridUndulator.periodLength;
                appState.saveQuietly('kickMapReport');
            }
            let o = self.selectedObject;
            if (o) {
                if (o.id !== 0 && (angular.isUndefined(o.id) || o.id === '')) {
                    // catch unrelated saved objects
                    if (o.model === modelName || panelState.getBaseModelKey(o.model) === modelName) {
                        addObject(o);
                    }
                    else {
                        self.selectedObject = null;
                    }
                }
                if (o.materialFile) {
                    o.hmFileName = o.materialFile.name;
                    radiaService.upload(o.materialFile, SIREPO.APP_SCHEMA.constants.hmFileType);
                }
            }
            appState.saveChanges('geometry', function (d) {
                panelState.clear('geometry');
                // need to rebuild the geometry after changes were made
                panelState.requestData('geometry', function(data) {
                    if (self.selectedObject) {
                        loadShapes();
                    }
                });
            });
        });
        $scope.$on('geomObject.editor.show', function(e, o) {
            updateObjectEditor();
        });
        $scope.$on('simulation.editor.show', function(e, o) {
            panelState.enableField('simulation', 'magnetType', false);
        });
        $scope.$on('tool.editor.show', function(e, o) {
            updateToolEditor();
        });
        $scope.$on('layout.object.dropped', function (e, lo) {
            var m = appState.setModelDefaults({}, lo.model);
            m.center = lo.center;
            m.name = lo.type;
            m.name = newObjectName(m);
            m.model = lo.model;
            self.editObject(m);
        });
        $scope.$on('drop.target.enabled', function (e, val) {
            self.dropEnabled = val;
        });
        $scope.$parent.$on('sr-tabSelected', function(event, modelName) {
            updateUndulatorEditor();
        });
    });
});

SIREPO.app.controller('RadiaVisualizationController', function (appState, errorService, frameCache, panelState, persistentSimulation, radiaService, utilities, $scope) {
    let SINGLE_PLOTS = ['magnetViewer',];
    let POST_SIM_REPORTS = ['fieldLineoutReport', 'kickMapReport',];

    let solving = false;

    let self = this;
    self.simScope = $scope;
    $scope.mpiCores = 0;
    $scope.panelState = panelState;
    $scope.svc = radiaService;

    self.solution = null;

    function updateReports() {
        POST_SIM_REPORTS.forEach((name) => {
            appState.models[name].lastModified = Date.now();
            appState.saveChanges(name);
        });
    }

    self.enableKickMaps = function() {
        return appState.isLoaded() && appState.models.simulation.enableKickMaps === '1';
    };

    self.isSolvable = function() {
        return appState.isLoaded() && appState.models.geometry.isSolvable == '1';
    };

    self.resetSimulation = function() {
        self.solution = null;
        solving = false;
        panelState.clear('geometry');
        panelState.requestData('reset', () => {
            frameCache.setFrameCount(0);
            }, true);
        updateReports();
    };

    self.simHandleStatus = function(data) {
        if (data.error) {
            solving = false;
            throw new Error('Solver failed: ' + data.error);
        }
        SINGLE_PLOTS.forEach(function(name) {
            frameCache.setFrameCount(0, name);
        });
        if ('percentComplete' in data && ! data.error) {
            if (data.percentComplete === 100 && ! self.simState.isProcessing()) {
                self.solution = data.solution;
                SINGLE_PLOTS.forEach(function(name) {
                    frameCache.setFrameCount(1, name);
                });
                if (solving) {
                    updateReports();
                }
                solving = false;
            }
        }
        frameCache.setFrameCount(data.frameCount);
    };

    self.startSimulation = function() {
        self.solution = null;
        solving = true;
        self.simState.saveAndRunSimulation('simulation');
    };

    self.simState = persistentSimulation.initSimulationState(self);

    $scope.$on('simulation.editor.show', function(e, o) {
        panelState.enableField('simulation', 'magnetType', false);
    });

    appState.whenModelsLoaded($scope, () => {
        $scope.$on('modelChanged', (e, modelName) => {
            let m = appState.models[modelName];
            if (modelName === 'fieldPaths') {
                const rpt= 'fieldLineoutReport';
                for (let r of appState.models.fieldPaths.paths) {
                    if (r.name !== appState.models[rpt].fieldPath.name) {
                        continue;
                    }
                    appState.models[rpt].fieldPath = r;
                    appState.saveChanges(rpt);
                    break;
                }
            }
        });
    });

});


SIREPO.app.directive('appFooter', function() {
    return {
        restrict: 'A',
        scope: {
            nav: '=appFooter',
        },
        template: [
            '<div data-common-footer="nav"></div>',
            '<div data-dmp-import-dialog="" data-title="Dump File" data-description="Import Radia dump file"></div>',
        ].join(''),
    };
});

SIREPO.app.directive('appHeader', function(appState, requestSender) {
    return {
        restrict: 'A',
        scope: {
            nav: '=appHeader',
        },
        template: [
            '<div data-app-header-brand="nav"></div>',
            '<div data-app-header-left="nav"></div>',
            '<div data-app-header-right="nav">',
              '<app-header-right-sim-loaded>',
                '<div data-sim-sections="">',
                  '<li data-ng-if="! isImported()" class="sim-section" data-ng-class="{active: nav.isActive(\'source\')}"><a href data-ng-click="nav.openSection(\'source\')"><span class="glyphicon glyphicon-magnet"></span> Design</a></li>',
                  '<li class="sim-section" data-ng-class="{active: nav.isActive(\'visualization\')}"><a href data-ng-click="nav.openSection(\'visualization\')"><span class="glyphicon glyphicon-picture"></span> Visualization</a></li>',
                '</div>',
              '</app-header-right-sim-loaded>',
              '<app-settings>',
                    '<li><a href data-ng-click="exportDmp()"><span class="glyphicon glyphicon-cloud-download"></span> Export Radia Dump</a></li>',
              '</app-settings>',
              '<app-header-right-sim-list>',
                '<ul class="nav navbar-nav sr-navbar-right">',
                  '<li><a href data-ng-click="showImportModal()"><span class="glyphicon glyphicon-cloud-upload"></span> Import</a></li>',
                '</ul>',
              '</app-header-right-sim-list>',
            '</div>',
        ].join(''),
        controller: function($scope) {
            $scope.exportDmp = function() {
                requestSender.newWindow('exportArchive', {
                    '<simulation_id>': appState.models.simulation.simulationId,
                    '<simulation_type>': SIREPO.APP_SCHEMA.simulationType,
                    '<filename>':  $scope.nav.simulationName() + '.dat',
                });
            };
            $scope.showImportModal = function() {
                $('#simulation-import').modal('show');
            };
            $scope.isImported = function() {
                let sim = appState.models.simulation || {};
                return isRawExample(sim.exampleName) || sim.dmpImportFile;
            };

            // "raw" examples are from radia_examples.py - a temporary repository
            function isRawExample(name) {
                return SIREPO.APP_SCHEMA.constants.rawExamples.indexOf(name) >= 0;
            }
        }
    };
});

SIREPO.app.directive('dmpImportDialog', function(appState, fileManager, fileUpload, requestSender) {
    return {
        restrict: 'A',
        scope: {
            description: '@',
            title: '@',
        },
        template: [
            '<div class="modal fade" id="simulation-import" tabindex="-1" role="dialog">',
              '<div class="modal-dialog modal-lg">',
                '<div class="modal-content">',
                  '<div class="modal-header bg-info">',
                    '<button type="button" class="close" data-dismiss="modal"><span>&times;</span></button>',
                    '<div data-help-button="{{ title }}"></div>',
                    '<span class="lead modal-title text-info">{{ title }}</span>',
                  '</div>',
                  '<div class="modal-body">',
                    '<div class="container-fluid">',
                        '<form>',
                        '<div data-file-chooser="" data-input-file="inputFile" data-url="fileURL" data-title="title" data-description="description" data-require="true"></div>',
                          '<div class="col-sm-6 pull-right">',
                            '<button data-ng-click="importDmpFile(inputFile)" class="btn btn-primary" data-ng-class="{\'disabled\': isMissingImportFile() }">Import File</button>',
                            ' <button data-dismiss="modal" class="btn btn-default">Cancel</button>',
                          '</div>',
                        '</form>',
                    '</div>',
                  '</div>',
                '</div>',
              '</div>',
            '</div>',
        ].join(''),
        controller: function($scope) {
            $scope.inputFile = null;
            $scope.fileURL = null;
            $scope.isMissingImportFile = function() {
                return ! $scope.inputFile;
            };
            $scope.fileUploadError = '';
            $scope.isUploading = false;
            $scope.title = $scope.title || 'Import Dump File';
            $scope.description = $scope.description || 'Select File';

            $scope.importDmpFile = function(inputFile) {
                if (! inputFile) {
                    return;
                }
                newSimFromDmp(inputFile);
            };

            function upload(inputFile, data) {
                var simId = data.models.simulation.simulationId;
                fileUpload.uploadFileToUrl(
                    inputFile,
                    $scope.isConfirming
                        ? {
                            confirm: $scope.isConfirming,
                        }
                        : null,
                    requestSender.formatUrl(
                        'uploadFile',
                        {
                            '<simulation_id>': simId,
                            '<simulation_type>': SIREPO.APP_SCHEMA.simulationType,
                            '<file_type>': SIREPO.APP_SCHEMA.constants.radiaDmpFileType,
                        }),
                    function(d) {
                        $('#simulation-import').modal('hide');
                        $scope.inputFile = null;
                        URL.revokeObjectURL($scope.fileURL);
                        $scope.fileURL = null;
                        requestSender.localRedirectHome(simId);
                    }, function (err) {
                        throw new Error(inputFile + ': Error during upload ' + err);
                    });
            }

            function newSimFromDmp(inputFile) {
                var url = $scope.fileURL;
                var model = appState.setModelDefaults(appState.models.simulation, 'simulation');
                model.name = inputFile.name.substring(0, inputFile.name.indexOf('.'));
                model.folder = fileManager.getActiveFolderPath();
                model.dmpImportFile = inputFile.name;
                appState.newSimulation(
                    model,
                    function (data) {
                        $scope.isUploading = false;
                        upload(inputFile, data);
                    },
                    function (err) {
                        throw new Error(inputFile + ': Error creating simulation ' + err);
                    }
                );
            }

        },
        link: function(scope, element) {
            $(element).on('show.bs.modal', function() {
                $('#file-import').val(null);
                scope.fileUploadError = '';
                scope.isUploading = false;
            });
            scope.$on('$destroy', function() {
                $(element).off();
            });
        },
    };
});

SIREPO.app.directive('fieldDownload', function(appState, geometry, panelState, radiaService, requestSender) {

    return {
        restrict: 'A',
        scope: {
        },
        template: [
            '<div class="modal fade" tabindex="-1" role="dialog" id="sr-field-download" data-small-element-class="col-sm-2">',
                '<div class="modal-dialog modal-lg">',
                    '<div class="modal-content">',
                        '<div class="modal-header bg-info">',
                            '<button type="button" class="close" data-dismiss="modal"><span>&times;</span></button>',
                            '<span class="lead modal-title text-info">{{ svc.selectedPath.name }}</span>',
                        '</div>',
                        '<div class="modal-body">',
                            '<div class="form-horizontal">',
                                '<div class="form-group form-group-sm" data-ng-show="! isFieldMap()">',
                                    '<div class="control-label col-sm-5">',
                                        '<label><span>Field</span></label>',
                                    '</div>',
                                    '<div class="col-sm-5">',
                                        '<select data-ng-model="tModel.type" class="form-control">',
                                            '<option ng-repeat="t in svc.pointFieldTypes">{{ t }}</option>',
                                        '</select>',
                                    '</div>',
                                '</div>',
                                '<div class="control-label col-sm-5">',
                                    '<label><span>Export to</span></label>',
                                '</div>',
                                '<div class="form-group form-group-sm">',
                                    '<div class="col-sm-5">',
                                        '<select data-ng-model="tModel.exportType" class="form-control">',
                                            '<option ng-repeat="t in svc.pointFieldExportTypes">{{ t }}</option>',
                                        '</select>',
                                    '</div>',
                                '</div>',
                                '<div data-ng-show="tModel.exportType == \'SRW\'">',
                                    '<div class="control-label col-sm-5">',
                                        '<label><span>Magnetic Gap [mm]</span></label>',
                                    '</div>',
                                    '<div class="form-group form-group-sm">',
                                        '<div class="col-sm-5">',
                                            '<input data-string-to-number="" data-ng-model="tModel.gap" data-min="0" required />',
                                        '</div>',
                                    '</div>',
                                '</div>',
                                '<div class="row">',
                                    '<button data-ng-click="download()" class="btn btn-default col-sm-offset-6">Download</button>',
                                '</div>',
                            '</div>',
                        '</div>',
                    '</div>',
                '</div>',
            '</div>',
        ].join(''),
        controller: function($scope, $element) {
            $scope.svc = radiaService;

            $scope.tModel = {
                exportType: radiaService.pointFieldExportTypes[0],
                gap: 0.0,
                type: radiaService.pointFieldTypes[0],
            };

            $scope.availableFieldTypes = function() {
                return radiaService.pointFieldTypes.filter(function(t) {

                });
            };

            $scope.download = function() {
                let pfe = radiaService.pointFieldExports[$scope.tModel.exportType];
                let ct = pfe.contentType;
                let p = radiaService.selectedPath;
                let f = `${appState.models.simulation.name}-${p.name}-${$scope.fieldType()}`;
                let ext = pfe.extension;
                let fn = panelState.fileNameFromText(f, ext);
                requestSender.getApplicationData(
                    {
                        beamAxis: appState.models.simulation.beamAxis,
                        contentType: ct,
                        fieldPaths: [p],
                        fieldType: $scope.fieldType(),
                        fileExt: ext,
                        exportType: $scope.tModel.exportType,
                        gap: $scope.tModel.gap,
                        method: 'save_field',
                        name: p.name,
                        responseType: pfe.responseType,
                        simulationId: appState.models.simulation.simulationId,
                        viewType: 'fields',
                    },
                    function(d) {
                        saveAs(new Blob([d], {type: ct}), fn);
                        radiaService.showFieldDownload(false);
                    },
                    fn
                );
            };

            $scope.fieldType = function() {
                return $scope.isFieldMap() ? 'B' : $scope.tModel.type;
            };

            $scope.exportType = function() {
                return $scope.tModel.exportType;
            };

            $scope.isFieldMap = function() {
                return (radiaService.selectedPath || {}).type === 'fieldMap';
            };

            appState.whenModelsLoaded($scope, function () {
                $scope.tModel.gap = (appState.models.undulator || {}).gap || 0;
            });
        },
    };
});

SIREPO.app.directive('fieldLineoutReport', function(appState) {
    return {
        restrict: 'A',
        scope: {
            modelName: '@'
        },
        template: [
            '<div class="col-md-6">',
                '<div data-ng-if="! dataCleared && hasPaths()" data-report-panel="parameter" data-request-priority="0" data-model-name="fieldLineoutReport"></div>',
            '</div>',
        ].join(''),
        controller: function($scope) {
            $scope.dataCleared = true;

            $scope.hasPaths = () => {
                return appState.models.fieldPaths.paths && appState.models.fieldPaths.paths.length;
            };

            appState.whenModelsLoaded($scope, () => {
                $scope.model = appState.models[$scope.modelName];
                if ($.isEmptyObject($scope.model.fieldPath) && $scope.hasPaths() ) {
                    $scope.model.fieldPath = appState.models.fieldPaths.paths[0];
                    appState.saveQuietly($scope.modelName);
                }
               // wait until we have some data
               $scope.$on('radiaViewer.loaded', () => {
                   $scope.dataCleared = false;
               });
            });
        },
    };
});

SIREPO.app.directive('fieldPathPicker', function(appState, panelState, radiaService) {

    return {
        restrict: 'A',
        scope: {
            modelName: '@',
            controller: '=',
            title: '@',
            id: '@',
            smallElementClass: '@',
        },
        template: [
            '<div class="modal fade" data-ng-attr-id="{{ id }}" tabindex="-1" role="dialog">',
              '<div class="modal-dialog modal-lg">',
                '<div class="modal-content">',
                  '<div class="modal-header bg-info">',
                    '<button type="button" class="close" data-dismiss="modal"><span>&times;</span></button>',
                    '<span class="lead modal-title text-info">{{ title }}</span>',
                  '</div>',
                  '<div class="modal-body">',
                    '<div class="container-fluid">',
                      '<div class="row">',
                        '<div data-field-editor="\'path\'" data-label-size="" data-field-size="3" style="text-align: right" data-model-name="modelName" data-model="model"></div>',
                      '</div>',
                      '<br />',
                      '<div class="row">',
                        '<div data-ng-repeat="type in pathTypes" data-ng-show="getPathType() == type" data-advanced-editor-pane="" data-view-name="radiaService.pathTypeModel(type)" data-field-def="basic" data-want-buttons="false">',
                      '</div>',
                    '</div>',
                  '</div>',
                '</div>',
              '</div>',
            '</div>',
        ].join(''),
        controller: function($scope, $element) {
            $scope.modelsLoaded = false;
            $scope.pathType = null;
            $scope.pathTypes = appState.enumVals('PathType');
            $scope.pathTypeModels = $scope.pathTypes.map(radiaService.pathTypeModel);
            $scope.radiaService = radiaService;

            $scope.getPathType = function() {
               return ($scope.model || {}).path;
            };

            appState.whenModelsLoaded($scope, function () {
                $scope.model = appState.models[$scope.modelName];
                $scope.pathTypes.forEach(function (t) {
                    var pt = radiaService.pathTypeModel(t);
                    $scope.$on(pt + '.changed', function () {
                        radiaService.addOrModifyPath(t);
                    });
                });

                let el = $('#sr-fieldpaths-editor');
                el.on('hidden.bs.modal', function() {
                    appState.cancelChanges(radiaService.pathTypeModel($scope.getPathType()));
                    $scope.$apply();
                });

                $scope.$on('cancelChanges', function(e, name) {
                    if ($scope.pathTypeModels.indexOf(name) < 0) {
                        return;
                    }
                    appState.removeModel(name);
                    radiaService.showPathPicker(false);
                });
                $scope.$watch('model.path', function (m) {
                    var o = $($element).find('.modal').css('opacity');
                    if (o == 1 && ! radiaService.isEditing) {
                        // displaying editor but not editing, must be new
                        radiaService.createPathModel();
                    }
                });
                $scope.modelsLoaded = true;
            });
        },
    };
});

SIREPO.app.directive('fieldIntegralTable', function(appState, panelState, plotting, radiaService, requestSender, utilities) {
    return {
        restrict: 'A',
        scope: {
            modelName: '@',
        },
        template: [
            '<div class="col-md-6">',
                '<div class="panel panel-info">',
                    '<div class="panel-heading">',
                        '<span class="sr-panel-heading">Field Integrals (T &#x00B7; mm)</span>',
                        '<div class="sr-panel-options pull-right">',
                        '<a data-ng-show="hasPaths()" data-ng-click="download()" target="_blank" title="Download"> <span class="sr-panel-heading glyphicon glyphicon-cloud-download" style="margin-bottom: 0"></span></a> ',
                        '</div>',
                    '</div>',
                    '<div class="panel-body">',
                        '<table data-ng-if="hasPaths()" style="width: 100%; table-layout: fixed; margin-bottom: 10px" class="table table-hover">',
                          '<colgroup>',
                            '<col style="width: 20ex">',
                            '<col>',
                            '<col>',
                          '</colgroup>',
                          '<thead>',
                            '<tr>',
                              '<th data-ng-repeat="h in HEADING">{{ h }}</th>',
                            '</tr>',
                          '</thead>',
                          '<tbody>',
                            '<tr data-ng-repeat="path in linePaths()">',
                              '<td>{{ path.name }}</td>',
                              '<td>[{{ path.begin }}] &#x2192; [{{ path.end }}]</td>',
                              '<td>',
                                '<div data-ng-repeat="t in INTEGRABLE_FIELD_TYPES"><span style="font-weight: bold">{{ t }}:</span> </span><span>{{ format(integrals[path.name][t]) }}</span></div>',
                              '</td>',
                            '</tr>',
                          '</tbody>',
                        '</table>',
                    '</div>',
                '</div>',
            '</div>',
        ].join(''),
        controller: function($scope) {

            $scope.CSV_HEADING = ['Line', 'x0', 'y0', 'z0', 'x1', 'y1', 'z1', 'Bx', 'By', 'Bz', 'Hx', 'Hy', 'Hz'];
            $scope.HEADING = ['Line', 'Endpoints', 'Fields'];
            $scope.INTEGRABLE_FIELD_TYPES = ['B', 'H'];
            $scope.integrals = {};

            $scope.download = function() {
                var fileName = panelState.fileNameFromText('Field Integrals', 'csv');
                var data = [$scope.CSV_HEADING];
                $scope.linePaths().forEach(function (p) {
                    var row = [];
                    var begin = radiaService.stringToFloatArray(p.begin);
                    var end = radiaService.stringToFloatArray(p.end);
                    row.push(
                        p.name,
                        begin[0], begin[1], begin[2],
                        end[0], end[1], end[2]
                    );
                    $scope.INTEGRABLE_FIELD_TYPES.forEach(function (t) {
                        row = row.concat(
                            $scope.integrals[p.name][t]
                        );
                    });
                    data.push(row);
                });
                saveAs(new Blob([d3.csv.format(data)], {type: "text/csv;charset=utf-8"}), fileName);
            };

            $scope.hasPaths = function() {
                return $scope.linePaths().length;
            };

            $scope.format = function(vals) {
                if (! vals) {
                    return [];
                }
                return vals.map(function (v, i) {
                    return utilities.roundToPlaces(v, 4);
                });
            };

            $scope.isLine = function(p) {
                return p.type === 'line';
            };

            $scope.linePaths = function () {
                return (($scope.model || {}).paths || []).filter($scope.isLine);
            };
/*
            function updateTable() {
                requestSender.getApplicationData(
                    {
                        fieldPaths: $scope.linePaths(),
                        method: 'get_field_integrals',
                        simulationId: appState.models.simulation.simulationId,
                    },
                    function(d) {
                        $scope.integrals = d;
                    });
            }
*/
            function updateTable() {
                var inData = {
                    fieldPaths: $scope.linePaths(),
                    method: 'get_field_integrals',
                    simulationId: appState.models.simulation.simulationId,
                };
                radiaService.getRadiaData(inData, function(d) {
                    $scope.integrals = d;
                });
            }

            $scope.$on('fieldPaths.changed', function () {
                updateTable();
            });

           appState.whenModelsLoaded($scope, function() {
               $scope.model = appState.models[$scope.modelName];
               // wait until we have some data to update
               $scope.$on('radiaViewer.loaded', function () {
                    updateTable();
               });
            });

        },
    };
});

SIREPO.app.directive('fieldPathTable', function(appState, panelState, radiaService, utilities) {
    return {
        restrict: 'A',
        scope: {
            paths: '='
        },
        template: [
            '<table data-ng-if="hasPaths()" style="width: 100%; table-layout: fixed; margin-bottom: 10px" class="table table-hover">',
              '<colgroup>',
                '<col style="width: 20ex">',
                '<col style="width: 10ex">',
                '<col style="width: 10ex">',
                '<col style="width: 100%">',
                '<col style="width: 10ex">',
              '</colgroup>',
              '<thead>',
                '<tr>',
                  '<th>Name</th>',
                  '<th>Type</th>',
                  '<th>Num. points</th>',
                  '<th>Details</th>',
                  '<th></th>',
                '</tr>',
              '</thead>',
              '<tbody>',
                '<tr data-ng-repeat="path in paths track by $index">',
                  '<td><div class="badge sr-badge-icon sr-lattice-icon"><span>{{ path.name }}</span></div></td>',
                  '<td><span>{{ path.type }}</span></td>',
                  '<td><span>{{ path.numPoints }}</span></td>',
                  '<td><span>{{ pathDetails(path) }}</span></td>',
                  '<td style="text-align: right">',
                    '<div class="sr-button-bar-parent">',
                        '<div class="sr-button-bar" data-ng-class="sr-button-bar-active" >',
                            '<button class="btn btn-info btn-xs sr-hover-button" data-ng-click="copyPath(path)">Copy</button>',
                            ' <button data-ng-click="editPath(path)" class="btn btn-info btn-xs sr-hover-button">Edit</button>',
                            ' <button data-ng-click="svc.showFieldDownload(true, path)" class="btn btn-info btn-xs"><span class="glyphicon glyphicon-cloud-download"></span></button>',
                            ' <button data-ng-click="deletePath(path, $index)" class="btn btn-danger btn-xs"><span class="glyphicon glyphicon-remove"></span></button>',
                        '</div>',
                    '<div>',
                  '</td>',
                '</tr>',
              '</tbody>',
            '</table>',
        ].join(''),
        controller: function($scope) {
            const watchedModels = SIREPO.APP_SCHEMA.enum.PathType.map(function (e) {
                return e[SIREPO.ENUM_INDEX_VALUE];
            });

            $scope.svc = radiaService;

            $scope.hasPaths = function() {
                return $scope.paths && $scope.paths.length;
            };

            $scope.copyPath = function(path) {
                let copy = appState.clone(path);
                copy.name = newPathName(copy);
                copy.id = nextId();
                $scope.paths.push(copy);
                appState.saveChanges(['fieldPaths', radiaService.pathTypeModel(copy.type)], function () {
                    $scope.editPath(copy);
                });
            };

           $scope.deletePath = function(path, index) {
                $scope.paths.splice(index, 1);
                appState.saveChanges('fieldPaths');
           };

           $scope.editPath = function(path) {
               appState.models[radiaService.pathTypeModel(path.type)] = path;
               appState.models.fieldPaths.path = path.type;
               radiaService.showPathPicker(true, false);
           };

           $scope.pathDetails = function(path) {
               var res = '';
               var pt = radiaService.pathTypeModel(path.type);
               var info = appState.modelInfo(pt);
               var d = SIREPO.APP_SCHEMA.constants.detailFields.fieldPath[pt];
               d.forEach(function (f, i) {
                   var fi = info[f];
                   res += (fi[0] + ': ' + path[f] + (i < d.length - 1 ? '; ' : ''));
               });
               return res;
           };

           function newPathName(path) {
               return appState.uniqueName(appState.models.fieldPaths, 'name', path.name + ' {}');
           }

           function nextId() {
               return appState.maxId(appState.models.fieldPaths.paths, 'id');
           }

           appState.whenModelsLoaded($scope, function() {
               $scope.paths = appState.models.fieldPaths.paths;
           });
        },
    };
});

SIREPO.app.directive('groupEditor', function(appState, radiaService) {
    return {
        restrict: 'A',
        scope: {
            field: '=',
            model: '=',
        },
        template: [
            '<div style="height: 100px; overflow-y: scroll; overflow-x: hidden;">',
            '<table style="table-layout: fixed;" class="table table-hover">',
                '<tr style="background-color: lightgray;" data-ng-show="field.length > 0">',
                  '<th>Members</th>',
                  '<th></th>',
                '</tr>',
                '<tr data-ng-repeat="mId in field">',
                    '<td style="padding-left: 1em"><div class="badge sr-badge-icon"><span data-ng-drag="true" data-ng-drag-data="element">{{ getObject(mId).name }}</span></div></td>',
                    '<td style="text-align: right">&nbsp;<div class="sr-button-bar-parent"><div class="sr-button-bar">  <button data-ng-click="ungroupObject(mId)" class="btn btn-danger btn-xs"><span class="glyphicon glyphicon-remove"></span></button></div><div></td>',
                '</tr>',
                '<tr style="background-color: lightgray;">',
                  '<th>Ungrouped</th>',
                  '<th></th>',
                '</tr>',
                '<tr data-ng-repeat="oId in getIds() | filter:hasNoGroup">',
                  '<td style="padding-left: 1em"><div class="badge sr-badge-icon"><span data-ng-drag="true" data-ng-drag-data="element">{{ getObject(oId).name }}</span></div></td>',
                  '<td style="text-align: right">&nbsp;<div class="sr-button-bar-parent"><div class="sr-button-bar"><button class="btn btn-info btn-xs sr-hover-button" data-ng-click="addObject(oId)"><span class="glyphicon glyphicon-plus"></span></button> </div><div></td>',
                '</tr>',
            '</table>',
             '</div>',
        ].join(''),
        controller: function($scope) {

            $scope.objects = appState.models.geometry.objects;
            if (! $scope.field) {
                $scope.field = [];
            }

            $scope.addObject = function(oId) {
                let o = $scope.getObject(oId);
                o.groupId = $scope.model.id;
                $scope.field.push(o.id);
            };

            $scope.getIds = function() {
                return $scope.objects.map(function (o) {
                    return o.id;
                });
            };

            $scope.getObject = function(oId) {
                return radiaService.getObject(oId);
            };

            $scope.hasNoGroup = function(oId) {
                if ($scope.field.indexOf(oId) >= 0) {
                    return false;
                }
                if (groupedObjects(oId).indexOf($scope.model.id) >= 0) {
                    return false;
                }
                let o = $scope.getObject(oId);
                return oId !== $scope.model.id && (! o.groupId || o.groupId === '');
            };

            $scope.ungroupObject = function(oId) {
                $scope.getObject(oId).groupId = '';
                let oIdx = $scope.field.indexOf(oId);
                if (oIdx < 0) {
                    return;
                }
                $scope.field.splice(oIdx, 1);
            };

            function groupedObjects(oId) {
                let o = $scope.getObject(oId);
                if (! o) {
                    return [];
                }
                let objs = [];
                for (let mId of (o.members || [])) {
                    objs.push(...[mId, ...groupedObjects(mId)]);
                }
                return objs;
            }
        },
    };
});

SIREPO.app.directive('kickMapReport', function(appState, panelState, plotting, radiaService, requestSender, utilities) {
    return {
        restrict: 'A',
        scope: {
            direction: '@',
            viewName: '@',
        },
        template: [
            '<div class="col-md-6">',
                '<div data-ng-if="! dataCleared" data-report-panel="3d" data-panel-title="Kick Map" data-model-name="kickMapReport"></div>',
            '</div>',
        ].join(''),
        controller: function($scope) {

            $scope.dataCleared = true;
            // not needed unless/until we change from heatmap to a vtk plot
            function updateKickMaps() {
                let inData = {
                    model: $scope.model,
                    method: 'get_kick_map_plot',
                    simulationId: appState.models.simulation.simulationId,
                };
                radiaService.getRadiaData(inData, function(d) {
                    //$scope.data = d;
                });
            }
            appState.whenModelsLoaded($scope, function() {
               $scope.model = appState.models.kickMapReport;
               // wait until we have some data to update
               $scope.$on('radiaViewer.loaded', function () {
                   $scope.dataCleared = false;
                    //updateKickMaps();
               });
            });

        },
    };
});


SIREPO.app.directive('numberList', function() {
    return {
        restrict: 'A',
        scope: {
            field: '=',
            model: '=',
            info: '<',
            type: '@',
            count: '@',
        },
        template: [
            '<div data-ng-repeat="defaultSelection in parseValues() track by $index" style="display: inline-block" >',
                '<label style="margin-right: 1ex">{{ valueLabels[$index] || \'Plane \' + $index }}</label>',
                '<input class="form-control sr-list-value" data-string-to-number="{{ numberType }}" data-ng-model="values[$index]" data-min="min" data-max="max" data-ng-change="didChange()" class="form-control" style="text-align: right" required />',
            '</div>'
        ].join(''),
        controller: function($scope, $element) {

            let lastModel = null;
            // NOTE: does not appear to like 'model.field' format
            $scope.values = null;
            $scope.numberType = $scope.type.toLowerCase();
            $scope.min = $scope.numberType === 'int' ? Number.MIN_SAFE_INTEGER : -Number.MAX_VALUE;
            $scope.max = $scope.numberType === 'int' ? Number.MAX_SAFE_INTEGER : Number.MAX_VALUE;
            $scope.valueLabels = ($scope.info[4] || '').split(/\s*,\s*/);
            $scope.didChange = function() {
                $scope.field = $scope.values.join(', ');
            };
            $scope.parseValues = function() {
                // values were sticking around when the model changed
                if (! lastModel || lastModel !== $scope.model) {
                    lastModel = $scope.model;
                    $scope.values = null;
                }
                if ($scope.field && ! $scope.values) {
                    $scope.values = $scope.field.split(/\s*,\s*/);
                }
                return $scope.values;
            };
        },
    };
});

// this kind of thing should be generic
SIREPO.app.directive('transformTable', function(appState, panelState, radiaService) {
    return {
        restrict: 'A',
        scope: {
            field: '=',
            fieldName: '=',
            itemClass: '@',
            model: '=',
            modelName: '=',
            parentController: '='
        },
        template: [
            '<div data-toolbar="toolbarSections" data-item-filter="itemFilter" data-parent-controller="parentController"></div>',
            '<div class="sr-object-table">',
              '<p class="lead text-center"><small><em>drag and drop {{ itemClass.toLowerCase() }}s or use arrows to reorder the list</em></small></p>',
              '<div style="overflow-y: scroll; overflow-x: hidden; height: 100px;">',
              '<table class="table table-hover" style="width: 100%; height: 15%; table-layout: fixed;">',
                '<tr data-ng-repeat="item in loadItems()">',
                  '<td data-ng-drop="true" data-ng-drop-success="dropItem($index, $data)" data-ng-drag-start="selectItem($data)">',
                    '<div class="sr-button-bar-parent pull-right"><div class="sr-button-bar"><button class="btn btn-info btn-xs"  data-ng-disabled="$index == 0" data-ng-click="moveItem(-1, item)"><span class="glyphicon glyphicon-arrow-up"></span></button> <button class="btn btn-info btn-xs" data-ng-disabled="$index == items.length - 1" data-ng-click="moveItem(1, item)"><span class="glyphicon glyphicon-arrow-down"></span></button> <button class="btn btn-info btn-xs sr-hover-button" data-ng-click="editItem(item)">Edit</button> <button data-ng-click="toggleExpand(item)" class="btn btn-info btn-xs"><span class="glyphicon" data-ng-class="{\'glyphicon-chevron-up\': isExpanded(item), \'glyphicon-chevron-down\': ! isExpanded(item)}"></span></button> <button data-ng-click="deleteItem(item)" class="btn btn-danger btn-xs"><span class="glyphicon glyphicon-remove"></span></button></div></div>',
                    '<div class="sr-command-icon-holder" data-ng-drag="true" data-ng-drag-data="item">',
                      '<a style="cursor: move; -moz-user-select: none; font-size: 14px" class="badge sr-badge-icon" data-ng-class="{\'sr-item-selected\': isSelected(item) }" href data-ng-click="selectItem(item)" data-ng-dblclick="editItem(item)">{{ itemName(item) }}</a>',
                    '</div>',
                    '<div data-ng-show="! isExpanded(item) && itemDetails(item)" style="margin-left: 3em; margin-right: 1em; color: #777; white-space: nowrap; overflow: hidden; text-overflow: ellipsis;">{{ itemDetails(item) }}</div>',
                    '<div data-ng-show="isExpanded(item) && itemDetails(item)" style="color: #777; margin-left: 3em; white-space: pre-wrap">{{ itemDetails(item) }}</div>',
                  '</td>',
                '</tr>',
                '<tr><td style="height: 3em; text-align: center; color: #aaaaaa;" data-ng-drop="true" data-ng-drop-success="dropLast($data)"><em>*drop here*</em></td></tr>',
              '</table>',
            '</div>',
            '</div>',
            //'<div data-advanced-editor-pane="" data-view-name="tbItem.model" data-parent-controller="parentController" data-ng-repeat="tbItem in toolbarItems" data-ng-show="selectedItem.model === tbItem.model"></div>',
            //'<div data-confirmation-modal="" data-id="sr-delete-item-confirmation" data-title="Delete {{ itemClass }}?" data-ok-text="Delete" data-ok-clicked="deleteSelected()">Delete command &quot;{{ selectedItemName() }}&quot;?</div>',
        ].join(''),
        controller: function($scope, $element) {
            var expanded = {};
            var isEditing = false;
            var spatialTransforms = [
                'rotate',
                'translate'
            ];
            var watchedModels;

            $scope.items = [];
            $scope.radiaService = radiaService;
            $scope.selectedItem = null;
            $scope.toolbarItems = [];
            $scope.toolbarSections = SIREPO.APP_SCHEMA.constants.toolbarItems.filter(function (section) {
                return $scope.modelName === 'cloneTransform' ?
                    section.name === 'Transforms (clone)' :
                    section.name === 'Transforms';
            });

            $scope.toolbarSections.forEach(function (s) {
                s.contents.forEach(function (c) {
                    $scope.toolbarItems.push(c);
                });
            });

            watchedModels = $scope.toolbarItems.map(function (item) {
                return item.model;
            });

            function itemIndex(data) {
                return $scope.items.indexOf(data);
            }

            $scope.addItem = function(item) {
                $scope.editItem(item, true);
            };

            $scope.deleteItem = function(item) {
                var index = itemIndex(item);
                if (index < 0) {
                    return;
                }
                $scope.field.splice(index, 1);
                appState.saveChanges('geometry');
            };

            $scope.editItem = function(item, isNew) {
                isEditing = ! isNew;
                $scope.selectedItem = item;
                if (isNew) {
                    appState.models[item.model] = appState.setModelDefaults({}, item.model);
                    appState.models[item.model].model = item.model;
                }
                else {
                    appState.models[item.model] = item;
                }
                panelState.showModalEditor(item.model);
            };

            $scope.dropItem = function(index, data) {
                if (! data) {
                    return;
                }
                var i = $scope.items.indexOf(data);
                if (i < 0) {
                    $scope.addItem(data);
                    return;
                }
                data = $scope.items.splice(i, 1)[0];
                if (i < index) {
                    index--;
                }
                $scope.items.splice(index, 0, data);
            };

            $scope.dropLast = function(item) {
                if (! item) {
                    return;
                }
                $scope.addItem(item);
            };

            $scope.getSelected = function() {
                return $scope.selectedItem;
            };

            $scope.itemDetails = function(item) {
                var res = '';
                var info = appState.modelInfo(item.model);
                var d = SIREPO.APP_SCHEMA.constants.detailFields[$scope.fieldName][item.model];
                d.forEach(function (f, i) {
                    var fi = info[f];
                    var val = angular.isArray(item[f]) ? '[' + item[f].length + ']' : item[f];
                    res += (fi[0] + ': ' + val + (i < d.length - 1 ? '; ' : ''));
                });
                return res;
            };

            $scope.isExpanded = function(item) {
                return expanded[itemIndex(item)];
            };

            $scope.loadItems = function() {
                $scope.items = $scope.field;
                return $scope.items;
            };

            $scope.moveItem = function(direction, item) {
                var d = direction == 0 ? 0 : (direction > 0 ? 1 : -1);
                var currentIndex = itemIndex(item);
                var newIndex = currentIndex + d;
                if (newIndex >= 0 && newIndex < $scope.items.length) {
                    var tmp = $scope.items[newIndex];
                    $scope.items[newIndex] = item;
                    $scope.items[currentIndex] = tmp;
                }
            };

            $scope.toggleExpand = function(item) {
                expanded[itemIndex(item)] = ! expanded[itemIndex(item)];
            };

            $scope.itemFilter = function(item) {
                var iIdx = -1;
                for (var sIdx in $scope.toolbarSections) {
                    iIdx = $scope.toolbarSections[sIdx].contents.indexOf(item);
                    if (iIdx < 0) {
                        continue;
                    }
                    break;
                }
                // item not in sections presented
                if (iIdx < 0) {
                    return false;
                }
                // cannot nest
                if (item.model === $scope.modelName) {
                    return false;
                }
                if ($scope.modelName === 'cloneTransform') {
                    // don't include clone or symmetry if we are editing a clone already
                    return spatialTransforms.indexOf(item.type) >= 0;
                }
                return true;
            };

            appState.whenModelsLoaded($scope, function() {

                $scope.$on('modelChanged', function(e, modelName) {
                    if (watchedModels.indexOf(modelName) < 0) {
                        return;
                    }
                    $scope.selectedItem = null;
                    if (! isEditing) {
                        appState.models[modelName].id = nextId();
                        $scope.field.push(appState.models[modelName]);
                        isEditing = true;
                    }
                    appState.saveChanges('geometry', function () {
                        $scope.loadItems();
                    });
                });

                $scope.$on('cancelChanges', function(e, name) {
                    $scope.$emit('drop.target.enabled', true);
                    if (watchedModels.indexOf(name) < 0) {
                        return;
                    }
                    appState.removeModel(name);
                });

                $scope.$on('$destroy', function () {
                    $scope.$emit('drop.target.enabled', true);
                });

                $scope.$watch($scope.modelName, function () {
                    //srdbg('watch saw', $scope.modelName);
                });

                $scope.$watch('items', function () {
                    //srdbg('watch saw', $scope.items);
                });

                $scope.loadItems();
            });

            function nextId() {
                return appState.maxId($scope.field, 'id') + 1;
            }

            $scope.$emit('drop.target.enabled', false);
        },
    };
});

SIREPO.app.directive('radiaFieldPaths', function(appState, panelState, radiaService) {

    return {
        restrict: 'A',
        scope: {
            modelName: '@',
        },
        template: [
            '<div class="col-md-6">',
                '<div class="panel panel-info">',
                    '<div class="panel-heading"><span class="sr-panel-heading">Field Paths</span></div>',
                    '<div class="panel-body">',
                        '<button class="btn btn-info btn-xs pull-right" accesskey="p" data-ng-click="radiaService.newPath()"><span class="glyphicon glyphicon-plus"></span> New <u>P</u>ath</button>',
                        '<div data-field-path-table="" data-paths="model.paths"></div>',
                        '<button class="btn btn-default col-sm-2 col-sm-offset-5" data-ng-show="hasPaths()" data-ng-click="confirmClear()">Clear</button>',
                    '</div>',
                '</div>',
            '</div>',
            //'<div data-confirmation-modal="" data-id="sr-delete-path-confirmation" data-title="Delete Path?" data-ok-text="Delete" data-ok-clicked="deleteSelected()">Delete command &quot;{{ selectedItemName() }}&quot;?</div>',
            '<div data-confirmation-modal="" data-id="sr-clear-paths-confirmation" data-title="Clear All Paths?" data-ok-text="OK" data-ok-clicked="clearPaths()">Clear All Paths?</div>',

        ].join(''),
        controller: function($scope, $element) {
            $scope.modelsLoaded = false;
            $scope.pathTypes = appState.enumVals('PathType');
            $scope.radiaService = radiaService;

            $scope.getPathType = function() {
                return ($scope.model || {}).path;
            };

            $scope.clearPaths = function() {
                $scope.model.paths = [];
                appState.saveChanges($scope.modelName);
            };

            $scope.confirmClear = function() {
                $('#sr-clear-paths-confirmation').modal('show');
            };

            $scope.hasPaths = function() {
                if (! $scope.modelsLoaded) {
                    return false;
                }
                return $scope.model.paths && $scope.model.paths.length;
            };

            appState.whenModelsLoaded($scope, function () {
                $scope.model = appState.models[$scope.modelName];
                $scope.modelsLoaded = true;
            });
        },
    };
});

SIREPO.app.directive('radiaGeomObjInfo', function(appState, panelState, radiaService) {

    return {
        restrict: 'A',
        scope: {
            model: '=',
        },
        template: [
            '<div class="col-md-6">',
                '<div data-label-with-tooltip="" class="control-label" data-ng-class="labelClass" data-label="{{ model.name }}" data-tooltip=""></div>',
                '<div data-field-editor="\'color\'" data-model-name="geomObject" data-model="model"></div>',
            '</div>',
        ].join(''),
        controller: function($scope, $element) {
            $scope.radiaService = radiaService;
            appState.whenModelsLoaded($scope, function () {
            });
        },
    };
});

// does not need to be its own directive?  everything in viz and service? (and move template to html)
SIREPO.app.directive('radiaSolver', function(appState, errorService, frameCache, geometry, layoutService, panelState, radiaService, utilities) {

    return {
        restrict: 'A',
        scope: {
            viz: '<',
            modelName: '@',
        },
        template: [
            '<div class="col-md-6">',
                '<div data-basic-editor-panel="" data-view-name="solver">',
                        '<div data-sim-status-panel="viz.simState" data-start-function="viz.startSimulation()"></div>',
                        '<div data-ng-show="viz.solution">',
                                '<div><strong>Time:</strong> {{ solution().time }}ms</div>',
                                '<div><strong>Step Count:</strong> {{ solution().steps }}</div>',
                                '<div><strong>Max |M|: </strong> {{ solution().maxM }} A/m</div>',
                                '<div><strong>Max |H|: </strong> {{ solution().maxH }} A/m</div>',
                        '</div>',
                        '<div data-ng-hide="viz.solution">No solution found</div>',
                        '<div class="col-sm-6 pull-right" style="padding-top: 8px;">',
                            '<button class="btn btn-default" data-ng-click="viz.resetSimulation()">Reset</button>',
                        '</div>',
                    '</div>',
                '</div>',
            '</div>',

        ].join(''),
        controller: function($scope, $element) {

            $scope.model = appState.models[$scope.modelName];

            $scope.solution = function() {
                var s = $scope.viz.solution;
                return {
                    time: s ? utilities.roundToPlaces(1000 * s.time, 3) : '',
                    steps: s ? s.steps : '',
                    maxM: s ? utilities.roundToPlaces(s.maxM, 4) : '',
                    maxH: s ?  utilities.roundToPlaces(s.maxH, 4) : '',
                };
            };

            $scope.reset = function() {
                $scope.viz.resetSimulation();
                /*
                $scope.viz.solution = null;
                panelState.clear('geometry');
                panelState.requestData('reset', function (d) {
                    frameCache.setFrameCount(0);
                }, true);

                 */
            };

            appState.whenModelsLoaded($scope, function () {
            });


        },
    };
});

SIREPO.app.directive('radiaViewer', function(appState, errorService, frameCache, geometry, layoutService, panelState, plotting, plotToPNG, radiaService, radiaVtkUtils, requestSender, utilities, vtkPlotting, vtkUtils, $interval, $rootScope) {

    return {
        restrict: 'A',
        scope: {
            modelName: '@',
            viz: '<',
        },
        template: [
            '<div class="col-md-6">',
                '<div class="row" data-basic-editor-panel="" data-view-name="{{ modelName }}">',
                    '<div data-vtk-display="" class="vtk-display" data-ng-class="{\'col-sm-11\': isViewTypeFields()}" style="padding-right: 0" data-show-border="true" data-model-name="{{ modelName }}" data-event-handlers="eventHandlers" data-enable-axes="true" data-axis-cfg="axisCfg" data-axis-obj="axisObj" data-enable-selection="true"></div>',
                    //'<div data-vtk-axes="" data-width="canvasGeometry().size.width" data-height="canvasGeometry().size.height" data-bound-obj="beamAxisObj" data-axis-cfg="beamAxisCfg"></div>',
                    '<div class="col-sm-1" style="padding-left: 0" data-ng-if="isViewTypeFields()">',
                        '<div class="colorbar"></div>',
                    '</div>',
                '</div>',
            '</div>',

        ].join(''),
        controller: function($scope, $element) {

            $scope.axisObj = null;
            $scope.defaultColor = "#ff0000";
            $scope.gModel = null;
            $scope.mode = null;

            $scope.isViewTypeFields = function () {
                return (appState.models.magnetDisplay || {}).viewType === SIREPO.APP_SCHEMA.constants.viewTypeFields;
            };

            $scope.isViewTypeObjects = function () {
                return (appState.models.magnetDisplay || {}).viewType === SIREPO.APP_SCHEMA.constants.viewTypeObjects;
            };

            var LINEAR_SCALE_ARRAY = 'linear';
            var LOG_SCALE_ARRAY = 'log';
            var ORIENTATION_ARRAY = 'orientation';
            var FIELD_ATTR_ARRAYS = [LINEAR_SCALE_ARRAY, LOG_SCALE_ARRAY, ORIENTATION_ARRAY];

            var PICKABLE_TYPES = [
                SIREPO.APP_SCHEMA.constants.geomTypePolys,
                SIREPO.APP_SCHEMA.constants.geomTypeVectors
            ];

            var SCALAR_ARRAY = 'scalars';

            var actorInfo = {};
            var alphaDelegate = null;
            var beamAxis = [[-1, 0, 0], [1, 0, 0]];
            var cm = vtkPlotting.coordMapper();
            var colorbar = null;
            var colorbarPtr = null;
            var colorScale = null;
            var cPicker = null;
            var displayFields = [
                 'magnetDisplay.pathType',
                 'magnetDisplay.viewType',
                 'magnetDisplay.fieldType',
            ];
            var fieldDisplayModelFields = {
                'fieldDisplay': ['colorMap', 'scaling'],
            };
            var fieldDisplayFields = fieldDisplayModelFields.fieldDisplay.map(function (f) {
                return 'fieldDisplay.' + f;
            });

            var initDone = false;
            var ptPicker = null;
            var renderer = null;
            var renderWindow = null;
            var selectedColor = [];
            var selectedInfo = null;
            var selectedObj = null;
            var selectedOutline = null;
            var selectedPointId = -1;
            var sceneData = {};

            // these objects are used to set various vector properties
            var vectInArrays = [{
                location: vtk.Common.DataModel.vtkDataSet.FieldDataTypes.COORDINATE,
            }];

            var vectOutArrays = [{
                    location: vtk.Common.DataModel.vtkDataSet.FieldDataTypes.POINT,
                    name: SCALAR_ARRAY,
                    dataType: 'Uint8Array',
                    attribute: vtk.Common.DataModel.vtkDataSetAttributes.AttributeTypes.SCALARS,
                    numberOfComponents: 3,
                },
            ];
            var vectArrays = {
                input: vectInArrays,
                output: vectOutArrays,
            };

            var vtkAPI = {};
            var vtkSelection = {};

            var watchFields = displayFields.concat(fieldDisplayFields);

            FIELD_ATTR_ARRAYS.forEach(function (n) {
                vectOutArrays.push({
                    location: vtk.Common.DataModel.vtkDataSet.FieldDataTypes.POINT,
                    name: n,
                    dataType: 'Float32Array',
                    numberOfComponents: 3,
                });
            });

            // stash the actor and associated info to avoid recalculation
            function addActor(id, group, actor, geomType, pickable) {
                //srdbg('addActor', 'id', id, 'grp', group, 'geomType', geomType, 'pick', pickable);
                var pData = actor.getMapper().getInputData();
                var info = {
                    actor: actor,
                    colorIndices: [],
                    group: group || 0,
                    id: id,
                    pData: pData,
                    scalars: pData.getCellData().getScalars(),
                    type: geomType,
                };

                if (info.scalars) {
                    info.colorIndices = utilities.indexArray(numColors(pData, geomType))
                        .map(function (i) {
                            return 4 * i;
                        });
                }
                actorInfo[id] = info;

                vtkPlotting.addActor(renderer, actor);
                if (pickable) {
                    ptPicker.addPickList(actor);
                    //cPicker.addPickList(actor);
                }
                return info;
            }

            function vectorScaleFactor(bounds) {
                return 0.035 * Math.max(
                    Math.abs(bounds[1] - bounds[0]),
                    Math.abs(bounds[3] - bounds[2]),
                    Math.abs(bounds[5] - bounds[4])
                );
            }

            function buildScene() {
                //srdbg('buildScene', sceneData);
                // scene -> multiple data -> multiple actors
                var name = sceneData.name;
                var data = sceneData.data;

                vtkPlotting.removeActors(renderer);
                var didModifyGeom = false;
                for (var i = 0; i < data.length; ++i) {

                    // ***NEED BETTER ID, KNOWN ON BOTH SIDES***
                    var gname = name + '.' + i;
                    var sceneDatum = data[i];
                    var radiaId = sceneDatum.id;
                    var objId = (sceneData.idMap || {})[radiaId] || radiaId;
                    //srdbg(`radia id ${radiaId} maps to obj id ${objId}`);

                    // trying a separation into an actor for each data type, to better facilitate selection
                    for (let t of radiaVtkUtils.GEOM_TYPES) {
                        var d = sceneDatum[t];
                        if (! d || ! d.vertices || ! d.vertices.length) {
                            continue;
                        }
                        var isPoly = t === SIREPO.APP_SCHEMA.constants.geomTypePolys;
                        //var gObj = radiaService.getObject(radiaId) || {};
                        //var gObj = radiaService.getObject(i) || {};
                        let gObj = radiaService.getObject(objId) || {};
                        //srdbg('gobj', gObj);
                        var gColor = gObj.color ? vtk.Common.Core.vtkMath.hex2float(gObj.color) : null;
                        // use colors from Radia for groups
                        if (gObj.members) {
                            gColor = null;
                        }
                        var pdti = radiaVtkUtils.objToPolyData(sceneDatum, [t], gColor);
                        var pData = pdti.data;
                        var bundle;
                        if (radiaVtkUtils.GEOM_OBJ_TYPES.indexOf(t) >= 0) {
                            bundle = cm.buildActorBundle();
                            bundle.mapper.setInputData(pData);
                        }
                        else {
                            var vectorCalc = vtk.Filters.General.vtkCalculator.newInstance();
                            vectorCalc.setFormula(getVectFormula(d, appState.models.fieldDisplay.colorMap));
                            vectorCalc.setInputData(pData);

                            var mapper = vtk.Rendering.Core.vtkGlyph3DMapper.newInstance();
                            mapper.setInputConnection(vectorCalc.getOutputPort(), 0);

                            var s = vtk.Filters.Sources.vtkArrowSource.newInstance();
                            mapper.setInputConnection(s.getOutputPort(), 1);
                            mapper.setOrientationArray(ORIENTATION_ARRAY);

                            // this scales by a constant - the default is to use scalar data
                            mapper.setScaleFactor(vectorScaleFactor(sceneData.bounds));
                            mapper.setScaleModeToScaleByConstant();
                            mapper.setColorModeToDefault();
                            bundle = cm.buildActorBundle();
                            bundle.setMapper(mapper);
                        }
                        bundle.actor.getProperty().setEdgeVisibility(isPoly);
                        bundle.actor.getProperty().setLighting(isPoly);
                        let info = addActor(objId, gname, bundle.actor, t, PICKABLE_TYPES.indexOf(t) >= 0);
                        gColor = getColor(info);
                        if (! gObj.center || ! gObj.size) {
                            var b = bundle.actor.getBounds();
                            gObj.center = [0.5 * (b[1] + b[0]), 0.5 * (b[3] + b[2]), 0.5 * (b[5] + b[4])].join(',');
                            gObj.size = [Math.abs(b[1] - b[0]), Math.abs(b[3] - b[2]), Math.abs(b[5] - b[4])].join(',');
                            didModifyGeom = true;
                        }
                        if (
                            t === SIREPO.APP_SCHEMA.constants.geomTypeLines &&
                            appState.models.magnetDisplay.viewType == SIREPO.APP_SCHEMA.constants.viewTypeFields
                        ) {
                            setEdgeColor(info, [216, 216, 216]);
                        }
                    }
                }

                var pb = renderer.computeVisiblePropBounds();
                radiaService.objBounds = pb;
                //srdbg('bnds', b);
                //srdbg('l', [Math.abs(b[1] - b[0]), Math.abs(b[3] - b[2]), Math.abs(b[5] - b[4])]);
                //srdbg('ctr', [(b[1] + b[0]) / 2, (b[3] + b[2]) / 2, (b[5] + b[4]) / 2]);

                var padPct = 0.1;
                var l = [
                    Math.abs(pb[1] - pb[0]),
                    Math.abs(pb[3] - pb[2]),
                    Math.abs(pb[5] - pb[4])
                ].map(function (c) {
                    return (1 + padPct) * c;
                });

                var bndBox = cm.buildBox(l, [(pb[1] + pb[0]) / 2, (pb[3] + pb[2]) / 2, (pb[5] + pb[4]) / 2]);
                bndBox.actor.getProperty().setRepresentationToWireframe();
                // NOTE: vtkLineFilter exists but is not included in the default vtk build
                //var lf = vtk.Filters.General.vtkLineFilter.newInstance();

                renderer.addActor(bndBox.actor);
                var vpb = vtkPlotting.vpBox(bndBox.source, renderer);
                renderWindow.render();
                vpb.defaultCfg.edgeCfg.z.sense = -1;
                vpb.initializeWorld(
                    {
                        edgeCfg: {
                            x: {sense: 1},
                            y: {sense: 1},
                            z: {sense: -1},
                        }
                    });
                $scope.axisObj = vpb;

                var acfg = {};
                geometry.basis.forEach(function (dim, i) {
                    acfg[dim] = {};
                    acfg[dim].dimLabel = dim;
                    acfg[dim].label = dim + ' [mm]';
                    acfg[dim].max = pb[2 * i + 1];
                    acfg[dim].min = pb[2 * i];
                    acfg[dim].numPoints = 2;
                    acfg[dim].screenDim = dim === 'z' ? 'y' : 'x';
                    acfg[dim].showCentral = dim === appState.models.simulation.beamAxis;
                });
                $scope.axisCfg = acfg;

                // visual rep of paths?
                /*
                appState.models.fieldPaths.paths.forEach(function (p) {
                    if (p.type == 'line') {
                        var s = vtk.Filters.Sources.vtkLineSource.newInstance({
                            point1: [p.beginX, p.beginY, p.beginZ],
                            point2: [p.endX, p.endY, p.endZ],
                            resolution: 2,
                        });
                        var b = cm.buildFromSource(s);
                        b.actor.getProperty().setColor(255, 0, 0);
                        renderer.addActor(b.actor);
                    }
                });
                */

                if (didModifyGeom) {
                    appState.saveQuietly('geometry');
                }
                updateLayout();
                setAlpha();
                setBGColor();
                vtkAPI.setCam();
                enableWatchFields(true);
            }

            function enableWatchFields(doEnable) {
                watchFields.forEach(function (wf) {
                    var mf = appState.parseModelField(wf);
                    panelState.enableField(mf[0], mf[1], doEnable);
                });
            }

            function getActor(id) {
                return (getActorInfo(id) || {}).actor;
            }

            function getActorInfo(id) {
                return actorInfo[id];
            }

            function getActorInfoOfType(typeName) {
                return Object.keys(actorInfo)
                    .filter(function (id) {
                        return getActorInfo(id).type === typeName;
                    })
                    .map(function (id) {
                        return getActorInfo(id);
                    });
            }

            function getActorsOfType(typeName) {
                return getActorInfoOfType(typeName).map(function (info) {
                    return info.actor;
                });
            }

            function getColor(info) {
                var s = info.scalars;
                if (! s) {
                    return null;
                }
                var inds = info.colorIndices;
                if (! inds) {
                    return null;
                }
                return s.getData().slice(inds[0], inds[0] + 3);
            }

            function getInfoForActor(actor) {
                for (var n in actorInfo) {
                    if (getActor(n) === actor) {
                        return getActorInfo(n);
                    }
                }
            }

            // used to create array of arrows (or other objects) for vector fields
            // change to use magnitudes and color locally
            function getVectFormula(vectors, colorMapName) {

                //srdbg('getVectFormula', colorMapName);
                var cmap = plotting.colorMapOrDefault(
                    colorMapName,
                    appState.fieldProperties('fieldDisplay', 'colorMap').default
                );
                //srdbg('v', vectors);
                //srdbg('cm', cmap);
                var norms = utilities.normalize(vectors.magnitudes);
                var logMags = vectors.magnitudes.map(function (n) {
                    return Math.log(n);
                });

                // get log values back into the original range, so that the extremes have the same
                // size as a linear scale
                var minLogMag = Math.min.apply(null, logMags);
                var maxLogMag = Math.max.apply(null, logMags);
                var minMag = Math.min.apply(null, vectors.magnitudes);
                var maxMag = Math.max.apply(null, vectors.magnitudes);
                colorScale = plotting.colorScale(minMag, maxMag, cmap);

                logMags = logMags.map(function (n) {
                    return minMag + (n - minLogMag) * (maxMag - minMag) / (maxLogMag - minLogMag);
                });

                return {
                    getArrays: function(inputDataSets) {
                        return vectArrays;
                    },
                    evaluate: function (arraysIn, arraysOut) {
                        var coords = arraysIn.map(function (d) {
                            return d.getData();
                        })[0];
                        var o = arraysOut.map(function (d) {
                            return d.getData();
                        });
                        // note these arrays already have the correct length, so we need to set elements, not append
                        var orientation = o[getVectOutIndex(ORIENTATION_ARRAY)];
                        var linScale = o[getVectOutIndex(LINEAR_SCALE_ARRAY)].fill(1.0);
                        var logScale = o[getVectOutIndex(LOG_SCALE_ARRAY)].fill(1.0);
                        var scalars = o[getVectOutIndex(SCALAR_ARRAY)];

                        for (var i = 0; i < coords.length / 3; i += 1) {
                            var c = [0, 0, 0];
                            if (cmap.length) {
                                var rgb = d3.rgb(colorScale(norms[i]));
                                c = [rgb.r, rgb.g, rgb.b];
                            }
                            // scale arrow length (object-local x-direction) only
                            // this can stretch/squish the arrowhead though so the actor may have to adjust the ratio
                            linScale[3 * i] = vectors.magnitudes[i];
                            logScale[3 * i] = logMags[i];
                            for (var j = 0; j < 3; ++j) {
                                var k = 3 * i + j;
                                orientation[k] = vectors.directions[k];
                                scalars[k] = c[j];
                            }
                        }

                        // Mark the output vtkDataArray as modified
                        arraysOut.forEach(function (x) {
                            x.modified();
                        });
                    },
                };
            }

            function getVectOutIndex(name) {
                for (var vIdx in vectArrays.output) {
                    if (vectArrays.output[vIdx].name === name) {
                        return vIdx;
                    }
                }
                throw new Error('No vector array named ' + name  + ': ' + vectArrays.output);
            }

            function getVectorInfo(point, vect, units) {
                var pt = [];
                point.forEach(function (c) {
                    pt.push(utilities.roundToPlaces(c, 2));
                });
                var val = Math.hypot(vect[0], vect[1], vect[2]);
                var theta = 180 * Math.acos(vect[2] / (val || 1)) / Math.PI;
                var phi = 180 * Math.atan2(vect[1], vect[0]) / Math.PI;
                return isNaN(val) ?
                    '--' :
                    utilities.roundToPlaces(val, 4) + units +
                    '  θ ' + utilities.roundToPlaces(theta, 2) +
                    '°  φ ' + utilities.roundToPlaces(phi, 2) +
                    '°  at (' + pt + ')';
            }

            function handlePick(callData) {
                //srdbg('handle', callData);
                if (renderer !== callData.pokedRenderer) {
                    return;
                }

                // regular clicks are generated when spinning the scene - we'll select/deselect with ctrl-click
                var iMode = vtkAPI.getMode();
                if (iMode === vtkUtils.INTERACTION_MODE_MOVE ||
                    (iMode === vtkUtils.INTERACTION_MODE_SELECT && ! callData.controlKey)
                ) {
                    return;
                }

                var pos = callData.position;
                var point = [pos.x, pos.y, 0.0];
                ptPicker.pick(point, renderer);
                cPicker.pick(point, renderer);
                var pid = ptPicker.getPointId();

                // cell id is "closest cell within tolerance", meaning a single value, though
                // we may get multiple actors
                var cid = cPicker.getCellId();
                //srdbg('Picked pt', point);
                //srdbg('Picked pid', pid);
                //srdbg('Picked cid', cid);

                var picker;
                if (appState.models.magnetDisplay.viewType === SIREPO.APP_SCHEMA.constants.viewTypeObjects && cid >= 0) {
                    picker = cPicker;
                }
                else if (appState.models.magnetDisplay.viewType === SIREPO.APP_SCHEMA.constants.viewTypeFields && pid >= 0) {
                    picker = ptPicker;
                }
                if (! picker) {
                    //srdbg('Pick failed');
                    return;
                }

                var pas = picker.getActors();
                //var posArr = view.cPicker.getPickedPositions();
                //srdbg('pas', pas, 'positions', posArr);

                var selectedValue = Number.NaN;
                var highlightVectColor = [255, 0, 0];
                // it seems the 1st actor in the array is the closest to the viewer
                var actor = pas[0];
                vtkSelection = {};
                //var pos = posArr[aIdx];
                var info = getInfoForActor(actor);
                selectedInfo = info;
                //srdbg('actor', actor, 'info', info);
                if (! info || ! info.pData) {
                    return;
                }

                var pts = info.pData.getPoints();

                // TODO(mvk): attach pick functions to actor info?
                // vectors
                if (info.type === SIREPO.APP_SCHEMA.constants.geomTypeVectors) {
                    var n = pts.getNumberOfComponents();
                    var coords = pts.getData().slice(n * pid, n * (pid + 1));
                    var f = actor.getMapper().getInputConnection(0).filter;
                    var linArr = f.getOutputData().getPointData().getArrayByName(LINEAR_SCALE_ARRAY);
                    if (! linArr) {
                        return;
                    }
                    selectedValue = linArr.getData()[pid * linArr.getNumberOfComponents()];

                    var oArr = f.getOutputData().getPointData().getArrayByName(ORIENTATION_ARRAY);
                    var oid = pid * oArr.getNumberOfComponents();
                    var o = oArr.getData().slice(oid, oid + oArr.getNumberOfComponents());
                    var v = o.map(function (dir) {
                        return selectedValue * dir;
                    });

                    var sArr = f.getOutputData().getPointData().getArrayByName(SCALAR_ARRAY);
                    var ns = sArr.getNumberOfComponents();
                    var sid = pid * ns;
                    var sc = sArr.getData().slice(sid, sid + ns);

                    //srdbg('SEL C', sc, selectedColor, 'AT', sid);
                    //srdbg('SET OLD V COLOR');
                    selectedColor.forEach(function (c, i) {
                        sArr.getData()[selectedPointId * ns + i] = c;
                    });
                    if (pid === selectedPointId) {
                        selectedPointId = -1;
                        selectedColor = [];
                        selectedValue = Math.min.apply(null, linArr.getData());
                        v = [];
                    }
                    else {
                        //srdbg('SET NEW V COLOR', pid);
                        //srdbg(sArr.getData().slice(sid, sid + 3), '->', highlightVectColor);
                        highlightVectColor.forEach(function (c, i) {
                            sArr.getData()[sid + i] = c;
                        });
                        selectedPointId = pid;
                        selectedColor = sc;
                    }
                    info.pData.modified();

                    //srdbg(info.id, 'coords', coords, 'mag', selectedValue, 'orientation', o, 'color', sc);
                    vtkSelection = {
                        info: getVectorInfo(point, v, sceneData.data[0].vectors.units),
                    };
                    colorbarPtr.pointTo(selectedValue);
                }

                // objects
                else if (info.type === SIREPO.APP_SCHEMA.constants.geomTypePolys) {
                    var j = info.colorIndices[cid];
                    selectedColor = info.scalars.getData().slice(j, j + 3);  // 4 to get alpha
                   //srdbg(info.name, 'poly tup', cid, selectedColor);

                    let g = radiaService.getObject(info.id);
                    //srdbg(info.id, 'selected', g);
                    if (selectedObj === g) {
                        selectedObj = null;
                    }
                    else {
                        selectedObj = g;
                        selectedOutline = vtk.Filters.General.vtkOutlineFilter.newInstance();
                    }
                    var highlight = selectedColor.map(function (c) {
                        return 255 - c;
                    });

                    for (var id in actorInfo) {
                        setEdgeColor(
                            getActorInfo(id),
                            selectedObj && sharesGroup(getActor(id), actor) ? highlight : [0, 0, 0]
                        );
                    }

                    vtkSelection = {
                        info: selectedObj ? selectedObj.name : '--',
                        model: selectedObj ? {
                            getData: function () {
                                return selectedObj;
                            },
                            // just color etc here?
                            modelKey: 'radiaObject',
                        } : null,
                    };
                }

                // for some reason scope changes are not immediately propagating, so we'll force the issue -
                // apply() or digest() cause infinite digest loops
                $scope.$broadcast('vtk.selected', vtkSelection);
            }

            function hasPaths() {
                return appState.models.fieldPaths.paths && appState.models.fieldPaths.paths.length;
            }

            function init() {
                //srdbg('init...');
                $scope.$broadcast('sliderParent.ready', appState.models.geometry);
                if (! renderer) {
                    throw new Error('No renderer!');
                }

                var t = 30;
                colorbar = Colorbar()
                    .margin({top: 5, right: t + 10, bottom: 0, left: 0})
                    .thickness(t)
                    .orient('vertical')
                    .barlength($('.vtk-canvas-holder').height())
                    .origin([0, 0]);

                var ca = vtk.Rendering.Core.vtkAnnotatedCubeActor.newInstance();
                vtk.Rendering.Core.vtkAnnotatedCubeActor.Presets.applyPreset('default', ca);
                var df = ca.getDefaultStyle();
                df.fontFamily = 'Arial';
                df.faceRotation = 45;
                ca.setDefaultStyle(df);

                var m = vtk.Interaction.Widgets.vtkOrientationMarkerWidget.newInstance({
                    actor: ca,
                    interactor: renderWindow.getInteractor()
                });
                m.setViewportCorner(
                    vtk.Interaction.Widgets.vtkOrientationMarkerWidget.Corners.TOP_RIGHT
                );
                m.setViewportSize(0.07);
                m.computeViewport();
                m.setMinPixelSize(50);
                m.setMaxPixelSize(100);
                vtkAPI.setMarker(m);
                updateViewer();
            }

            function numColors(polyData, type) {
                if (radiaVtkUtils.GEOM_OBJ_TYPES.indexOf(type) < 0) {
                    return 0;
                }
                if (type === SIREPO.APP_SCHEMA.constants.geomTypeLines) {
                    return numDataColors(polyData.getLines().getData());
                }
                if (type === SIREPO.APP_SCHEMA.constants.geomTypePolys) {
                    return numDataColors(polyData.getPolys().getData());
                }
            }

            // lines and poly data arrays look like:
            //    [<num vertices for obj 0>, <vertex 0, 0>, ...,]
            function numDataColors(data) {
                var i = 0;
                var j = 0;
                while (i < data.length) {
                    i += (data[i] + 1);
                    ++j;
                }
                return j;
            }

            // some weird disconnect between the model and the slider when cancelling...???
            function setAlpha() {
                if (! renderer) {
                    return;
                }
                var alpha = $scope.gModel.alpha;
                for (var id in actorInfo) {
                    var info = actorInfo[id];
                    var s = info.scalars;
                    if (! s) {
                        info.actor.getProperty().setOpacity(alpha);
                        continue;
                    }
                    setColor(
                        info,
                        SIREPO.APP_SCHEMA.constants.geomTypePolys,
                        null,
                        Math.floor(255 * alpha)
                    );
                }
                renderWindow.render();
            }

            function setBGColor(a, b) {
                renderer.setBackground(vtk.Common.Core.vtkMath.hex2float(appState.models.magnetDisplay.bgColor));
                renderWindow.render();
            }

            //function setColor(info, type, color, alpha=255) {
            function setColor(info, type, color, alpha) {
                //srdbg('setColor', 'info', info, 'type', type, 'color', color, 'alpha', alpha);
                if (angular.isUndefined(alpha)) {
                    alpha = 255;
                }
                var s = info.scalars;
                if (! s) {
                    return;
                }
                if (type !== info.type) {
                    return;
                }
                var colors = s.getData();
                var nc = s.getNumberOfComponents();
                var i = 0;
                var inds = info.colorIndices || [];
                for (var j = 0; j < inds.length && i < s.getNumberOfValues(); ++j) {
                    if (color) {
                        for (var k = 0; k < nc - 1; ++k) {
                            colors[inds[j] + k] = color[k];
                        }
                    }
                    colors[inds[j] + nc - 1] = alpha;
                    i += nc;
                }
                info.pData.modified();
            }

            function setColorMap() {
                getActorsOfType(SIREPO.APP_SCHEMA.constants.geomTypeVectors).forEach(function (actor) {
                    actor.getMapper().getInputConnection(0).filter
                        .setFormula(getVectFormula(
                            sceneData.data[0].vectors,
                            appState.models.fieldDisplay.colorMap
                        ));  // which data? all? at what index?
                });
                if (colorScale) {
                    colorbar.scale(colorScale);
                    colorbarPtr = d3.select('.colorbar').call(colorbar);
                }
                renderWindow.render();
            }

            function setEdgeColor(info, color) {
                if (! info ) {
                    return;
                }
                if (! renderer) {
                    return;
                }
                //info.actor.getProperty().setEdgeColor(...color);
                info.actor.getProperty().setEdgeColor(color[0], color[1], color[2]);
                setColor(info, SIREPO.APP_SCHEMA.constants.geomTypeLines, color);
            }

            function setScaling() {
                getActorsOfType(SIREPO.APP_SCHEMA.constants.geomTypeVectors).forEach(function (actor) {
                    var mapper = actor.getMapper();
                    mapper.setScaleFactor(vectorScaleFactor(renderer.computeVisiblePropBounds()));
                    var vs = appState.models.fieldDisplay.scaling;
                    if (vs === 'uniform') {
                        mapper.setScaleModeToScaleByConstant();
                    }
                    if (vs === 'linear') {
                        mapper.setScaleArray(LINEAR_SCALE_ARRAY);
                        mapper.setScaleModeToScaleByComponents();
                    }
                    if (vs === 'log') {
                        mapper.setScaleArray(LOG_SCALE_ARRAY);
                        mapper.setScaleModeToScaleByComponents();
                    }
                });
                renderWindow.render();
            }

            function setupSceneData(data) {
                $rootScope.$broadcast('radiaViewer.loaded');
                $rootScope.$broadcast('vtk.hideLoader');
                sceneData = data;
                buildScene();
                if (! initDone) {
                    initDone = true;
                }
            }

            function sharesGroup(actor1, actor2) {
                if (! actor1 || ! actor2) {
                    return false;
                }
                return getInfoForActor(actor1).group === getInfoForActor(actor2).group;
            }

            function updateLayout() {
                //srdbg('updateLayout', appState.models.magnetDisplay.viewType);
                if ($scope.isViewTypeObjects())  {
                    d3.select('svg.colorbar').remove();
                }
                panelState.showField(
                    'magnetDisplay',
                    'fieldType',
                    $scope.isViewTypeFields()
                );
                panelState.showField(
                    'geometry',
                    'alpha',
                    $scope.isViewTypeObjects()
                );
                radiaService.pointFieldTypes.forEach(function (ft) {
                    panelState.showEnum('magnetDisplay', 'fieldType', ft, hasPaths());
                });
                fieldDisplayFields.forEach(function (f) {
                    var mf = appState.parseModelField(f);
                    panelState.showField(mf[0], mf[1], $scope.isViewTypeFields());
                });
                setColorMap();
                setScaling();
            }

            function updateViewer() {
                //srdbg('update v');
                sceneData = {};
                actorInfo = {};
                radiaService.objBounds = null;
                //enableWatchFields(false);
                var inData = {
                    method: 'get_geom',
                    name: appState.models.geometry.name,
                    viewType: appState.models.magnetDisplay.viewType,
                    simulationId: appState.models.simulation.simulationId,
                };
                if (appState.models.simulation.dmpImportFile) {
                    inData.dmpImportFile = appState.models.simulation.dmpImportFile;
                }
                if ($scope.isViewTypeFields()) {
                    inData.fieldType = appState.models.magnetDisplay.fieldType;
                    inData.method = 'get_field';
                }
                if (radiaService.pointFieldTypes.indexOf(appState.models.magnetDisplay.fieldType) >= 0 ) {
                    inData.fieldPaths = appState.models.fieldPaths.paths;
                }

                //srdbg('getting app data...', inData);
                $rootScope.$broadcast('vtk.showLoader');
                radiaService.getRadiaData(
                    inData,
                    function(d) {
                        //srdbg('got app data', d);
                        if (d && d.data && d.data.length) {
                            $scope.viz.simState.state ='completed';
                            $scope.viz.solution = d.solution;
                            setupSceneData(d);
                            return;
                        }
                        //srdbg('no app data, requesting');
                        panelState.clear('geometry');
                        panelState.requestData('geometry', setupSceneData, true);
                    });
            }

            $scope.eventHandlers = {
                keypress: function (evt) {
                    // do nothing?  Stops vtk from changing render based on key presses
                },
                //ondblclick: function(evt) {
                //    vtkAPI.setCam();
                //}
            };

            appState.whenModelsLoaded($scope, function () {
                $scope.model = appState.models[$scope.modelName];
                $scope.gModel = appState.models.geometry;
                appState.watchModelFields($scope, watchFields, updateLayout);
                appState.watchModelFields($scope, ['magnetDisplay.bgColor'], setBGColor);
                alphaDelegate = radiaService.alphaDelegate();
                alphaDelegate.update = setAlpha;
                panelState.enableField('geometry', 'name', ! appState.models.simulation.isExample);
            });

            // or keep stuff on vtk viewer scope?
            // start using custom javascript events to break away from angular?
            $scope.$on('vtk-init', function (e, d) {
                //srdbg('VTK INIT', e, d);
                renderer = d.objects.renderer;
                renderWindow = d.objects.window;
                vtkAPI = d.api;
                // move pickers to vtkdisplay?
                cPicker = vtk.Rendering.Core.vtkCellPicker.newInstance();
                cPicker.setPickFromList(false);
                ptPicker = vtk.Rendering.Core.vtkPointPicker.newInstance();
                ptPicker.setPickFromList(true);
                ptPicker.initializePickList();
                renderWindow.getInteractor().onLeftButtonPress(handlePick);
                init();
            });

            $scope.$on('modelChanged', function(e, name) {
                //srdbg('modelChanged', name);
            });

            $scope.$on('geomObject.changed', function(e) {
                appState.saveChanges('geometry', function (d) {
                    //srdbg('geom save', d);
                });
            });

            $scope.$on('fieldPaths.changed', function () {
                if (! $scope.model.fieldPoints) {
                    $scope.model.fieldPoints = [];
                }
                if (! appState.models.fieldPaths.paths || ! appState.models.fieldPaths.paths.length) {
                    return;
                }
                updateViewer();
            });

            $scope.$on('geomObject.color', function (e, h) {
                var c = vtk.Common.Core.vtkMath.hex2float(h);
                setColor(
                    selectedInfo,
                    SIREPO.APP_SCHEMA.constants.geomTypePolys,
                    vtkUtils.floatToRGB(c)
                );
                setAlpha();
            });

            $scope.$on('magnetDisplay.changed', function (e, d) {
                // does not seem the best way...
                var interval = null;
                interval = $interval(function() {
                    if (interval) {
                        $interval.cancel(interval);
                        interval = null;
                    }
                    updateViewer();
                }, 500, 1);
            });

            $scope.$on('framesCleared', function () {
                updateViewer();
            });
            $scope.$on('framesLoaded', function (e, d) {
                if (! initDone) {
                    return;
                }
                updateViewer();
            });

            $scope.$on('$destroy', function () {
                $element.off();
            });

        },
    };
});

SIREPO.app.factory('radiaVtkUtils', function(utilities) {

    var self = {};

    self.GEOM_OBJ_TYPES = [
        SIREPO.APP_SCHEMA.constants.geomTypeLines,
        SIREPO.APP_SCHEMA.constants.geomTypePolys,
    ];
    self.GEOM_TYPES = [
        SIREPO.APP_SCHEMA.constants.geomTypeLines,
        SIREPO.APP_SCHEMA.constants.geomTypePolys,
        SIREPO.APP_SCHEMA.constants.geomTypeVectors,
    ];

    self.objBounds = function(json) {
        var mins = [Number.MAX_VALUE, Number.MAX_VALUE, Number.MAX_VALUE];
        var maxs = [-Number.MAX_VALUE, -Number.MAX_VALUE, -Number.MAX_VALUE];

        self.GEOM_TYPES.forEach(function (type) {
            if (! json[type]) {
                return;
            }
            var pts = json[type].vertices;
            function modf(j) {
                return function(p, i) {
                    return i % 3 === j;
                };
            }
            for (var j = 0; j < 3; ++j) {
                //var c = pts.filter(function (p, i) {
                //    return i % 3 === j;
                //});
                var c = pts.filter(modf(j));
                mins[j] =  Math.min(mins[j], Math.min.apply(null, c));
                maxs[j] =  Math.max(maxs[j], Math.max.apply(null, c));
            }
        });

        return [mins[0], maxs[0], mins[1], maxs[1], mins[2], maxs[2]];
    };

    self.objToPolyData = function(json, includeTypes, color) {

        var colors = [];
        var points = [];
        var tData = {};

        if (! includeTypes || includeTypes.length === 0) {
            includeTypes = self.GEOM_TYPES;
        }

        var typeInfo = {};
        self.GEOM_TYPES.forEach(function (type, tIdx) {
            typeInfo[type] = {};
            if (includeTypes.indexOf(type) < 0) {
                //srdbg('Ignoring data for type', type);
                return;
            }

            var t = json[type];
            if (! t || json[type].vertices.length === 0) {
                //srdbg('No data for requested type', type);
                return;
            }

            // may not always be colors in the data
            var c = t.colors || [];
            for (var i = 0; i < c.length; i++) {
                let cc = (color || [])[i % 3];
                if (! cc && cc !== 0) {
                    cc = c[i];
                }
                colors.push(Math.floor(255 * cc));
                if (i % 3 === 2) {
                    colors.push(255);
                }
            }

            var tArr = [];
            var tOffset = points.length / 3;
            typeInfo[type].offset = tOffset;
            t.vertices.forEach(function (v) {
                points.push(v);
            });
            var tInd = 0;
            var tInds = utilities.indexArray(t.vertices.length / 3);
            t.lengths.forEach(function (len) {
                tArr.push(len);
                for (var j = 0; j < len; j++) {
                    tArr.push(tInds[tInd++] + tOffset);
                }
            });
            if (tArr.length) {
                tData[type] = new window.Uint32Array(tArr);
            }

        });

        points = new window.Float32Array(points);

        var pd = vtk.Common.DataModel.vtkPolyData.newInstance();
        pd.getPoints().setData(points, 3);

        //srdbg('setting polydata from', tData);
        if (tData.lines) {
            pd.getLines().setData(tData.lines);
        }
        if (tData.polygons) {
            pd.getPolys().setData(tData.polygons, 1);
        }

        pd.getCellData().setScalars(vtk.Common.Core.vtkDataArray.newInstance({
            numberOfComponents: 4,
            values: colors,
            dataType: vtk.Common.Core.vtkDataArray.VtkDataTypes.UNSIGNED_CHAR
        }));

        pd.buildCells();

        return {data: pd, typeInfo: typeInfo};
    };

    self.vectorsToPolyData = function(json) {
        var points = new window.Float32Array(json.vectors.vertices);
        var pd = vtk.Common.DataModel.vtkPolyData.newInstance();
        pd.getPoints().setData(points, 3);
        return pd;
    };

    return self;
});

SIREPO.app.directive('shapePicker', function(appState, panelState) {

    let s = SIREPO.APP_SCHEMA.snippets;
    let c = new SIREPO.DOM.UIRemoteHTMLSnippet(s[0].path, s[0].fileType);
    srdbg(c.toTemplate());
    const shapeDivId = 'sr-shape-picker';
    let sel = new SIREPO.DOM.UISelect('', [
        new SIREPO.DOM.UIAttribute('data-ng-model', 'model[field]'),
        new SIREPO.DOM.UIAttribute('data-ng-change', 'loadImage()'),
    ]);
    sel.addClasses('form-control');
    sel.addOptions(SIREPO.APP_SCHEMA.enum.ObjectShape.map(o => {
        return new SIREPO.DOM.UIEnumOption('', o);
    }));

    let svg = new SIREPO.DOM.UIElement('svg', shapeDivId, [
        new SIREPO.DOM.UIAttribute('width', 32),
        new SIREPO.DOM.UIAttribute('height', 32),
    ]);
    svg.addChild(new SIREPO.DOM.SVGRect('sr-shape-picker-border', 1, 1, 30, 30, 'fill: none; stroke: black'));

    const shapeGrpId = 'sr-shape-picker-shape';
    let shapeGrp = new SIREPO.DOM.SVGGroup(shapeGrpId);
    svg.addChild(shapeGrp);

    return {
        restrict: 'A',
        scope: {
            model: '=',
            field: '=',
            fieldClass: '=',
        },
        template: [
          '<div data-ng-class="fieldClass">',
            sel.toTemplate(),
            '<svg class="sr-shape-picker" width="32" height="32"><rect width="30" height="30" x="1" y="1" style="fill: none; stroke: black"></rect><g id="sr-shape-picker-shape"></g></svg>',
          '</div>',
        ].join(''),
        controller: function($scope, $element) {
            $scope.enum = SIREPO.APP_SCHEMA.enum;

            $scope.loadImage = function() {
                $(`#${shapeGrpId}`).html(SIREPO.SNIPPETS[$scope.model[$scope.field]]);
            };

            $scope.loadImage();
        },
    };
});<|MERGE_RESOLUTION|>--- conflicted
+++ resolved
@@ -18,13 +18,11 @@
         '<div data-ng-switch-when="FloatStringArray" class="col-sm-7">',
             '<div data-number-list="" data-model="model" data-field="model[field]" data-info="info" data-type="Float" data-count=""></div>',
         '</div>',
-<<<<<<< HEAD
         '<div data-ng-switch-when="Group" class="col-sm-12">',
-          '<div data-group-editor="" data-field="model[field]" data-model="model"></div>',
-=======
+            '<div data-group-editor="" data-field="model[field]" data-model="model"></div>',
+        '</div>',
         '<div data-ng-switch-when="HMFile" data-ng-class="fieldClass">',
             '<div data-file-field="field" data-form="form" data-model="model" data-model-name="modelName"  data-selection-required="info[2]" data-empty-selection-text="No File Selected" data-file-type="h-m"></div>',
->>>>>>> 0f51dc33
         '</div>',
         '<div data-ng-switch-when="IntStringArray" class="col-sm-7">',
             '<div data-number-list="" data-model="model" data-field="model[field]" data-info="info" data-type="Integer" data-count=""></div>',
