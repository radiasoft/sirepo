'use strict';

var srlog = SIREPO.srlog;
var srdbg = SIREPO.srdbg;

SIREPO.app.config(function() {
    SIREPO.appDefaultSimulationValues.simulation.beamAxis = 'z';
    SIREPO.appDefaultSimulationValues.simulation.coordinateSystem = 'standard';
    SIREPO.appDefaultSimulationValues.simulation.enableKickMaps = '0';
    SIREPO.appDefaultSimulationValues.simulation.heightAxis = 'y';
    SIREPO.appDefaultSimulationValues.simulation.magnetType = 'freehand';
    SIREPO.appDefaultSimulationValues.simulation.dipoleType = 'dipoleBasic';
    SIREPO.appDefaultSimulationValues.simulation.undulatorType = 'undulatorBasic';
    SIREPO.appDefaultSimulationValues.simulation.freehandType = 'freehand';
    SIREPO.SINGLE_FRAME_ANIMATION = ['solverAnimation'];
    SIREPO.appFieldEditors += `
        <div data-ng-switch-when="BevelEdge" class="col-sm-12">
          <div data-bevel-edge="" data-model="model" data-model-name="modelName" data-field="field"></div>
        </div>
        <div data-ng-switch-when="Color" data-ng-class="fieldClass">
          <input type="color" data-ng-model="model[field]" class="sr-color-button">
        </div>
        <div data-ng-switch-when="FieldPaths" class="col-sm-7">
          <select class="form-control" data-ng-model="model.fieldPath" data-ng-options="p as p.name for p in appState.models.fieldPaths.paths track by p.name"></select>
        </div>
        <div data-ng-switch-when="FloatArray" class="col-sm-7">
            <div data-num-array="" data-model="model" data-field-name="field" data-field="model[field]" data-info="info" data-num-type="Float"></div>
        </div>
        <div data-ng-switch-when="Group" class="col-sm-12">
            <div data-group-editor="" data-field="model[field]" data-model="model"></div>
        </div>
        <div data-ng-switch-when="HBFile" data-ng-class="fieldClass">
            <div data-file-field="field" data-form="form" data-model="model" data-model-name="modelName"  data-selection-required="false" data-empty-selection-text="No File Selected" data-file-type="h-m"></div>
        </div>
        <div data-ng-switch-when="IntArray" class="col-sm-7">
            <div data-num-array="" data-model="model" data-field-name="field" data-field="model[field]" data-info="info" data-num-type="Int"></div>
        </div>
        <div data-ng-switch-when="ObjectType" class="col-sm-7">
            <div data-shape-selector="" data-model-name="modelName" data-model="model" data-field="model[field]" data-field-class="fieldClass" data-parent-controller="parentController" data-view-name="viewName" data-object="viewLogic.getBaseObject()"></div>
        </div>
<<<<<<< HEAD
        <div data-ng-switch-when="ObjectOptimizerField" class="col-sm-12">
          <div data-object-optimizer-field="" data-model-name="modelName" data-model="model" data-field="model[field]"></div>
=======
        <div data-ng-switch-when="MaterialFormula" data-ng-class="fieldClass">
            <div data-material-formula="" data-model="model" data-field-name="field" data-field="model[field]" data-info="info"></div>
        </div>
        <div data-ng-switch-when="MaterialType" data-ng-class="fieldClass">
          <select number-to-string class="form-control" data-ng-model="model[field]" data-ng-options="item[0] as item[1] for item in enum[info[1]]"></select>
            <div class="sr-input-warning">
            </div>
>>>>>>> 5d4ef7ce
        </div>
        <div data-ng-switch-when="MultipleModelArray" class="col-sm-12">
          <div data-multiple-model-array="" data-field="model[field]" data-field-name="field" data-model="model" data-model-name="modelName" data-item-class="Modification" data-models="info[4]"></div>
        </div>
        <div data-ng-switch-when="PtsFile" data-ng-class="fieldClass">
          <input id="radia-pts-file-import" type="file" data-file-model="model[field]" accept=".dat,.txt,.csv"/>
        </div>
        <div data-ng-switch-when="Points" data-ng-class="fieldClass">
          <div data-points-table="" data-field="model[field]" data-model="model"></div>
        </div>
        <div data-ng-switch-when="ShapeButton" class="col-sm-7">
          <div data-shape-button="" data-model-name="modelName" data-field-class="fieldClass"></div>
        </div>
        <div data-ng-switch-when="Scriptable" class="col-sm-7">
          <div data-scriptable="" data-model="model" data-model-name="modelName" data-field-name="field" data-field="model[field]" data-info="info"></div>
          <div class="sr-input-warning"></div>
        </div>
        <div data-ng-switch-when="ScriptableArray" class="col-sm-7">
          <div data-scriptable-array="" data-model="model" data-model-name="modelName" data-field-name="field" data-field="model[field]" data-info="info"></div>
          <div class="sr-input-warning"></div>
        </div>
        <div data-ng-switch-when="TerminationTable" class="col-sm-12">
          <div data-termination-table="" data-field="model[field]" data-field-name="field" data-model="model" data-model-name="modelName"></div>
        </div>
    `;
});

SIREPO.app.factory('radiaOptimizationService', function(appState, radiaService) {
    let self = {};

    //TODO(mvk): other types such as FloatArray
    const OPTIMIZABLE_TYPES = ['Float'];

    self.optimizableObjects = () => {

        function optFieldsOfModelAndSupers(modelName) {

            function optFieldsOfModel(modelName) {
                const info = appState.modelInfo(modelName);
                return Object.keys(info).filter(
                    x => OPTIMIZABLE_TYPES.includes(info[x][SIREPO.INFO_INDEX_TYPE])
                );
            }
    
            const s = new Set();
            for (const m of [modelName, ...appState.superClasses(modelName)]) {
                for (const f of optFieldsOfModel(m)) {
                    s.add(f);
                }
            }
            return s;
        }

        function objectOptFields(o) {
            if (! o.type) {
                return {};
            }
            const obj = {};
            obj[o.name] = {
                name: o.name,
                fields: [],
                type: o.type,
            };
            for (const f of Object.keys(o).filter(x => optFieldsOfModelAndSupers(o.type).has(x))) {
                obj[o.name].fields.push(f);
            }
            return obj;
        }

        let objs = {};
        for (const o of radiaService.getObjects()) {
            const name = o.name;
            objs = {...objs, ...objectOptFields(o, name)};
            if (! objs[name]) {
                continue;
            }

            for (const mod of (o.modifications || [])) {
                if (! objs[name].modifications) {
                    objs[name].modifications = [];
                }
                objs[name].modifications.push(objectOptFields(mod, mod.type));
            }
            if (! objs[name].fields.length) {
                delete objs[name];
            }
        }
        return objs;
    }


    return self;
});

SIREPO.app.factory('radiaService', function(appState, fileUpload, geometry, panelState, requestSender, utilities, validationService) {
    let self = {};

    const POST_SIM_REPORTS = ['electronTrajectoryReport', 'fieldIntegralReport', 'kickMapReport',];

    self.computeModel = analysisModel => analysisModel;

    appState.setAppService(self);

    self.axes = ['x', 'y', 'z'];
    self.isEditing = false;
    self.objBounds = null;
    self.pointFieldTypes = appState.enumVals('FieldType').slice(1);

    self.selectedObject = null;

    self.alphaDelegate = function() {
        const m = 'magnetDisplay';
        const f = 'alpha';
        const d = panelState.getFieldDelegate(m, f);
        d.range = function() {
            return {
                min: appState.fieldProperties(m, f).min,
                max: appState.fieldProperties(m, f).max,
                step: 0.01
            };
        };
        d.readout = function() {
            return appState.modelInfo(m)[f][SIREPO.INFO_INDEX_LABEL];
        };
        d.update = function() {};
        d.watchFields = [];
        return d;
    };

    self.axisIndex = axis => SIREPO.GEOMETRY.GeometryUtils.BASIS().indexOf(axis);

    self.buildShapePoints = (o, callback, errorCallback) => {
        // once the points file has been read, no need to fetch it again
        if (o.type === 'extrudedPoints' && (o.points || []).length) {
            callback(o);
            return;
        }
        requestSender.sendStatelessCompute(
            appState,
            callback,
            {
                method: 'build_shape_points',
                args: {
                    object: o,
                }
            },
            {
                onError: res => {
                    if (errorCallback) {
                        errorCallback(res);
                    }
                }
            }
        );
    };

    self.calcWidthAxis = (depthAxis, heightAxis) => {
        return self.axes.filter((a) => {
            return a !== depthAxis && a !== heightAxis;
        })[0];
    };

    self.centerExtrudedPoints = o =>  {
        const idx = [self.axisIndex(o.widthAxis), self.axisIndex(o.heightAxis)];
        if (o.isNew) {
            o.isNew = false;
            if (o.preservePointsOnImport === "1") {
                o.preservePointsOnImport = "0";
                o.points = o.referencePoints.slice();
                idx.forEach(i => {
                    o.center[i] = SIREPO.UTILS.minForIndex(o.referencePoints, i) + o.size[i] / 2.0;
                });
                return;
            }
        }
        o.points = o.referencePoints.map(
            p => p.map(
                (x, i) => p[i] + o.center[idx[i]] - (
                    SIREPO.UTILS.minForIndex(o.referencePoints, i) + o.size[idx[i]] / 2.0
                )
            )
        );
    };

    self.deleteObject = o => {
        const i = appState.models.geometryReport.objects.indexOf(o);
        if (i < 0) {
            return;
        }
        // if object was a group, ungroup its members
        for (const mId of (o.members || [])) {
            self.getObject(mId).groupId = '';
        }
        // if object was in a group, remove from that group
        removeFromGroup(o);
        appState.models.geometryReport.objects.splice(i, 1);
    };

    self.getAxisIndices = function() {
        const sim = appState.models.simulation;
        return {
            width: self.axes.indexOf(sim.widthAxis),
            height: self.axes.indexOf(sim.heightAxis),
            depth: self.axes.indexOf(sim.beamAxis)
        };
    };

    self.getGeomDirections = function (depthAxis, heightAxis) {
        return {
            depth: geometry.basisVectors[depthAxis],
            height: geometry.basisVectors[heightAxis],
            width: geometry.basisVectors[self.calcWidthAxis(depthAxis, heightAxis)],
        };
    };

    self.getObject = function(id, array=appState.models.geometryReport.objects) {
        return self.getObjectByAttribute('id', id, array);
    };

    self.getObjectByAttribute = function(attr, val, array) {
        let objs = array || [];
        for (const o of objs) {
            if (o[attr] === val) {
                return o;
            }
        }
        return null;
    };

    self.getObjectByName = function(name, array=appState.models.geometryReport.objects) {
        return self.getObjectByAttribute('name', name, array);
    };

    self.getObjects = function() {
        return appState.models.geometryReport.objects || [];
    };

    self.getSelectedObject = function() {
        return self.selectedObject;
    };

    self.isLinearPath = p => p.type === 'axisPath' || p.type === 'linePath';

    // In order to associate VTK objects in the viewer with Radia objects, we need a mapping between them.
    // When we create objects on the client side we don't yet know the Radia id so we cannot use it directly.
    // Instead, generate an id here and map it when the Radia object is created. A random string is good enough
    self.generateId = () => SIREPO.UTILS.randomString(16);

    self.isGroup = o => o.members !== undefined;

    self.reloadGeometry = (callback=() => {}) => {
        const r = 'geometryReport';
        panelState.clear(r);
        panelState.requestData(r, callback, true);
    };

    self.saveGeometry = function(doGenerate, isQuiet, callback) {
        appState.models.geometryReport.lastModified = Date.now();
        appState.models.geometryReport.doGenerate = doGenerate ? '1': '0';
        if (isQuiet) {
            appState.saveQuietly('geometryReport');
        }
        else {
            appState.saveChanges('geometryReport', callback);
        }
        self.syncReports();
    };

    self.setWidthAxis = function() {
        const sim = appState.models.simulation;
        sim.widthAxis = self.calcWidthAxis(sim.beamAxis, sim.heightAxis);
    };

    self.setSelectedObject = function(o) {
        self.selectedObject = o;
    };

    self.scaledArray = function (arr=SIREPO.ZERO_ARR) {
        return arr.map(x => SIREPO.APP_SCHEMA.constants.objectScale * x);
    };

    self.syncReports = () => {
        POST_SIM_REPORTS.forEach(r => {
            appState.models[r].lastModified = appState.models.geometryReport.lastModified;
        });
        appState.saveChanges(POST_SIM_REPORTS);
    };

    self.updateCylinder = o => {
        const k = SIREPO.GEOMETRY.GeometryUtils.axisIndex(o.extrusionAxis);
        for (const j of [0, 1]) {
            o.size[(k + j + 1) % 3] = 2.0 * o.radius;
        }
    };

    self.updateExtruded = (o, callback) => {
        o.layoutShape = 'polygon';
        o.widthAxis = SIREPO.GEOMETRY.GeometryUtils.nextAxis(o.extrusionAxis);
        o.heightAxis = SIREPO.GEOMETRY.GeometryUtils.nextAxis(o.widthAxis);
        if (o.referencePoints && o.referencePoints.length) {
            self.updateExtrudedSize(o);
            self.centerExtrudedPoints(o);
            if (callback) {
                callback(o);
            }
            return;
        }
        self.buildShapePoints(o, d => {
            o.points = d.points;
            if (callback) {
                callback(d);
            }
        });
    };

    self.updateExtrudedSize = o => {
        [o.widthAxis, o.heightAxis].forEach((dim, i) => {
            const p = o.referencePoints.map(x => x[i]);
            o.size[self.axisIndex(dim)] = Math.abs(Math.max(...p) - Math.min(...p));
        });
    };

    // update models so that editors see the correct values
    // for now assign the entire object
    self.updateModelAndSuperClasses = (modelName, model) => {
        const s = [modelName, ...appState.superClasses(modelName)];
        for (const c of s) {
            appState.models[c] = model;
        }
        return s;
    };

    self.updateRaceTrack = o => {
        const s = [0, 0, 0];
        const i = SIREPO.GEOMETRY.GeometryUtils.axisIndex(o.axis);
        s[i] = o.height;
        for (const j of [0, 1]) {
            s[(i + j + 1) % 3] = o.sides[j] + 2.0 * o.radii[1];
        }
        o.size = s;
    };

    self.upload = function(inputFile) {
        upload(inputFile);
    };

    self.validateMagnetization = (magnetization, material) => {
        const mag = Math.hypot(...(magnetization || SIREPO.ZERO_ARR));
        validationService.validateField(
            'geomObject',
            'material',
            'select',
            ! SIREPO.APP_SCHEMA.constants.anisotropicMaterials.includes(material) || mag > 0,
            'Anisotropic materials require non-zero magnetization'
        );
    };

    function removeFromGroup(o) {
        const gId = o.groupId;
        if (gId !== 0 && (! gId || gId === '')) {
            return;
        }
        let g = self.getObject(gId);
        g.members.splice(g.members.indexOf(o.id), 1);
        appState.models.geomGroup = g;
        appState.saveQuietly('geomGroup');
    }

    function upload(inputFile, type=SIREPO.APP_SCHEMA.constants.fileTypePathPts) {
        fileUpload.uploadFileToUrl(
            inputFile,
            {},
            requestSender.formatUrl(
                'uploadFile',
                {
                    '<simulation_id>': appState.models.simulation.simulationId,
                    '<simulation_type>': SIREPO.APP_SCHEMA.simulationType,
                    '<file_type>': type,
                }),
            function(d) {
            }, function (err) {
                throw new Error(inputFile + ': Error during upload ' + err);
            });
    }

    return self;
});

SIREPO.app.controller('RadiaSourceController', function (appState, geometry, panelState, plotting, radiaService, utilities, validationService, vtkPlotting, $rootScope, $scope) {
    //TODO(mvk): a lot of this is specific to freehand magnets and should be moved to a directive

    let self = this;

    const watchedModels = [
        'geomObject',
        'geomGroup',
        'racetrack',
        'radiaObject',
    ];

    self.axes = ['x', 'y', 'z'];
    self.builderCfg = {
        fixedDomain: false,
        fullZoom: true,
        initDomian: {
            x: [-0.025, 0.025],
            y: [-0.025, 0.025],
            z: [-0.025, 0.025],
        },
        preserveShape: true,
    };

    self.dropEnabled = true;
    self.selectedObject = null;
    self.shapes = [];
    self.toolbarSections = SIREPO.APP_SCHEMA.constants.toolbarItems.filter(function (item) {
        return item.name !== 'In Progress' && item.name.indexOf('Transforms') < 0;
    });
    self.views = [];


    self.alignLeft = (o, ref, axesInds) => {
        const i = axesInds[0];
        o.center[i] = ref.center[i] + 0.5 * (o.size[i] - ref.size[i]);
    };

    self.alignRight = (o, ref, axesInds) => {
        const i = axesInds[0];
        o.center[i] = ref.center[i] - 0.5 * (o.size[i] - ref.size[i]);
    };

    self.alignTop = (o, ref, axesInds) => {
        const i = axesInds[1];
        o.center[i] = ref.center[i] - 0.5 * (o.size[i] - ref.size[i]);
    };

    self.alignBottom = (o, ref, axesInds) => {
        const i = axesInds[1];
        o.center[i] = ref.center[i] + 0.5 * (o.size[i] - ref.size[i]);
    };

    self.centerX = (o, ref, axesInds) => {
        const i = axesInds[0];
        o.center[i] = ref.center[i];
    };

    self.centerY = (o, ref, axesInds) => {
        const i = axesInds[1];
        o.center[i] = ref.center[i];
    };

    self.align = (group, alignType, axesInds) => {

        function getFirstNotInGroup(arr) {
            let m0 = null;
            let i = 0;
            for (i = 0; i < arr.length; ++i) {
                const m = self.getObject(arr[i]);
                if (self.isGroup(m)) {
                    continue;
                }
                m0 = m;
                break;
            }
            return [i + 1, m0];
        }

        const d = getDescendents(group);
        if (d.length <= 1) {
            return;
        }
        const [start, m0] = getFirstNotInGroup(d);
        if (! m0) {
            return;
        }
        for (let i = start; i < d.length; ++i) {
            const m = self.getObject(d[i]);
            self[alignType](m, m0, axesInds);
            self.saveObject(m.id);
        }
        radiaService.saveGeometry(true);
    };

    self.copyObject = o => {
        const copy = appState.clone(o);
        copy.name = newObjectName(copy);
        copy.id = radiaService.generateId();
        copy.groupId = '';
        addObject(copy);
        self.editObject(copy);
    };

    self.editTool = tool => {
        if (tool.isInactive) {
            return;
        }
        panelState.showModalEditor(tool.model);
    };

    self.deleteObject = o => {
        radiaService.deleteObject(o);
        loadObjectViews();
    };

    self.dipoleTitle = () => {
        return ({
            dipoleBasic: 'Basic',
            dipoleC: 'C-Bend',
            dipoleH: 'H-Bend',
        }[self.getDipoleType()] || '') + ' Dipole';
    };

    self.editItem = o => {
        self.editObject(o);
    };

    self.editObjectWithId = id => {
        const o = self.getObject(id);
        if (! o) {
            return;
        }
        self.editObject(o);
    };

    self.editObject = o => {
        self.selectObject(o);
        panelState.showModalEditor(o.type);
    };

    self.getDipoleType = () => {
        if (self.getMagnetType() !== 'dipole') {
            return null;
        }
        return appState.models.simulation.dipoleType;
    };

    self.getGroup = o => self.getObject(o.groupId);

    self.getMagnetType = () => appState.models.simulation.magnetType;

    self.getMemberObjects = o => (self.getMembers(o) || []).map(mId => self.getObject(mId));

    self.getMembers = o => o.members;

    self.getObject = radiaService.getObject;

    self.getObjects = radiaService.getObjects;

    self.getShape = id => {
        return self.shapes.filter(s => s.id === id)[0];
    };

    self.getShapes = elevation => {
        if (! elevation) {
            return [];
        }
        let s = [];
        for (const v of self.views) {
            s = s.concat(v.allViews(elevation));
        }
        return self.shapes.concat(s);
    };

    self.getObjectView = id => self.views.filter(s => s.id === id)[0];

    self.getObjectViews = () => self.views;

    self.getUndulatorType = () => {
        if (self.getMagnetType() !== 'undulator') {
            return null;
        }
        return appState.models.simulation.undulatorType;
    };

    self.getView = () => `${appState.models.simulation[`${self.getMagnetType()}Type`]}`;

    self.isInGroup = o => ! ! o.groupId;

    self.isDropEnabled = () => self.dropEnabled;

    self.isGroup = radiaService.isGroup;

    self.loadObjectViews = loadObjectViews;

    self.moveObject = (direction, o) => {
        const objects = self.isInGroup(o) ? self.getMembers(self.getObject(o.groupId)) : self.getObjects();
        let i = objects.indexOf(self.isInGroup(o) ? o.id : o);
        const j = i + direction;
        if (j >= 0 && j < objects.length) {
            objects.splice(j, 0, objects.splice(i, 1)[0]);
            radiaService.saveGeometry(false, true);
        }
    };

    self.objectsOfType = type => appState.models.geometryReport.objects.filter(o => o.type === type);

    self.objectTypes = () => {
        const t = [];
        appState.models.geometryReport.objects.forEach(o =>  {
            if (! t.includes(o.type)) {
                t.push(o.type);
            }
        });
        return t.sort();
    };

    self.saveObject = function(id, callback) {

        function save(modelAndSupers) {
            appState.saveChanges(modelAndSupers, d => {
                self.selectedObject = null;
                radiaService.setSelectedObject(null);
                if (callback) {
                    callback(d);
                }
            });
        }

        const o = self.selectObjectWithId(id);
        if (! o) {
            return;
        }
        const s = [o.type, ...appState.superClasses(o.type)];
        if (o.layoutShape === 'polygon') {
            radiaService.updateExtruded(o, () => {
                save(s);
            });
        }
        else {
            save(s);
        }
    };

    self.selectObject = o => {
        if (o) {
            self.selectedObject = o;
            radiaService.setSelectedObject(o);
            appState.models[panelState.getBaseModelKey(o.type)] = o;
        }
        return o;
    };

    self.selectObjectWithId = id => self.selectObject(self.getObject(id));

    self.shapeBounds = elevation => shapesBounds(self.getShapes(elevation));

    self.showDesigner = () => {
        return appState.models.simulation.magnetType === 'freehand';
    };

    self.showParams = () => {
        return appState.models.simulation.magnetType !== 'freehand';
    };

    self.viewShadow = o => self.viewsForObject(appState.setModelDefaults({}, 'cuboid'));

    self.viewsForObject = o => {
        const supers = appState.superClasses(o.type);
        let center = o.center;
        let size = o.size;
        const isGroup = self.isGroup(o);
        const scale = SIREPO.APP_SCHEMA.constants.objectScale;

        if (isGroup) {
            const b = groupBounds(o.members.map(id => self.getObject(id)));
            center = b.map(c => (c[0] + c[1]) / 2);
            size = b.map(c => Math.abs(c[1] - c[0]));
        }

        let view;
        if (supers.includes('extrudedPoly')) {
            if (! o.points.length) {
                return null;
            }
            view = new SIREPO.VTK.ExtrudedPolyViews(o.id, o.name, center, size, o.extrusionAxis, o.points, scale);
        }
        else if (o.type === 'cylinder') {
            view = new SIREPO.VTK.CylinderViews(o.id, o.name, center, size, o.extrusionAxis, o.numSides, scale);
        }
        else if (o.type === 'racetrack') {
            view = new SIREPO.VTK.RacetrackViews(o.id, o.name, center, size, o.axis, o.numSegments, o.radii[1], scale);
        }
        else {
            view = new SIREPO.VTK.CuboidViews(o.id, o.name, center, size, scale);
        }

        view.setShapeProperties(
            {
                alpha: 0.3,
                color: o.color,
            }
        );
        if (isGroup) {
            view.setShapeProperties(
                {
                    fillStyle: null,
                    strokeStyle: 'dashed',
                    outlineOffset: 5.0,
                    strokeWidth: 0.75,
                    draggable: false,
                }
            );
        }
        return view;
    };

    self.viewTitle = () => {
        return {
            dipole: (
                {
                    dipoleBasic: 'Basic',
                    dipoleC: 'C-Bend',
                    dipoleH: 'H-Bend',
                }[self.getDipoleType()] || ''
            ) + ' Dipole',
            undulator: (
                {
                    undulatorBasic: 'Basic',
                    undulatorHybrid: 'Hybrid',
                }[self.getUndulatorType()] || ''
            ) + ' Undulator',
        }[self.getMagnetType()];
    };

    function addBeamAxis() {
        const axis = appState.models.simulation.beamAxis;
        for (const p in vtkPlotting.COORDINATE_PLANES) {
            if (p.indexOf(axis) < 0) {
                continue;
            }
            let p1 = new SIREPO.GEOMETRY.Point();
            p1[axis] = -1;
            let p2 = new SIREPO.GEOMETRY.Point();
            p2[axis] = 1;
            let pl = vtkPlotting.plotLine(
                `beamAxis-${appState.models.simulation.beamAxis}-${p}`,
                `beamAxis-${appState.models.simulation.beamAxis}`,
                new SIREPO.GEOMETRY.Line(p1, p2),
                '#000000', 1.0, 'dashed', "4,4"
            );
            pl.coordPlane = p;
            pl.endMark = 'arrow';
            self.shapes.push(pl);
        }
    }

    function addObject(o) {
        appState.models.geometryReport.objects.push(o);
        // for groups, set the group id of all members
        (o.members || []).forEach(oId => {
            self.getObject(oId).groupId = o.id;
        });
        addViewsForObject(o);
    }

    function addViewsForObject(o) {

        function applyMatrixToGroup(g, m) {
            for (const m_id of g.members) {
                let v = self.getObjectView(m_id);
                const member = self.getObject(m_id);
                if (! v) {
                    v = self.viewsForObject(member);
                    self.views.push(v);
                }
                v.addCopyingTransform(m);
                if (self.isGroup(member)) {
                    applyMatrixToGroup(member, m);
                }
            }
        }

        let baseViews = self.getObjectView(o.id);
        if (! baseViews) {
            baseViews = self.viewsForObject(o);
            if (! baseViews) {
                return;
            }
            self.views.push(baseViews);
        }

        //TODO(mvk): the view knows about the scale and should apply it to transforms
        // rather than using radiaService.scaledArray here
        for (const xform of o.transforms) {
            const t = xform.type;
            if (t === 'rotate') {
                baseViews.addTransform(
                    new SIREPO.GEOMETRY.RotationMatrix(
                        xform.axis,
                        radiaService.scaledArray(xform.useObjectCenter === "1" ? o.center : xform.center),
                        SIREPO.GEOMETRY.GeometryUtils.toRadians(parseFloat(xform.angle))
                    )
                );
                continue;
            }
            if (t === 'symmetryTransform') {
                const plane = new SIREPO.GEOMETRY.Plane(
                    xform.symmetryPlane,
                    new SIREPO.GEOMETRY.Point(...radiaService.scaledArray(xform.symmetryPoint))
                );
                //TODO(mvk): symmetry plane shapes
                const r = new SIREPO.GEOMETRY.ReflectionMatrix(plane);
                baseViews.addCopyingTransform(r);
                if (self.isGroup(o)) {
                    applyMatrixToGroup(o, r);
                }
                continue;
            }
            if (t === 'cloneTransform') {
                let xf = new SIREPO.GEOMETRY.AffineMatrix();
                for (const cloneXform of xform.transforms) {
                    const ct = cloneXform.type;
                    if (ct === 'translate') {
                        xf = xf.multiplyAffine(
                            new SIREPO.GEOMETRY.TranslationMatrix(radiaService.scaledArray(cloneXform.distance))
                        );
                    }
                    else if (cloneXform.type === 'rotate') {
                        xf = xf.multiplyAffine(
                            new SIREPO.GEOMETRY.RotationMatrix(
                                cloneXform.axis,
                                radiaService.scaledArray(cloneXform.useObjectCenter === "1" ? o.center : cloneXform.center),
                                SIREPO.GEOMETRY.GeometryUtils.toRadians(parseFloat(cloneXform.angle))
                            )
                        );
                    }
                    else {
                        continue;
                    }
                }
                baseViews.addCopyingTransform(xf, xform.numCopies);
            }
        }
    }

    function getDescendents(group) {
        let d = [];
        for (const m of (group.members || [])) {
            d.push(m);
            const o = self.getObject(m);
            if (self.isGroup(o)) {
                d = d.concat(getDescendents(o));
            }
        }
        return d;
    }

    function groupBounds(objs) {
        const b = [
            [Number.MAX_VALUE, -Number.MAX_VALUE],
            [Number.MAX_VALUE, -Number.MAX_VALUE],
            [Number.MAX_VALUE, -Number.MAX_VALUE]
        ];
        b.forEach(function (c, i) {
            (objs || appState.models.geometryReport.objects || []).forEach(o => {
                if ((o.members || []).length) {
                    const g = groupBounds(o.members.map(mId => self.getObject(mId)));
                    c[0] = Math.min(c[0], g[i][0]);
                    c[1] = Math.max(c[1], g[i][1]);
                    return;
                }
                c[0] = Math.min(c[0], o.center[i] - o.size[i] / 2);
                c[1] = Math.max(c[1], o.center[i] + o.size[i] / 2);
            });
        });
        return b;
    }

    // indexOf does not work right...explicitly match by id here
    function indexOfViews(v) {
        for (let i = 0; i < self.views.length; ++i) {
            if (self.views[i].id === v.id) {
                return i;
            }
        }
        return -1;
    }

    function loadObjectViews() {
        self.views = [];
        self.shapes = [];
        if (! self.showDesigner()) {
            return;
        }
        appState.models.geometryReport.objects.forEach(addViewsForObject);
        addBeamAxis();
        $rootScope.$broadcast('shapes.loaded');
    }

    function newObjectName(o) {
        return appState.uniqueName(appState.models.geometryReport.objects, 'name', o.name + ' {}');
    }

    function shapesBounds(shapes) {
        let b = {
            x: [Number.MAX_VALUE, -Number.MAX_VALUE],
            y: [Number.MAX_VALUE, -Number.MAX_VALUE],
        };
        shapes.forEach(s => {
            const sb = s.bounds ? s.bounds() : {x: [0, 0], y: [0, 0]};
            for (const dim in b) {
                b[dim] = [
                    Math.min(b[dim][0], sb[dim][0]),
                    Math.max(b[dim][1], sb[dim][1])
                ];
            }
        });
        for (const dim in b) {
            if (b[dim].some(x => Math.abs(x) === Number.MAX_VALUE)) {
                return b;
            }
        }
        return SIREPO.GEOMETRY.GeometryUtils.boundsRadius(b);
    }

    // initial setup
    if (! appState.models.geometryReport.objects) {
        appState.models.geometryReport.objects = [];
    }
    loadObjectViews();

    $scope.$on('cancelChanges', function(e, name) {
        if (name === 'geometryReport') {
            loadObjectViews();
        }
    });

    $scope.$on('modelChanged', function(e, modelName) {

        if (! watchedModels.includes(modelName)) {
            return;
        }
        let o = self.selectedObject;
        if (o) {
            if (! radiaService.getObject(o.id)) {
                // catch unrelated saved objects
                if (o.type === modelName || panelState.getBaseModelKey(o.type) === modelName) {
                    addObject(o);
                }
                else {
                    self.selectedObject = null;
                }
            }
            if (o.type === 'racetrack') {
                radiaService.updateRaceTrack(o);
            }
            if (o.type === 'cylinder') {
                radiaService.updateCylinder(o);
            }
            if (o.materialFile) {
                o.hmFileName = o.materialFile.name;
                radiaService.upload(o.materialFile, SIREPO.APP_SCHEMA.constants.fileTypeHM);
            }
        }
        radiaService.saveGeometry(true, false, () => {
            if (self.selectedObject) {
                loadObjectViews();
            }
        });
    });

    $scope.$on('layout.object.dropped', function (e, lo) {
        const m = appState.setModelDefaults({}, lo.type);
        m.isNew = true;
        m.center = lo.center;
        m.name = lo.type;
        m.name = newObjectName(m);
        self.editObject(m);
    });

    $scope.$on('drop.target.enabled', function (e, val) {
        self.dropEnabled = val;
    });
});

SIREPO.app.controller('RadiaVisualizationController', function (appState, panelState, persistentSimulation, radiaService, requestSender, $scope) {
    let self = this;

    self.enableKickMaps = function() {
        return appState.isLoaded() && appState.models.simulation.enableKickMaps === '1';
    };

    self.isSolvable = function() {
        return appState.isLoaded() && appState.models.geometryReport.isSolvable == '1';
    };
});

SIREPO.app.controller('RadiaOptimizationController', function (appState, frameCache, persistentSimulation, radiaService, requestSender, $scope) {
    const self = this;
    self.simScope = $scope;
    self.simAnalysisModel = 'optimizerAnimation';
    self.summaryData = {};

    self.computeModel = m => m;

    self.hasOptFields = () => {
        if (! appState.isLoaded()) {
            return false;
        }
        return (appState.applicationState().optimizer.parameters || []).length > 0;
    };

    self.simState = persistentSimulation.initSimulationState(self);

    self.simState.errorMessage = () => self.errorMessage;

    self.simState.logFileURL = () => requestSender.formatUrl('downloadDataFile', {
        '<simulation_id>': appState.models.simulation.simulationId,
        '<simulation_type>': SIREPO.APP_SCHEMA.simulationType,
        '<model>': self.simState.model,
        '<frame>': SIREPO.nonDataFileFrame,
        '<suffix>': 'out',
    });

    
    self.newSimFromResults = () => {
        function applyResults(objects) {
            for (const p in self.summaryData) {
                const modelField = p.split('.');
                const o = radiaService.getObjectByName(modelField[0], objects);
                o[modelField[1]] = self.summaryData[p];
            }    
        }

        appState.copySimulation(
            appState.models.simulation.simulationId,
            data => {
                applyResults(data.models.geometryReport.objects);
                data.models.simulation.name = `${appState.models.simulation.name} (optimized)`;
                requestSender.sendRequest(
                    'saveSimulationData',
                    () => {
                        requestSender.localRedirectHome(data.models.simulation.simulationId);
                    },
                    data,
                    err => {
                        throw new Error('Simulation creation failed: ' + err);
                    }
                )
            },
            appState.models.simulation.name,
            appState.models.simulation.folder
        );
    };


    self.simState.runningMessage = () => {
        return 'Completed run: ' + self.simState.getFrameCount();
    };

    self.simHandleStatus = data => {
        self.errorMessage = data.error;
        if ('frameCount' in data && ! data.error) {
            // single step means the optimizer never actually ran but is returning the initial
            // parameter values
            if (data.frameCount === 1) {
                self.errorMessage = 'Optimizer failed to run';
                frameCache.setFrameCount(0);
                return;
            }
            frameCache.setFrameCount(data.frameCount);       
        }
    };

    $scope.startSimulation = () => {
        self.summaryData = {};
        self.simState.runSimulation();
    }

    $scope.$on(`${self.simAnalysisModel}.summaryData`, (e, d) => {
        self.summaryData = d;
    });

});


SIREPO.app.directive('appFooter', function() {
    return {
        restrict: 'A',
        scope: {
            nav: '=appFooter',
        },
        template: `
            <div data-common-footer="nav"></div>
            <div data-dmp-import-dialog="" data-title="Import File" data-description="Select Radia dump (.dat) or ${SIREPO.APP_SCHEMA.productInfo.shortName} Export (.zip)"></div>
        `,
    };
});

SIREPO.app.directive('appHeader', function(activeSection, appState, panelState, requestSender) {
    return {
        restrict: 'A',
        scope: {
            nav: '=appHeader',
        },
        template: `
            <div data-app-header-brand="nav"></div>
            <div data-app-header-left="nav"></div>
            <div data-app-header-right="nav">
              <app-header-right-sim-loaded>
                <div data-sim-sections="">
                  <li data-ng-if="! isImported()" class="sim-section" data-ng-class="{active: nav.isActive('source')}"><a href data-ng-click="nav.openSection('source')"><span class="glyphicon glyphicon-magnet"></span> Design</a></li>
                  <li class="sim-section" data-ng-class="{active: nav.isActive('visualization')}"><a href data-ng-click="nav.openSection('visualization')"><span class="glyphicon glyphicon-picture"></span> Visualization</a></li>
                  <li class="sim-section" data-ng-class="{active: nav.isActive('optimization')}"><a href data-ng-click="nav.openSection('optimization')"><span class="glyphicon glyphicon-time"></span> Optimization</a></li>
                </div>
              </app-header-right-sim-loaded>
              <app-settings>
                    <li><a data-ng-href="{{ exportDmpUrl() }}"><span class="glyphicon glyphicon-cloud-download"></span> Export Radia Dump</a></li>
              </app-settings>
              <app-header-right-sim-list>
                <ul class="nav navbar-nav sr-navbar-right">
                  <li><a href data-ng-click="showImportModal()"><span class="glyphicon glyphicon-cloud-upload"></span> Import</a></li>
                </ul>
              </app-header-right-sim-list>
            </div>
        `,
        controller: function($scope) {

            $scope.exportDmpUrl = () => {
                if (! appState.isLoaded()) {
                    return null;
                }
                return requestSender.formatUrl('downloadDataFile', {
                    '<simulation_id>': appState.models.simulation.simulationId,
                    '<simulation_type>': SIREPO.APP_SCHEMA.simulationType,
                    '<frame>': SIREPO.nonDataFileFrame,
                    '<model>': 'geometryReport',
                    '<suffix>': '.dat'
                });
            };

            $scope.isImported = () => (appState.models.simulation || {}).dmpImportFile;

            $scope.showImportModal = () => {
                $('#simulation-import').modal('show');
            };

            $scope.simulationId = () => appState.isLoaded() ? appState.models.simulation.simulationId : null;
        }
    };
});

SIREPO.app.directive('bevelEdge', function(appState, panelState, radiaService, utilities) {

    return {
        restrict: 'A',
        scope: {
            field: '=',
            model: '=',
            modelName: '=',
        },
        template: `
          <select class="form-control" data-ng-model="model[field]" data-ng-options="item[0] as cornerLabel(item[0]) for item in enum[info[1]]"></select>
        `,
        controller: function($scope) {
            $scope.enum = SIREPO.APP_SCHEMA.enum;
            $scope.info = appState.modelInfo($scope.modelName)[$scope.field];

            $scope.cornerLabel = index => {
                const signs = [['-', '+'], ['+', '+'], ['+', '-'], ['-', '-']][parseInt(index)];
                const axes = SIREPO.GEOMETRY.GeometryUtils.nextAxes($scope.model.cutAxis);
                return `(${signs[0]}${axes[0]}, ${signs[1]}${axes[1]})`;
            };
        },
    };
});

SIREPO.app.directive('dmpImportDialog', function(appState, fileManager, fileUpload, requestSender) {

    const RADIA_IMPORT_FORMATS = ['.dat',];
    const IMPORT_FORMATS = RADIA_IMPORT_FORMATS.concat(['.zip',]);

    return {
        restrict: 'A',
        scope: {
            description: '@',
            title: '@',
        },
        template: `
            <div class="modal fade" id="simulation-import" tabindex="-1" role="dialog">
              <div class="modal-dialog modal-lg">
                <div class="modal-content">
                  <div class="modal-header bg-info">
                    <button type="button" class="close" data-dismiss="modal"><span>&times;</span></button>
                    <div data-help-button="{{ title }}"></div>
                    <span class="lead modal-title text-info">{{ title }}</span>
                  </div>
                  <div class="modal-body">
                    <div class="container-fluid">
                        <form>
                        <div data-file-chooser="" data-input-file="inputFile" data-url="fileURL" data-title="title" data-description="description" data-require="true" data-file-formats="${IMPORT_FORMATS.join(',')}"></div>
                          <div class="col-sm-6 pull-right">
                            <button data-ng-click="importDmpFile(inputFile)" class="btn btn-primary" data-ng-class="{'disabled': isMissingImportFile() }">Import File</button>
                             <button data-dismiss="modal" class="btn btn-default">Cancel</button>
                          </div>
                        </form>
                    </div>
                  </div>
                </div>
              </div>
            </div>
        `,
        controller: function($scope) {
            $scope.inputFile = null;
            $scope.fileURL = null;
            $scope.isMissingImportFile = function() {
                return ! $scope.inputFile;
            };
            $scope.fileUploadError = '';
            $scope.isUploading = false;
            $scope.importDmpFile = function(inputFile) {
                if (! inputFile) {
                    return;
                }
                let data = null;
                let a = inputFile.name.split('.');
                let t = `${a[a.length - 1]}`;
                if (isRadiaImport(t)) {
                    data = newSimFromImport(inputFile);
                }
                importFile(inputFile, t, data);
            };

            function cleanup(simId) {
                $('#simulation-import').modal('hide');
                $scope.inputFile = null;
                URL.revokeObjectURL($scope.fileURL);
                $scope.fileURL = null;
                requestSender.localRedirectHome(simId);
            }

            function newSimFromImport(inputFile) {
                let model = appState.setModelDefaults(appState.models.simulation, 'simulation');
                model.name = inputFile.name.substring(0, inputFile.name.indexOf('.'));
                model.folder = fileManager.getActiveFolderPath();
                model.dmpImportFile = inputFile.name;
                model.notes = `Imported from ${inputFile.name}`;
                return model;
            }

            function importFile(inputFile, fileType, data={}) {
                let f = fileManager.getActiveFolderPath();
                if (fileManager.isFolderExample(f)) {
                    f = fileManager.rootFolder();
                }
                fileUpload.uploadFileToUrl(
                    inputFile,
                    {
                        folder: f,
                        arguments: importFileArguments(data)
                    },
                    requestSender.formatUrl(
                        'importFile',
                        {
                            '<simulation_type>': SIREPO.APP_SCHEMA.simulationType,
                        }),
                    function(d) {
                        let simId = d.models.simulation.simulationId;
                        if (! isRadiaImport(fileType)) {
                            cleanup(simId);
                            return;
                        }
                        upload(inputFile, fileType, simId);
                    }, function (err) {
                        throw new Error(inputFile + ': Error during import ' + err);
                    });
            }

            // turn a dict into a delimited string so it can be added to the FormData.
            // works for simple values, not arrays or other dicts
            function importFileArguments(o) {
                let d = SIREPO.APP_SCHEMA.constants.inputFileArgDelims;
                let s = '';
                for (const k in o) {
                    s += `${k}${d.item}${o[k]}${d.list}`;
                }
                return s;
            }

            function isRadiaImport(fileType) {
                return RADIA_IMPORT_FORMATS.indexOf(`.${fileType}`) >= 0;
            }

            function upload(inputFile, fileType, simId) {
                fileUpload.uploadFileToUrl(
                    inputFile,
                    null,
                    requestSender.formatUrl(
                        'uploadFile',
                        {
                            '<simulation_id>': simId,
                            '<simulation_type>': SIREPO.APP_SCHEMA.simulationType,
                            '<file_type>': SIREPO.APP_SCHEMA.constants.fileTypeRadiaDmp,
                        }),
                    function(d) {
                        cleanup(simId);
                    }, function (err) {
                        throw new Error(inputFile + ': Error during upload ' + err);
                    });
            }
        },
        link: function(scope, element) {
            $(element).on('show.bs.modal', function() {
                $('#file-import').val(null);
                scope.fileUploadError = '';
                scope.isUploading = false;
            });
            scope.$on('$destroy', function() {
                $(element).off();
            });
        },
    };
});

SIREPO.app.directive('electronTrajectoryReport', function(appState, panelState) {
    return {
        restrict: 'A',
        scope: {
            modelName: '@'
        },
        template: `
            <div class="col-md-6">
                <div data-ng-if="! dataCleared" data-report-panel="parameter" data-request-priority="0" data-model-name="electronTrajectoryReport"></div>
            </div>
        `,
        controller: function($scope) {
            $scope.dataCleared = true;
            $scope.model = appState.models[$scope.modelName];

            function setPanelHidden(doHide) {
                appState.models[$scope.modelName].hidePanel = doHide;
                appState.saveQuietly($scope.modelName);
                appState.autoSave();
            }

            if (appState.models[$scope.modelName].hidePanel === undefined) {
                setPanelHidden(true);
            }

            $scope.$on('radiaViewer.loaded', () => {
                $scope.dataCleared = false;
                panelState.setHidden($scope.modelName, appState.models[$scope.modelName].hidePanel);
            });

            $scope.$on(`panel.${$scope.modelName}.hidden`, (e, d) => {
                setPanelHidden(d);
            });
        },
    };
});

SIREPO.app.directive('fieldLineoutAnimation', function(appState, frameCache, persistentSimulation, radiaService, requestSender) {
    return {
        restrict: 'A',
        scope: {
            modelName: '@',
        },
        template: `
            <div class="col-md-6">
              <div data-ng-if="showFieldLineoutPanel()" data-report-panel="parameter" data-model-name="fieldLineoutAnimation">
                <div data-sim-status-panel="simState"></div>
                <div data-ng-if="::canExport" class="col-sm-6 pull-right" style="padding-top: 8px;">
                    <button data-ng-disabled="! isExportEnabled()" class="btn btn-default" data-ng-click="createSRWSimulation()">Open in SRW</button>
                </div>
              </div>
            </div>
        `,
        controller: function($scope) {
            const modelName = $scope.modelName;
            const simId = appState.models.simulation.simulationId;
            const simName = appState.models.simulation.name;
            const simType = SIREPO.APP_SCHEMA.simulationType;

            $scope.model = appState.models[modelName];
            $scope.simScope = $scope;
            $scope.simComputeModel = modelName;

            $scope.canExport = appState.models.simulation.magnetType === 'undulator';

            $scope.createSRWSimulation = () => {
                const uName = `Radia Undulator ${simName}`;
                requestSender.sendRequest(
                    'newSimulation',
                    data => {
                        requestSender.openSimulation(
                            'srw',
                            'source',
                            data.models.simulation.simulationId
                        );
                    },
                    {
                        electronBeamPosition: {
                            drift: SIREPO.APP_SCHEMA.constants.objectScale *
                                appState.models[modelName].fieldPath.begin[radiaService.getAxisIndices().depth],
                        },
                        folder: '/',
                        name: simName,
                        simulation: {
                            notes: 'Tabulated undulator from radia',
                        },
                        simulationType: 'srw',
                        sourceSimId: simId,
                        sourceSimType: simType,
                        sourceType: 't',
                        tabulatedUndulator: {
                            gap: appState.models[appState.models.simulation.undulatorType].gap,
                            indexFileName: `${modelName}_sum.txt`,
                            magneticFile: `${modelName}.zip`,
                            name: uName,
                            undulatorSelector: uName,
                            undulatorType: 'u_t',
                        }
                    },
                    err => {
                        throw new Error('Simulation creation failed: ' + err);
                    }
                );
            };

            $scope.isExportEnabled = () => {
                return $scope.canExport &&
                    $scope.simState.isStateCompleted() &&
                    frameCache.getFrameCount() > 0;
            };

            $scope.simHandleStatus = data => {
                if (data.computeModel === 'fieldLineoutAnimation' && data.state === "completed") {
                    frameCache.setFrameCount(1);
                }
            };

            function getPath(id) {
                for (const p of appState.models.fieldPaths.paths) {
                    if (p.id === id) {
                        return p;
                    }
                }
                return null;
            }

            function runSimulation() {
                if ($scope.showFieldLineoutPanel()) {
                    // Don't run automatically for sbatch or nersc
                    if (['sequential', 'parallel'].includes(appState.models.fieldLineoutAnimation.jobRunMode)) {
                        if (! $scope.simState.isProcessing()) {
                            $scope.simState.runSimulation();
                        }
                    }
                }
            }

            function setPath(p) {
                if (! p) {
                    return;
                }
                appState.models[modelName].lastModified = Date.now();
                appState.models[modelName].fieldPath = p;
                if (p.axis) {
                    appState.models[modelName].plotAxis = p.axis;
                }
                appState.saveChanges(modelName);
            }

            function updatePath() {
                const currentPath = appState.models[modelName].fieldPath;
                const p = getPath((currentPath || {}).id);
                if (! p) {
                    delete appState.models[modelName].fieldPath;
                    setPath(appState.models.fieldPaths.paths[0]);
                }
                else {
                    if (! appState.deepEquals(p, currentPath)) {
                        setPath(p);
                    }
                }
            }

            $scope.hasPaths = () => (appState.models.fieldPaths.paths || []).length;

            $scope.showFieldLineoutPanel = () => $scope.hasPaths();

            $scope.$on('fieldLineoutAnimation.saved', runSimulation);
            $scope.$on('fieldPaths.saved', updatePath);
            $scope.$on('solve.complete', runSimulation);

            appState.watchModelFields($scope, [`${modelName}.fieldPath`],  () => {
                if (appState.models[modelName].fieldPath.axis) {
                    appState.models[modelName].plotAxis = appState.models[modelName].fieldPath.axis;
                }
            });

            updatePath();
            $scope.simState = persistentSimulation.initSimulationState($scope);
        },
    };
});

SIREPO.app.directive('fieldIntegralTable', function(appState, panelState, plotting, radiaService, requestSender, utilities) {
    return {
        restrict: 'A',
        scope: {
            modelName: '@',
        },
        template: `
            <div class="col-md-6">
                <div class="panel panel-info">
                    <div class="panel-heading">
                        <span class="sr-panel-heading">Field Integrals (T &#x00B7; mm)</span>
                        <div class="sr-panel-options pull-right">
                        <a data-ng-show="hasPaths()" data-ng-click="download()" target="_blank" title="Download"> <span class="sr-panel-heading glyphicon glyphicon-cloud-download" style="margin-bottom: 0"></span></a>
                        </div>
                    </div>
                    <div class="panel-body">
                        <table data-ng-if="hasPaths()" style="width: 100%; table-layout: fixed; margin-bottom: 10px" class="table radia-table-hover">
                          <colgroup>
                            <col style="width: 20ex">
                            <col>
                            <col>
                          </colgroup>
                          <thead>
                            <tr>
                              <th data-ng-repeat="h in HEADING">{{ h }}</th>
                            </tr>
                          </thead>
                          <tbody>
                            <tr data-ng-repeat="path in linePaths() track by $index">
                              <td>{{ path.name }}</td>
                              <td>[{{ path.begin }}] &#x2192; [{{ path.end }}]</td>
                              <td>
                                <div data-ng-repeat="t in INTEGRABLE_FIELD_TYPES"><span style="font-weight: bold">{{ t }}:</span> </span><span>{{ format(integrals[path.name][t]) }}</span></div>
                              </td>
                            </tr>
                          </tbody>
                        </table>
                    </div>
                </div>
            </div>
        `,
        controller: function($scope) {

            $scope.CSV_HEADING = ['Line', 'x0', 'y0', 'z0', 'x1', 'y1', 'z1', 'Bx', 'By', 'Bz', 'Hx', 'Hy', 'Hz'];
            $scope.HEADING = ['Line', 'Endpoints', 'Fields'];
            $scope.INTEGRABLE_FIELD_TYPES = ['B', 'H'];
            $scope.integrals = {};
            $scope.model = appState.models[$scope.modelName];

            $scope.download = () => {
                const fileName = panelState.fileNameFromText('Field Integrals', 'csv');
                const data = [$scope.CSV_HEADING];
                $scope.linePaths().forEach(p => {
                    let row = [];
                    row.push(
                        p.name,
                        p.begin[0], p.begin[1], p.begin[2],
                        p.end[0], p.end[1], p.end[2]
                    );
                    $scope.INTEGRABLE_FIELD_TYPES.forEach(function (t) {
                        row = row.concat(
                            $scope.integrals[p.name][t]
                        );
                    });
                    data.push(row);
                });
                saveAs(new Blob([d3.csv.format(data)], {type: "text/csv;charset=utf-8"}), fileName);
            };

            $scope.hasPaths = () => $scope.linePaths().length;

            $scope.format = vals => {
                if (! vals) {
                    return [];
                }
                return vals.map(v => utilities.roundToPlaces(v, 4));
            };

            $scope.linePaths =  () => (($scope.model || {}).paths || []).filter(radiaService.isLinearPath);

            function updateTable() {
                appState.models.fieldIntegralReport.lastCalculated = Date.now();
                appState.saveQuietly('fieldIntegralReport');
                panelState.clear('fieldIntegralReport');
                panelState.requestData('fieldIntegralReport', data => {
                    $scope.integrals = data;
                }, true);
            }

            $scope.$on('fieldPaths.saved', updateTable);

            updateTable();
        },
    };
});

SIREPO.app.directive('groupEditor', function(appState, radiaService) {
    return {
        restrict: 'A',
        scope: {
            field: '=',
            model: '=',
        },
        template: `
            <div style="border-style: solid; border-width: 1px; border-color: #00a2c5;">
            <table style="table-layout: fixed;" class="table table-striped table-condensed radia-table-dialog">
                <tr style="background-color: lightgray;" data-ng-show="field.length > 0">
                  <th>Members</th>
                  <th></th>
                </tr>
                <tr data-ng-repeat="mId in field track by $index">
                    <td style="padding-left: 1em"><span style="font-size: large; color: {{ getObject(mId).color }};">■</span> <span>{{ getObject(mId).name }}</span></td>
                    <td style="text-align: right">&nbsp;<div class="sr-button-bar-parent"><div class="sr-button-bar">  <button data-ng-click="ungroupObject(mId)" class="btn btn-danger btn-xs"><span class="glyphicon glyphicon-remove"></span></button></div><div></td>
                </tr>
                <tr style="background-color: lightgray;">
                  <th>Ungrouped</th>
                  <th></th>
                </tr>
                <tr data-ng-repeat="oId in getIds() | filter:hasNoGroup track by $index">
                  <td style="padding-left: 1em"><span style="font-size: large; color: {{ getObject(oId).color }};">■</span> <span>{{ getObject(oId).name }}</span></td>
                  <td style="text-align: right">&nbsp;<div class="sr-button-bar-parent"><div class="sr-button-bar"><button class="btn btn-info btn-xs sr-hover-button" data-ng-click="addObject(oId)"><span class="glyphicon glyphicon-plus"></span></button> </div><div></td>
                </tr>
            </table>
            </div>
        `,
        controller: function($scope) {
            $scope.objects = appState.models.geometryReport.objects;
            if (! $scope.field) {
                $scope.field = [];
            }

            $scope.addObject = oId => {
                let o = $scope.getObject(oId);
                o.groupId = $scope.model.id;
                $scope.field.push(o.id);
            };

            $scope.getIds = () => $scope.objects.map(o => o.id);

            $scope.getObject = oId => radiaService.getObject(oId);

            $scope.hasNoGroup = oId => {
                if ($scope.field.includes(oId)) {
                    return false;
                }
                if (groupedObjects(oId).indexOf($scope.model.id) >= 0) {
                    return false;
                }
                const o = $scope.getObject(oId);
                return oId !== $scope.model.id && (! o.groupId || o.groupId === '');
            };

            $scope.ungroupObject = oId => {
                $scope.getObject(oId).groupId = '';
                const oIdx = $scope.field.indexOf(oId);
                if (oIdx < 0) {
                    return;
                }
                $scope.field.splice(oIdx, 1);
            };

            function groupedObjects(oId) {
                const o = $scope.getObject(oId);
                if (! o) {
                    return [];
                }
                let objs = [];
                for (const mId of (o.members || [])) {
                    objs.push(mId);
                    objs = objs.concat(groupedObjects(mId));
                }
                return objs;
            }
        },
    };
});

<<<<<<< HEAD
SIREPO.app.directive('kickMapReport', function(appState, panelState, plotting, radiaService, requestSender, utilities) {
=======
SIREPO.app.directive('materialFormula', function(appState, panelState, plotting, radiaService, requestSender, utilities) {
    return {
        restrict: 'A',
        scope: {
            model: '=',
            field: '=',
            fieldName: '=',
            info: '=',
        },
        template: `
            <div data-num-array="" data-model="model" data-field-name="fieldName" data-field="subfields" data-info="info" data-num-type="Float"></div>
        `,
        controller: function($scope) {
            const f = $scope.field;
            $scope.subfields = [
                [f[0], f[1]],
                [f[2], f[3]],
                [f[4], f[5]],
            ];
        },
    };
});

SIREPO.app.directive('pointsTable', function() {
>>>>>>> 5d4ef7ce
    return {
        restrict: 'A',
        scope: {
            direction: '@',
            viewName: '@',
        },
        template: `
            <div class="col-md-6">
                <div data-ng-if="! dataCleared" data-report-panel="3d" data-panel-title="Kick Map" data-model-name="kickMapReport"></div>
            </div>
        `,
        controller: function($scope) {

            $scope.dataCleared = true;

            $scope.model = appState.models.kickMapReport;
            $scope.$on('radiaViewer.loaded', () => {
                $scope.dataCleared = false;
            });

        },
    };
});

SIREPO.app.directive('modelArrayTable', function(appState, panelState, radiaService, $rootScope) {
    return {
        restrict: 'A',
        scope: {
            field: '=',
            fieldName: '=',
            itemClass: '@',
            model: '=',
            models: '=',
            modelName: '=',
        },
        template: `
            <div>
              <div style="border-style: solid; border-width: 1px; border-color: #00a2c5;">
              <table class="table table-striped table-condensed radia-table-dialog">
                <thead></thead>
                <tbody>
                <tr data-ng-repeat="item in field track by $index">
                  <td style="display: inline-flex; flex-wrap: wrap;">
                    <div class="item-name">
                      <span class="glyphicon glyphicon-chevron-down" data-ng-show="isExpanded(item)" data-ng-click="toggleExpand($index)"></span>
                      <span class="glyphicon glyphicon-chevron-up" data-ng-show="! isExpanded(item)" data-ng-click="toggleExpand($index)"></span>
                      <label>{{ title(item.type) }}</label>
                    </div>
                    <div data-ng-show="isExpanded(item)" data-ng-repeat="f in modelFields($index)" style="padding-left: 6px; min-width: {{ fieldMinWidth(item.type, f) }}">
                      <div data-field-editor="f" data-label-size="12" data-field-size="fieldSize(item.type, f)" data-model-name="item.type" data-model="item"></div>
                    </div>
                    <div data-ng-show="! isExpanded(item)">...</div>
                    </td>
                    <td>
                      <div class="sr-button-bar-parent">
                        <div class="sr-button-bar">
                          <button class="btn btn-info btn-xs"  data-ng-disabled="$index == 0" data-ng-click="moveItem(-1, item)"><span class="glyphicon glyphicon-arrow-up"></span></button> <button class="btn btn-info btn-xs" data-ng-disabled="$index == field.length - 1" data-ng-click="moveItem(1, item)"><span class="glyphicon glyphicon-arrow-down"></span></button>  <button data-ng-click="deleteItem($index)" class="btn btn-danger btn-xs"><span class="glyphicon glyphicon-remove"></span></button>
                        </div>
                      </div>
                    </td>
                </tr>
                <tr>
                  <td colspan="100%">
                    <select class="form-control" data-ng-model="selectedItem" data-ng-options="title(m) for m in models" data-ng-change="addItem()">
                      <option value="" disabled selected>add</option>
                    </select>
                  </td>
               </tr>
               </tbody>
              </table>
            </div>
            </div>
        `,
        controller: function($scope, $element) {
            const doSaveGeom = appState.superClasses($scope.modelName).includes('radiaObject');
            let expanded = {};
            for (const i in $scope.field) {
                expanded[i] = false;
            }

            let watchedModels = [$scope.modelName].concat($scope.models);

            $scope.selectedItem = null;

            function itemIndex(data) {
                return $scope.field.indexOf(data);
            }

            function info(modelName, field) {
                return appState.modelInfo(modelName)[field];
            }

            $scope.addItem = () => {
                if (! $scope.selectedItem) {
                    return;
                }
                const m = appState.setModelDefaults({}, $scope.selectedItem);
                $scope.field.push(m);
                expanded[$scope.field.length - 1] = true;
                $scope.selectedItem = null;
            };

            $scope.deleteItem = index => {
                $scope.field.splice(index, 1);
                delete expanded[index];
                if (doSaveGeom) {
                   radiaService.saveGeometry(true);
                }
            };

            $scope.fieldLabel = (modelName, field) => info(modelName, field)[SIREPO.INFO_INDEX_LABEL];

            $scope.fieldMinWidth = (modelName, field) => {
                return info(modelName, field)[SIREPO.INFO_INDEX_TYPE] === 'ModelArrayTable' ? '900px' : '0';
            };

            $scope.fieldSize = (modelName, field) => {
                return info(modelName, field)[SIREPO.INFO_INDEX_TYPE] === 'String' ? 8 : null;
            };

            $scope.isExpanded = item => expanded[itemIndex(item)];

            $scope.modelFields = index => {
                return SIREPO.APP_SCHEMA.view[$scope.field[index].type].advanced;
            };

            $scope.moveItem = (direction, item) => {
                const d = direction === 0 ? 0 : (direction > 0 ? 1 : -1);
                const currentIndex = itemIndex(item);
                const newIndex = currentIndex + d;
                if (newIndex >= 0 && newIndex < $scope.field.length) {
                    const tmp = $scope.field[newIndex];
                    $scope.field[newIndex] = item;
                    $scope.field[currentIndex] = tmp;
                }
            };

            $scope.title = modelName => SIREPO.APP_SCHEMA.view[modelName].title;

            $scope.toggleExpand = index => {
                expanded[index] = ! expanded[index];
            };

            $scope.$on('modelChanged', (e, modelName) => {
                if (! watchedModels.includes(modelName)) {
                    return;
                }
                $scope.selectedItem = null;
                if (doSaveGeom) {
                    radiaService.saveGeometry(true, false);
                }
            });

            $scope.$on('cancelChanges', (e, name) => {
                if (name === 'geometryReport') {
                    return;
                }
                if (! watchedModels.includes(name)) {
                    return;
                }
                appState.cancelChanges('geometryReport');
            });

        },
    };
});

SIREPO.app.directive('multipleModelArray', function(appState, panelState, radiaService, $rootScope) {
    return {
        restrict: 'A',
        scope: {
            field: '=',
            fieldName: '=',
            itemClass: '@',
            model: '=',
            models: '=',
            modelName: '=',
        },
        template: `
            <div>
              <div style="border-style: solid; border-width: 1px; border-color: #00a2c5;">
              <table class="table table-striped table-condensed radia-table-dialog">
                <thead></thead>
                <tbody>
                <tr data-ng-repeat="item in field track by $index">
                  <td style="display: inline-flex; flex-wrap: wrap;">
                    <div class="item-name">
                      <span class="glyphicon glyphicon-chevron-down" data-ng-show="isExpanded(item)" data-ng-click="toggleExpand($index)"></span>
                      <span class="glyphicon glyphicon-chevron-up" data-ng-show="! isExpanded(item)" data-ng-click="toggleExpand($index)"></span>
                      <label>{{ title(item.type) }}</label>
                    </div>
                    <div data-ng-show="isExpanded(item)" data-ng-repeat="f in modelFields($index)" style="padding-left: 6px; min-width: {{ fieldMinWidth(item.type, f) }}">
                      <div data-field-editor="f" data-label-size="12" data-field-size="fieldSize(item.type, f)" data-model-name="item.type" data-model="item"></div>
                    </div>
                    <div data-ng-show="! isExpanded(item)">...</div>
                    </td>
                    <td>
                      <div class="sr-button-bar-parent">
                        <div class="sr-button-bar">
                          <button class="btn btn-info btn-xs"  data-ng-disabled="$index == 0" data-ng-click="moveItem(-1, item)"><span class="glyphicon glyphicon-arrow-up"></span></button> <button class="btn btn-info btn-xs" data-ng-disabled="$index == field.length - 1" data-ng-click="moveItem(1, item)"><span class="glyphicon glyphicon-arrow-down"></span></button>  <button data-ng-click="deleteItem($index)" class="btn btn-danger btn-xs"><span class="glyphicon glyphicon-remove"></span></button>
                        </div>                      
                      </div>
                    </td>
                </tr>
                <tr>
                  <td colspan="100%">
                    <select class="form-control" data-ng-model="selectedItem" data-ng-options="title(m) for m in models" data-ng-change="addItem()">
                      <option value="" disabled selected>add</option>
                    </select>
                  </td>
               </tr>
               </tbody>
              </table>
            </div>
            </div>
        `,
        controller: function($scope, $element) {
            const doSaveGeom = appState.superClasses($scope.modelName).includes('radiaObject');
            let expanded = {};
            for (const i in $scope.field) {
                expanded[i] = false;
            }

            let watchedModels = [$scope.modelName].concat($scope.models);

            $scope.selectedItem = null;

            function itemIndex(data) {
                return $scope.field.indexOf(data);
            }

            function info(modelName, field) {
                return appState.modelInfo(modelName)[field];
            }

            $scope.addItem = () => {
                if (! $scope.selectedItem) {
                    return;
                }
                const m = appState.setModelDefaults({}, $scope.selectedItem);
                $scope.field.push(m);
                expanded[$scope.field.length - 1] = true;
                $scope.selectedItem = null;
            };

            $scope.deleteItem = index => {
                $scope.field.splice(index, 1);
                delete expanded[index];
                if (doSaveGeom) {
                   radiaService.saveGeometry(true);
                }
            };

            $scope.fieldLabel = (modelName, field) => info(modelName, field)[SIREPO.INFO_INDEX_LABEL];

            $scope.fieldMinWidth = (modelName, field) => {
                return info(modelName, field)[SIREPO.INFO_INDEX_TYPE] === 'MultipleModelArray' ? '900px' : '0';
            };

            $scope.fieldSize = (modelName, field) => {
                return info(modelName, field)[SIREPO.INFO_INDEX_TYPE] === 'String' ? 8 : null;
            };

            $scope.isExpanded = item => expanded[itemIndex(item)];

            $scope.modelFields = index => {
                return SIREPO.APP_SCHEMA.view[$scope.field[index].type].advanced;
            };

            $scope.moveItem = (direction, item) => {
                const d = direction === 0 ? 0 : (direction > 0 ? 1 : -1);
                const currentIndex = itemIndex(item);
                const newIndex = currentIndex + d;
                if (newIndex >= 0 && newIndex < $scope.field.length) {
                    const tmp = $scope.field[newIndex];
                    $scope.field[newIndex] = item;
                    $scope.field[currentIndex] = tmp;
                }
            };

            $scope.title = modelName => SIREPO.APP_SCHEMA.view[modelName].title;

            $scope.toggleExpand = index => {
                expanded[index] = ! expanded[index];
            };

            $scope.$on('modelChanged', (e, modelName) => {
                if (! watchedModels.includes(modelName)) {
                    return;
                }
                $scope.selectedItem = null;
                if (doSaveGeom) {
                    radiaService.saveGeometry(true, false);
                }
            });

            $scope.$on('cancelChanges', (e, name) => {
                if (name === 'geometryReport') {
                    return;
                }
                if (! watchedModels.includes(name)) {
                    return;
                }
                appState.cancelChanges('geometryReport');
            });

        },
    };
});

SIREPO.app.directive('objectOptimizerField', function(appState, panelState, radiaService, radiaOptimizationService, validationService) {
    return {
        restrict: 'A',
        scope: {
            field: '=',
            model: '=',
            modelName: '=',
        },
        template: `
            <div>
              <div style="border-style: solid; border-width: 1px; border-color: #00a2c5;">
              <table class="table table-striped table-condensed">
                <thead>
                  <th>Object</th>
                  <th>Field</th>
                  <th>Min</th>
                  <th>Max</th>
                  <th>Start</th>
                  <th></th>
                </thead>
                <tbody>
                <tr data-ng-repeat="item in field track by $index">
                  <td style="display: inline-flex; flex-wrap: wrap;">
                    {{ item.object }}
                  </td>
                  <td>
                    <select class="form-control" data-ng-model="item.field" data-ng-options="f for f in fieldsForObject(item.object)">
                      <option value="" disabled selected>select field</option>
                    </select>
                  </td>
                  <td data-ng-repeat="attr in ['min', 'max']" class="rsopt-minmax">
                    <input data-ng-if="item.field" data-string-to-number="" data-min="fieldMin(item)" data-max="fieldMax(item)" data-ng-model="item[attr]" class="form-control" style="text-align: right" data-lpignore="true" required />
                    </td>
                  <td class="rsopt-start">
                    <input data-ng-if="item.field" data-string-to-number="" data-min="fieldMin(item)" data-max="fieldMax(item)" data-ng-model="item.start" class="form-control" style="text-align: right" data-lpignore="true" required />
                    <div class="sr-input-warning"></div>
                  </td>
                  <td>
                    <button title="delete" data-ng-click="deleteItem($index)" class="btn btn-danger btn-xs"><span class="glyphicon glyphicon-remove"></span></button>
                  </td>
                </tr>
                <tr>
                  <td colspan="100%">
                    <select class="form-control" data-ng-model="selectedItem" data-ng-options="o.name for o in optimizableObjects" data-ng-change="addItem()">
                      <option value="" disabled selected>select object</option>
                    </select>
                  </td>
               </tr>
               </tbody>
              </table>
            </div>
            </div>
        `,
        controller: function($scope, $element) {

            $scope.addItem = () => {
                if (! $scope.selectedItem) {
                    return;
                }
                const m = {
                    object: $scope.selectedItem.name,
                    field: null,
                    min: -1,
                    max: 1,
                    start: 0,
                };
                $scope.field.push(m);
                $scope.selectedItem = null;
            };

            $scope.deleteItem = index => {
                $scope.field.splice(index, 1);
            };

            $scope.fieldsForObject = name => $scope.optimizableObjects[name].fields;

            $scope.fieldMin = item => {
                return appState.modelInfo(
                    $scope.optimizableObjects[item.object].type
                )[item.field][SIREPO.INFO_INDEX_MIN];
            };

            $scope.fieldMax = item => {
                return appState.modelInfo(
                    $scope.optimizableObjects[item.object].type
                )[item.field][SIREPO.INFO_INDEX_MAX];
            };

            $scope.hasUnusedFields = name => {
                const f = $scope.field.filter(x => x.name === name).map(x => x.field);
                return $scope.optimizableObjects[name].fields.filter(x => ! f.includes(x)).length;
            };

            $scope.validate = (input, item) => {
                validationService.validateInputSelector(
                    $('.rsopt-start input').eq($scope.field.indexOf(item)),
                    item.min < item.start && item.start < item.max,
                    `start must be between ${item.min} and ${item.max}`
                );
            };

            function validateItems() {
                for (const item of $scope.field) {
                    $scope.validate(null, item);
                }
            }

            $scope.$watch('field', validateItems, true);

            $scope.optimizableObjects = radiaOptimizationService.optimizableObjects();
        },
    };
});

SIREPO.app.directive('pointsTable', function() {
    return {
        restrict: 'A',
        scope: {
            field: '=',
            model: '=',
        },
        template: `
          <div class="col-sm-12">
              <table class="table-condensed table-striped table-bordered">
                <thead>
                  <tr>
                    <th scope="col" data-ng-show="isExpanded">
                      <span title="click to collapse" class="glyphicon glyphicon-chevron-down" data-ng-click="toggleExpand()"></span>
                    </th>
                    <th scope="col" data-ng-hide="isExpanded">
                      <span title="click to expand" class="glyphicon glyphicon-chevron-up" data-ng-click="toggleExpand()"></span>
                    </th>
                  </tr>
                  <tr data-ng-show="isExpanded">
                    <th scope="col" style="text-align: left;">{{ model.widthAxis }}</th>
                    <th scope="col" style="text-align: left;">{{ model.heightAxis }}</th>
                  </tr>
                </thead>
                <tbody>
                <tr data-ng-show="isExpanded" data-ng-repeat="p in field">
                  <td data-ng-repeat="e in p track by $index">{{ e }}</td>
                </tr>
                </tbody>
              </table>
          </div>
        `,
        controller: function($scope) {
            $scope.isExpanded = false;
            $scope.toggleExpand = () => {
                $scope.isExpanded = ! $scope.isExpanded;
            };
        },
    };
});

SIREPO.app.directive('radiaFieldPaths', function(appState, panelState, radiaService) {

    return {
        restrict: 'A',
        scope: {
            form: '=',
            modelName: '@',
        },
        template: `
            <div class="col-md-6">
              <div data-basic-editor-panel="" data-view-name="fieldPaths"></div>
            </div>
        `,
    };
});

SIREPO.app.directive('radiaSolver', function(appState, errorService, frameCache, geometry, layoutService, panelState, persistentSimulation, radiaService, utilities, $rootScope) {

    return {
        restrict: 'A',
        scope: {
            modelName: '@',
        },
        template: `
            <div class="col-md-6">
                <div data-basic-editor-panel="" data-view-name="solverAnimation">
                        <div data-sim-status-panel="simState" data-start-function="startSimulation()"></div>
                        <div data-ng-show="solution">
                                <div><strong>Time:</strong> {{ solution.time }}ms</div>
                                <div><strong>Step Count:</strong> {{ solution.steps }}</div>
                                <div><strong>Max |M|: </strong> {{ solution.maxM }} A/m</div>
                                <div><strong>Max |H|: </strong> {{ solution.maxH }} A/m</div>
                        </div>
                        <div data-ng-hide="solution">No solution found</div>
                        <div class="col-sm-6 pull-right" style="padding-top: 8px;">
                            <button class="btn btn-default" data-ng-click="resetSimulation()">Reset</button>
                        </div>
                    </div>
                </div>
            </div>
        `,
        controller: function($scope) {
            let solving = false;
            $scope.simScope = $scope;
            $scope.solution = null;
            $scope.simComputeModel = $scope.modelName;
            $scope.simState = persistentSimulation.initSimulationState($scope);

            $scope.mpiCores = 0;

            $scope.model = appState.models[$scope.modelName];

            $scope.resetSimulation = () => {
                $scope.startSimulation('reset');
            };

            $scope.simHandleStatus = data => {
                if (data.error) {
                    solving = false;
                }
                if ('percentComplete' in data && ! data.error) {
                    if (data.percentComplete === 100 && ! $scope.simState.isProcessing()) {
                        $scope.solution = solutionValidForGeom() ? formatSolution(data.solution) : null;
                        if (solving) {
                            $rootScope.$broadcast('solve.complete');
                            radiaService.syncReports();
                        }
                        solving = false;
                    }
                }
            };

            $scope.startSimulation = (mode='solve') => {
                $scope.solution = null;
                appState.models[$scope.modelName].mode = mode;
                appState.models[$scope.modelName].objects = appState.clone(appState.models.geometryReport.objects);
                solving = true;
                $scope.simState.saveAndRunSimulation([$scope.modelName, 'simulation']);
            };

            function formatSolution(s) {
                if (! s) {
                    return null;
                }
                return {
                    time: utilities.roundToPlaces(1000 * s.time, 3),
                    steps: s.steps,
                    maxM: utilities.roundToPlaces(s.maxM, 4),
                    maxH: utilities.roundToPlaces(s.maxH, 4),
                };
            }

            function solutionValidForGeom() {
                return appState.deepEquals(
                    appState.models[$scope.modelName].objects,
                    appState.models.geometryReport.objects
                );
            }
        },
    };
});

SIREPO.app.directive('radiaViewer', function(panelState, utilities) {
    return {
        restrict: 'A',
        transclude: true,
        scope: {
            modelName: '@',
            viz: '<',
        },
        template: `
            <div class="col-md-6">
                <div class="panel panel-info" id="sr-magnetDisplay-basicEditor">
                    <div class="panel-heading clearfix" data-panel-heading="Magnet Viewer" data-view-name="{{ modelName }}" data-is-report="true" data-model-key="modelName" data-report-id="reportId"></div>
                    <div class="panel-body" data-ng-if="! panelState.isHidden(modelName)">
                        <div data-radia-viewer-content="" data-model-name="{{ modelName }}" data-viz="viz" data-report-id="{{ reportId }}"></div>
                    </div>
                </div>
            </div>
        `,
        controller: function($scope) {
            $scope.panelState = panelState;
            $scope.reportId = utilities.reportId();
        },
    };
});

SIREPO.app.directive('radiaViewerContent', function(appState, geometry, panelState, plotting, plotToPNG, radiaService, radiaVtkUtils, utilities, vtkUtils, $rootScope) {

    return {
        restrict: 'A',
        transclude: true,
        scope: {
            modelName: '@',
            reportId: '@',
        },
        template: `
            <div data-advanced-editor-pane="" data-view-name="modelName" data-want-buttons="true" data-field-def="basic" data-model-data="modelData" data-parent-controller="parentController"></div>
            <div data-ng-transclude="">
                <div data-vtk-display="" class="vtk-display" data-ng-class="{'col-sm-11': isViewTypeFields()}" style="padding-right: 0" data-show-border="true" data-model-name="{{ modelName }}" data-report-id="reportId" data-event-handlers="eventHandlers" data-enable-axes="true" data-axis-cfg="axisCfg" data-axis-obj="axisObj" data-enable-selection="true" data-reset-side="x"></div>
                <div class="col-sm-1" style="padding-left: 0" data-ng-if="isViewTypeFields()">
                    <div class="colorbar"></div>
                </div>
            </div>
        `,
        controller: function($scope, $element) {
            $scope.axisObj = null;
            $scope.defaultColor = "#ff0000";
            $scope.mode = null;

            $scope.isViewTypeFields = () =>
                (appState.models.magnetDisplay || {}).viewType === SIREPO.APP_SCHEMA.constants.viewTypeFields;

            $scope.isViewTypeObjects = () =>
                (appState.models.magnetDisplay || {}).viewType === SIREPO.APP_SCHEMA.constants.viewTypeObjects;

            const LINEAR_SCALE_ARRAY = 'linear';
            const LOG_SCALE_ARRAY = 'log';
            const ORIENTATION_ARRAY = 'orientation';
            const FIELD_ATTR_ARRAYS = [LINEAR_SCALE_ARRAY, LOG_SCALE_ARRAY, ORIENTATION_ARRAY];

            const PICKABLE_TYPES = [
                SIREPO.APP_SCHEMA.constants.geomTypePolys,
                SIREPO.APP_SCHEMA.constants.geomTypeVectors
            ];

            const SCALAR_ARRAY = 'scalars';

            let actorInfo = {};
            const alphaDelegate = radiaService.alphaDelegate();
            alphaDelegate.update = setAlpha;
            let cm = new SIREPO.VTK.CoordMapper();
            let colorbar = null;
            let colorbarPtr = null;
            let colorScale = null;
            let cPicker = null;
            const displayFields = [
                'fieldPaths.paths',
                'magnetDisplay.viewType',
                'magnetDisplay.fieldType',
            ];
            let cachedDisplayVals = appState.clone(getDisplayVals());
            const fieldDisplayModelFields = {
                'fieldDisplay': ['colorMap', 'scaling'],
            };
            const fieldDisplayFields = fieldDisplayModelFields.fieldDisplay.map(f => `fieldDisplay.${f}`);

            let initDone = false;
            let ptPicker = null;
            let renderer = null;
            let savedObj = null;
            let selectedColor = [];
            let selectedInfo = null;
            let selectedObj = null;
            let selectedOutline = null;
            let selectedPointId = -1;
            let sceneData = {};


            const vectInArrays = [{
                location: vtk.Common.DataModel.vtkDataSet.FieldDataTypes.COORDINATE,
            }];

            const vectOutArrays = [{
                    location: vtk.Common.DataModel.vtkDataSet.FieldDataTypes.POINT,
                    name: SCALAR_ARRAY,
                    dataType: 'Uint8Array',
                    attribute: vtk.Common.DataModel.vtkDataSetAttributes.AttributeTypes.SCALARS,
                    numberOfComponents: 3,
                },
            ];

            // these objects are used to set various vector properties
            const vectArrays = {
                input: vectInArrays,
                output: vectOutArrays,
            };
            let vtkSelection = {};
            const watchFields = displayFields.concat(fieldDisplayFields);

            FIELD_ATTR_ARRAYS.forEach(n => {
                vectOutArrays.push({
                    location: vtk.Common.DataModel.vtkDataSet.FieldDataTypes.POINT,
                    name: n,
                    dataType: 'Float32Array',
                    numberOfComponents: 3,
                });
            });

            // stash the actor and associated info to avoid recalculation
            function addActor(id, group, actor, geomType, pickable) {
                const pData = actor.getMapper().getInputData();
                const info = {
                    actor: actor,
                    colorIndices: [],
                    group: group || 0,
                    id: id,
                    pData: pData,
                    scalars: pData.getCellData().getScalars(),
                    type: geomType,
                };

                if (info.scalars) {
                    info.colorIndices = utilities.indexArray(numColors(pData, geomType)).map(i => 4 * i);
                }
                actorInfo[id] = info;

                $scope.vtkScene.addActor(actor);
                if (pickable) {
                    ptPicker.addPickList(actor);
                }
                return info;
            }

            function vectorScaleFactor(bounds) {
                return 0.035 * Math.max(
                    Math.abs(bounds[1] - bounds[0]),
                    Math.abs(bounds[3] - bounds[2]),
                    Math.abs(bounds[5] - bounds[4])
                );
            }

            function buildScene() {
                // scene -> multiple data -> multiple actors
                let name = sceneData.name;
                let data = sceneData.data;

                $scope.vtkScene.removeActors();
                let didModifyGeom = false;
                for (let i = 0; i < data.length; ++i) {

                    // gName is for selection display purposes
                    const gName = `${name}.${i}`;
                    let sceneDatum = data[i];
                    let radiaId = sceneDatum.id;
                    let objId = (sceneData.idMap || {})[radiaId] || radiaId;

                    // trying a separation into an actor for each data type, to better facilitate selection
                    for (const t of radiaVtkUtils.GEOM_TYPES) {
                        const d = sceneDatum[t];
                        if (! d || ! d.vertices || ! d.vertices.length) {
                            continue;
                        }
                        const isPoly = t === SIREPO.APP_SCHEMA.constants.geomTypePolys;
                        const isLine = t === SIREPO.APP_SCHEMA.constants.geomTypeLines;
                        let gObj = radiaService.getObject(objId) || {};
                        let gColor = gObj.color ? vtk.Common.Core.vtkMath.hex2float(gObj.color) : null;
                        // use black for edges
                        //TODO(mvk): possibly use high contrast so dark objects have white edges
                        if (gColor && isLine) {
                            gColor = [0, 0, 0];
                        }
                        // use colors from Radia for groups
                        if (gObj.members) {
                            gColor = null;
                        }
                        const pData = radiaVtkUtils.objToPolyData(sceneDatum, [t], gColor).data;
                        let bundle = null;
                        if (radiaVtkUtils.GEOM_OBJ_TYPES.includes(t)) {
                            bundle = cm.buildActorBundle();
                            bundle.mapper.setInputData(pData);
                        }
                        else {
                            const vectorCalc = vtk.Filters.General.vtkCalculator.newInstance();
                            vectorCalc.setFormula(getVectFormula(d, appState.models.fieldDisplay.colorMap));
                            vectorCalc.setInputData(pData);

                            const mapper = vtk.Rendering.Core.vtkGlyph3DMapper.newInstance();
                            mapper.setInputConnection(vectorCalc.getOutputPort(), 0);
                            mapper.setInputConnection(
                                vtk.Filters.Sources.vtkArrowSource.newInstance().getOutputPort(), 1
                            );
                            mapper.setOrientationArray(ORIENTATION_ARRAY);

                            // this scales by a constant - the default is to use scalar data
                            mapper.setScaleFactor(vectorScaleFactor(sceneData.bounds));
                            mapper.setScaleModeToScaleByConstant();
                            mapper.setColorModeToDefault();
                            bundle = cm.buildActorBundle();
                            bundle.setMapper(mapper);
                        }
                        bundle.actor.getProperty().setEdgeVisibility(isPoly);
                        bundle.actor.getProperty().setLighting(isPoly);
                        let info = addActor(objId, gName, bundle.actor, t, PICKABLE_TYPES.includes(t));
                        gColor = getColor(info);
                        if (! gObj.center || ! gObj.size) {
                            const b = bundle.actor.getBounds();
                            gObj.center = [0.5 * (b[1] + b[0]), 0.5 * (b[3] + b[2]), 0.5 * (b[5] + b[4])];
                            gObj.size = [Math.abs(b[1] - b[0]), Math.abs(b[3] - b[2]), Math.abs(b[5] - b[4])];
                            didModifyGeom = true;
                        }
                        if (
                            t === SIREPO.APP_SCHEMA.constants.geomTypeLines &&
                            appState.models.magnetDisplay.viewType === SIREPO.APP_SCHEMA.constants.viewTypeFields
                        ) {
                            setEdgeColor(info, [216, 216, 216]);
                        }
                    }
                }

                const boundsBox = $scope.vtkScene.sceneBoundingBox();
                const bounds = boundsBox.actor.getBounds();
                $scope.vtkScene.addActor(boundsBox.actor);
                $scope.axisObj = new SIREPO.VTK.ViewPortBox(boundsBox.source, $scope.vtkScene.renderer);

                radiaService.objBounds = bounds;

                const acfg = {};
                const scale = SIREPO.APP_SCHEMA.constants.objectScale;
                geometry.basis.forEach(function (dim, i) {
                    acfg[dim] = {};
                    acfg[dim].dimLabel = dim;
                    acfg[dim].label = dim + ' [m]';
                    acfg[dim].max = scale * bounds[2 * i + 1];
                    acfg[dim].min = scale * bounds[2 * i];
                    acfg[dim].numPoints = 2;
                    acfg[dim].screenDim = dim === 'z' ? 'y' : 'x';
                    acfg[dim].showCentral = true;
                });
                $scope.axisCfg = acfg;

                if (didModifyGeom) {
                    appState.saveQuietly('geometryReport');
                }
                updateLayout();
                setAlpha();
                setBgColor();
                enableWatchFields(true);
            }

            function didDisplayValsChange() {
                const v = getDisplayVals();
                for (let i = 0; i < v.length; ++i) {
                    if (! appState.deepEquals(v[i], cachedDisplayVals[i])) {
                        return true;
                    }
                }
                return false;
            }

            function enableWatchFields(doEnable) {
                watchFields.forEach(wf=> {
                    const mf = appState.parseModelField(wf);
                    panelState.enableField(mf[0], mf[1], doEnable);
                });
            }

            function getDisplayVals() {
                return displayFields.map(f => {
                    const m = appState.parseModelField(f);
                    return appState.models[m[0]][m[1]];
                });
            }

            function getActor(id) {
                return (getActorInfo(id) || {}).actor;
            }

            function getActorInfo(id) {
                return actorInfo[id];
            }

            function getActorInfoOfType(typeName) {
                return Object.keys(actorInfo)
                    .filter(id => getActorInfo(id).type === typeName)
                    .map(id => getActorInfo(id));
            }

            function getActorsOfType(typeName) {
                return getActorInfoOfType(typeName).map(info => info.actor);
            }

            function getColor(info) {
                const s = info.scalars;
                if (! s) {
                    return null;
                }
                const inds = info.colorIndices;
                if (! inds) {
                    return null;
                }
                return s.getData().slice(inds[0], inds[0] + 3);
            }

            function getInfoForActor(actor) {
                for (const n in actorInfo) {
                    if (getActor(n) === actor) {
                        return getActorInfo(n);
                    }
                }
            }

            // used to create array of arrows (or other objects) for vector fields
            // change to use magnitudes and color locally
            function getVectFormula(vectors, colorMapName) {
                const cmap = plotting.colorMapOrDefault(
                    colorMapName,
                    appState.fieldProperties('fieldDisplay', 'colorMap').default
                );
                const norms = utilities.normalize(vectors.magnitudes);
                let logMags = vectors.magnitudes.map(function (n) {
                    return Math.log(n);
                });

                // get log values back into the original range, so that the extremes have the same
                // size as a linear scale
                const minLogMag = Math.min.apply(null, logMags);
                const maxLogMag = Math.max.apply(null, logMags);
                const minMag = Math.min.apply(null, vectors.magnitudes);
                const maxMag = Math.max.apply(null, vectors.magnitudes);
                colorScale = plotting.colorScale(minMag, maxMag, cmap);

                logMags = logMags.map(n => minMag + (n - minLogMag) * (maxMag - minMag) / (maxLogMag - minLogMag));

                return {
                    getArrays: inputDataSets => vectArrays,
                    evaluate: (arraysIn, arraysOut) => {
                        const coords = arraysIn.map(d => d.getData())[0];
                        const o = arraysOut.map(d => d.getData());
                        // note these arrays already have the correct length, so we need to set elements, not append
                        const orientation = o[getVectOutIndex(ORIENTATION_ARRAY)];
                        const linScale = o[getVectOutIndex(LINEAR_SCALE_ARRAY)].fill(1.0);
                        const logScale = o[getVectOutIndex(LOG_SCALE_ARRAY)].fill(1.0);
                        const scalars = o[getVectOutIndex(SCALAR_ARRAY)];

                        for (let i = 0; i < coords.length / 3; ++i) {
                            let c = [0, 0, 0];
                            if (cmap.length) {
                                const rgb = d3.rgb(colorScale(norms[i]));
                                c = [rgb.r, rgb.g, rgb.b];
                            }
                            // scale arrow length (object-local x-direction) only
                            // this can stretch/squish the arrowhead though so the actor may have to adjust the ratio
                            linScale[3 * i] = vectors.magnitudes[i];
                            logScale[3 * i] = logMags[i];
                            for (let j = 0; j < 3; ++j) {
                                const k = 3 * i + j;
                                orientation[k] = vectors.directions[k];
                                scalars[k] = c[j];
                            }
                        }

                        arraysOut.forEach(x => {
                            x.modified();
                        });
                    },
                };
            }

            function getVectOutIndex(name) {
                for (const vIdx in vectArrays.output) {
                    if (vectArrays.output[vIdx].name === name) {
                        return vIdx;
                    }
                }
                throw new Error('No vector array named ' + name  + ': ' + vectArrays.output);
            }

            function getVectorInfo(point, vect, units) {
                const pt = [];
                point.forEach(c => {
                    pt.push(utilities.roundToPlaces(c, 2));
                });
                const val = Math.hypot(vect[0], vect[1], vect[2]);
                const theta = 180 * Math.acos(vect[2] / (val || 1)) / Math.PI;
                const phi = 180 * Math.atan2(vect[1], vect[0]) / Math.PI;
                return isNaN(val) ?
                    '--' :
                    utilities.roundToPlaces(val, 4) + units +
                    '  θ ' + utilities.roundToPlaces(theta, 2) +
                    '°  φ ' + utilities.roundToPlaces(phi, 2) +
                    '°  at (' + pt + ')';
            }

            function handlePick(callData) {

                function getClosestActor(pickedActors) {
                    for (const a of pickedActors) {
                        const i = getInfoForActor(a);
                        if (i) {
                            return [a, i];
                        }
                    }
                    return [null, null];
                }

                if (renderer !== callData.pokedRenderer) {
                    return;
                }

                // regular clicks are generated when spinning the scene - we'll select/deselect with ctrl-click
                if (! callData.controlKey) {
                    return;
                }

                const pos = callData.position;
                const point = [pos.x, pos.y, 0.0];
                ptPicker.pick(point, renderer);
                cPicker.pick(point, renderer);
                const pid = ptPicker.getPointId();

                // cell id is "closest cell within tolerance", meaning a single value, though
                // we may get multiple actors
                const cid = cPicker.getCellId();

                let picker = null;
                if (appState.models.magnetDisplay.viewType === SIREPO.APP_SCHEMA.constants.viewTypeObjects && cid >= 0) {
                    picker = cPicker;
                }
                else if (appState.models.magnetDisplay.viewType === SIREPO.APP_SCHEMA.constants.viewTypeFields && pid >= 0) {
                    picker = ptPicker;
                }
                if (! picker) {
                    return;
                }

                let selectedValue = Number.NaN;
                let highlightVectColor = [255, 0, 0];

                vtkSelection = {};
                const [actor, info] = getClosestActor(picker.getActors());
                selectedInfo = info;
                if (! info || ! info.pData) {
                    return;
                }

                const pts = info.pData.getPoints();

                // TODO(mvk): attach pick functions to actor info?
                // vectors
                if (info.type === SIREPO.APP_SCHEMA.constants.geomTypeVectors) {
                    const n = pts.getNumberOfComponents();
                    const f = actor.getMapper().getInputConnection(0).filter;
                    const linArr = f.getOutputData().getPointData().getArrayByName(LINEAR_SCALE_ARRAY);
                    if (! linArr) {
                        return;
                    }
                    selectedValue = linArr.getData()[pid * linArr.getNumberOfComponents()];

                    const oArr = f.getOutputData().getPointData().getArrayByName(ORIENTATION_ARRAY);
                    const oid = pid * oArr.getNumberOfComponents();
                    const o = oArr.getData().slice(oid, oid + oArr.getNumberOfComponents());
                    let v = o.map(dir => selectedValue * dir);

                    const sArr = f.getOutputData().getPointData().getArrayByName(SCALAR_ARRAY);
                    const ns = sArr.getNumberOfComponents();
                    const sid = pid * ns;
                    const sc = sArr.getData().slice(sid, sid + ns);

                    selectedColor.forEach(function (c, i) {
                        sArr.getData()[selectedPointId * ns + i] = c;
                    });
                    if (pid === selectedPointId) {
                        selectedPointId = -1;
                        selectedColor = [];
                        selectedValue = Math.min.apply(null, linArr.getData());
                        v = [];
                    }
                    else {
                        highlightVectColor.forEach(function (c, i) {
                            sArr.getData()[sid + i] = c;
                        });
                        selectedPointId = pid;
                        selectedColor = sc;
                    }
                    info.pData.modified();

                    vtkSelection = {
                        info: getVectorInfo(point, v, sceneData.data[0].vectors.units),
                    };
                    colorbarPtr.pointTo(selectedValue);
                }

                // objects
                else if (info.type === SIREPO.APP_SCHEMA.constants.geomTypePolys) {
                    const j = info.colorIndices[cid];
                    selectedColor = info.scalars.getData().slice(j, j + 3);

                    const g = radiaService.getObject(info.id);
                    if (selectedObj === g) {
                        selectedObj = null;
                        savedObj = null;
                    }
                    else {
                        selectedObj = g;
                        savedObj = appState.clone(g);
                        selectedOutline = vtk.Filters.General.vtkOutlineFilter.newInstance();
                    }

                    for (const id in actorInfo) {
                        setEdgeColor(
                            getActorInfo(id),
                            selectedObj && sharesGroup(getActor(id), actor) ? selectedColor.map(c =>  255 - c) : [0, 0, 0]
                        );
                    }

                    $scope.radiaObject = selectedObj;
                    vtkSelection = {
                        info: selectedObj ? selectedObj.name : '--',
                        model: selectedObj ? {
                            getData: function () {
                                return selectedObj;
                            },
                            modelKey: 'radiaObject',
                        } : null,
                    };
                }

                // for some reason scope changes are not immediately propagating, so we'll force the issue -
                // apply() or digest() cause infinite digest loops
                $scope.$broadcast('vtk.selected', vtkSelection);
            }

            function hasPaths() {
                return appState.models.fieldPaths.paths && appState.models.fieldPaths.paths.length;
            }

            function init() {
                $scope.$broadcast('sliderParent.ready', appState.models.magnetDisplay);
                if (! renderer) {
                    throw new Error('No renderer!');
                }

                const t = 30;
                colorbar = Colorbar()
                    .margin({top: 5, right: t + 10, bottom: 0, left: 0})
                    .thickness(t)
                    .orient('vertical')
                    .barlength($('.vtk-canvas-holder').height())
                    .origin([0, 0]);

                const ca = vtk.Rendering.Core.vtkAnnotatedCubeActor.newInstance();
                vtk.Rendering.Core.vtkAnnotatedCubeActor.Presets.applyPreset('default', ca);
                const df = ca.getDefaultStyle();
                df.fontFamily = 'Arial';
                df.faceRotation = 45;
                ca.setDefaultStyle(df);

                $scope.vtkScene.setMarker(
                    SIREPO.VTK.VTKUtils.buildOrientationMarker(
                        ca,
                        $scope.vtkScene.renderWindow.getInteractor(),
                        vtk.Interaction.Widgets.vtkOrientationMarkerWidget.Corners.TOP_RIGHT
                    )
                );
                updateViewer();
                updateLayout();
            }

            function numColors(polyData, type) {
                if (radiaVtkUtils.GEOM_OBJ_TYPES.indexOf(type) < 0) {
                    return 0;
                }
                if (type === SIREPO.APP_SCHEMA.constants.geomTypeLines) {
                    return numDataColors(polyData.getLines().getData());
                }
                if (type === SIREPO.APP_SCHEMA.constants.geomTypePolys) {
                    return numDataColors(polyData.getPolys().getData());
                }
            }

            // lines and poly data arrays look like:
            //    [<num vertices for obj 0>, <vertex 0, 0>, ...,]
            function numDataColors(data) {
                let i = 0;
                let j = 0;
                while (i < data.length) {
                    i += (data[i] + 1);
                    ++j;
                }
                return j;
            }

            function setAlpha() {
                if (! renderer) {
                    return;
                }
                const alpha = appState.models[$scope.modelName].alpha;
                for (const id in actorInfo) {
                    let info = actorInfo[id];
                    if (! info.scalars) {
                        info.actor.getProperty().setOpacity(alpha);
                        continue;
                    }
                    setColor(
                        info,
                        SIREPO.APP_SCHEMA.constants.geomTypePolys,
                        null,
                        Math.floor(255 * alpha)
                    );
                }
                $scope.vtkScene.render();
            }

            function setBgColor() {
                $scope.vtkScene.setBgColor(appState.models.magnetDisplay.bgColor);
            }

            function setColor(info, type, color, alpha) {
                if (angular.isUndefined(alpha)) {
                    alpha = 255;
                }
                const s = info.scalars;
                if (! s) {
                    return;
                }
                if (type !== info.type) {
                    return;
                }
                const colors = s.getData();
                const nc = s.getNumberOfComponents();
                let i = 0;
                const inds = info.colorIndices || [];
                for (let j = 0; j < inds.length && i < s.getNumberOfValues(); ++j) {
                    if (color) {
                        for (let k = 0; k < nc - 1; ++k) {
                            colors[inds[j] + k] = color[k];
                        }
                    }
                    colors[inds[j] + nc - 1] = alpha;
                    i += nc;
                }
                info.pData.modified();
            }

            function setColorMap() {
                getActorsOfType(SIREPO.APP_SCHEMA.constants.geomTypeVectors).forEach(actor => {
                    actor.getMapper().getInputConnection(0).filter
                        .setFormula(getVectFormula(
                            sceneData.data[0].vectors,
                            appState.models.fieldDisplay.colorMap
                        ));
                });
                if (colorScale) {
                    colorbar.scale(colorScale);
                    colorbarPtr = d3.select('.colorbar').call(colorbar);
                }
                $scope.vtkScene.render();
            }

            function setEdgeColor(info, color) {
                if (! info ) {
                    return;
                }
                if (! renderer) {
                    return;
                }
                info.actor.getProperty().setEdgeColor(...color);
                setColor(info, SIREPO.APP_SCHEMA.constants.geomTypeLines, color);
                $scope.vtkScene.render();
            }

            function setScaling() {
                getActorsOfType(SIREPO.APP_SCHEMA.constants.geomTypeVectors).forEach(actor => {
                    const mapper = actor.getMapper();
                    mapper.setScaleFactor(vectorScaleFactor(renderer.computeVisiblePropBounds()));
                    const vs = appState.models.fieldDisplay.scaling;
                    if (vs === 'uniform') {
                        mapper.setScaleModeToScaleByConstant();
                    }
                    if (vs === 'linear') {
                        mapper.setScaleArray(LINEAR_SCALE_ARRAY);
                        mapper.setScaleModeToScaleByComponents();
                    }
                    if (vs === 'log') {
                        mapper.setScaleArray(LOG_SCALE_ARRAY);
                        mapper.setScaleModeToScaleByComponents();
                    }
                });
                $scope.vtkScene.render();
            }

            function setupSceneData(data) {
                radiaService.saveGeometry(false, true);
                cachedDisplayVals = appState.clone(getDisplayVals());
                $rootScope.$broadcast('radiaViewer.loaded');
                $rootScope.$broadcast('vtk.hideLoader');
                sceneData = data;
                buildScene();
                if (! initDone) {
                    initDone = true;
                    $scope.vtkScene.setCam();
                }
            }

            function sharesGroup(actor1, actor2) {
                if (! actor1 || ! actor2) {
                    return false;
                }
                return getInfoForActor(actor1).group === getInfoForActor(actor2).group;
            }

            function updateLayout() {
                if ($scope.isViewTypeObjects())  {
                    d3.select('svg.colorbar').remove();
                }
                if ($scope.isViewTypeFields())  {
                    setColorMap();
                    setScaling();
                }
                panelState.showField(
                    'magnetDisplay',
                    'fieldType',
                    $scope.isViewTypeFields()
                );
                panelState.showField(
                    'magnetDisplay',
                    'alpha',
                    $scope.isViewTypeObjects()
                );
                radiaService.pointFieldTypes.forEach(ft => {
                    panelState.showEnum('magnetDisplay', 'fieldType', ft, hasPaths());
                });
                fieldDisplayFields.forEach(function (f) {
                    const mf = appState.parseModelField(f);
                    panelState.showField(mf[0], mf[1], $scope.isViewTypeFields());
                });
            }

            function updateMarker() {
                $scope.vtkScene.isMarkerEnabled = appState.models.magnetDisplay.showMarker === '1';
                $scope.vtkScene.refreshMarker();
            }

            function updateViewer(doShowLoader=false) {
                const c = didDisplayValsChange();
                sceneData = {};
                actorInfo = {};
                radiaService.objBounds = null;
                if (doShowLoader || c || ! initDone) {
                    $rootScope.$broadcast('vtk.showLoader');
                }
                panelState.clear('geometryReport');
                panelState.requestData('geometryReport', setupSceneData, c);
            }

            $scope.eventHandlers = {
                keypress: function (evt) {
                    // do nothing?  Stops vtk from changing render based on key presses
                },
            };

            appState.whenModelsLoaded($scope, function () {
                $scope.model = appState.models[$scope.modelName];
                appState.watchModelFields($scope, watchFields, updateLayout);
                appState.watchModelFields($scope, ['magnetDisplay.bgColor'], setBgColor);
                appState.watchModelFields($scope, ['magnetDisplay.showMarker'], updateMarker);
                panelState.enableField('geometryReport', 'name', ! appState.models.simulation.isExample);
            });

            $scope.$on('vtk-init', (e, d) => {
                $scope.vtkScene = d;
                renderer = $scope.vtkScene.renderer;
                cPicker = vtk.Rendering.Core.vtkCellPicker.newInstance();
                cPicker.setPickFromList(false);
                ptPicker = vtk.Rendering.Core.vtkPointPicker.newInstance();
                ptPicker.setPickFromList(true);
                ptPicker.initializePickList();
                $scope.vtkScene.renderWindow.getInteractor().onLeftButtonPress(handlePick);
                init();
                plotToPNG.initVTK($element, $scope.vtkScene.renderer);
            });

            $scope.$on('radiaObject.changed', function(e) {
                radiaService.saveGeometry(true, false);
            });

            $scope.$on('fieldPaths.saved', () => {
                if (appState.models.magnetDisplay.viewType === 'fields') {
                    updateViewer(true);
                }
            });

            $scope.$watch('radiaObject.color', (color) => {
                if(! color) {
                    return;
                }
                setColor(
                    selectedInfo,
                    SIREPO.APP_SCHEMA.constants.geomTypePolys,
                    vtkUtils.floatToRGB((SIREPO.VTK.VTKUtils.colorToFloat(color)))
                );
                setAlpha();
            });

            // must handle this separately
            $scope.$on('cancelChanges', (e, d) => {
                if (d !== 'radiaObject') {
                    return;
                }
                if (savedObj) {
                    $scope.radiaObject.color = savedObj.color;
                    $scope.radiaObject.name = savedObj.name;
                }
            });

            $scope.$on('magnetDisplay.saved', () => {
                if (didDisplayValsChange()) {
                    updateViewer();
                }
            });

            $scope.$on('solve.complete', (e, d) => {
                if (! initDone) {
                    return;
                }
                if (appState.models.magnetDisplay.viewType === 'fields') {
                    updateViewer(true);
                }
            });

            $scope.$on('$destroy', () => {
                $element.off();
            });

        },
    };
});

SIREPO.app.factory('radiaVtkUtils', function(utilities) {

    const self = {};

    self.GEOM_OBJ_TYPES = [
        SIREPO.APP_SCHEMA.constants.geomTypeLines,
        SIREPO.APP_SCHEMA.constants.geomTypePolys,
    ];
    self.GEOM_TYPES = [
        SIREPO.APP_SCHEMA.constants.geomTypeLines,
        SIREPO.APP_SCHEMA.constants.geomTypePolys,
        SIREPO.APP_SCHEMA.constants.geomTypeVectors,
    ];

    self.objBounds = json => {
        const mins = [Number.MAX_VALUE, Number.MAX_VALUE, Number.MAX_VALUE];
        const maxs = [-Number.MAX_VALUE, -Number.MAX_VALUE, -Number.MAX_VALUE];

        self.GEOM_TYPES.forEach(type => {
            if (! json[type]) {
                return;
            }
            const pts = json[type].vertices;

            function modf(j) {
                return (p, i) => i % 3 === j;
            }

            for (let j = 0; j < 3; ++j) {
                const c = pts.filter(modf(j));
                mins[j] =  Math.min(mins[j], Math.min.apply(null, c));
                maxs[j] =  Math.max(maxs[j], Math.max.apply(null, c));
            }
        });

        return [mins[0], maxs[0], mins[1], maxs[1], mins[2], maxs[2]];
    };

    self.objToPolyData = (json, includeTypes, color) => {

        const colors = [];
        let points = [];
        const tData = {};

        if (! includeTypes || includeTypes.length === 0) {
            includeTypes = self.GEOM_TYPES;
        }

        const typeInfo = {};
        self.GEOM_TYPES.forEach(type => {
            typeInfo[type] = {};
            if (! includeTypes.includes(type)) {
                return;
            }

            const t = json[type];
            if (! t || json[type].vertices.length === 0) {
                return;
            }

            // may not always be colors in the data
            const c = t.colors || [];
            for (let i = 0; i < c.length; ++i) {
                let cc = (color || [])[i % 3];
                if (! cc && cc !== 0) {
                    cc = c[i];
                }
                colors.push(Math.floor(255 * cc));
                if (i % 3 === 2) {
                    colors.push(255);
                }
            }

            const tArr = [];
            const tOffset = points.length / 3;
            typeInfo[type].offset = tOffset;
            points = points.concat(t.vertices);
            let tInd = 0;
            const tInds = utilities.indexArray(t.vertices.length / 3);
            t.lengths.forEach(len => {
                tArr.push(len);
                for (let j = 0; j < len; ++j) {
                    tArr.push(tInds[tInd++] + tOffset);
                }
            });
            if (tArr.length) {
                tData[type] = new window.Uint32Array(tArr);
            }

        });

        points = new window.Float32Array(points);

        const pd = vtk.Common.DataModel.vtkPolyData.newInstance();
        pd.getPoints().setData(points, 3);

        if (tData.lines) {
            pd.getLines().setData(tData.lines);
        }
        if (tData.polygons) {
            pd.getPolys().setData(tData.polygons, 1);
        }

        pd.getCellData().setScalars(vtk.Common.Core.vtkDataArray.newInstance({
            numberOfComponents: 4,
            values: colors,
            dataType: vtk.Common.Core.vtkDataArray.VtkDataTypes.UNSIGNED_CHAR
        }));

        pd.buildCells();

        return {data: pd, typeInfo: typeInfo};
    };

    self.vectorsToPolyData = json => {
        const pd = vtk.Common.DataModel.vtkPolyData.newInstance();
        pd.getPoints().setData(new window.Float32Array(json.vectors.vertices), 3);
        return pd;
    };

    return self;
});

SIREPO.app.directive('scriptable', function(appState, panelState, plotting, radiaOptimizationService, radiaService, requestSender, utilities) {
    return {
        restrict: 'A',
        scope: {
            model: '=',
            modelName: '=',
            field: '=',
            fieldName: '=',
            info: '=',
        },
        template: `
            <div data-list-search="completionObjs" data-on-select="" data-field-name="fieldName" data-field="field"></div>
        `,
        controller: function($scope) {

            const tokens = [
                $scope.field,
                '0', '1', '2', '3', '4', '5', '6', '7', '8', '9',
                '.', '+', '-', '+', '*', '/',
                ' '
            ];
            function toSearchable(label, val=null) {
                return {
                    label: label,
                    value: val === null ? label : val,
                }
            }

            $scope.completionObjs = [];

            const objs = ['aaa', 'bbb', 'ccc'];  radiaOptimizationService.optimizableObjects();
            //for (const name in objs) {
            //    const o = objs[name];
            //    for (const f of o.fields) {f
            //        $scope.completionObjs.push(toSearchable(`${name}.${f}`));
            //    }   
            //}
            
            srdbg($scope.completionObjs);

            function tokenize(eq)  {
                return (eq || '')
                    .split(/[-+*/^|%().0-9\s]/)
                    .filter(t => t.length > 0 && SIREPO.APP_SCHEMA.constants.allowedEquationOps.includes(t));
            };
        
        },
    };
});

SIREPO.app.directive('shapeButton', function(appState, geometry, panelState, plotting, radiaService, utilities) {

    const inset = 1;

    let shapes = {};
    let w = 0;
    let h = 0;
    for (const name in SIREPO.APP_SCHEMA.constants.geomObjShapes) {
        const s = SIREPO.APP_SCHEMA.constants.geomObjShapes[name];
        let b = geometry.coordBounds(s.points);
        w = Math.max(w, Math.abs(b[0].max - b[0].min));
        h = Math.max(h, Math.abs(b[1].max - b[1].min));
        shapes[name] = new SIREPO.DOM.SVGPath(name, s.points, [inset, inset], s.doClose, s.stroke, s.fill);
    }
    let btn = new SIREPO.DOM.SVGShapeButton('sr-shape-edit-btn', (Math.max(w, h) + 2 * inset), 'editShape');
    btn.addAttribute('title', 'Click to edit');

    return {
        restrict: 'A',
        scope: {
            modelName: '=',
            fieldClass: '=',
        },
        template: `
          <div data-ng-class="fieldClass">
            ${btn.toTemplate()}
          </div>
        `,
        controller: function($scope, $element) {
            plotting.setupSelector($scope, $element);

            $scope.editShape = () => {
                panelState.showModalEditor('objectShape');
            };

            function loadImage() {
                btn.setShape(updateShape());
            }

            function updateShape() {
                const o = appState.models[$scope.modelName];
                const s = shapes[o.type] || shapes.cuboid;
                s.setFill(o.color);
                const inds = radiaService.getAxisIndices();
                const ar = o.size[inds.width] / o.size[inds.height];
                s.setScales([
                    ar >= 1 ? ar : 1.0,
                    ar >= 1 ? 1.0 : ar
                ]);
                s.update();
                return s;
            }

            $scope.$on(`${$scope.modelName}.changed`, loadImage);

            loadImage();
        },
    };
});

SIREPO.app.directive('shapeSelector', function(appState, panelState, plotting, radiaService, utilities) {

    const availableShapes = ['cuboid', 'cylinder', 'ell', 'cee', 'jay', 'extrudedPoints', 'stl'];
    const sel = new SIREPO.DOM.UISelect('', [
        new SIREPO.DOM.UIAttribute('data-ng-model', 'field'),
    ]);
    sel.addClasses('form-control');
    sel.addOptions(SIREPO.APP_SCHEMA.enum.ObjectType
        .filter(o => availableShapes.indexOf(o[0]) >= 0)
        .map(o => new SIREPO.DOM.UIEnumOption('', o))
    );

    return {
        restrict: 'A',
        scope: {
            modelName: '=',
            model: '=',
            field: '=',
            fieldClass: '=',
            parentController: '=',
            viewName: '=',
            object: '=',
        },
        template: `
          <div data-ng-class="fieldClass">
            ${sel.toTemplate()}
          </div>
        `,
        controller: function($scope, $element) {
            plotting.setupSelector($scope, $element);
        },
    };
});

SIREPO.app.directive('terminationTable', function(appState, panelState, radiaService, validationService) {
    return {
        restrict: 'A',
        scope: {
            field: '=',
            fieldName: '=',
            itemClass: '@',
            model: '=',
            modelName: '=',
            parentController: '=',
            object: '=',
        },

        template: `
            <table class="table radia-table-hover">
              <colgroup>
                <col style="width: 20ex">
                <col style="width: 20ex">
                <col style="width: 20ex">
              </colgroup>
              <thead>
                <tr>
                  <th>Object</th>
                  <th>Air Gap [mm]</th>
                  <th>Gap Offset [mm]</th>
                  <th></th>
                </tr>
              </thead>
             <tbody>
            <tr>
            </tr>
                <tr data-ng-repeat="item in field track by $index">
                    <td>{{ item.object.name }}</td>
                    <td>{{ item.airGap }}</td>
                    <td>{{ item.gapOffset }}</td>
                  <td style="text-align: right">
                    <div class="sr-button-bar-parent">
                        <div class="sr-button-bar" data-ng-class="sr-button-bar-active" >
                             <button data-ng-click="editItem(item)" class="btn btn-info btn-xs sr-hover-button">Edit</button>
                             <button data-ng-click="deleteItem(item, $index)" class="btn btn-danger btn-xs"><span class="glyphicon glyphicon-remove"></span></button>
                        </div>
                    <div>
                  </td>
                </tr>
            </tbody>
            </table>
            <button data-ng-click="addItem()" id="sr-new-termination" class="btn btn-info btn-xs pull-right">New Termination Object <span class="glyphicon glyphicon-plus"></span></button>
        `,
        controller: function($scope, $element) {
            let isEditing = false;

            const editorFields = [
                'geomObject.magnetization',
                'geomObject.material',
            ];

            const itemModel = 'termination';
            const groupModel = 'terminationGroup';
            let selectedItem =  null;
            let watchedModels = [itemModel];


            function itemIndex(data) {
                return $scope.field.indexOf(data);
            }

            $scope.addItem = () => {
                const item = appState.setModelDefaults({}, itemModel);
                item.object.id = radiaService.generateId();
                item.object.groupId = $scope.model[groupModel].id;
                $scope.editItem(item, true);
            };

            $scope.deleteItem = item => {
                radiaService.deleteObject(radiaService.getObject(item.object.id));
                const i = itemIndex(item);
                $scope.field.splice(i, 1);
                $scope.model[groupModel].members.splice(i, 1);
                appState.saveChanges([$scope.modelName, 'geometryReport']);
            };

            $scope.editItem = (item, isNew) => {
                isEditing = ! isNew;
                selectedItem = item;
                appState.models[itemModel] = item;
                appState.models.geomObject = item.object;
                panelState.showModalEditor(itemModel);
            };

            $scope.$on('modelChanged', (e, modelName) => {
                if (! watchedModels.includes(modelName)) {
                    return;
                }
                if (! isEditing) {
                    const item = appState.models[modelName];
                    $scope.field.push(item);
                    $scope.model[groupModel].members.push(item.object.id);
                    radiaService.getObject(item.object.groupId).members.push(item.object.id);
                    appState.models.geometryReport.objects.push(item.object);
                    isEditing = true;
                }
                for (const item of $scope.field) {
                    appState.models.geometryReport.objects[
                        appState.models.geometryReport.objects.indexOf(
                            radiaService.getObject(item.object.id)
                        )
                    ] = item.object;
                }
                selectedItem = null;
                appState.saveChanges('geometryReport');
            });

            $scope.$on('cancelChanges', (e, name) => {
                if (! watchedModels.includes(name)) {
                    return;
                }
                appState.removeModel(name);
            });

            appState.watchModelFields($scope, editorFields, () => {
                if (! selectedItem) {
                    return;
                }
                const o = selectedItem.object;
                radiaService.validateMagnetization(o.magnetization, o.material);
            }, true);

        },
    };
});

SIREPO.viewLogic('fieldPathsView', function(activeSection, appState, panelState, radiaService, $scope) {

    $scope.watchFields = [];

    $scope.whenSelected = () => {
        $scope.modelData = appState.models[$scope.modelName];
    };

    $scope.$on(`${$scope.modelName}.changed`, () => {
        for (const p of $scope.modelData.paths) {
            if (p.type === 'axisPath') {
                if (! p.name) {
                    p.name = `${p.axis.toUpperCase()}-Axis`;
                }
                p.begin = SIREPO.GEOMETRY.GeometryUtils.BASIS_VECTORS()[p.axis].map(x => p.start * x);
                p.end = SIREPO.GEOMETRY.GeometryUtils.BASIS_VECTORS()[p.axis].map(x => p.stop * x);
                appState.saveQuietly($scope.modelName);
            }
        }
    });
});

SIREPO.viewLogic('geomObjectView', function(appState, panelState, radiaService, requestSender, $rootScope, $scope) {

    const builtinExtruded = ['cee', 'ell', 'jay'];
    const ctl = angular.element($('div[data-ng-controller]').eq(0)).controller('ngController');
    let editedModels = [];
    const materialFields = ['geomObject.magnetization', 'geomObject.material'];
    const parent = $scope.$parent;

    $scope.watchFields = [
        [
            'geomObject.type', 'geomObject.segmentation', 'geomObject.segmentationCylUseObjectCenter', 'geomObject.segmentationCylAxis',
            'cylinder.radius',
            'extrudedPoints.preservePointsOnImport',
            'extrudedPoly.extrusionAxisSegments', 'extrudedPoly.triangulationLevel',
            'extrudedObject.extrusionAxis',
            'stemmed.armHeight', 'stemmed.armPosition', 'stemmed.stemWidth', 'stemmed.stemPosition',
            'jay.hookHeight', 'jay.hookWidth',
            'stl.preserveVerticesOnImport',
        ], updateEditor
    ];

    $scope.whenSelected = () => {
        $scope.modelData = appState.models[$scope.modelName];
        editedModels = radiaService.updateModelAndSuperClasses($scope.modelData.type, $scope.modelData);
        updateEditor();
    };

    $scope.$on('modelChanged', (e, modelName) => {
        if (! editedModels.includes(modelName)) {
            return;
        }
        if (modelName === 'extrudedPoly') {
            if (editedModels.includes('extrudedPoints')) {
                loadPoints();
            }
            else {
                radiaService.updateExtruded($scope.modelData, () => {
                    radiaService.saveGeometry(true, false, updateShapes);
                });
            }
        }
        if (modelName === 'stl') {
            loadSTLSize();
        }
    });

    function buildTriangulationLevelDelegate() {
        const m = 'extrudedPoly';
        const f = 'triangulationLevel';
        let d = panelState.getFieldDelegate(m, f);
        d.range = () => {
            return {
                min: appState.fieldProperties(m, f).min,
                max: appState.fieldProperties(m, f).max,
                step: 0.01
            };
        };
        d.readout = () => {
            return appState.modelInfo(m)[f][SIREPO.INFO_INDEX_LABEL];
        };
        d.update = () => {};
        $scope.fieldDelegate = d;
    }

    function hasPoints() {
        return ($scope.modelData.referencePoints || []).length;
    }

    function loadPoints() {
        if (! $scope.modelData.pointsFile) {
            $scope.modelData.points = [];
            $scope.modelData.referencePoints = [];
            return;
        }
        radiaService.buildShapePoints($scope.modelData, setPoints, res => {
            radiaService.deleteObject($scope.modelData);
            // The filename in the error is encumbered with model and field which is nonsense to the
            // average user, so replace it with the original file name
            throw new Error(res.error.replace(
                new RegExp(/file \".*\"/, 'i'), `file "${$scope.modelData.pointsFile}"`
            ));
        });
    }

    function loadSTLSize()  {
        requestSender.sendStatelessCompute(
            appState,
            setSTLSize,
            {
                method: 'stl_size',
                args: {
                    file: $scope.modelData.file,
                }
            },
            {
                onError: res => {
                    if (res.error.includes('does not exist')) {
                        throw new Error('STL file ' + $scope.modelData.file + ' does not exist');
                    }
                    throw new Error(res.error);
                }
            }
        );
    }

    function modelField(f) {
        const m = appState.parseModelField(f);
        return m ? m : [parent.modelName, f];
    }

    function updateShapes() {
        radiaService.saveGeometry(true, false, () => {
            ctl.loadObjectViews();
        });
    }

    function setPoints(data) {
        $scope.modelData.referencePoints = data.points;
        radiaService.updateExtruded($scope.modelData, updateShapes);
    }

    function setSTLSize(data) {
        if ($scope.modelData.isNew && $scope.modelData.preserveVerticesOnImport === "1") {
            $scope.modelData.center = data.center;
        }
        $scope.modelData.isNew = false;
        $scope.modelData.preserveVerticesOnImport = "0";
        $scope.modelData.size = data.size;
        appState.saveQuietly(editedModels);
    }

    function updateEditor() {
        const o = $scope.modelData;
        if (! o) {
            return;
        }

        const axes = SIREPO.GEOMETRY.GeometryUtils.BASIS();
        const modelType = o.type;
        parent.activePage.items.forEach((f) => {
            const m = modelField(f);
            const hasField = SIREPO.APP_SCHEMA.model[modelType][m[1]] !== undefined;
            panelState.showField(
                m[0],
                m[1],
                hasField || appState.isSubclass(modelType, m[0])
            );
        });

        panelState.showField('geomObject', 'materialFile', o.material === 'custom');
        panelState.showField('geomObject', 'materialFormula', o.material === 'nonlinear');
        panelState.enableField('geomObject', 'size', true);
        panelState.showField('geomObject', 'segments', editedModels.includes('cylinder') || ! editedModels.includes('extrudedObject'));

        const isSegCyl = o.segmentation === 'cyl';
        const segCylFields = [
            'segmentationCylAxis',
            'segmentationCylPoint',
            'segmentationCylRadius',
            'segmentationCylRatio',
            'segmentationCylUseObjectCenter',
        ];
        segCylFields.forEach(f => {
            panelState.showField('geomObject', f, isSegCyl);
        });
        panelState.showArrayField('geomObject', 'segments', 0, ! isSegCyl);
        [
            appState.models.geomObject.segmentationCylAxisMinor,
            appState.models.geomObject.segmentationCylAxisMajor,
        ] = SIREPO.GEOMETRY.GeometryUtils.nextAxes(appState.models.geomObject.segmentationCylAxis);


        if (o.segmentationCylUseObjectCenter === '1') {
            o.segmentationCylPoint = o.center.slice();
            panelState.enableField('geomObject', 'segmentationCylPoint', false);
        }
        else {
            panelState.enableField('geomObject', 'segmentationCylPoint', true);
        }

        if (modelType === 'stl') {
            panelState.enableField('geomObject', 'size', false);
            panelState.showField('stl', 'preserveVerticesOnImport', o.isNew);
            panelState.enableField('geomObject', 'center', o.preserveVerticesOnImport === '0');
            return;
        }

        if (! appState.isSubclass(modelType, 'extrudedObject') || builtinExtruded.includes(modelType)) {
            return;
        }

        for (const i in axes) {
            panelState.enableArrayField('geomObject', 'size', i, axes[i] === o.extrusionAxis);
        }

        if (modelType === 'cylinder') {
            radiaService.updateCylinder(o);
        }

        if (modelType !== 'extrudedPoints') {
            return;
        }

        panelState.showField('extrudedPoints', 'referencePoints', hasPoints());
        panelState.enableField('extrudedPoints', 'pointsFile', ! hasPoints());
        panelState.showField('extrudedPoints', 'preservePointsOnImport', o.isNew);
        panelState.enableField('geomObject', 'center', o.preservePointsOnImport === '0');
    }

    appState.watchModelFields($scope, materialFields, () => {
        updateEditor();
        radiaService.validateMagnetization($scope.modelData.magnetization, $scope.modelData.material);
    }, true);

    buildTriangulationLevelDelegate();
    const self = {};
    self.getBaseObject = () => $scope.modelData;
    return self;
});

SIREPO.viewLogic('objectShapeView', function(appState, panelState, radiaService, requestSender, utilities, $element, $scope) {
    let modelType = null;
    let editedModels = [];
    const parent = $scope.$parent;

    $scope.watchFields = [
        [
            'geomObject.type',
            "extrudedPoly.extrusionAxisSegments", "extrudedPoly.triangulationLevel",
            'stemmed.armHeight', 'stemmed.armPosition', 'stemmed.stemWidth', 'stemmed.stemPosition',
            'jay.hookHeight', 'jay.hookWidth',
        ], updateShapeEditor,
    ];

    $scope.whenSelected = () => {
        modelType = appState.models.geomObject.type;
        $scope.modelData = appState.models[$scope.modelName];
        editedModels = radiaService.updateModelAndSuperClasses(modelType, $scope.modelData);
        updateShapeEditor();
    };

    $scope.$on('extrudedPoly.changed', loadPoints);
    $scope.$on('stl.changed', loadSTLSize);

    function setPoints(data) {
        $scope.modelData.referencePoints = data.points;
        radiaService.updateExtruded($scope.modelData, () => {
            appState.saveChanges(editedModels);
            updateShapeEditor();
        });
    }

    function setSTLSize(data) {
        $scope.modelData.size = data.size;
        appState.saveQuietly(editedModels);
    }

    function loadSTLSize()  {
        requestSender.sendStatelessCompute(
            appState,
            setSTLSize,
            {
                method: 'stl_size',
                args: {
                    file: $scope.modelData.file,
                }
            },
            {
                onError: res => {
                    if (res.error.includes('does not exist')) {
                        throw new Error('STL file ' + $scope.modelData.file + ' does not exist');
                    }
                    throw new Error(res.error);
                }
            }
        );
    }

    function loadPoints() {
        if (! $scope.modelData.pointsFile) {
            $scope.modelData.points = [];
            $scope.modelData.referencePoints = [];
            return;
        }
        radiaService.buildShapePoints($scope.modelData, setPoints);
    }

    function buildTriangulationLevelDelegate() {
        const m = 'extrudedPoly';
        const f = 'triangulationLevel';
        let d = panelState.getFieldDelegate(m, f);
        d.range = () => {
            return {
                min: appState.fieldProperties(m, f).min,
                max: appState.fieldProperties(m, f).max,
                step: 0.01
            };
        };
        d.readout = () => {
            return appState.modelInfo(m)[f][SIREPO.INFO_INDEX_LABEL];
        };
        d.update = () => {};
        $scope.fieldDelegate = d;
    }

    function modelField(f) {
        const m = appState.parseModelField(f);
        return m ? m : [parent.modelName, f];
    }

    function updateShapeEditor() {
        parent.showPageNamed('Point Editor', $scope.modelData.pointsFile !== undefined);
        modelType = appState.models.geomObject.type;
        parent.activePage.items.forEach((f) => {
            const m = modelField(f);
            const hasField = SIREPO.APP_SCHEMA.model[modelType][m[1]] !== undefined;
            panelState.showField(
                m[0],
                m[1],
                hasField || appState.isSubclass(modelType, m[0])
            );
        });
        // show the type but disable it
        panelState.enableField('geomObject', 'type', false);
        panelState.showField('extrudedPoints', 'referencePoints', ($scope.modelData.referencePoints || []).length > 0);
    }

    buildTriangulationLevelDelegate();
});

SIREPO.viewLogic('optimizerView', function(activeSection, appState, panelState, radiaService, utilities, $scope) {

    $scope.watchFields = [
        [
            'optimizer.objective', 'optimizer.software',
            'objectiveFunctionQuality.fieldPath', 'objectiveFunctionQuality.useFieldPath',
        ],
        updateEditor,
    ];
    $scope.objectiveFunctionUpdaters = {};


    function updateEditor() {
        updateObjectiveFunction(appState.models[$scope.modelName].objective);
        updateSoftware();
        updateInputs();
    }

    function updateInputs() {
        panelState.showField('optimizer', 'parameters', appState.models[$scope.modelName].objective !== 'none');

    }

    function updateObjectiveFunction(fn) {
        const fns = appState.enumVals('ObjectiveFunction');
        if (! fn) {
            return;
        }
        for (const f of $scope.$parent.activePage.items) {
            const md = appState.parseModelField(f);
            if (! md || ! fns.includes(md[0])) {
                continue;
            }
            panelState.showField(md[0], md[1], md[0] === fn);
        }
        $scope[`update${SIREPO.UTILS.capitalize(fn)}`](appState.models[fn]);
    }

    function updateSoftware() {
        panelState.showField('optimizationSoftwareDFOLS', 'components', appState.models[$scope.modelName].software.type === 'optimizationSoftwareDFOLS');
    }

    $scope.updateIntegral = fn => {};

    $scope.updateNone = fn => {};

    $scope.updateObjectiveFunctionQuality = fn => {

        const pathFields = ['begin', 'end'];
        const useFieldPath = fn.useFieldPath === '1' &&
            (appState.models.fieldPaths.paths || []).filter(radiaService.isLinearPath).length;
        pathFields.forEach(f => {
            panelState.enableField(fn.type, f, ! useFieldPath);
        });
        panelState.showField(fn.type, 'fieldPaths', useFieldPath);
        const currentPath = fn.fieldPath;
        if (! currentPath) {
            return;
        }
        if (useFieldPath) {
            pathFields.forEach(f => {
                fn[f] = currentPath[f];
            });
        }
    };

    $scope.whenSelected = () => {
        $scope.modelData = appState.models[$scope.modelName];
        updateEditor();
    };

    $scope.$on(`${$scope.modelName}.changed`, () => {});

});

SIREPO.viewLogic('racetrackView', function(appState, panelState, radiaService, requestSender, $rootScope, $scope) {

    const parent = $scope.$parent;

    $scope.watchFields = [
        [
            'racetrack.axis',
            'racetrack.height',
        ], updateObjectEditor
    ];

    $scope.whenSelected = () => {
        $scope.modelData = appState.models[$scope.modelName];
        updateObjectEditor();
    };

    function modelField(f) {
        const m = appState.parseModelField(f);
        return m ? m : [parent.modelName, f];
    }

    function updateObjectEditor() {
        const o = $scope.modelData;
        if (! o) {
            return;
        }

        [appState.models[$scope.modelName].planeAxis1, appState.models[$scope.modelName].planeAxis2]  = SIREPO.GEOMETRY.GeometryUtils.nextAxes($scope.modelData.axis);
        const modelType = o.type;
        parent.activePage.items.forEach((f) => {
            const m = modelField(f);
            const hasField = SIREPO.APP_SCHEMA.model[modelType][m[1]] !== undefined;
            panelState.showField(
                m[0],
                m[1],
                hasField || appState.isSubclass(modelType, m[0])
            );
        });
        radiaService.updateRaceTrack(o);
        panelState.enableField('racetrack', 'size', false);
    }

    // appState.watchModelFields does not work with arrays
    $scope.$watchGroup(
        [
            "appState['models']['racetrack']['sides'][0]",
            "appState['models']['racetrack']['sides'][1]",
            "appState['models']['racetrack']['radii'][1]",
        ],
        updateObjectEditor
    );

    const self = {};
    self.getBaseObject = () => $scope.modelData;
    return self;
});

for(const m of ['Dipole', 'Undulator']) {
    for (const d of SIREPO.APP_SCHEMA.enum[`${m}Type`]) {
        SIREPO.viewLogic(`${d[0]}View`, function(appState, panelState, radiaService, validationService, $scope) {

            $scope.model = appState.models[$scope.modelName];
            $scope.watchFields = [
                [
                    `${$scope.modelName}.coil.height`,
                ],
                updateEditor
            ];

            let editedModels = [];
            const materialFields = ['geomObject.magnetization', 'geomObject.material'];
            let models = {};
            for (const p of $scope.$parent.advancedFields) {
                const page = p[0];
                models[page] = {};
                // supports at most one sub-model per page
                for (const f of p[1]) {
                    let m = appState.parseModelField(f);
                    if (! m) {
                        continue;
                    }
                    m = appState.parseModelField(m[1]);
                    if (! m) {
                        continue;
                    }
                    models[page] = {
                        objModelName: m[0],
                        obj: appState.models[$scope.modelName][m[0]],
                    };
                    break;
                }
            }

            $scope.$on('cancelChanges', (e, d) => {
                // geometryReport is not part of the superclass chain and needs to be handled
                // separately
                if (d !== 'geometryReport') {
                    appState.cancelChanges('geometryReport');
                }
            });

            $scope.$on(`${$scope.modelName}.changed`, () => {
                radiaService.saveGeometry(true, false);
            });

            $scope.$on('geomObject.changed', () => {
                if (! activeModelId()) {
                    return;
                }
                if (appState.models.geomObject.id === activeModelId()) {
                    appState.models[$scope.modelName][activeObjModelName()] = appState.models.geomObject;
                    appState.saveChanges($scope.modelName);
                }
            });

            $scope.whenSelected = function() {
                const o = getObjFromGeomRpt();
                if (! o ) {
                    return;
                }
                // set the object in the model to the equivalent object in the report
                // also set the base model and its superclasses
                appState.models[$scope.modelName][activeObjModelName()] = o;
                editedModels = radiaService.updateModelAndSuperClasses(o.type, o);
                appState.saveChanges([$scope.modelName, ...editedModels]);

                if (o.type === 'racetrack') {
                    watchCoil();
                    panelState.enableField('racetrack', 'size', false);
                }
            };

            function activeModelId() {
                return (models[$scope.$parent.activePage.name].obj || {}).id;
            }

            function activeObjModelName() {
                return models[$scope.$parent.activePage.name].objModelName;
            }

            function getObjFromGeomRpt() {
                return radiaService.getObject(activeModelId());
            }

            function updateEditor() {
                const o = getObjFromGeomRpt();
                if (! o) {
                    return;
                }
                if (o.type === 'racetrack') {
                    radiaService.updateRaceTrack(o);
                }
            }

            function watchCoil() {
                const coil = `appState.models['${$scope.modelName}']['coil']`;
                $scope.$watchGroup(
                    [
                        `${coil}['sides'][0]`,
                        `${coil}['sides'][1]`,
                        `${coil}['radii'][1]`,
                    ],
                    updateEditor
                );
            }

            appState.watchModelFields($scope, materialFields, () => {
                const o = getObjFromGeomRpt();
                if (! o) {
                    return;
                }
                radiaService.validateMagnetization(o.magnetization, o.material);
            }, true);

        });
    }
}

SIREPO.viewLogic('rotateView', function(appState, panelState, radiaService, requestSender, $scope) {

    $scope.watchFields = [
        [
            'rotate.useObjectCenter',
        ], updateObjectEditor
    ];

    $scope.whenSelected = () => {
        $scope.modelData = appState.models[$scope.modelName];
        updateObjectEditor();
    };

    function updateObjectEditor() {
        if (! $scope.modelData) {
            return;
        }
        panelState.showField(
            'rotate',
            'center',
            $scope.modelData.useObjectCenter !== "1"
        );
    }
});

SIREPO.viewLogic('simulationView', function(activeSection, appState, panelState, radiaService, $scope) {

    let model = null;

    function isNew() {
        return activeSection.getActiveSection() === 'simulations';
    }

    function updateHeightAxis(isEnabled) {
        for (const e of SIREPO.APP_SCHEMA.enum.BeamAxis) {
            const axis = e[SIREPO.ENUM_INDEX_VALUE];
            const isShown = axis !== model.beamAxis;
            panelState.showEnum('simulation', 'heightAxis', axis, isShown);
            if (model.heightAxis === axis && ! isShown) {
                model.heightAxis = SIREPO.APP_SCHEMA.constants.heightAxisMap[model.beamAxis];
            }
        }
        panelState.enableField($scope.modelName, 'heightAxis', isEnabled);
    }

    function updateSimEditor() {
        if (! model) {
            return;
        }
        const isDipole = model.magnetType === 'dipole';
        const isImported =  ! ! appState.models.simulation.dmpImportFile;
        const enableAxes = isImported || (isNew() && ! isDipole);
        panelState.enableField(
            $scope.modelName,
            'magnetType',
            isNew()
        );
        panelState.showField($scope.modelName, 'enableKickMaps', enableAxes);

        for(const m of ['dipole', 'undulator']) {
            const t = `${m}Type`;
            panelState.showField($scope.modelName, t, model.magnetType === m);
            panelState.enableField($scope.modelName, t, isNew() && model.magnetType === m);
        }

        //TODO(mvk): setting the beamAxis/heightAxis to anything other than x/z for dipoles causes
        // the magnet to be built incorrectly. For now set those values and disable the fields
        if (isDipole) {
            model.beamAxis = 'x';
            model.heightAxis = 'z';
        }
        panelState.enableField(
            $scope.modelName,
            'beamAxis',
            enableAxes
        );
        updateHeightAxis(enableAxes);
    }

    $scope.watchFields = [
        ['simulation.beamAxis', 'simulation.magnetType'], updateSimEditor,
        ['simulation.heightAxis'], radiaService.setWidthAxis,
    ];


    $scope.$on(`${$scope.modelName}.editor.show`, () => {
        model = appState.models[$scope.modelName];
        updateSimEditor();
    });

});<|MERGE_RESOLUTION|>--- conflicted
+++ resolved
@@ -38,10 +38,9 @@
         <div data-ng-switch-when="ObjectType" class="col-sm-7">
             <div data-shape-selector="" data-model-name="modelName" data-model="model" data-field="model[field]" data-field-class="fieldClass" data-parent-controller="parentController" data-view-name="viewName" data-object="viewLogic.getBaseObject()"></div>
         </div>
-<<<<<<< HEAD
         <div data-ng-switch-when="ObjectOptimizerField" class="col-sm-12">
           <div data-object-optimizer-field="" data-model-name="modelName" data-model="model" data-field="model[field]"></div>
-=======
+        </div>
         <div data-ng-switch-when="MaterialFormula" data-ng-class="fieldClass">
             <div data-material-formula="" data-model="model" data-field-name="field" data-field="model[field]" data-info="info"></div>
         </div>
@@ -49,7 +48,6 @@
           <select number-to-string class="form-control" data-ng-model="model[field]" data-ng-options="item[0] as item[1] for item in enum[info[1]]"></select>
             <div class="sr-input-warning">
             </div>
->>>>>>> 5d4ef7ce
         </div>
         <div data-ng-switch-when="MultipleModelArray" class="col-sm-12">
           <div data-multiple-model-array="" data-field="model[field]" data-field-name="field" data-model="model" data-model-name="modelName" data-item-class="Modification" data-models="info[4]"></div>
@@ -1724,34 +1722,7 @@
     };
 });
 
-<<<<<<< HEAD
 SIREPO.app.directive('kickMapReport', function(appState, panelState, plotting, radiaService, requestSender, utilities) {
-=======
-SIREPO.app.directive('materialFormula', function(appState, panelState, plotting, radiaService, requestSender, utilities) {
-    return {
-        restrict: 'A',
-        scope: {
-            model: '=',
-            field: '=',
-            fieldName: '=',
-            info: '=',
-        },
-        template: `
-            <div data-num-array="" data-model="model" data-field-name="fieldName" data-field="subfields" data-info="info" data-num-type="Float"></div>
-        `,
-        controller: function($scope) {
-            const f = $scope.field;
-            $scope.subfields = [
-                [f[0], f[1]],
-                [f[2], f[3]],
-                [f[4], f[5]],
-            ];
-        },
-    };
-});
-
-SIREPO.app.directive('pointsTable', function() {
->>>>>>> 5d4ef7ce
     return {
         restrict: 'A',
         scope: {
@@ -2176,6 +2147,29 @@
     };
 });
 
+SIREPO.app.directive('materialFormula', function(appState, panelState, plotting, radiaService, requestSender, utilities) {
+    return {
+        restrict: 'A',
+        scope: {
+            model: '=',
+            field: '=',
+            fieldName: '=',
+            info: '=',
+        },
+        template: `
+            <div data-num-array="" data-model="model" data-field-name="fieldName" data-field="subfields" data-info="info" data-num-type="Float"></div>
+        `,
+        controller: function($scope) {
+            const f = $scope.field;
+            $scope.subfields = [
+                [f[0], f[1]],
+                [f[2], f[3]],
+                [f[4], f[5]],
+            ];
+        },
+    };
+});
+
 SIREPO.app.directive('pointsTable', function() {
     return {
         restrict: 'A',
