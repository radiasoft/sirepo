--- conflicted
+++ resolved
@@ -1034,22 +1034,6 @@
                     if (self.selectedObject) {
                         loadShapes();
                     }
-<<<<<<< HEAD
-                    o.size = s.join(', ');
-                    appState.saveQuietly('racetrack');
-                }
-                if (o.materialFile) {
-                    o.hmFileName = o.materialFile.name;
-                    radiaService.upload(o.materialFile, SIREPO.APP_SCHEMA.constants.hmFileType);
-                }
-            }
-            const r = 'geometryReport';
-            radiaService.saveGeometry(true, false, () => {
-                if (self.selectedObject) {
-                    loadShapes();
-                }
-=======
->>>>>>> b2818854
             });
         });
 
@@ -3766,59 +3750,7 @@
 for(const m of ['Dipole', 'Undulator']) {
     for (const d of SIREPO.APP_SCHEMA.enum[`${m}Type`]) {
         SIREPO.viewLogic(`${d[0]}View`, function(appState, panelState, radiaService, validationService, $scope) {
-
-<<<<<<< HEAD
-        $scope.$on('modelChanged', (e, d) => {
-            if (d === 'geomObject' && appState.models.geomObject.id === activeModel().id) {
-                appState.models[$scope.modelName][activeObjName()] = appState.models.geomObject;
-                appState.saveQuietly($scope.modelName);
-            }
-        });
-
-        $scope.whenSelected = function() {
-            const o = getObjFromGeomRpt();
-            // set the object in the dipole model to the equivalent object in the report
-            // also set the base model and its superclasses
-            appState.models[$scope.modelName][activeObjName()] = o;
-            editedModels = radiaService.updateModelAndSuperClasses(o.type, o);
-            appState.saveQuietly([$scope.modelName, ...editedModels]);
-        };
-
-        function activeModel() {
-            return models[$scope.$parent.activePage.name].obj;
-        }
-
-        function activeObjName() {
-            return models[$scope.$parent.activePage.name].objName;
-        }
-=======
-            $scope.model = appState.models[$scope.modelName];
-            $scope.watchFields = [];
-
-            let editedModels = [];
-            let models = {};
-            for (const p of $scope.$parent.advancedFields) {
-                const page = p[0];
-                models[page] = {};
-                // supports at most one sub-model per page
-                for (const f of p[1]) {
-                    let m = appState.parseModelField(f);
-                    if (! m) {
-                        continue;
-                    }
-                    m = appState.parseModelField(m[1]);
-                    if (! m) {
-                        continue;
-                    }
-                    models[page] = {
-                        objModelName: m[0],
-                        obj: appState.models[$scope.modelName][m[0]],
-                    };
-                    break;
-                }
-            }
->>>>>>> b2818854
-
+            
             $scope.$on('cancelChanges', (e, d) => {
                 // geometryReport is not part of the superclass chain and needs to be handled
                 // separately
