--- conflicted
+++ resolved
@@ -2139,39 +2139,14 @@
             function updateShapeAttributes(selection) {
                 selection
                     .attr('class', 'vtk-object-layout-shape')
-<<<<<<< HEAD
                     .classed('vtk-object-layout-shape-selected', d => d.id === (selectedObject || {}).id)
                     .classed('vtk-object-layout-shape-undraggable', d => ! d.draggable)
-                    .attr('id', d =>  shapeSelectionId(d))
+                    .attr('id', d =>  shapeSelectionId(d, false))
                     .attr('href', d => d.href ? `#${d.href}` : '')
                     .attr('points', d => $.isEmptyObject(d.points || {}) ? null : shapePoints(d))
                     .attr('x', d => shapeOrigin(d, 'x') - (d.outlineOffset || 0))
                     .attr('y', d => shapeOrigin(d, 'y') - (d.outlineOffset || 0))
                     .attr('x1', d => {
-=======
-                    .classed('vtk-object-layout-shape-selected', function (d) {
-                        return d.id === (selectedObject || {}).id;
-                    })
-                    .classed('vtk-object-layout-shape-undraggable', function (d) {
-                        return ! d.draggable;
-                    })
-                    .attr('id', function (d) {
-                        return shapeSelectionId(d, false);
-                    })
-                    .attr('href', function (d) {
-                        return d.href ? `#${d.href}` : '';
-                    })
-                    .attr('points', function(d) {
-                        return $.isEmptyObject(d.points || {}) ? null : shapePoints(d);
-                    })
-                    .attr('x', function(d) {
-                        return shapeOrigin(d, 'x') - (d.outlineOffset || 0);
-                    })
-                    .attr('y', function(d) {
-                        return shapeOrigin(d, 'y') - (d.outlineOffset || 0);
-                    })
-                    .attr('x1', function (d) {
->>>>>>> f695d27b
                         const pts = linePoints(d);
                         return pts ? (pts[0] ? pts[0].coords()[0] : 0) : 0;
                     })
