--- conflicted
+++ resolved
@@ -9,82 +9,9 @@
     var self = {};
     var stlReaders = {};
 
-<<<<<<< HEAD
-    // Find where the "scene" (bounds of the rendered objects) intersects the screen (viewport)
-    // Returns the properties of the first set of corners that fit - order them by desired location.
-    // Could be none fit, in which case no properties are defined
-    function edgeIntersections(vpEdges, cornersArr, rect, dim, reverse) {
-        var props = {};
-        //srdbg('checking for edges that include corners', cornersArr);
-        for(var corners in cornersArr) {
-            var edges = geometry.edgesWithCorners(vpEdges, cornersArr[corners])[0];
-            //srdbg('edges that include corners', cornersArr[corners], edges);
-            var sceneEnds = geometry.sortInDimension(edges, dim);
-            //srdbg('scene ends', sceneEnds);
-            var screenEnds = rect.boundaryIntersectons(sceneEnds[0], sceneEnds[1]);
-            //srdbg('screen ends', screenEnds);
-            var sceneLen = sceneEnds[0].dist(sceneEnds[1]);
-            var clippedEnds = geometry.sortInDimension(
-                rect.segmentsInside(screenEnds),
-                dim, reverse);
-            if(clippedEnds && clippedEnds.length == 2) {
-             var clippedLen = clippedEnds[0].dist(clippedEnds[1]);
-                if(clippedLen / sceneLen > 0.5) {
-                    props.edges = edges;
-                    props.sceneEnds = sceneEnds;
-                    props.screenEnds = screenEnds;
-                    props.sceneLen = sceneLen;
-                    props.clippedEnds = clippedEnds;
-                    return props;
-                }
-            }
-        }
-        return props;
-    }
-
-    // "Bundles" a source, mapper, and actor together
-    self.buildActorBundle = function(source) {
-        var m = vtk.Rendering.Core.vtkMapper.newInstance();
-        if(source) {
-            m.setInputConnection(source.getOutputPort());
-        }
-        var a = vtk.Rendering.Core.vtkActor.newInstance();
-        a.setMapper(m);
-
-        return {
-            actor: a,
-            source: source,
-            mapper: m,
-            setActor: function (actor) {
-                actor.setMapper(this.m);
-                this.actor = actor;
-            },
-            setSource: function (source) {
-                this.mapper.setInputConnection(source.getOutputPort());
-                this.source = source;
-            }
-        };
-    };
-
-    self.getActors = function(bundleArray) {
-        return bundleArray.map(function (b) {
-            return b.actor;
-        });
-    };
-
-    self.vtkPlot = function(scope, element) {
-
-        scope.element = element[0];
-        var requestData = plotting.initAnimation(scope);
-
-        scope.windowResize = utilities.debounce(function() {
-            scope.resize();
-        }, 250);
-=======
     self.addSTLReader = function(file, reader) {
         stlReaders[file] = reader;
     };
->>>>>>> 277141c7
 
     self.adjustContainerSize = function(container, rect, ctrAspectRatio, thresholdPct) {
         var fsAspectRatio = window.screen.availWidth / window.screen.availHeight;
@@ -104,9 +31,6 @@
     };
 
     self.coordMapper = function(transform) {
-<<<<<<< HEAD
-        var svc = self;
-=======
 
         // "Bundles" a source, mapper, and actor together
         function actorBundle(source) {
@@ -132,7 +56,6 @@
             };
         }
 
->>>>>>> 277141c7
         return {
 
             xform: transform || geometry.transform(),
@@ -177,11 +100,7 @@
                 if (labOrigin && labP1 && labP2) {
                     this.setPlane(b, labOrigin, labP1, labP2);
                 }
-<<<<<<< HEAD
-                return svc.buildActorBundle(src);
-=======
                 return b;
->>>>>>> 277141c7
             },
             buildSphere: function(lcenter, radius, colorArray) {
                 var ps = vtk.Filters.Sources.vtkSphereSource.newInstance({
@@ -506,12 +425,6 @@
         };
 
         function wCenter() {
-<<<<<<< HEAD
-            return box.source.getCenter();
-        }
-        function wc() {
-=======
->>>>>>> 277141c7
             return geometry.pointFromArr(box.source.getCenter());
         }
 
@@ -546,33 +459,6 @@
                         var s = [sides[k], sides[j], sides[i]];
                         var c = [];
                         for(var l = 0; l < 3; ++l) {
-<<<<<<< HEAD
-                            c.push(ctr[l] + s[l] * len[l]);
-                        }
-                        corners.push(c);
-                    }
-                }
-            }
-            return corners;
-        }
-        // will replace wCorners
-        function wcrn() {
-            var ctr = wc();
-            var corners = [];
-
-            var sides = [-0.5, 0.5];
-            var src = box.source;
-            var len = wLength();
-            for(var i in sides) {
-                for (var j in sides) {
-                    for (var k in sides) {
-                        var s = [sides[k], sides[j], sides[i]];
-                        //srdbg('sides', s);
-                        var c = [];
-                        for(var l = 0; l < 3; ++l) {
-                            //srdbg('ctr', ctr.coords()[l], 'side', s[l], 'len', len[l], 'val', ctr.coords()[l] + s[l] * len[l]);
-=======
->>>>>>> 277141c7
                             c.push(ctr.coords()[l] + s[l] * len[l]);
                         }
                         corners.push(geometry.pointFromArr(c));
@@ -598,14 +484,6 @@
             y: [[0, 2], [1, 3], [4, 6], [5, 7]],
             z: [[4, 0], [5, 1], [6, 2], [7, 3]]
         };
-<<<<<<< HEAD
-        box.edgs = function () {
-            var c = box.crns();
-            var e = {};
-            for(var dim in edgeCornerPairs ) {
-                var lines = [];
-                for(var j in  edgeCornerPairs[dim]) {
-=======
 
         function wEdges() {
             var c = box.worldCorners;
@@ -613,7 +491,6 @@
             for (var dim in edgeCornerPairs) {
                 var lines = [];
                 for (var j in  edgeCornerPairs[dim]) {
->>>>>>> 277141c7
                     var p = edgeCornerPairs[dim][j];
                     var l = geometry.lineSegment(c[p[0]], c[p[1]]);
                     lines.push(l);
