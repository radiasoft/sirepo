'use strict';

var srlog = SIREPO.srlog;
var srdbg = SIREPO.srdbg;
SIREPO.DEFAULT_COLOR_MAP = 'viridis';
SIREPO.ZERO_ARR = [0, 0, 0];
SIREPO.ZERO_STR = '0, 0, 0';

/**
 * Collection of static methods and fields related to vtk
 */
class VTKUtils {

    /**
     * Modes when interacting with the vtk canvas
     * @returns {Object} - interactionModes
     */
    static interactionMode() {
        return {
            INTERACTION_MODE_MOVE: 'move',
            INTERACTION_MODE_SELECT: 'select',
        };
    }

    /**
     * Builds a wireframe box with the specified bounds and optional padding
     * @param {[number]} bounds - the bounds in the format [xMin, xMax, yMin, yMax, zMin, zMax]
     * @param {number} padPct - additional padding as a percentage of the size
     * @returns {BoxBundle}
     */
    static buildBoundingBox(bounds, padPct = 0.0) {
        const l = [
            Math.abs(bounds[1] - bounds[0]),
            Math.abs(bounds[3] - bounds[2]),
            Math.abs(bounds[5] - bounds[4])
        ].map(c=> (1 + padPct) * c);

        const b = new BoxBundle(
            l,
            [(bounds[1] + bounds[0]) / 2, (bounds[3] + bounds[2]) / 2, (bounds[5] + bounds[4]) / 2]
        );
        b.actorProperties.setRepresentationToWireframe();
        return b;
    }

    /**
     * Makes an orientation widget out of the given vtk actor and interactor, placed in the given corner of the
     * viewport
     * @param {vtk.Rendering.Core.vtkActor} actor - vtk actor
     * @param {vtk.Rendering.Core.vtkRenderWindowInteractor} interactor - interactor from a render window
     * @param {vtk.Interaction.Widgets.vtkOrientationMarkerWidget.Corners} location - which corner to place the widget
     * @returns {vtk.Interaction.Widgets.vtkOrientationMarkerWidget}
     */
    static buildOrientationMarker(actor, interactor, location) {
        const m = vtk.Interaction.Widgets.vtkOrientationMarkerWidget.newInstance({
            actor: actor,
            interactor: interactor,
        });
        m.setViewportCorner(location);
        m.setViewportSize(0.07);
        m.computeViewport();
        m.setMinPixelSize(50);
        m.setMaxPixelSize(100);

        return m;
    }

    /**
     * Converts a string or an array of floats to an array of floats using vtk's conversion util, for use in
     * colors
     * @param {string|[number]} hexStringOrArray - a color string (#rrggbb) or array of floats
     * @returns {[number]} - array of floats ranging from 0 - 1.
     */
    static colorToFloat(hexStringOrArray) {
        return Array.isArray(hexStringOrArray) ? hexStringOrArray : vtk.Common.Core.vtkMath.hex2float(hexStringOrArray);
    }

    /**
     * Converts a string or an array of floats to a string using vtk's conversion util, for use in
     * colors
     * @param {string|[number]} hexStringOrArray - a color string (#rrggbb) or array of floats
     * @returns {string} - a color string (#rrggbb)
     */
    static colorToHex(hexStringOrArray) {
       return Array.isArray(hexStringOrArray) ? vtk.Common.Core.vtkMath.floatRGB2HexCode(hexStringOrArray) : hexStringOrArray;
    }

    /**
     * Creates a vtk user matrix from a SquareMatrix.
     * * @param {SquareMatrix} matrix - vtk actor
     * @returns {[[number]]}
     */
    static userMatrix(matrix) {
        let m = [];
        for (const x of matrix.val) {
            m = m.concat(x);
            m.push(0);
        }
        m = m.concat([0, 0, 0, 1]);
        return m;
    }
}


/**
 * This class encapsulates various basic vtk elements such as the renderer, and supplies methods for using them.
 */
class VTKScene {
    /**
     * @param {{}} container - jquery element in which to place the scene
     * @param {string} resetSide - the dimension to display facing the user when the scene is reset
     */
    constructor(container, resetSide) {
        this.fsRenderer = vtk.Rendering.Misc.vtkFullScreenRenderWindow.newInstance({
            background: [1, 1, 1, 1],
            container: container,
            listenWindowResize: true,
        });

        this.container = this.fsRenderer.getContainer();
        this.renderer = this.fsRenderer.getRenderer();
        this.renderWindow = this.fsRenderer.getRenderWindow();
        this.cam = this.renderer.get().activeCamera;
        this.camProperties = VTKScene.CAM_DEFAULTS();
        this.resetSide = resetSide;

        this.interactionMode = VTKUtils.interactionMode().INTERACTION_MODE_MOVE;

        this.marker = null;
        this.isMarkerEnabled = false;

        this.viewSide = this.resetSide;
        this.viewDirection = 1;
    }

    /**
     * Gets a map of dimension to camera properties
     * @returns {{x: {viewUp: number[]}, y: {viewUp: number[]}, z: {viewUp: number[]}}}
     * @constructor
     */
    static CAM_DEFAULTS() {
        return {
            x: {
                viewUp: [0, 0, 1],
            },
            y: {
                viewUp: [0, 0, 1],
            },
            z: {
                viewUp: [0, 1, 0],
            }
        };
    }

    /**
     * Convenience method for adding an actor to the renderer
     * @param {vtk.Rendering.Core.vtkActor} actor
     */
    addActor(actor) {
        this.renderer.addActor(actor);
    }

    /**
     * Gets an icon based on the view direction ("into/out of the screen")
     * @returns {string}
     */
    directionIcon() {
        return this.viewDirection === 1 ? '⊙' : '⦻';
    }

    /**
     * @returns {boolean} - true if an orientation marker has been defined
     */
    hasMarker() {
        return ! ! this.marker;
    }

    /**
     * Convenience method for removing the given actor from the renderer
     * @param {vtk.Rendering.Core.vtkActor} actor
     */
    removeActor(actor) {
        if (! actor ) {
            return;
        }
        this.renderer.removeActor(actor);
    }

    /**
     * Convenience method for removing the given actors from the renderer, or all actors if input is null/empty
     * @param {[vtk.Rendering.Core.vtkActor]|null} actors
     */
    removeActors(actors) {
        if (! actors) {
            this.renderer.removeAllActors();
            return;
        }
        for (const a of actors) {
            this.removeActor(a);
        }
        actors.length = 0;
    }

    /**
     * Convenience method for triggering a render in the render window
     */
    render() {
        this.renderWindow.render();
    }

    /**
     * Sets the camera so that the resetSide is facing the user
     */
    resetView() {
        this.showSide(this.resetSide, 1);
    }

    /**
     * Builds a wireframe box around all the objects in the scene, with optional padding
     * @param {number} padPct - additional padding as a percentage of the size
     * @returns {BoxBundle}
     */
    sceneBoundingBox(padPct = 0.0) {
        // must reset the camera before computing the bounds
        this.renderer.resetCamera();
        return VTKUtils.buildBoundingBox(this.renderer.computeVisiblePropBounds(), padPct);
    }

    /**
     * Sets the background color of the renderer
     * @param {string|[number]} color
     */
    setBgColor(color) {
        this.renderer.setBackground(VTKUtils.colorToFloat(color));
        this.render();
    }

    /**
     * Sets the camera to the given position, pointing such that "up" is in the given direction
     * @param {[number]} position
     * @param {[numbeer]} viewUp
     */
    setCam(position = [1, 0, 0], viewUp = [0, 0, 1]) {
        this.cam.setPosition(...position);
        this.cam.setFocalPoint(0, 0, 0);
        this.cam.setViewUp(...viewUp);
        this.renderer.resetCamera();
        this.cam.yaw(0.6);
        if (this.marker) {
            this.marker.updateMarkerOrientation();
        }
        this.render();
    }

    /**
     * Sets a property for the camera along the given dimension
     * @param {string} dim x|y|z
     * @param {string} name
     * @param {*} val
     */
    setCamProperty(dim, name, val) {
        this.camProperties[dim][name] = val;
    }

    /**
     * Sets the camera so that the given side is facing the user. If that side is already set, flip to the
     * other side
     * @param {string} side - x|y|z
     * @param {number} direction - -1|0|1
     */
    showSide(side = this.resetSide, direction = 0) {
        if (side === this.viewSide) {
            this.viewDirection *= -1;
        }
        if (direction) {
            this.viewDirection = Math.sign(direction);
        }
        this.viewSide = side;
        const pos = SIREPO.GEOMETRY.GeometryUtils.BASIS_VECTORS()[side]
            .map(c =>  c * this.viewDirection);
        this.setCam(pos, this.camProperties[side].viewUp);
    }

    /**
     * Refreshes the visibility of the orientation marker, if one exists
     * @param doRender - if true, perform a render
     */
    refreshMarker(doRender=true) {
        if (! this.hasMarker()) {
            return;
        }
        this.marker.setEnabled(this.isMarkerEnabled);
        if (doRender) {
            this.render();
        }
    }

    /**
     * Sets an orientation marker
     * @param {vtk.Interaction.Widgets.vtkOrientationMarkerWidget} m
     */
    setMarker(m) {
        this.marker = m;
        this.isMarkerEnabled = true;
        this.refreshMarker();
    }

    /**
     * Cleans up vtk items
     */
    teardown() {
        this.isMarkerEnabled = false;
        this.refreshMarker(false);
        this.fsRenderer.getInteractor().unbindEvents();
        this.fsRenderer.delete();
    }
}

/**
 * A convenient object bundling a source, actor, and mapper, which almost always appear together anyway
 */
class ActorBundle {
    /**
     * @param {*} source - a vtk source, reader, etc.
     * @param {SIREPO.GEOMETRY.Transform} transform - a Transform to translate between "lab" and "local" coordinate systems
     * @param {Object} actorProperties - a map of actor properties (e.g. 'color') to values
     */
    constructor(source, transform = new SIREPO.GEOMETRY.Transform(), actorProperties = {}) {
        /** @member {SIREPO.GEOMETRY.Transform} - the transform */
        this.transform = transform;

        /** @member {vtk.Rendering.Core.vtkMapper} - a mapper */
        this.mapper = vtk.Rendering.Core.vtkMapper.newInstance();

        /** @member {*} - vtk source */
        this.setSource(source);

        /** @member {vtk.Rendering.Core.vtkActor} - the transform */
        this.actor = vtk.Rendering.Core.vtkActor.newInstance({
            mapper: this.mapper
        });

        /** @member {vtk.Rendering.Core.Property} - properties of the actor */
        this.actorProperties = this.actor.getProperty();

        for (const p in actorProperties) {
            this.setActorProperty(p, actorProperties[p]);
        }

        this.actor.setUserMatrix(VTKUtils.userMatrix(this.transform.matrix));
    }

    /**
     * Builds a wireframe box around this actor, with optional padding
     * @param {number} padPct - additional padding as a percentage of the size
     * @returns {BoxBundle}
     */
    actorBoundingBox(padPct = 0.0) {
        return VTKUtils.buildBoundingBox(this.actor.getBounds(), padPct);
    }

    /**
     * Gets the value of the actor property with the given name
     * @param {string} name - the name of the property
     * @returns {*}
     */
    getActorProperty(name) {
        return this.actorProperties[`get${SIREPO.UTILS.capitalize(name)}`]();
    }

    /**
     * Sets the actor property with the given name to the given value
     * @param {string} name - the name of the property
     * @param {*} value - the value to set
     */
    setActorProperty(name, value) {
        // special handling for colors
        if (name === 'color') {
            this.setColor(value);
            return;
        }
        this.actorProperties[`set${SIREPO.UTILS.capitalize(name)}`](value);
    }

    /**
     * Convenience method for setting the color. Uses colorToFloat to convert
     * @param {string|[number]} color
     */
    setColor(color) {
        this.actorProperties.setColor(VTKUtils.colorToFloat(color));
    }

    /**
     * Sets the mapper for this bundle as well as the actor
     * @param {vtk.Rendering.Core.vtkMapper} mapper
     */
    setMapper(mapper) {
        this.mapper = mapper;
        this.actor.setMapper(mapper);
    }

    /**
     * Sets the source for this bundle. Also sets the mapper's input connection to the source's output
     * @param {*} source - vtk source
     */
    setSource(source) {
        if (source) {
            this.source = source;
            this.mapper.setInputConnection(source.getOutputPort());
        }
    }
}

/**
 * A bundle for a cube source
 */
class BoxBundle extends ActorBundle {
    /**
     * @param {[number]} labSize - array of the x, y, z sides of the box in the lab
     * @param {[number]} labCenter - array of the x, y, z coords of the box's center in the lab
     * @param {SIREPO.GEOMETRY.Transform} transform - a Transform to translate between "lab" and "local" coordinate systems
     * @param {{}} actorProperties - a map of actor properties (e.g. 'color') to values
     */
    constructor(
        labSize = [1, 1, 1],
        labCenter = [0, 0, 0],
        transform = new SIREPO.GEOMETRY.Transform(),
        actorProperties = {}
    ) {
        super(
            vtk.Filters.Sources.vtkCubeSource.newInstance(),
            transform,
            actorProperties
        );
        this.setCenter(labCenter);
        this.setSize(labSize);
    }

    /**
     * Sets the center of the box
     * @param {[number]} labCenter - array of the x, y, z coords of the box's center in the lab
     */
    setCenter(labCenter) {
        this.source.setCenter(labCenter);
    }

    /**
     * Sets the size of the box
     * @param {[number]} labSize- array of the x, y, z lengths of the box
     */
    setSize(labSize) {
        this.source.setXLength(labSize[0]);
        this.source.setYLength(labSize[1]);
        this.source.setZLength(labSize[2]);
    }

}

/**
 * A bundle for a line source defined by two points
 */
class LineBundle extends ActorBundle {
    /**
     * @param {[number]} labP1 - 1st point
     * @param {[number]} labP2 - 2nd point
     * @param {SIREPO.GEOMETRY.Transform} transform - a Transform to translate between "lab" and "local" coordinate systems
     * @param {{}} actorProperties - a map of actor properties (e.g. 'color') to values
     */
    constructor(
        labP1 = [0, 0, 0],
        labP2 = [0, 0, 1],
        transform = new SIREPO.GEOMETRY.Transform(),
        actorProperties = {}
    ) {
        super(
            vtk.Filters.Sources.vtkLineSource.newInstance({
                point1: labP1,
                point2: labP2,
                resolution: 2
            }),
            transform,
            actorProperties
        );
    }
}

/**
 * A bundle for a plane source defined by three points
 */
class PlaneBundle extends ActorBundle {
    /**
     * @param {[number]} labOrigin - origin
     * @param {[number]} labP1 - 1st point
     * @param {[number]} labP2 - 2nd point
     * @param {SIREPO.GEOMETRY.Transform} transform - a Transform to translate between "lab" and "local" coordinate systems
     * @param {Object} actorProperties - a map of actor properties (e.g. 'color') to values
     */
    constructor(
        labOrigin = [0, 0, 0],
        labP1 = [1, 0, 0],
        labP2 = [0, 1, 0],
        transform = new SIREPO.GEOMETRY.Transform(),
        actorProperties = {}
    ) {
        super(vtk.Filters.Sources.vtkPlaneSource.newInstance(), transform, actorProperties);
        this.setPoints(labOrigin, labP1, labP2);
        this.setResolution();
    }

    /**
     * Set the defining points of the plane
     * @param {[number]} labOrigin - origin
     * @param {[number]} labP1 - 1st point
     * @param {[number]} labP2 - 2nd point
     */
    setPoints(labOrigin, labP1, labP2) {
        this.source.setOrigin(...this.transform.apply(new SIREPO.GEOMETRY.Matrix(labOrigin)).val);
        this.source.setPoint1(...this.transform.apply(new SIREPO.GEOMETRY.Matrix(labP1)).val);
        this.source.setPoint2(...this.transform.apply(new SIREPO.GEOMETRY.Matrix(labP2)).val);
    }

    /**
     * Set the resolution in each direction
     * @param {number} xRes - resolution (number of divisions) in the direction of the origin to p1
     * @param {number} yRes - resolution (number of divisions) in the direction of the origin to p2
     */
    setResolution(xRes = 1, yRes = 1) {
        this.source.setXResolution(xRes);
        this.source.setYResolution(yRes);
    }
}

/**
 * A bundle for a sphere source
 */
class SphereBundle extends ActorBundle {
    /**
     * @param {[number]} labCenter - center in the lab
     * @param {number} radius
     * @param {SIREPO.GEOMETRY.Transform} transform - a Transform to translate between "lab" and "local" coordinate systems
     * @param {Object} actorProperties - a map of actor properties (e.g. 'color') to values
     */
    constructor(
        labCenter = [0, 0, 0],
        radius = 1.0,
        transform= new SIREPO.GEOMETRY.Transform(),
        actorProperties= {}
    ) {
        super(
            vtk.Filters.Sources.vtkSphereSource.newInstance(),
            transform,
            actorProperties
        );
        this.setCenter(labCenter);
        this.setRadius(radius);
        this.setRes();
    }

    /**
     * Sets the center of the sphere
     * @param {[number]} labCenter - center in the lab
     */
    setCenter(labCenter) {
        this.source.setCenter(this.transform.apply(new SIREPO.GEOMETRY.Matrix(labCenter)).val);
    }

    /**
     * Sets the radius of the sphere
     * @param {number} radius
     */
    setRadius(radius) {
        this.source.setRadius(radius);
    }

    /**
     * Sets the resolution in each angular direction
     * @param {number} thetaRes - number of latitude divisions
     * @param {number} phiRes - number of longitude divisions
     */
    setRes(thetaRes = 16, phiRes = 16) {
        this.source.setThetaResolution(thetaRes);
        this.source.setPhiResolution(phiRes);
    }
}

/**
 * Provides a mapping from "lab" coordinates to vtk's coordinates via a SIREPO.GEOMETRY.Transform.
 * Also wraps the creation of various Bundles so the transform gets applied automatically
 */
class CoordMapper {
    /**
     * @param {SIREPO.GEOMETRY.Transform} transform - a Transform to translate between "lab" and "local" coordinate systems
     */
    constructor(transform = new SIREPO.GEOMETRY.Transform()) {
        this.transform = transform;
    }

    /**
     * Creates a Bundle from an arbitrary source
     * @param {*} source - a vtk source, reader, etc.
     * @param {SIREPO.GEOMETRY.Transform} transform - a Transform to translate between "lab" and "local" coordinate systems
     * @param {{}} actorProperties - a map of actor properties (e.g. 'color') to values
     */
    buildActorBundle(source, actorProperties) {
        return new ActorBundle(source, this.transform, actorProperties);
    }

    /**
     * Builds a box
     * @param {[number]} labSize - array of the x, y, z sides of the box in the lab
     * @param {[number]} labCenter - array of the x, y, z coords of the box's center in the lab
     * @param {{}} actorProperties - a map of actor properties (e.g. 'color') to values
     * @returns {BoxBundle}
     */
    buildBox(labSize, labCenter, actorProperties) {
        return new BoxBundle(labSize, labCenter, this.transform, actorProperties);
    }

    /**
     * Builds a line
     * @param {[number]} labP1 - 1st point
     * @param {[number]} labP2 - 2nd point
     * @param {Object} actorProperties - a map of actor properties (e.g. 'color') to values
     * @returns {LineBundle}
     */
    buildLine(labP1, labP2, actorProperties) {
        return new LineBundle(labP1, labP2, this.transform, actorProperties);
    }

    /**
     * Builds a plane
     * @param {[number]} labOrigin - origin
     * @param {[number]} labP1 - 1st point
     * @param {[number]} labP2 - 2nd point
     * @param {Object} actorProperties - a map of actor properties (e.g. 'color') to values
     * @returns {LineBundle}
     */
    buildPlane(labOrigin, labP1, labP2, actorProperties) {
        return new PlaneBundle(labOrigin, labP1, labP2, this.transform, actorProperties);
    }

    /**
     * Builds a sphere
     * @param {[number]} labCenter - center in the lab
     * @param {number} radius
     * @param {Object} actorProperties - a map of actor properties (e.g. 'color') to values
     * @returns {SphereBundle}
     */
    buildSphere(labCenter, radius, actorProperties) {
        return new SphereBundle(labCenter, radius, this.transform, actorProperties);
    }
}

/**
 * A 2-dimensional representation of a 3-dimensional vtk object
 */
class ViewPortObject {
    /**
     * @param {*} source - a vtk source, reader, etc.
     * @param {vtk.Rendering.Core.vtkRenderer} renderer - a vtk renderer
     */
    constructor(source, renderer) {
        /** @member {*} - vtk source */
        this.source = source;

        /** @member {vtk.Rendering.Core.vtkCoordinate} - vtk coordinate system */
        this.worldCoord = vtk.Rendering.Core.vtkCoordinate.newInstance({
            renderer: renderer
        });
        this.worldCoord.setCoordinateSystemToWorld();
    }

    /**
     * Calculates the rectangle surrounding the vtk object, projected into the viewport
     * @returns {Rect}
     */
    boundingRect() {
        const e = this.extrema();
        const xCoords = [];
        const yCoords = [];
        e.x.concat(e.y).forEach(arr => {
            arr.forEach(p => {
                xCoords.push(p.x);
                yCoords.push(p.y);
            });
        });
        return new SIREPO.GEOMETRY.Rect(
            new SIREPO.GEOMETRY.Point(Math.min.apply(null, xCoords), Math.min.apply(null, yCoords)),
            new SIREPO.GEOMETRY.Point(Math.max.apply(null, xCoords), Math.max.apply(null, yCoords))
        );
    }

    /**
     * An external edge has all other corners on the same side of the line it defines
     * @param {string} dim - dimension (x|y|z)
     * @returns {[LineSegment]}
     */
    externalViewportEdgesForDimension(dim) {
        const edges = [];
        for (const edge of this.viewportEdges()[dim]) {
            let numCorners = 0;
            let compCount = 0;
            for (const otherDim of SIREPO.GEOMETRY.GeometryUtils.BASIS()) {
                if (otherDim === dim) {
                    continue;
                }
                for (const otherEdge of this.viewportEdges()[otherDim]) {
                    const otherEdgeCorners = otherEdge.points;
                    for (let k = 0; k <= 1; ++k) {
                        const n = edge.comparePoint(otherEdgeCorners[k]);
                        compCount += n;
                        if (n !== 0) {
                            numCorners++;
                        }
                    }
                }
            }
            edges.push(Math.abs(compCount) === numCorners ? edge : null);
        }
        return edges;
    }

    /**
     * points on the screen that have the largest and smallest values in each dimension
     * @returns {{}} - mapping of dimension to the extrema, e.g. {x: [p1, p2, ...], ...}
     */
    extrema() {
        const ex = {};
        for (const dim of SIREPO.GEOMETRY.GeometryUtils.BASIS().slice(0, 2)) {
            ex[dim] = [];
            for (const x of [false, true]) {
                ex[dim].push(SIREPO.GEOMETRY.GeometryUtils.extrema(this.viewPortCorners(), dim, x));
            }
        }
        return ex;
    }

    /**
     * Translates a 3-dimensional Point in the vttk world corresponding to the given 2-dimensional point in the viewport
     * @param {Point} worldPoint
     * @returns {Point}
     */
    viewPortPoint(worldPoint) {
        // this is required to do conversions for different displays/devices
        const pixels = window.devicePixelRatio;
        this.worldCoord.setCoordinateSystemToWorld();
        this.worldCoord.setValue(worldPoint.coords());
        const lCoord = this.worldCoord.getComputedLocalDisplayValue()
            .map(x => x / pixels);
        return new SIREPO.GEOMETRY.Point(lCoord[0], lCoord[1]);
    }

    /**
     * Translates the given Points from vtk world to viewport
     * @param {[Point]} coords - 3d points
     * @returns {[Point]} - 2d points
     */
   viewPortPoints(coords) {
        return coords.map(x => this.viewPortPoint(x));
   }

    /**
     * Translates corners from vtk world to viewport
     * @returns {[Point]}
     */
    viewPortCorners() {
        return this.viewPortPoints(this.worldCorners());
    }

    /**
     * Translates edges from vtk world to viewport
     * @returns {{}} - mapping of dimension to the edges, e.g. {x: [LineSegment1, LineSegment2], ...}
     */
    viewportEdges() {
        const ee = {};
        const es = this.worldEdges();
        for (const e in es) {
            const lEdges = [];
            for (let edge of es[e]) {
                const lpts = this.viewPortPoints(edge.points);
                lEdges.push(new SIREPO.GEOMETRY.LineSegment(lpts[0], lpts[1]));
            }
            ee[e] = lEdges;
        }
        return ee;
    }

    /**
     * Gets the center of the vtk object
     * @returns {Point}
     */
    worldCenter() {
        return new SIREPO.GEOMETRY.Point(...this.source.getCenter());
    }

    /**
     * Gets the corners of the vtk object. Subclasses should override
     * @returns {[Point]}
     */
    worldCorners() {
        return [];
    }

    /**
     * Gets the edges - that is, the lines connecting corners. Subclasses should override
     * @returns {{}}
     */
    worldEdges() {
        return {};
    }
}

/**
 * A ViewPortObject for a cube source
 */
class ViewPortBox extends ViewPortObject {
    /**
     * @param {vtk.Filters.Sources.vtkCubeSource} source - vtk cube source
     * @param {vtk.Rendering.Core.vtkRenderer} renderer - vtk renderer
     */
    constructor(source, renderer) {
        super(source, renderer);
        this.arrangeEdges();
    }

    /**
     * Puts the edges into suitable order
     */
    arrangeEdges() {
        const edgeCfg = {
            x: {
                edgeCornerPairs: [[0, 1], [4, 5], [2, 3], [6, 7]],
                sense: 1
            },
            y: {
                edgeCornerPairs: [[0, 2], [1, 3], [4, 6], [5, 7]],
                sense: 1
            },
            z: {
                edgeCornerPairs: [[4, 0], [5, 1], [6, 2], [7, 3]],
                sense: -1
            },
        };
        for (const dim in edgeCfg) {
            const c = edgeCfg[dim];
            for (let i = 0; i < c.edgeCornerPairs.length; ++i) {
                if (c.sense < 0) {
                    c.edgeCornerPairs[i].reverse();
                }
            }
        }
        this.edgeCfg = edgeCfg;
    }

    /**
     * Gets the lines through the center of the object for each dimension
     * @returns {{}} - mapping of dimension to the lines, e.g. {x: LineSegment1, ...}
     */
    centerLines() {
        return this.coordLines(this.worldCenter().coords());
    }

    /**
     * Gets coordinate axis lines through the given point
     * @param {[number]} origin
     * @returns {{}} - mapping of dimension to the lines, e.g. {x: LineSegment1, ...}
     */
    coordLines(origin=[0, 0, 0]) {
        const ctr = new SIREPO.GEOMETRY.Matrix(origin);
        const cls = {};
        const sz = this.worldSize();
        const tx = new SIREPO.GEOMETRY.Transform(new SIREPO.GEOMETRY.Matrix(
            [
                [sz[0] / 2, 0, 0],
                [0, sz[1] / 2, 0],
                [0, 0, sz[2] / 2]
            ]
        ));
        for(const dim in SIREPO.GEOMETRY.GeometryUtils.BASIS_VECTORS()) {
            const txp = tx.apply(new SIREPO.GEOMETRY.Matrix(SIREPO.GEOMETRY.GeometryUtils.BASIS_VECTORS()[dim]));
            cls[dim] = new SIREPO.GEOMETRY.LineSegment(
                this.viewPortPoint(new SIREPO.GEOMETRY.Point(...ctr.subtract(txp).val)),
                this.viewPortPoint(new SIREPO.GEOMETRY.Point(...ctr.add(txp).val))
            );
        }
        return cls;
    }

    /**
     * Gets the lines through the world origin for each dimension
     * @returns {{}} - mapping of dimension to the edges, e.g. {x: LineSegment1, ...}
     */
    originLines() {
        return this.coordLines();
    }

    /**
     * Gets the corners of the box
     * @returns {[Point]}
     */
    worldCorners() {
        const ctr = this.worldCenter();
        let corners = [];

        const sides = [-0.5, 0.5];
        const sz = this.worldSize();
        for(const i in sides) {
            for (const j in sides) {
                for (const k in sides) {
                    const s = [sides[k], sides[j], sides[i]];
                    const c = [];
                    for(let l = 0; l < 3; ++l) {
                        c.push(ctr.coords()[l] + s[l] * sz[l]);
                    }
                    corners.push(new SIREPO.GEOMETRY.Point(...c));
                }
            }
        }
        return corners;
    }

    /**
     * Gets the edges of the box in each dimension
     * @returns {{}} - mapping of dimension to the edges, e.g. {x: [LineSegment1, LineSegment2], ...}
     */
    worldEdges() {
        const c = this.worldCorners();
        const e = {};
        for (const dim in this.edgeCfg) {
            const cp = this.edgeCfg[dim].edgeCornerPairs;
            const lines = [];
            for (const j in cp) {
                const p = cp[j];
                lines.push(new SIREPO.GEOMETRY.LineSegment(c[p[0]], c[p[1]]));
            }
            e[dim] = lines;
        }
        return e;
    }

    /**
     * Gets the size of the box
     * @returns {[number]}
     */
    worldSize() {
        return [
            this.source.getXLength(),
            this.source.getYLength(),
            this.source.getZLength()
        ];
    }
}

SIREPO.app.factory('vtkPlotting', function(appState, errorService, geometry, plotting, panelState, requestSender, utilities, $location, $rootScope, $timeout, $window) {

    let self = {};
    let stlReaders = {};

    self.COORDINATE_PLANES = {
        'xy': [0, 0, 1],
        'yz': [1, 0, 0],
        'zx': [0, 1, 0],
    };

    self.addSTLReader = function(file, reader) {
        stlReaders[file] = reader;
    };

    self.adjustContainerSize = function(container, rect, ctrAspectRatio, thresholdPct) {
        const fsAspectRatio = window.screen.availWidth / window.screen.availHeight;

        container.height(container.width() / (utilities.isFullscreen() ? fsAspectRatio : ctrAspectRatio));

        const w = container.width();
        const h = container.height();
        return Math.abs(h - rect.height) > Math.max(thresholdPct * h, 1) ||
            Math.abs(w - rect.width) > Math.max(thresholdPct * w, 1);

    };

    self.coordMapper = function(transform) {

        // "Bundles" a source, mapper, and actor together
        function actorBundle(source) {
            var m = vtk.Rendering.Core.vtkMapper.newInstance();
            if (source) {
                m.setInputConnection(source.getOutputPort());
            }
            var a = vtk.Rendering.Core.vtkActor.newInstance({
                mapper: m
            });

            return {
                actor: a,
                source: source,
                mapper: m,
                setActor: function (actor) {
                    actor.setMapper(this.m);
                    this.actor = actor;
                },
                setMapper: function (mapper) {
                    this.mapper = mapper;
                    this.actor.setMapper(mapper);
                },
                setSource: function (source) {
                    this.mapper.setInputConnection(source.getOutputPort());
                    this.source = source;
                }
            };
        }

        return {

            xform: transform || geometry.transform(),

            buildActorBundle: function(source) {
                return actorBundle(source);
            },

            buildBox: function(labSize, labCenter) {
                var vsize = labSize ? this.xform.doTransform(labSize) :  [1, 1, 1];
                var cs = vtk.Filters.Sources.vtkCubeSource.newInstance({
                    xLength: vsize[0],
                    yLength: vsize[1],
                    zLength: vsize[2],
                    center: labCenter ? this.xform.doTransform(labCenter) :  [0, 0, 0]
                });
                var ab = actorBundle(cs);

                ab.setCenter = function (arr) {
                    ab.source.setCenter(arr);
                };
                ab.setLength = function (arr) {
                    ab.source.setXLength(arr[0]);
                    ab.source.setYLength(arr[1]);
                    ab.source.setZLength(arr[2]);
                };

                return ab;
            },

            // arbitrary vtk source, transformed
            buildFromSource: function(src) {
                // add transform
                return actorBundle(src);
            },

            buildLine: function(labP1, labP2, colorArray) {
                var vp1 = this.xform.doTransform(labP1);
                var vp2 = this.xform.doTransform(labP2);
                var ls = vtk.Filters.Sources.vtkLineSource.newInstance({
                    point1: [vp1[0], vp1[1], vp1[2]],
                    point2: [vp2[0], vp2[1], vp2[2]],
                    resolution: 2
                });

                var ab = actorBundle(ls);
                ab.actor.getProperty().setColor(colorArray[0], colorArray[1], colorArray[2]);
                return ab;
            },

            buildPlane: function(labOrigin, labP1, labP2) {
                var src = vtk.Filters.Sources.vtkPlaneSource.newInstance();
                var b = actorBundle(src);
                if (labOrigin && labP1 && labP2) {
                    this.setPlane(b, labOrigin, labP1, labP2);
                }
                return b;
            },

            buildSphere: function(lcenter, radius, colorArray) {
                var ps = vtk.Filters.Sources.vtkSphereSource.newInstance({
                    center: lcenter ? this.xform.doTransform(lcenter) : [0, 0, 0],
                    radius: radius || 1,
                    thetaResolution: 16,
                    phiResolution: 16
                });

                var ab = actorBundle(ps);
                //ab.actor.getProperty().setColor(...(colorArray || [1, 1, 1]));
                var ca = colorArray || [1, 1, 1];
                ab.actor.getProperty().setColor(ca[0], ca[1], ca[2]);
                ab.actor.getProperty().setLighting(false);
                return ab;
            },

            buildSTL: function(file, callback) {
                var cm = this;
                var r = self.getSTLReader(file);

                if (r) {
                    setSTL(r);
                    return;
                }
                self.loadSTLFile(file).then(function (r) {
                    r.loadData()
                        .then(function (res) {
                            self.addSTLReader(file, r);
                            setSTL(r);
                        }, function (reason) {
                            throw new Error(file + ': Error loading data from .stl file: ' + reason);
                        }
                    ).catch(function (e) {
                        errorService.alertText(e);
                    });
                });

                function setSTL(r) {
                    var b = actorBundle(r);
                    var a = b.actor;
                    var userMatrix = [];
                    cm.xform.matrix.forEach(function (row) {
                        userMatrix = userMatrix.concat(row);
                        userMatrix.push(0);
                    });
                    userMatrix = userMatrix.concat([0, 0, 0, 1]);
                    a.setUserMatrix(userMatrix);
                    callback(b);
                }

            },

            setPlane: function(planeBundle, labOrigin, labP1, labP2) {
                var vo = labOrigin ? this.xform.doTransform(labOrigin) : [0, 0, 0];
                var vp1 = labP1 ? this.xform.doTransform(labP1) : [0, 0, 1];
                var vp2 = labP2 ? this.xform.doTransform(labP2) : [1, 0, 0];
                planeBundle.source.setOrigin(vo[0], vo[1], vo[2]);
                planeBundle.source.setPoint1(vp1[0], vp1[1], vp1[2]);
                planeBundle.source.setPoint2(vp2[0], vp2[1], vp2[2]);
            },

            userMatrix: function () {
                // Array.flat() doesn't exist in MS browsers
                // var m = transform.matrix.flat();
                var matrix = transform.matrix;
                var m = [];
                for (var i = 0; i < matrix.length; i++) {
                    for (var j = 0; j < matrix[i].length; j++) {
                        m.push(matrix[i][j]);
                    }
                }
                m.splice(3, 0, 0);
                m.splice(7, 0, 0);
                m.push(0);
                m.push (0, 0, 0, 1);
                return m;
            }
        };
    };

    self.buildSTL = (coordMapper, file, callback) => {
        let r = self.getSTLReader(file);
        if (r) {
            setSTL(r);
            return;
        }

        self.loadSTLFile(file).then(function (r) {
            r.loadData()
                .then(function (res) {
                    self.addSTLReader(file, r);
                    setSTL(r);
                }, function (reason) {
                    throw new Error(file + ': Error loading data from .stl file: ' + reason);
                }
            ).catch(function (e) {
                errorService.alertText(e);
            });
        });

        function setSTL(r) {
            const b = new ActorBundle(r, coordMapper.transform);
            let m = [];
            coordMapper.transform.matrix.val.forEach(x =>  {
                m = m.concat(x);
                m.push(0);
            });
            m = m.concat([0, 0, 0, 1]);
            b.actor.setUserMatrix(m);
            callback(b);
        }

    };

    self.clearSTLReaders = function() {
        stlReaders = {};
    };

    self.getSTLReader = function(file) {
        return stlReaders[file];
    };

    self.isSTLFileValid = function(file) {
        return self.loadSTLFile(file).then(function (r) {
            return ! ! r;
        });
    };

    self.isSTLUrlValid = function(url) {
        return self.loadSTLURL(url).then(function (r) {
            return ! ! r;
        });
    };

    self.loadSTLFile = function(file) {
        var fileName = file.name || file;

        var url = requestSender.formatUrl('downloadFile', {
            '<simulation_id>': appState.models.simulation.simulationId,
            '<simulation_type>': SIREPO.APP_SCHEMA.simulationType,
            '<filename>': self.stlFileType + '.' + fileName,
        });
        return self.loadSTLURL(url).then(function (r) {
            return r;
        });
    };

    self.loadSTLURL = function(url) {
        var r = vtk.IO.Geometry.vtkSTLReader.newInstance();
        return r.setUrl(url)
            .then(function() {
                return r;
        }, function (err) {
            throw new Error(url + ': Invalid or missing .stl: ' +
            (err.xhr ? err.xhr.status + ' (' + err.xhr.statusText + ')' : err));
        })
            .catch(function (e) {
                $rootScope.$apply(function () {
                    errorService.alertText(e);
                });
            });
    };

    // create a 3d shape
    self.plotShape = function(id, name, center, size, color, alpha, fillStyle, strokeStyle, dashes, layoutShape) {
        var shape = plotting.plotShape(id, name, center, size, color, alpha, fillStyle, strokeStyle, dashes, layoutShape);
        shape.axes.push('z');
        shape.center.z = center[2];
        shape.size.z = size[2];
        return shape;
    };

    self.plotLine = function(id, name, line, color, alpha, strokeStyle, dashes) {
        var shape = plotting.plotLine(id, name, line, color, alpha, strokeStyle, dashes);
        return shape;
    };

    self.removeSTLReader = function(file) {
        if (stlReaders[file]) {
            delete stlReaders[file];
        }
    };

    self.cylinderSection = function(center, axis, radius, height, planes) {
        var startAxis = [0, 0, 1];
        var startOrigin = [0, 0, 0];
        var cylBounds = [-radius, radius, -radius, radius, -height/2.0, height/2.0];
        var cyl = vtk.Common.DataModel.vtkCylinder.newInstance({
            radius: radius,
            center: startOrigin,
            axis: startAxis
        });

        var pl = planes.map(function (p) {
            return vtk.Common.DataModel.vtkPlane.newInstance({
                normal: p.norm || startAxis,
                origin: p.origin || startOrigin
            });
        });

        // perform the sectioning
        var section = vtk.Common.DataModel.vtkImplicitBoolean.newInstance({
            operation: 'Intersection',
            functions: [cyl, pl[0], pl[1], pl[2], pl[3]]
        });

        var sectionSample = vtk.Imaging.Hybrid.vtkSampleFunction.newInstance({
            implicitFunction: section,
            modelBounds: cylBounds,
            sampleDimensions: [32, 32, 32]
        });

        var sectionSource = vtk.Filters.General.vtkImageMarchingCubes.newInstance();
        sectionSource.setInputConnection(sectionSample.getOutputPort());
        // this transformation adapted from VTK cylinder source - we don't "untranslate" because we want to
        // rotate in place, not around the global origin
        vtk.Common.Core.vtkMatrixBuilder
            .buildFromRadian()
            //.translate(...center)
            .translate(center[0], center[1], center[2])
            .rotateFromDirections(startAxis, axis)
            .apply(sectionSource.getOutputData().getPoints().getData());
       return sectionSource;
    };

    self.setColorScalars = function(data, color) {
        var pts = data.getPoints();
        var n = color.length * (pts.getData().length / pts.getNumberOfComponents());
        var pd = data.getPointData();
        var s = pd.getScalars();
        var rgb = s ? s.getData() : new window.Uint8Array(n);
        for (var i = 0; i < n; i += color.length) {
            for (var j = 0; j < color.length; ++j) {
                rgb[i + j] = color[j];
            }
        }
        pd.setScalars(
            vtk.Common.Core.vtkDataArray.newInstance({
                name: 'color',
                numberOfComponents: color.length,
                values: rgb,
            })
        );

        data.modified();
    };

    self.stlFileType = 'stl-file';

    self.addActors = function(renderer, actorArr) {
        actorArr.forEach(function(actor) {
            self.addActor(renderer, actor);
        });
    };

    self.addActor = function(renderer, actor) {
        if (! actor) {
            return;
        }
        renderer.addActor(actor);
    };

    self.removeActors = function(renderer, actorArr) {
        if (! actorArr) {
            renderer.getActors().forEach(function(actor) {
                renderer.removeActor(actor);
            });
            return;
        }
        actorArr.forEach(function(actor) {
            self.removeActor(renderer, actor);
        });
        actorArr.length = 0;
    };

    self.removeActor = function(renderer, actor) {
        if (! actor ) {
            return;
        }
        renderer.removeActor(actor);
    };

    self.showActors = function(renderWindow, arr, doShow, visibleOpacity, hiddenOpacity) {
        arr.forEach(function (a) {
            self.showActor(renderWindow, a, doShow, visibleOpacity, hiddenOpacity, true);
        });
        renderWindow.render();
    };

    self.showActor = function(renderWindow, a, doShow, visibleOpacity, hiddenOpacity, waitToRender) {
        a.getProperty().setOpacity(doShow ? visibleOpacity || 1.0 : hiddenOpacity || 0.0);
        if (! waitToRender) {
            renderWindow.render();
        }
    };

    return self;
});

SIREPO.app.directive('stlFileChooser', function(validationService, vtkPlotting) {
    return {
        restrict: 'A',
        scope: {
            description: '=',
            url: '=',
            inputFile: '=',
            model: '=',
            require: '<',
            title: '@',
        },
        template: `
            <div data-file-chooser=""  data-url="url" data-input-file="inputFile" data-validator="validate" data-title="title" data-file-formats=".stl" data-description="description" data-require="require">
            </div>
        `,
        controller: function($scope) {
            $scope.validate = function (file) {
                $scope.url = URL.createObjectURL(file);
                return vtkPlotting.isSTLUrlValid($scope.url).then(function (ok) {
                    return ok;
                });
            };
            $scope.validationError = '';
        },
        link: function(scope, element, attrs) {

        },
    };
});

SIREPO.app.directive('stlImportDialog', function(appState, fileManager, fileUpload, vtkPlotting, requestSender) {
    return {
        restrict: 'A',
        scope: {
            description: '@',
            title: '@',
        },
        template: `
            <div class="modal fade" id="simulation-import" tabindex="-1" role="dialog">
              <div class="modal-dialog modal-lg">
                <div class="modal-content">
                  <div class="modal-header bg-info">
                    <button type="button" class="close" data-dismiss="modal"><span>&times;</span></button>
                    <div data-help-button="{{ title }}"></div>
                    <span class="lead modal-title text-info">{{ title }}</span>
                  </div>
                  <div class="modal-body">
                    <div class="container-fluid">
                        <form>
                        <div data-stl-file-chooser="" data-input-file="inputFile" data-url="fileURL" data-title="title" data-description="description" data-require="true"></div>
                          <div class="col-sm-6 pull-right">
                            <button data-ng-click="importStlFile(inputFile)" class="btn btn-primary" data-ng-class="{\'disabled\': isMissingImportFile() }">Import File</button>
                             <button data-dismiss="modal" class="btn btn-default">Cancel</button>
                          </div>
                        </form>
                    </div>
                  </div>
                </div>
              </div>
            </div>
        `,
        controller: function($scope) {
            $scope.inputFile = null;
            $scope.fileURL = null;
            $scope.isMissingImportFile = function() {
                return ! $scope.inputFile;
            };
            $scope.fileUploadError = '';
            $scope.isUploading = false;
            $scope.title = $scope.title || 'Import STL File';
            $scope.description = $scope.description || 'Select File';

            $scope.importStlFile = function(inputFile) {
                if (! inputFile) {
                    return;
                }
                newSimFromSTL(inputFile);
            };

            function upload(inputFile, data) {
                var simId = data.models.simulation.simulationId;
                fileUpload.uploadFileToUrl(
                    inputFile,
                    $scope.isConfirming
                        ? {
                            confirm: $scope.isConfirming,
                        }
                        : null,
                    requestSender.formatUrl(
                        'uploadFile',
                        {
                            '<simulation_id>': simId,
                            '<simulation_type>': SIREPO.APP_SCHEMA.simulationType,
                            '<file_type>': vtkPlotting.stlFileType,
                        }),
                    function(d) {
                        $('#simulation-import').modal('hide');
                        $scope.inputFile = null;
                        URL.revokeObjectURL($scope.fileURL);
                        $scope.fileURL = null;
                        requestSender.localRedirectHome(simId);
                    }, function (err) {
                        throw new Error(inputFile + ': Error during upload ' + err);
                    });
            }

            function newSimFromSTL(inputFile) {
                var url = $scope.fileURL;
                var model = appState.setModelDefaults(appState.models.simulation, 'simulation');
                model.name = inputFile.name.substring(0, inputFile.name.indexOf('.'));
                model.folder = fileManager.getActiveFolderPath();
                model.conductorFile = inputFile.name;
                appState.newSimulation(
                    model,
                    function (data) {
                        $scope.isUploading = false;
                        upload(inputFile, data);
                    },
                    function (err) {
                        throw new Error(inputFile + ': Error creating simulation ' + err);
                    }
                );
            }

        },
        link: function(scope, element) {
            $(element).on('show.bs.modal', function() {
                $('#file-import').val(null);
                scope.fileUploadError = '';
                scope.isUploading = false;
            });
            scope.$on('$destroy', function() {
                $(element).off();
            });
        },
    };});


// elevations tab + vtk tab (or all in 1 tab?)
// A lot of this is 2d and could be extracted
SIREPO.app.directive('3dBuilder', function(appState, geometry, layoutService, panelState, plotting, utilities, vtkPlotting) {
    return {
        restrict: 'A',
        scope: {
            cfg: '<',
            modelName: '@',
            source: '=controller',
        },
        templateUrl: '/static/html/3d-builder.html' + SIREPO.SOURCE_CACHE_KEY,
        controller: function($scope, $element) {
            var ASPECT_RATIO = 1.0;  //4.0 / 7;

            var ELEVATIONS = {
                front: 'front',
                side: 'side',
                top: 'top'
            };

            var ELEVATION_INFO = {
                front: {
                    class: '.plot-viewport elevation-front',
                    coordPlane: 'xy',
                    name: ELEVATIONS.front,
                    x: {
                        axis: 'x',
                    },
                    y: {
                        axis: 'y',
                    }
                },
                side: {
                    class: '.plot-viewport elevation-side',
                    coordPlane: 'yz',
                    name: ELEVATIONS.side,
                    x: {
                        axis: 'z',
                    },
                    y: {
                        axis: 'y',
                    }
                },
                top: {
                    class: '.plot-viewport elevation-top',
                    coordPlane: 'zx',
                    name: ELEVATIONS.top,
                    x: {
                        axis: 'x',
                    },
                    y: {
                        axis: 'z',
                    }
                }
            };

            // svg shapes
            var LAYOUT_SHAPES = ['circle', 'ellipse', 'line', 'path', 'polygon', 'polyline', 'rect'];

            var SCREEN_INFO = {
                x: {
                    length: $scope.width / 2
                },
                y: {
                    length: $scope.height / 2
                },
            };

            //var elevation = elevationInfo[$scope.elevation || elevationInfo.front];
            var fitDomainPct = 1.01;

            // pixels around the group shape
            var groupSizeOffset = 5.0;
            var insetWidthPct = 0.07;
            var insetMargin = 16.0;
            var screenRect = null;
            var selectedObject = null;
            var selectedObjects = null;
            var objectScale = SIREPO.APP_SCHEMA.constants.objectScale || 1.0;
            var invObjScale = 1.0 / objectScale;

            $scope.elevation = 'front';
            $scope.is3dPreview = false;
            $scope.isClientOnly = true;
            $scope.margin = {top: 20, right: 20, bottom: 45, left: 70};
            $scope.objects = [];
            $scope.side = 'x';
            $scope.width = $scope.height = 0;

            var dragShape, dragStart, yRange, zoom;
            var axisScale = {
                x: 1.0,
                y: 1.0,
                z: 1.0
            };
            var axes = {
                x: layoutService.plotAxis($scope.margin, 'x', 'bottom', refresh),
                y: layoutService.plotAxis($scope.margin, 'y', 'left', refresh),
                //z: layoutService.plotAxis($scope.margin, 'z', 'left', refresh),
            };

            function clearDragShadow() {
                d3.selectAll('.vtk-object-layout-drag-shadow').remove();
            }

            function d3DragEndShape(shape) {
                $scope.$applyAsync(function() {
                    if (isShapeInBounds(shape)) {
                        var o = $scope.source.getObject(shape.id);
                        if (! o) {
                            return;
                        }
                        var ctr = stringToFloatArray(o.center);
                        o.center = floatArrayToString([
                            shape.center.x ,
                            shape.center.y,
                            shape.center.z
                        ]);
                        $scope.source.saveObject(shape.id, function () {
                            //TODO(mvk): this will re-apply transforms to objects!  Need a way around tat
                            refresh();
                        });
                    }
                    else {
                        appState.cancelChanges($scope.modelName);
                    }
                });
                hideShapeLocation();
            }


            function d3DragShape(shape) {
                /*jshint validthis: true*/
                if (! shape.draggable) {
                    return;
                }
                SIREPO.SCREEN_DIMS.forEach(function(dim) {
                    var labDim = shape.elev[dim].axis;
                    var dom = axes[dim].scale.domain();
                    var pxsz = (dom[1] - dom[0]) / SCREEN_INFO[dim].length;
                    shape.center[labDim] = dragStart.center[labDim] +
                        SIREPO.SCREEN_INFO[dim].direction * pxsz * d3.event[dim];
                    shape[dim] = dragStart[dim] +
                        SIREPO.SCREEN_INFO[dim].direction * pxsz * d3.event[dim];
                });
                d3.select(this).call(updateShapeAttributes);
                showShapeLocation(shape);
                shape.runLinks().forEach(function (linkedShape) {
                    d3.select(shapeSelectionId(linkedShape, true)).call(updateShapeAttributes);
                });
            }

            function shapeSelectionId(shape, includeHash) {
                return `${(includeHash ? '#' : '')}shape-${shape.id}`;
            }

            function d3DragStartShape(shape) {
                d3.event.sourceEvent.stopPropagation();
                dragStart = appState.clone(shape);
                showShapeLocation(shape);
            }

            function drawObjects(elevation) {
                let shapes =  $scope.source.getShapes();

                shapes.forEach(function(sh) {
                    if (! sh.layoutShape || sh.layoutShape === '') {
                        return;
                    }
                    sh.elev = elevation;
                });

                // need to split the shapes up by type or the data will get mismatched
                let layouts = {};
                LAYOUT_SHAPES.forEach(function (l) {
                    const norm = 'xyz'.replace(new RegExp('[' + elevation.coordPlane + ']', 'g'), '');
                    layouts[l] = shapes
                        .filter(function (s) {
                            return s.layoutShape === l;
                        })
                        .sort(function (s1, s2) {
                            return (s2.center[norm] - s2.size[norm] / 2) - (s1.center[norm] - s1.size[norm] / 2);
                        })
                        .sort(function (s1, s2) {
                            return s1.draggable - s2.draggable;
                        });
                });

                for (let l in layouts) {
                    let bs = layouts[l].filter(function (s) {
                        return `${s.id}`.split('-').length === 1;
                    });
                    /*
                    let bdef = d3.select('.plot-viewport defs').selectAll(l)
                        .data(bs);
                    bdef.exit().remove();
                    bdef.enter()
                        .append(function (d) {
                            return document.createElementNS('http://www.w3.org/2000/svg', d.layoutShape);
                        });
                    */
                    let ds = d3.select('.plot-viewport').selectAll(`${l}.vtk-object-layout-shape`)
                        .data(layouts[l]);
                    ds.exit().remove();
                    // function must return a DOM object in the SVG namespace
                    ds.enter()
                        .append(function (d) {
                            return document.createElementNS('http://www.w3.org/2000/svg', d.layoutShape);
                        })
                        .on('dblclick', editObject)
                        .on('dblclick.zoom', null)
                        .on('click', selectObject);
                    ds.call(updateShapeAttributes);
                    ds.call(dragShape);
                }
            }
/*
                onpointerdown: function (evt) {
                    isDragging = false;
                    isPointerUp = false;
                },
                onpointermove: function (evt) {
                    if (isPointerUp) {
                        return;
                    }
                    isDragging = true;
                    didPan = didPan || evt.shiftKey;
                    $scope.side = null;
                    utilities.debounce(refresh, 100)();
                },
                onpointerup: function (evt) {
                    isDragging = false;
                    isPointerUp = true;
                    refresh(true);
                },
*/
            function drawShapes() {
                drawObjects(ELEVATION_INFO[$scope.elevation]);
            }

            function editObject(shape) {
                d3.event.stopPropagation();
                $scope.$applyAsync(function() {
                    $scope.source.editObjectWithId(shape.id);
                });
            }

            function floatArrayToString(arr) {
                return arr.map(function (v) {
                    return invObjScale * v;
                }).join(',');
            }

            function hideShapeLocation() {
                select('.focus-text').text('');
            }

            function isMouseInBounds(evt) {
                d3.event = evt.event;
                var p = d3.mouse(d3.select('.plot-viewport').node());
                d3.event = null;
                return p[0] >= 0 && p[0] < $scope.width && p[1] >= 0 && p[1] < $scope.height
                     ? p
                     : null;
            }

            function isShapeInBounds(shape) {
                if (! $scope.cfg.fixedDomain) {
                    return true;
                }
                /*
                var vAxis = shape.elev === ELEVATIONS.front ? axes.y : axes.z;
                var bounds = {
                    top: shape.y,
                    bottom: shape.y - shape.height,
                    left: shape.x,
                    right: shape.x + shape.width,
                };
                if (bounds.right < axes.x.domain[0] || bounds.left > axes.x.domain[1]
                    || bounds.top < vAxis.domain[0] || bounds.bottom > vAxis.domain[1]) {
                    return false;
                }

                 */
                return true;
            }

            function refresh() {
                if (! axes.x.domain) {
                    return;
                }
                if (layoutService.plotAxis.allowUpdates) {
                    var width = parseInt(select('.workspace').style('width')) - $scope.margin.left - $scope.margin.right;
                    if (isNaN(width)) {
                        return;
                    }
                    width = plotting.constrainFullscreenSize($scope, width, ASPECT_RATIO);
                    $scope.width = width;
                    $scope.height = ASPECT_RATIO * $scope.width;
                    SCREEN_INFO.x.length = $scope.width;  // / 2;
                    SCREEN_INFO.y.length = $scope.height;  // / 2;

                    select('svg')
                        .attr('width', $scope.width + $scope.margin.left + $scope.margin.right)
                        .attr('height', $scope.plotHeight());
                    axes.x.scale.range([0, $scope.width]);
                    axes.y.scale.range([$scope.height, 0]);
                    axes.x.grid.tickSize(-$scope.height);
                    axes.y.grid.tickSize(-$scope.width);
                }
                if (plotting.trimDomain(axes.x.scale, axes.x.domain)) {
                    select('.overlay').attr('class', 'overlay mouse-zoom');
                    //select('.z-plot-viewport .overlay').attr('class', 'overlay mouse-zoom');
                    axes.y.scale.domain(axes.y.domain);
                }
                else {
                    select('.overlay').attr('class', 'overlay mouse-move-ew');
                    //select('.z-plot-viewport .overlay').attr('class', 'overlay mouse-move-ew');
                }

                axes.y.grid.tickValues(plotting.linearlySpacedArray(-1.0 / 2, 1.0 / 2, 10));
                resetZoom();
                select('.plot-viewport').call(zoom);
                $.each(axes, function(dim, axis) {
                    var labDim = ELEVATION_INFO[$scope.elevation][dim].axis;
                    var d = axes[dim].scale.domain();
                    var r = axes[dim].scale.range();
                    axisScale[dim] = Math.abs((d[1] - d[0]) / (r[1] - r[0]));

                    axis.updateLabelAndTicks({
                        width: $scope.width,
                        height: $scope.height,
                    }, select);
                    axis.grid.ticks(axis.tickCount);
                    select('.' + dim + '.axis.grid').call(axis.grid);
                });

                screenRect = geometry.rect(
                    geometry.point(),
                    geometry.point($scope.width, $scope.height, 0)
                );

                drawShapes();
            }

            function replot() {
                let bnds = $scope.source.shapeBounds();
                //srdbg('bnds', bnds);
                let newDomain = $scope.cfg.initDomian;
                SIREPO.SCREEN_DIMS.forEach(function (dim, i) {
                    let labDim = ELEVATION_INFO[$scope.elevation][dim].axis;
                    let axis = axes[dim];
                    axis.domain = newDomain[labDim];
                    if ($scope.cfg.fitToObjects) {
                        if (bnds[labDim][0] < axis.domain[0]) {
                            newDomain[labDim][0] = fitDomainPct * bnds[labDim][0];
                        }
                        if (bnds[labDim][1] > axis.domain[1]) {
                            newDomain[labDim][1] = fitDomainPct * bnds[labDim][1];
                        }
                    }
                    axis.scale.domain(newDomain[labDim]);
                });
                // keep the size of the domains in each direction equal, in order to preserve
                // the shapes (squares stay square, etc.(
                if ($scope.cfg.preserveShape) {
                    let newDomSpan = Math.max(
                        Math.abs(newDomain.x[1] - newDomain.x[0]),
                        Math.abs(newDomain.y[1] - newDomain.y[0])
                    );
                    SIREPO.SCREEN_DIMS.forEach(function (dim, i) {
                        let labDim = ELEVATION_INFO[$scope.elevation][dim].axis;
                        let domDiff = (
                            newDomSpan - Math.abs(newDomain[labDim][1] - newDomain[labDim][0])
                        ) / 2;
                        newDomain[labDim][0] = newDomain[labDim][0] - domDiff;
                        newDomain[labDim][1] = newDomain[labDim][1] + domDiff;
                        axes[dim].scale.domain(newDomain[labDim]);
                    });
                }
                $scope.resize();
            }

            function resetZoom() {
                zoom = axes.x.createZoom($scope).y(axes.y.scale);
            }

            function select(selector) {
                var e = d3.select($scope.element);
                return selector ? e.select(selector) : e;
            }

            function selectObject(d) {
                // allow using shift to select more than one (for alignment etc.)
                if (! selectedObject || selectedObject.id !== d.id ) {
                    selectedObject = d;
                }
                else {
                    selectedObject = null;
                }
                drawObjects(ELEVATION_INFO[$scope.elevation]);
            }

            function shapeColor(hexColor, alpha) {
                var comp = plotting.colorsFromHexString(hexColor);
                return 'rgb(' + comp[0] + ', ' + comp[1] + ', ' + comp[2] + ', ' + (alpha || 1.0) + ')';
            }

            function showShapeLocation(shape) {
                select('.focus-text').text(
                    'Center: ' +
                    formatObjectLength(shape.center.x) + ', ' +
                    formatObjectLength(shape.center.y) + ', ' +
                    formatObjectLength(shape.center.z)
                );
            }

            function stringToFloatArray(str) {
                return str.split(/\s*,\s*/)
                    .map(function (v) {
                        return objectScale * parseFloat(v);
                    });
            }

            function formatObjectLength(val) {
                return utilities.roundToPlaces(invObjScale * val, 4);
            }

            // called when placing a new object, not dragging an existing object
            function updateDragShadow(obj, p) {
                clearDragShadow();
                var shape = $scope.source.shapeForObject(obj);
                //shape.elev = ELEVATION_INFO.front;
                shape.elev = ELEVATION_INFO[$scope.elevation];
                shape.x = shapeOrigin(shape, 'x'); // axes.x.scale.invert(p[0]) + shape.size[0]/ 2;
                shape.y = shapeOrigin(shape, 'y'); //shape.y = axes.y.scale.invert(p[1]) + shape.size[1] / 2;
                showShapeLocation(shape);
                d3.select('.plot-viewport')
                    .append('rect').attr('class', 'vtk-object-layout-shape vtk-object-layout-drag-shadow')
                    .attr('x', function() { return shapeOrigin(shape, 'x'); })
                    .attr('y', function() { return shapeOrigin(shape, 'y'); })
                    .attr('width', function() { return shapeSize(shape, 'x'); })
                    .attr('height', function() { return shapeSize(shape, 'y'); });
            }

            function shapeOrigin(shape, dim) {
                var labDim = shape.elev[dim].axis;

                return axes[dim].scale(
                    shape.center[labDim] - SIREPO.SCREEN_INFO[dim].direction * shape.size[labDim] / 2
                );
            }

            function shapeCenter(shape, dim) {
                var labDim = shape.elev[dim].axis;
                return axes[dim].scale(shape.center[labDim]);
            }

            function linePoints(shape) {
                if (! shape.line || shape.elev.coordPlane !== shape.coordPlane) {
                    return null;
                }

                //var pl = geometry.plane(vtkPlotting.COORDINATE_PLANES[shape.elev.coordPlane], geometry.point());
                //if (! pl.intersectsLine(shape.line)) {
                //    return null;
                //}

                var lp = shape.line.points();
                var labX = shape.elev.x.axis;
                var labY = shape.elev.y.axis;

                // same points in this coord plane
                if (lp[0][labX] === lp[1][labX] && lp[0][labY] === lp[1][labY]) {
                    return null;
                }

                var scaledLine = geometry.lineFromArr(
                    lp.map(function (p) {
                        var sp = [];
                        SIREPO.SCREEN_DIMS.forEach(function (dim) {
                            var labDim = shape.elev[dim].axis;
                            sp.push(axes[dim].scale(p[labDim]));
                        });
                        return geometry.pointFromArr(sp);
                }));

                var pts = screenRect.boundaryIntersectionsWithLine(scaledLine);
                return pts;
            }

            function shapeSize(shape, screenDim) {
                let labDim = shape.elev[screenDim].axis;
                let c = shape.center[labDim] || 0;
                let s = shape.size[labDim] || 0;
                return  Math.abs(axes[screenDim].scale(c + s / 2) - axes[screenDim].scale(c - s / 2));
            }

            function updateShapeAttributes(selection) {
                selection
                    .attr('class', 'vtk-object-layout-shape')
                    .classed('vtk-object-layout-shape-selected', function (d) {
                        return d.id === (selectedObject || {}).id;
                    })
                    .classed('vtk-object-layout-shape-undraggable', function (d) {
                        return ! d.draggable;
                    })
                    .attr('id', function (d) {
                        return shapeSelectionId(d);
                    })
                    .attr('href', function (d) {
                        return d.href ? `#${d.href}` : '';
                    })
                    .attr('x', function(d) {
                        return shapeOrigin(d, 'x') - (d.outlineOffset || 0);
                    })
                    .attr('y', function(d) {
                        return shapeOrigin(d, 'y') - (d.outlineOffset || 0);
                    })
                    .attr('x1', function (d) {
                        var pts = linePoints(d);
                        return pts ? (pts[0] ? pts[0].coords()[0] : 0) : 0;
                    })
                    .attr('x2', function (d) {
                        var pts = linePoints(d);
                        return pts ? (pts[1] ? pts[1].coords()[0] : 0) : 0;
                    })
                    .attr('y1', function (d) {
                        var pts = linePoints(d);
                        return pts ? (pts[0] ? pts[0].coords()[1] : 0) : 0;
                    })
                    .attr('y2', function(d) {
                        var pts = linePoints(d);
                        return pts ? (pts[1] ? pts[1].coords()[1] : 0) : 0;
                    })
                    .attr('marker-end', function(d) {
                        if (d.endMark && d.endMark.length) {
                            return `url(#${d.endMark})`;
                        }
                    })
                    .attr('marker-start', function(d) {
                        if (d.endMark && d.endMark.length) {
                            return `url(#${d.endMark})`;
                        }
                    })
                    .attr('width', function(d) {
                        return shapeSize(d, 'x') + 2 * (d.outlineOffset || 0);
                    })
                    .attr('height', function(d) {
                        return shapeSize(d, 'y') + 2 * (d.outlineOffset || 0);
                    })
                    .attr('style', function(d) {
                        if (d.color) {
                            var a = d.alpha === 0 ? 0 : (d.alpha || 1.0);
                            var fill = `fill:${(d.fillStyle ? shapeColor(d.color, a) : 'none')}`;
                            return `${fill}; stroke: ${shapeColor(d.color)}; stroke-width: ${d.strokeWidth || 1.0}`;
                        }
                    })
                    .attr('stroke-dasharray', function (d) {
                        return d.strokeStyle === 'dashed' ? (d.dashes || "5,5") : "";
                    })
                    .attr('transform', function (d) {
                        if (d.rotationAngle !== 0 && d.rotationAngle) {
                            return `rotate(${d.rotationAngle},${shapeCenter(d, 'x')},${shapeCenter(d, 'y')})`;
                        }
                        return '';
                    });
                var tooltip = selection.select('title');
                if (tooltip.empty()) {
                    tooltip = selection.append('title');
                }
                tooltip.text(function(d) {
                    var ctr = d.getCenterCoords().map(function (c) {
                        return utilities.roundToPlaces(c * invObjScale, 2);
                    });
                    var sz = d.getSizeCoords().map(function (c) {
                        return utilities.roundToPlaces(c * invObjScale, 2);
                    });
                    return `${d.id} ${d.name} center : ${ctr} size: ${sz}`;
                });
            }

            $scope.copyObject = function(o) {
                $scope.source.copyObject(o);
            };

            $scope.deleteObject = function(o) {
                $scope.source.deleteObject(o);
            };

            $scope.destroy = function() {
                if (zoom) {
                    zoom.on('zoom', null);
                }
                $('.plot-viewport').off();
            };

            $scope.dragMove = function(obj, evt) {
                var p = isMouseInBounds(evt);
                if (p) {
                    d3.select('.sr-drag-clone').attr('class', 'sr-drag-clone sr-drag-clone-hidden');
                    updateDragShadow(obj, p);
                }
                else {
                    clearDragShadow();
                    d3.select('.sr-drag-clone').attr('class', 'sr-drag-clone');
                    hideShapeLocation();
                }
            };

            $scope.editObject = function(o) {
                $scope.source.editObject(o);
            };

            // called when dropping new objects, not existing
            $scope.dropSuccess = function(obj, evt) {
                var p = isMouseInBounds(evt);
                if (p) {
                    var shape = $scope.source.shapeForObject(obj);
                    var labXIdx = geometry.basis.indexOf(ELEVATION_INFO[$scope.elevation].x.axis);
                    var labYIdx = geometry.basis.indexOf(ELEVATION_INFO[$scope.elevation].y.axis);
                    var ctr = [0, 0, 0];
                    ctr[labXIdx] = axes.x.scale.invert(p[0]);
                    ctr[labYIdx] = axes.y.scale.invert(p[1]);
                    obj.center = floatArrayToString(ctr);
                    //replot();
                    $scope.$emit('layout.object.dropped', obj);
                }
            };

            $scope.init = function() {
                $scope.objects = (appState.models[$scope.modelName] || {}).objects;
                $scope.shapes = $scope.source.getShapes();

                $scope.$on($scope.modelName + '.changed', function(e, name) {
                    //srdbg($scope.modelName, 'ch');
                    $scope.shapes = $scope.source.getShapes();
                    //if (name == $scope.modelName) {
                        //refresh();
                    drawShapes();
                    //replot();
                    //}
                });
                $scope.$on('cancelChanges', function(e, name) {
                    refresh();
                });

                select('svg').attr('height', plotting.initialHeight($scope));

                $.each(axes, function(dim, axis) {
                    axis.init();
                    axis.grid = axis.createAxis();
                });
                resetZoom();
                dragShape = d3.behavior.drag()
                    .origin(function(d) { return d; })
                    .on('drag', d3DragShape)
                    .on('dragstart', d3DragStartShape)
                    .on('dragend', d3DragEndShape);
                axes.x.parseLabelAndUnits(ELEVATION_INFO[$scope.elevation].x.axis + ' [m]');
                axes.y.parseLabelAndUnits(ELEVATION_INFO[$scope.elevation].y.axis + ' [m]');
                replot();
            };

            $scope.isDropEnabled = function() {
                return $scope.source.isDropEnabled();
            };

            $scope.plotHeight = function() {
                var ph = $scope.plotOffset() + $scope.margin.top + $scope.margin.bottom;
                return ph;
            };

            $scope.plotOffset = function() {
                return $scope.height;
            };

            $scope.resize = function() {
                if (select().empty()) {
                    return;
                }
                refresh();
            };

            $scope.setElevation = function(elev) {
                $scope.elevation = elev;
                axes.x.parseLabelAndUnits(ELEVATION_INFO[$scope.elevation].x.axis + ' [m]');
                axes.y.parseLabelAndUnits(ELEVATION_INFO[$scope.elevation].y.axis + ' [m]');
                replot();
            };

            $scope.toggle3dPreview = function() {
                $scope.is3dPreview = !$scope.is3dPreview;
            };

        },
        link: function link(scope, element) {
            plotting.linkPlot(scope, element);
        },
    };
});

SIREPO.app.directive('vtkAxes', function(appState, frameCache, panelState, requestSender, plotting, vtkAxisService, vtkPlotting, layoutService, utilities, geometry) {
    return {
        restrict: 'A',
        scope: {
            axisCfg: '<',
            boundObj: '<',
            height: '<',
            width: '<',
        },
        template: `
            <svg class="sr-vtk-axes" data-ng-attr-width="{{ width }}" data-ng-attr-height="{{ height }}">
            <g class="vtk-axes">
                <g data-ng-repeat="dim in geometry.basis">
                    <g class="{{ dim }} axis"></g>
                    <text class="{{ dim }}-axis-label"></text>
                    <text class="{{ dim }} axis-end low"></text>
                    <text class="{{ dim }} axis-end high"></text>
                </g>
                <g data-ng-repeat="dim in geometry.basis">
                    <g class="{{ dim }}-axis-central" data-ng-if="axisCfg[dim].showCentral">
                        <line style="stroke: gray;" stroke-dasharray="5,5" data-ng-attr-x1="{{ centralAxes[dim].x[0] }}" data-ng-attr-y1="{{ centralAxes[dim].y[0] }}" data-ng-attr-x2="{{ centralAxes[dim].x[1] }}" data-ng-attr-y2="{{ centralAxes[dim].y[1] }}" />
                    </g>
                </g>
            </g>
            </svg>
        `,
        controller: function($scope, $element) {

            $scope.axesMargins = {
                x: { width: 16.0, height: 0.0 },
                y: { width: 0.0, height: 16.0 }
            };
            $scope.centralAxes = {
                x: { x: [-0.5, 0.5], y: [-0.5, 0.5] },
                y: { x: [-0.5, 0.5], y: [-0.5, 0.5] },
                z: { x: [-0.5, 0.5], y: [-0.5, 0.5] },
            };
            $scope.geometry = geometry;
            $scope.margin = {top: 50, right: 23, bottom: 50, left: 75};

            $scope.isDegenerate = function(dim) {
                return $scope.centralAxes[dim].x[0] === $scope.centralAxes[dim].x[1] &&
                    $scope.centralAxes[dim].y[0] === $scope.centralAxes[dim].y[1];
            };

            var axes = {
                x: layoutService.plotAxis($scope.margin, 'x', 'bottom', refresh, utilities),
                y: layoutService.plotAxis($scope.margin, 'y', 'bottom', refresh, utilities),
                z: layoutService.plotAxis($scope.margin, 'z', 'left', refresh, utilities)
            };

            var axisCfgDefault = {};
            geometry.basis.forEach(function (dim) {
                axisCfgDefault[dim] = {};
                axisCfgDefault[dim].color = '#ff0000';
                axisCfgDefault[dim].dimLabel = dim;
                axisCfgDefault[dim].label = dim;
                axisCfgDefault[dim].max = -0.5;
                axisCfgDefault[dim].min = 0.5;
                axisCfgDefault[dim].numPoints = 10;
                axisCfgDefault[dim].screenDim = dim === 'z' ? 'y' : 'x';
                axisCfgDefault[dim].showCentral = false;
            });

            var axisCfg = axisCfgDefault;

            var d3self = select();
            var lastSize = [1, 1];

            function select(selector) {
                var e = d3.select($element[0]);
                return selector ? e.select(selector) : e;
            }

            function refresh() {
                const size = [$($element).width(), $($element).height()];
                const screenRect = new SIREPO.GEOMETRY.Rect(
                    new SIREPO.GEOMETRY.Point(
                        $scope.axesMargins.x.width,
                        $scope.axesMargins.y.height
                    ),
                    new SIREPO.GEOMETRY.Point(
                        size[0] - $scope.axesMargins.x.width,
                        size[1] - $scope.axesMargins.y.height
                    )
                );

                // If an axis is shorter than this, don't display it -- the ticks will
                // be cramped and unreadable
                const minAxisDisplayLen = 50;

                for (const dim of SIREPO.GEOMETRY.GeometryUtils.BASIS()) {

                    const cfg = axisCfg[dim];
                    const isHorizontal = cfg.screenDim === 'x';
                    const axisEnds = isHorizontal ? ['◄', '►'] : ['▼', '▲'];
                    const perpScreenDim = isHorizontal ? 'y' : 'x';

                    let showAxisEnds = false;
                    const axisSelector = `.${dim}.axis`;
                    const axisLabelSelector = `.${dim}-axis-label`;

                    // sort the external edges so we'll preferentially pick the left and bottom
                    const externalEdges = $scope.boundObj.externalViewportEdgesForDimension(dim)
                        .sort(vtkAxisService.edgeSorter(perpScreenDim, ! isHorizontal));
                    const seg = geometry.bestEdgeAndSectionInBounds(
                        externalEdges, screenRect, dim, false
                    );
                    const cli = screenRect.boundaryIntersectionsWithSeg(
                        $scope.boundObj.originLines()[dim]
                    );
                    if (cli && cli.length === 2) {
                        $scope.centralAxes[dim].x = [cli[0].x, cli[1].x];
                        $scope.centralAxes[dim].y = [cli[0].y, cli[1].y];
                    }

                    if (! seg) {
                        // param to show arrow ends?
                        /*
                        // all possible axis ends offscreen, so try a centerline
                        var cl = $scope.boundObj.vpCenterLineForDimension(dim);
                        seg = geometry.bestEdgeAndSectionInBounds([cl], $scope.boundObj.boundingRect(), dim, false);
                        if (! seg) {
                            // don't draw axes
                            d3self.select(axisSelector).style('opacity', 0.0);
                            d3self.select(axisLabelSelector).style('opacity', 0.0);
                            continue;
                        }
                        showAxisEnds = true;
                        */
                        d3self.select(axisSelector).style('opacity', 0.0);
                        d3self.select(axisLabelSelector).style('opacity', 0.0);
                        continue;
                    }
                    d3self.select(axisSelector).style('opacity', 1.0);

                    const fullSeg = seg.full;
                    const clippedSeg = seg.clipped;
                    var reverseOnScreen = vtkAxisService.shouldReverseOnScreen(
                        $scope.boundObj.viewportEdges()[dim][seg.index], cfg.screenDim
                    );
                    var sortedPts = SIREPO.GEOMETRY.GeometryUtils.sortInDimension(
                        clippedSeg.points,
                        cfg.screenDim,
                        false
                    );
                    var axisLeft = sortedPts[0].x;
                    var axisTop = sortedPts[0].y;
                    var axisRight = sortedPts[1].x;
                    var axisBottom = sortedPts[1].y;
                    //var axisLeft = sortedPts[0].x * dsz[0];
                    //var axisTop = sortedPts[0].y * dsz[1];
                    //var axisRight = sortedPts[1].x * dsz[0];
                    //var axisBottom = sortedPts[1].y * dsz[1];

                    var newRange = Math.min(fullSeg.length(), clippedSeg.length());
                    var radAngle = Math.atan(clippedSeg.slope());
                    if (! isHorizontal) {
                        radAngle -= Math.PI / 2;
                        if (radAngle < -Math.PI / 2) {
                            radAngle += Math.PI;
                        }
                    }
                    var angle = (180 * radAngle / Math.PI);

                    const allPts = SIREPO.GEOMETRY.GeometryUtils.sortInDimension(
                        fullSeg.points.concat(clippedSeg.points),
                        cfg.screenDim,
                        false
                    );

                    var limits = reverseOnScreen ? [cfg.max, cfg.min] : [cfg.min, cfg.max];
                    var newDom = [cfg.min, cfg.max];
                    // 1st 2, last 2 points
                    for (var m = 0; m < allPts.length; m += 2) {
                        // a point may coincide with its successor
                        var d = allPts[m].dist(allPts[m + 1]);
                        if (d !== 0) {
                            var j = Math.floor(m / 2);
                            var k = reverseOnScreen ? 1 - j : j;
                            var l1 = limits[j];
                            var l2 = limits[1 - j];
                            var part = (l1 - l2) * d / fullSeg.length();
                            var newLimit = l1 - part;
                            newDom[k] = newLimit;
                        }
                    }
                    var xform = 'translate(' + axisLeft + ',' + axisTop + ') ' +
                        'rotate(' + angle + ')';

                    axes[dim].scale.domain(newDom).nice();
                    axes[dim].scale.range([reverseOnScreen ? newRange : 0, reverseOnScreen ? 0 : newRange]);

                    // this places the axis tick labels on the appropriate side of the axis
                    var outsideCorner = SIREPO.GEOMETRY.GeometryUtils.sortInDimension(
                        $scope.boundObj.viewPortCorners(),
                        perpScreenDim,
                        isHorizontal
                    )[0];
                    var bottomOrLeft = outsideCorner.equals(sortedPts[0]) || outsideCorner.equals(sortedPts[1]);
                    if (isHorizontal) {
                        axes[dim].svgAxis.orient(bottomOrLeft ? 'bottom' : 'top');
                    }
                    else {
                        axes[dim].svgAxis.orient(bottomOrLeft ? 'left' : 'right');
                    }


                    if (showAxisEnds) {
                        axes[dim].svgAxis.ticks(0);
                        d3self.select(axisSelector).call(axes[dim].svgAxis);
                    }
                    else {
                        axes[dim].updateLabelAndTicks({
                            width: newRange,
                            height: newRange
                        }, select);
                    }

                    d3self.select(axisSelector).attr('transform', xform);

                    var dimLabel = cfg.dimLabel;
                    d3self.selectAll(axisSelector + '-end')
                        .style('opacity', showAxisEnds ? 1 : 0);

                    var tf = axes[dim].svgAxis.tickFormat();
                    if (tf) {
                        d3self.select(axisSelector + '-end.low')
                            .text(axisEnds[0] + ' ' + dimLabel + ' ' + tf(reverseOnScreen ? newDom[1] : newDom[0]) + axes[dim].unitSymbol + axes[dim].units)
                            .attr('x', axisLeft)
                            .attr('y', axisTop)
                            .attr('transform', 'rotate(' + (angle) + ', ' + axisLeft + ', ' + axisTop + ')');

                        d3self.select(axisSelector + '-end.high')
                            .attr('text-anchor', 'end')
                            .text(tf(reverseOnScreen ? newDom[0] : newDom[1]) + axes[dim].unitSymbol + axes[dim].units + ' ' + dimLabel + ' ' + axisEnds[1])
                            .attr('x', axisRight)
                            .attr('y', axisBottom)
                            .attr('transform', 'rotate(' + (angle) + ', ' + axisRight + ', ' + axisBottom + ')');
                    }

                    // counter-rotate the tick labels
                    var labels = d3self.selectAll(axisSelector + ' text');
                    labels.attr('transform', 'rotate(' + (-angle) + ')');
                    d3self.select(axisSelector + ' .domain').style({'stroke': 'none'});
                    d3self.select(axisSelector).style('opacity', newRange < minAxisDisplayLen ? 0 : 1);

                    var labelSpace = 2 * plotting.tickFontSize(d3self.select(axisSelector + '-label'));
                    var labelSpaceX = (isHorizontal ? Math.sin(radAngle) : Math.cos(radAngle)) * labelSpace;
                    var labelSpaceY = (isHorizontal ? Math.cos(radAngle) : Math.sin(radAngle)) * labelSpace;
                    var labelX = axisLeft + (bottomOrLeft ? -1 : 1) * labelSpaceX + (axisRight - axisLeft) / 2.0;
                    var labelY = axisTop + (bottomOrLeft ? 1 : -1) * labelSpaceY + (axisBottom - axisTop) / 2.0;
                    var labelXform = 'rotate(' + (isHorizontal ? 0 : -90) + ' ' + labelX + ' ' + labelY + ')';

                    d3self.select('.' + dim + '-axis-label')
                        .attr('x', labelX)
                        .attr('y', labelY)
                        .attr('transform', labelXform)
                        .style('opacity', (showAxisEnds || newRange < minAxisDisplayLen) ? 0 : 1);

                    // these optional axes go through (0, 0, 0)


                }
                lastSize = size;
            }

            function init() {
                for (var dim in axes) {
                    axes[dim].init();
                    axes[dim].svgAxis.tickSize(0);
                }
                rebuildAxes();
            }

            function rebuildAxes() {
                for (var dim in axes) {
                    var cfg = axisCfg[dim];
                    axes[dim].values = plotting.linearlySpacedArray(cfg.min, cfg.max, cfg.numPoints);
                    axes[dim].scale.domain([cfg.min, cfg.max]);
                    axes[dim].parseLabelAndUnits(cfg.label);
                }
            }

            $scope.$on('axes.refresh', refresh);

            // may not need this refresh?
            $scope.$watch('boundObj', function (d) {
                if (d) {
                    //refresh();
                }
            });

            $scope.$watch('axisCfg', function (d) {
                if (d) {
                    axisCfg = $scope.axisCfg;
                    rebuildAxes();
                    refresh();
                }
            });

            init();
        },
    };
});

// will be axis functions
SIREPO.app.service('vtkAxisService', function(appState, panelState, requestSender, frameCache, plotting, vtkPlotting, layoutService, utilities, geometry) {

    var svc = {};

    svc.edgeSorter = function(dim, shouldReverse) {
        return function(e1, e2) {
            if (! e1) {
                if (! e2) {
                    return 0;
                }
                return 1;
            }
            if (! e2) {
                return -1;
            }
            var pt1 = geometry.sortInDimension(e1.points, dim, shouldReverse)[0];
            var pt2 = geometry.sortInDimension(e2.points, dim, shouldReverse)[0];
            return (shouldReverse ? -1 : 1) * (pt2[dim] - pt1[dim]);
        };
    };

    svc.shouldReverseOnScreen = function(edge, screenDim) {
        return edge.points[1][screenDim] < edge.points[0][screenDim];
    };

    return svc;
});

// General-purpose vtk display
SIREPO.app.directive('vtkDisplay', function(appState, geometry, panelState, plotting, plotToPNG, vtkPlotting, vtkService, vtkUtils, utilities, $document, $window) {

    return {
        restrict: 'A',
        scope: {
            axisCfg: '<',
            axisObj: '<',
            enableAxes: '=',
            enableSelection: '=',
            eventHandlers: '<',
            modelName: '@',
            reportId: '<',
            resetSide: '@',
            showBorder: '@',
        },
        templateUrl: '/static/html/vtk-display.html' + SIREPO.SOURCE_CACHE_KEY,
        controller: function($scope, $element) {

            $scope.GeometryUtils = SIREPO.GEOMETRY.GeometryUtils;
            $scope.VTKUtils = VTKUtils;
            $scope.markerState = {
                enabled: true,
            };
            $scope.modeText = {};
            $scope.modeText[VTKUtils.interactionMode().INTERACTION_MODE_MOVE] = 'Click and drag to rotate. Double-click to reset camera';
            $scope.modeText[VTKUtils.interactionMode().INTERACTION_MODE_SELECT] = 'Control-click an object to select';
            $scope.isOrtho = false;
            $scope.selection = null;

            let didPan = false;
            let hasBodyEvt = false;
            let hdlrs = {};
            let isDragging = false;
            let isPointerUp = true;

            const canvasHolder = $($element).find('.vtk-canvas-holder').eq(0);

            // supplement or override these event handlers
            let eventHandlers = {
                onpointerdown: function (evt) {
                    isDragging = false;
                    isPointerUp = false;
                },
                onpointermove: function (evt) {
                    if (isPointerUp) {
                        return;
                    }
                    isDragging = true;
                    didPan = didPan || evt.shiftKey;
                    $scope.vtkScene.viewSide = null;
                    utilities.debounce(refresh, 100)();
                },
                onpointerup: function (evt) {
                    isDragging = false;
                    isPointerUp = true;
                    refresh();
                },
                onwheel: utilities.debounce(refresh, 100),
            };

            function ondblclick() {
                $scope.vtkScene.resetView();
                refresh();
                $scope.$apply();
            }

            function resize() {
                refresh(true);
            }

            $scope.init = function() {
                const rw = angular.element($($element).find('.vtk-canvas-holder'))[0];
                const body = angular.element($($document).find('body'))[0];
                hdlrs = $scope.eventHandlers || {};

                // vtk adds keypress event listeners to the BODY of the entire document, not the render
                // container.
                hasBodyEvt = Object.keys(hdlrs).some(function (e) {
                    return ['keypress', 'keydown', 'keyup'].includes(e);
                });
                if (hasBodyEvt) {
                    const bodyAddEvtLsnr = body.addEventListener;
                    const bodyRmEvtLsnr = body.removeEventListener;
                    body.addEventListener = (type, listener, opts) => {
                        bodyAddEvtLsnr(type, hdlrs[type] ? hdlrs[type] : listener, opts);
                    };
                    // seem to need to do this so listeners get removed correctly
                    body.removeEventListener = (type, listener, opts) => {
                        bodyRmEvtLsnr(type, listener, opts);
                    };
                }

                $scope.vtkScene = new VTKScene(rw, $scope.resetSide);

                // double click handled separately
                rw.addEventListener('dblclick', function (evt) {
                    ondblclick(evt);
                    if (hdlrs.ondblclick) {
                        hdlrs.ondblclick(evt);
                    }
                });
                Object.keys(eventHandlers).forEach(function (k) {
                    rw[k] = function (evt) {
                        eventHandlers[k](evt);
                        if (hdlrs[k]) {
                            hdlrs[k](evt);
                        }
                    };
                });
<<<<<<< HEAD
                // remove global VTK key listeners
                for (const n of ['KeyPress', 'KeyDown', 'KeyUp']) {
                    document.removeEventListener(
                        n.toLowerCase(),
                        $scope.vtkScene.fsRenderer.getInteractor()[`handle${n}`],
                    );
                }
                $scope.vtkScene.addSnapshotCanvas(
                    vtkToPNG.pngCanvas($scope.reportId, $scope.vtkScene.fsRenderer, $element)
                );
=======
>>>>>>> 5eb2e69c
                $scope.$emit('vtk-init', $scope.vtkScene);
                resize();
            };

            $scope.canvasGeometry = function() {
                return {
                    pos: $(canvasHolder).position(),
                    size: {
                        width: Math.max(0, $(canvasHolder).width()),
                        height: Math.max(0, $(canvasHolder).height()),
                    }
                };
            };

            $scope.setInteractionMode = mode => {
                $scope.vtkScene.interactionMode = mode;
                $scope.$emit('vtkScene.interactionMode', mode);
            };

            $scope.showSide = side => {
                $scope.vtkScene.showSide(side);
                refresh(true);
            };

            $scope.toggleOrtho = () => {
                $scope.isOrtho = ! $scope.isOrtho;
                $scope.vtkScene.cam.setParallelProjection($scope.isOrtho);
                $scope.vtkScene.render();
                refresh(true);
            };

            $scope.$on('$destroy', function() {
                $element.off();
                $($window).off('resize', resize);
                $scope.vtkScene.teardown();
            });

            function refresh() {
                if ($scope.axisObj) {
                    $scope.$broadcast('axes.refresh');
                }
            }

            $scope.$on('vtk.selected', function (e, d) {
                $scope.$applyAsync(() => {
                    $scope.selection = d;
                });
            });
            $scope.$on('vtk.showLoader', function (e, d) {
                $scope.vtkScene.setBgColor('#dddddd');
                $($element).find('.vtk-load-indicator img').css('display', 'block');
            });
            $scope.$on('vtk.hideLoader', function (e, d) {
                $scope.vtkScene.setBgColor(appState.models[$scope.modelName].bgColor || '#ffffff');
                $($element).find('.vtk-load-indicator img').css('display', 'none');
            });
            $scope.init();


            $($window).resize(resize);
        },
    };
});

// general-purpose vtk methods
SIREPO.app.service('vtkService', function(appState, panelState, requestSender, frameCache, plotting, vtkPlotting, layoutService, utilities, geometry) {
    let svc = {};
    return svc;
});

SIREPO.app.factory('vtkUtils', function() {

    var self = {};

    self.INTERACTION_MODE_MOVE = 'move';
    self.INTERACTION_MODE_SELECT = 'select';
    self.INTERACTION_MODES = [self.INTERACTION_MODE_MOVE, self.INTERACTION_MODE_SELECT];

    // Converts vtk colors ranging from 0 -> 255 to 0.0 -> 1.0
    // can't map, because we will still have a UINT8 array
    self.rgbToFloat = rgb => {
        let sc = [];
        for (let i = 0; i < rgb.length; ++i) {
            sc.push(rgb[i] / 255.0);
        }
        return sc;
    };

    // Converts vtk colors ranging from 0 -> 255 to 0.0 -> 1.0
    // can't map, because we will still have a UINT8 array
    self.floatToRGB =  f => {
        const rgb = new window.Uint8Array(f.length);
        for (let i = 0; i < rgb.length; ++i) {
            rgb[i] = Math.floor(255 * f[i]);
        }
        return rgb;
    };

    return self;
});

SIREPO.VTK = {
    ActorBundle: ActorBundle,
    BoxBundle: BoxBundle,
    CoordMapper: CoordMapper,
    LineBundle: LineBundle,
    PlaneBundle: PlaneBundle,
    SphereBundle: SphereBundle,
    ViewPortBox: ViewPortBox,
    VTKUtils: VTKUtils,
};<|MERGE_RESOLUTION|>--- conflicted
+++ resolved
@@ -2652,7 +2652,6 @@
                         }
                     };
                 });
-<<<<<<< HEAD
                 // remove global VTK key listeners
                 for (const n of ['KeyPress', 'KeyDown', 'KeyUp']) {
                     document.removeEventListener(
@@ -2660,11 +2659,6 @@
                         $scope.vtkScene.fsRenderer.getInteractor()[`handle${n}`],
                     );
                 }
-                $scope.vtkScene.addSnapshotCanvas(
-                    vtkToPNG.pngCanvas($scope.reportId, $scope.vtkScene.fsRenderer, $element)
-                );
-=======
->>>>>>> 5eb2e69c
                 $scope.$emit('vtk-init', $scope.vtkScene);
                 resize();
             };
