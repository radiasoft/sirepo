--- conflicted
+++ resolved
@@ -51,49 +51,6 @@
 }
 
 class ObjectViews {
-<<<<<<< HEAD
-    constructor() {
-        this.shapes = {};
-    }
-
-    addView(axis, shape) {
-        if (! SIREPO.GEOMETRY.GeometryUtils.BASIS().includes(axis)) {
-            throw new Error('Invalid axis: ' + axis);
-        }
-        this.shapes[Elevation.NAMES()[axis]] = shape;
-    }
-
-    view(axis) {
-        return this.shapes[axis];
-    }
-}
-
-class CuboidViews extends ObjectViews {
-    constructor(size) {
-        super();
-    }
-}
-
-class CylinderViews extends ObjectViews {
-    constructor(radius, width, height) {
-        super();
-    }
-}
-
-
-class RacetrackViews extends CuboidViews {
-    constructor(size, innerRadius, outerRadius) {
-        super(size);
-    }
-}
-
-class ExtrudedPolygonViews extends ObjectViews {
-    constructor(points, width, height) {
-        super();
-    }
-}
-
-=======
 
     static scaledArray(arr, scale) {
         return arr.map(x => scale * x);
@@ -289,7 +246,6 @@
         );
     }
 }
->>>>>>> 67f466c8
 
 /**
  * Collection of static methods and fields related to vtk
@@ -2069,10 +2025,6 @@
                 [dragX, dragY] = [d3.event.x, d3.event.y];
                 draggedShape = shape;
                 SIREPO.SCREEN_DIMS.forEach(dim => {
-<<<<<<< HEAD
-                    const labDim = shape.elev.labAxis(dim);
-=======
->>>>>>> 67f466c8
                     const dom = axes[dim].scale.domain();
                     const pxsz = (dom[1] - dom[0]) / SCREEN_INFO[dim].length;
                     shape.center[dim] = dragStart.center[dim] +
@@ -2230,10 +2182,6 @@
                 const b = $scope.source.shapeBounds(getElevation());
                 const newDomain = $scope.cfg.initDomian;
                 SIREPO.SCREEN_DIMS.forEach(dim => {
-<<<<<<< HEAD
-                    const labDim = getLabAxis(dim);
-=======
->>>>>>> 67f466c8
                     const axis = axes[dim];
                     const bd = b[dim];
                     const nd = newDomain[dim];
@@ -2288,27 +2236,6 @@
                 return utilities.roundToPlaces(invObjScale * val, 4);
             }
 
-<<<<<<< HEAD
-            // called when placing a new object, not dragging an existing object
-            function updateDragShadow(obj, p) {
-                clearDragShadow();
-                const shape = $scope.source.shapeForObject(obj);
-                shape.elev = getElevation();
-                shape.x = shapeOrigin(shape, 'x'); // axes.x.scale.invert(p[0]) + shape.size[0]/ 2;
-                shape.y = shapeOrigin(shape, 'y'); //shape.y = axes.y.scale.invert(p[1]) + shape.size[1] / 2;
-                showShapeLocation(shape);
-                d3.select('.plot-viewport')
-                    .append('rect').attr('class', 'vtk-object-layout-shape vtk-object-layout-drag-shadow')
-                    .attr('x', function() { return shapeOrigin(shape, 'x'); })
-                    .attr('y', function() { return shapeOrigin(shape, 'y'); })
-                    .attr('width', function() { return shapeSize(shape, 'x'); })
-                    .attr('height', function() { return shapeSize(shape, 'y'); });
-            }
-
-            function shapeOrigin(shape, dim) {
-                const labDim = shape.elev.labAxis(dim);
-
-=======
             // called when dragging a new object, not an existing object
             function updateDragShadow(o, p) {
                 let r = d3.select('.plot-viewport rect.vtk-object-layout-drag-shadow');
@@ -2324,7 +2251,6 @@
             }
 
             function shapeOrigin(shape, dim) {
->>>>>>> 67f466c8
                 return axes[dim].scale(
                     shape.center[dim] - SIREPO.SCREEN_INFO[dim].direction * shape.size[dim] / 2
                 );
@@ -2341,31 +2267,7 @@
             }
 
             function shapeCenter(shape, dim) {
-<<<<<<< HEAD
-                return axes[dim].scale(shape.center[shape.elev.labAxis(dim)]);
-            }
-
-            function shapeRotation(shape) {
-                const e = shape.rotationMatrix.toEuler(true);
-                const angle = e[SIREPO.GEOMETRY.GeometryUtils.BASIS().indexOf(shape.elev.axis)];
-                const c = shape.getCenterCoords();
-                const rc = shape.rotationMatrix.multiply(
-                    new SIREPO.GEOMETRY.Matrix([...c, 0])
-                ).val;
-                const t = {x: 0, y: 0};
-                if (! shape.rotateAroundShapeCenter) {
-                    for (const dim in t) {
-                        const i = SIREPO.GEOMETRY.GeometryUtils.BASIS().indexOf(shape.elev.labAxis(dim));
-                        t[dim] = axes[dim].scale(rc[i]) - axes[dim].scale(c[i]);
-                    }
-                }
-                return `
-                    rotate(${-angle},${shapeCenter(shape, 'x')},${shapeCenter(shape, 'y')}) 
-                    translate(${t.x},${t.y})
-                `;
-=======
                 return axes[dim].scale(shape.center[getElevation().labAxis(dim)]);
->>>>>>> 67f466c8
             }
 
             function linePoints(shape) {
@@ -2373,20 +2275,9 @@
                     return null;
                 }
 
-<<<<<<< HEAD
-                //var pl = geometry.plane(vtkPlotting.COORDINATE_PLANES[shape.elev.coordPlane], geometry.point());
-                //if (! pl.intersectsLine(shape.line)) {
-                //    return null;
-                //}
-
-                const lp = shape.line.points;
-                const labX = shape.elev.labAxis('x');
-                const labY = shape.elev.labAxis('y');
-=======
                 const lp = shape.line.points;
                 const labX = getElevation().labAxis('x');
                 const labY = getElevation().labAxis('y');
->>>>>>> 67f466c8
 
                 // same points in this coord plane
                 if (lp[0][labX] === lp[1][labX] && lp[0][labY] === lp[1][labY]) {
@@ -2397,11 +2288,7 @@
                     lp.map(function (p) {
                         var sp = [];
                         SIREPO.SCREEN_DIMS.forEach(function (dim) {
-<<<<<<< HEAD
-                            sp.push(axes[dim].scale(p[shape.elev.labAxis(dim)]));
-=======
                             sp.push(axes[dim].scale(p[getElevation().labAxis(dim)]));
->>>>>>> 67f466c8
                         });
                         return geometry.pointFromArr(sp);
                 }));
@@ -2409,18 +2296,10 @@
                 return screenRect.boundaryIntersectionsWithLine(scaledLine);
             }
 
-<<<<<<< HEAD
-            function shapeSize(shape, screenDim) {
-                let labDim = shape.elev.labAxis(screenDim);
-                let c = shape.center[labDim] || 0;
-                let s = shape.size[labDim] || 0;
-                return  Math.abs(axes[screenDim].scale(c + s / 2) - axes[screenDim].scale(c - s / 2));
-=======
             function shapeSize(shape, dim) {
                 let c = shape.center[dim] || 0;
                 let s = shape.size[dim] || 0;
                 return Math.abs(axes[dim].scale(c + s / 2) - axes[dim].scale(c - s / 2));
->>>>>>> 67f466c8
             }
 
             //TODO(mvk): set only those attributes that pertain to each svg shape
@@ -2566,17 +2445,9 @@
                     .on('drag', d3DragShape)
                     .on('dragstart', d3DragStartShape)
                     .on('dragend', d3DragEndShape);
-<<<<<<< HEAD
-                ['x', 'y'].forEach(a => {
-                    axes[a].parseLabelAndUnits(`${getLabAxis(a)} [m]`);
-                });
-
-                axes.y.parseLabelAndUnits(`${getLabAxis('y')} [m]`);
-=======
                 SIREPO.SCREEN_DIMS.forEach(dim => {
                     axes[dim].parseLabelAndUnits(`${getLabAxis(dim)} [m]`);
                 });
->>>>>>> 67f466c8
                 replot();
             };
 
@@ -2602,14 +2473,9 @@
 
             $scope.setElevation = function(elev) {
                 $scope.elevation = elev;
-<<<<<<< HEAD
-                axes.x.parseLabelAndUnits(getElevation().labAxis('x') + ' [m]');
-                axes.y.parseLabelAndUnits(getElevation().labAxis('y') + ' [m]');
-=======
                 SIREPO.SCREEN_DIMS.forEach(dim => {
                     axes[dim].parseLabelAndUnits(`${getLabAxis(dim)} [m]`);
                 });
->>>>>>> 67f466c8
                 replot();
             };
 
