'use strict';

var srlog = SIREPO.srlog;
var srdbg = SIREPO.srdbg;
SIREPO.DEFAULT_COLOR_MAP = 'viridis';

SIREPO.app.factory('vtkPlotting', function(appState, errorService, geometry, plotting, panelState, requestSender, utilities, $location, $rootScope, $timeout, $window) {

    var self = {};
    var stlReaders = {};

    self.addSTLReader = function(file, reader) {
        stlReaders[file] = reader;
    };

    self.adjustContainerSize = function(container, rect, ctrAspectRatio, thresholdPct) {
        var fsAspectRatio = window.screen.availWidth / window.screen.availHeight;

        container.height(container.width() / (utilities.isFullscreen() ? fsAspectRatio : ctrAspectRatio));

        var w = container.width();
        var h = container.height();
        var wThresh = Math.max(thresholdPct * w, 1);
        var hThresh = Math.max(thresholdPct * h, 1);
        var wdiff = Math.abs(w - rect.width);
        var hdiff = Math.abs(h - rect.height);
        if (hdiff > hThresh || wdiff > wThresh) {
            return true;
        }
        return false;
    };

    self.coordMapper = function(transform) {

        // "Bundles" a source, mapper, and actor together
        function actorBundle(source) {
            var m = vtk.Rendering.Core.vtkMapper.newInstance();
            if (source) {
                m.setInputConnection(source.getOutputPort());
            }
            var a = vtk.Rendering.Core.vtkActor.newInstance();
            a.setMapper(m);

            return {
                actor: a,
                source: source,
                mapper: m,
                setActor: function (actor) {
                    actor.setMapper(this.m);
                    this.actor = actor;
                },
                setMapper: function (mapper) {
                    this.mapper = mapper;
                    this.actor.setMapper(mapper);
                },
                setSource: function (source) {
                    this.mapper.setInputConnection(source.getOutputPort());
                    this.source = source;
                }
            };
        }

        return {

            xform: transform || geometry.transform(),

            buildActorBundle: function(source) {
                return actorBundle(source);
            },

            buildBox: function(labSize, labCenter) {
                var vsize = labSize ? this.xform.doTransform(labSize) :  [1, 1, 1];
                var cs = vtk.Filters.Sources.vtkCubeSource.newInstance({
                    xLength: vsize[0],
                    yLength: vsize[1],
                    zLength: vsize[2],
                    center: labCenter ? this.xform.doTransform(labCenter) :  [0, 0, 0]
                });
                var ab = actorBundle(cs);

                ab.setCenter = function (arr) {
                    ab.source.setCenter(arr);
                };
                ab.setLength = function (arr) {
                    ab.source.setXLength(arr[0]);
                    ab.source.setYLength(arr[1]);
                    ab.source.setZLength(arr[2]);
                };

                return ab;
            },

            // arbitrary vtk source, transformed
            buildFromSource: function(src) {
                // add transform
                return actorBundle(src);
            },

            buildLine: function(labP1, labP2, colorArray) {
                var vp1 = this.xform.doTransform(labP1);
                var vp2 = this.xform.doTransform(labP2);
                var ls = vtk.Filters.Sources.vtkLineSource.newInstance({
                    point1: [vp1[0], vp1[1], vp1[2]],
                    point2: [vp2[0], vp2[1], vp2[2]],
                    resolution: 2
                });

                var ab = actorBundle(ls);
                ab.actor.getProperty().setColor(colorArray[0], colorArray[1], colorArray[2]);
                return ab;
            },

            buildPlane: function(labOrigin, labP1, labP2) {
                var src = vtk.Filters.Sources.vtkPlaneSource.newInstance();
                var b = actorBundle(src);
                if (labOrigin && labP1 && labP2) {
                    this.setPlane(b, labOrigin, labP1, labP2);
                }
                return b;
            },

            buildSphere: function(lcenter, radius, colorArray) {
                var ps = vtk.Filters.Sources.vtkSphereSource.newInstance({
                    center: lcenter ? this.xform.doTransform(lcenter) : [0, 0, 0],
                    radius: radius || 1,
                    thetaResolution: 16,
                    phiResolution: 16
                });

                var ab = actorBundle(ps);
                //ab.actor.getProperty().setColor(...(colorArray || [1, 1, 1]));
                var ca = colorArray || [1, 1, 1];
                ab.actor.getProperty().setColor(ca[0], ca[1], ca[2]);
                ab.actor.getProperty().setLighting(false);
                return ab;
            },

            buildSTL: function(file, callback) {
                var cm = this;
                var r = self.getSTLReader(file);

                if (r) {
                    setSTL(r);
                    return;
                }
                self.loadSTLFile(file).then(function (r) {
                    r.loadData()
                        .then(function (res) {
                            self.addSTLReader(file, r);
                            setSTL(r);
                        }, function (reason) {
                            throw new Error(file + ': Error loading data from .stl file: ' + reason);
                        }
                    ).catch(function (e) {
                        errorService.alertText(e);
                    });
                });

                function setSTL(r) {
                    var b = actorBundle(r);
                    var a = b.actor;
                    var userMatrix = [];
                    cm.xform.matrix.forEach(function (row) {
                        userMatrix = userMatrix.concat(row);
                        userMatrix.push(0);
                    });
                    userMatrix = userMatrix.concat([0, 0, 0, 1]);
                    a.setUserMatrix(userMatrix);
                    callback(b);
                }

            },

            setPlane: function(planeBundle, labOrigin, labP1, labP2) {
                var vo = labOrigin ? this.xform.doTransform(labOrigin) : [0, 0, 0];
                var vp1 = labP1 ? this.xform.doTransform(labP1) : [0, 0, 1];
                var vp2 = labP2 ? this.xform.doTransform(labP2) : [1, 0, 0];
                planeBundle.source.setOrigin(vo[0], vo[1], vo[2]);
                planeBundle.source.setPoint1(vp1[0], vp1[1], vp1[2]);
                planeBundle.source.setPoint2(vp2[0], vp2[1], vp2[2]);
            },
        };
    };

    self.clearSTLReaders = function() {
        stlReaders = {};
    };

    self.getSTLReader = function(file) {
        return stlReaders[file];
    };

    self.isSTLFileValid = function(file) {
        return self.loadSTLFile(file).then(function (r) {
            return ! ! r;
        });
    };

    self.isSTLUrlValid = function(url) {
        return self.loadSTLURL(url).then(function (r) {
            return ! ! r;
        });
    };

    self.loadSTLFile = function(file) {
        var fileName = file.name || file;

        var url = requestSender.formatUrl('downloadFile', {
            '<simulation_id>': appState.models.simulation.simulationId,
            '<simulation_type>': SIREPO.APP_SCHEMA.simulationType,
            '<filename>': self.stlFileType + '.' + fileName,
        });
        return self.loadSTLURL(url).then(function (r) {
            return r;
        });
    };

    self.loadSTLURL = function(url) {
        var r = vtk.IO.Geometry.vtkSTLReader.newInstance();
        return r.setUrl(url)
            .then(function() {
                return r;
        }, function (err) {
            throw new Error(url + ': Invalid or missing .stl: ' +
            (err.xhr ? err.xhr.status + ' (' + err.xhr.statusText + ')' : err));
        })
            .catch(function (e) {
                $rootScope.$apply(function () {
                    errorService.alertText(e);
                });
            });
    };

    self.removeSTLReader = function(file) {
        if (stlReaders[file]) {
            delete stlReaders[file];
        }
    };

    self.cylinderSection = function(center, axis, radius, height, planes) {
<<<<<<< HEAD
        const startAxis = [0, 0, 1];
        const startOrigin = [0, 0, 0];
        const cylBounds = [-radius, radius, -radius, radius, -height/2.0, height/2.0];
        const cyl = vtk.Common.DataModel.vtkCylinder.newInstance({
=======
        var startAxis = [0, 0, 1];
        var startOrigin = [0, 0, 0];
        var cylBounds = [-radius, radius, -radius, radius, -height/2.0, height/2.0];
        var cyl = vtk.Common.DataModel.vtkCylinder.newInstance({
>>>>>>> ea084c84
            radius: radius,
            center: startOrigin,
            axis: startAxis
        });

<<<<<<< HEAD
        const pl = planes.map(function (p) {
=======
        var pl = planes.map(function (p) {
>>>>>>> ea084c84
            return vtk.Common.DataModel.vtkPlane.newInstance({
                normal: p.norm || startAxis,
                origin: p.origin || startOrigin
            });
        });

        // perform the sectioning
<<<<<<< HEAD
        const section = vtk.Common.DataModel.vtkImplicitBoolean.newInstance({
            operation: 'Intersection',
            functions: [cyl, ...pl]
        });

        const sectionSample = vtk.Imaging.Hybrid.vtkSampleFunction.newInstance({
=======
        var f = [cyl];
        f.concat(pl);
        var section = vtk.Common.DataModel.vtkImplicitBoolean.newInstance({
            operation: 'Intersection',
            functions: f
            //functions: [cyl, ...pl]
        });

        var sectionSample = vtk.Imaging.Hybrid.vtkSampleFunction.newInstance({
>>>>>>> ea084c84
            implicitFunction: section,
            modelBounds: cylBounds,
            sampleDimensions: [32, 32, 32]
        });

<<<<<<< HEAD
        const sectionSource = vtk.Filters.General.vtkImageMarchingCubes.newInstance();
=======
        var sectionSource = vtk.Filters.General.vtkImageMarchingCubes.newInstance();
>>>>>>> ea084c84
        sectionSource.setInputConnection(sectionSample.getOutputPort());
        // this transformation adapted from VTK cylinder source - we don't "untranslate" because we want to
        // rotate in place, not around the global origin
        vtk.Common.Core.vtkMatrixBuilder
            .buildFromRadian()
<<<<<<< HEAD
            .translate(...center)
=======
            //.translate(...center)
            .translate(center[0], center[1], center[2])
>>>>>>> ea084c84
            .rotateFromDirections(startAxis, axis)
            .apply(sectionSource.getOutputData().getPoints().getData());
       return sectionSource;
    };

    self.setColorSclars = function(data, color) {
<<<<<<< HEAD
        const pts = data.getPoints();
        const n = color.length * (pts.getData().length / pts.getNumberOfComponents());
        const pd = data.getPointData();
        const s = pd.getScalars();
        const rgb = s ? s.getData() : new window.Uint8Array(n);
        for (let i = 0; i < n; i += color.length) {
            for (let j = 0; j < color.length; ++j) {
=======
        var pts = data.getPoints();
        var n = color.length * (pts.getData().length / pts.getNumberOfComponents());
        var pd = data.getPointData();
        var s = pd.getScalars();
        var rgb = s ? s.getData() : new window.Uint8Array(n);
        for (var i = 0; i < n; i += color.length) {
            for (var j = 0; j < color.length; ++j) {
>>>>>>> ea084c84
                rgb[i + j] = color[j];
            }
        }
        pd.setScalars(
            vtk.Common.Core.vtkDataArray.newInstance({
                name: 'color',
                numberOfComponents: color.length,
                values: rgb,
            })
        );

        data.modified();
    };

    self.stlFileType = 'stl-file';

    self.vtkPlot = function(scope, element) {

        scope.element = element[0];
        var requestData = plotting.initAnimation(scope);

        scope.windowResize = utilities.debounce(function() {
            scope.resize();
        }, 250);

        scope.$on('$destroy', function() {
            scope.destroy();
            scope.element = null;
            $($window).off('resize', scope.windowResize);
        });

        scope.$on(
            scope.modelName + '.changed',
            function() {
                scope.prevFrameIndex = -1;
                if (scope.modelChanged) {
                    scope.modelChanged();
                }
                panelState.clear(scope.modelName);
                requestData();
            });
        scope.isLoading = function() {
            return panelState.isLoading(scope.modelName);
        };
        $($window).resize(scope.windowResize);

        scope.init();
        if (appState.isLoaded()) {
            requestData();
        }
    };

    // "Superclass" for representation of vtk source objects in ViewPort coordinates
    // Note this means that vpObjects are implicitly two-dimensional
    // A vpObject is assumed to have corners and edges connecting them, but no other
    // intrinsic properties
    self.vpObject = function(vtkSource, renderer) {

        var svc = self;
        var vpObj = {};

        var worldCoord = vtk.Rendering.Core.vtkCoordinate.newInstance({
            renderer: renderer
        });
        worldCoord.setCoordinateSystemToWorld();

        vpObj.worldReady = false;

        vpObj.source = vtkSource;
        vpObj.wCoord = worldCoord;
        vpObj.worldCorners = wCorners();
        vpObj.worldEdges = {};

        vpObj.viewportCorners = [];
        vpObj.viewportEdges = {};

        // Override in subclass
        // world geometry does not change so they can be set once

        vpObj.wEdgesForDimension = function(dim) {
            return vpObj.worldEdges[dim];
        };

        vpObj.boundingRect = function() {
            var vpe = vpObj.vpExtrema();
            var extrema = vpe.x.concat(vpe.y);
            var xCoords = [];
            var yCoords = [];
            extrema.forEach(function (arr) {
                arr.forEach(function (p) {
                    xCoords.push(p.x);
                    yCoords.push(p.y);
                });
            });
            return geometry.rect(
                geometry.point(Math.min.apply(null, xCoords), Math.min.apply(null, yCoords)),
                geometry.point(Math.max.apply(null, xCoords), Math.max.apply(null, yCoords))
            );
        };

        // an external edge has all other corners on the same side of the line it defines
        vpObj.externalVpEdgesForDimension = function (dim) {
            var ext = [];
            vpObj.vpEdgesForDimension(dim).forEach(function (edge) {
                var numCorners = 0;
                var compCount = 0;
                for(var i in geometry.basis) {
                    var otherDim = geometry.basis[i];
                    if (otherDim === dim) {
                        continue;
                    }
                    var otherEdges = vpObj.vpEdgesForDimension(otherDim);
                    for(var j = 0; j < otherEdges.length; ++j) {
                        var otherEdgeCorners = otherEdges[j].points();
                        for(var k = 0; k <= 1; ++k) {
                            var n = edge.line().comparePoint(otherEdgeCorners[k]);
                            compCount += n;
                            if (n !== 0) {
                                numCorners++;
                            }
                        }
                    }
                }
                ext.push(Math.abs(compCount) === numCorners ? edge : null);
            });
            return ext;
        };

        vpObj.initializeWorld = function() {
            if (! vpObj.worldReady) {
                vpObj.worldReady = true;
            }
        };

        vpObj.localCoordFromWorld = function (point) {
            return svc.localCoordFromWorld(vpObj.wCoord, point);
        };

        vpObj.localCoordArrayFromWorld = function (arr) {
            return arr.map(function (p) {
                return vpObj.localCoordFromWorld(p);
            });
        };

        vpObj.vpCorners = function() {
            return vpObj.localCoordArrayFromWorld(vpObj.worldCorners);
        };

        vpObj.vpEdges = function() {
            var ee = {};
            var es = vpObj.worldEdges;
            for(var e in es) {
                var edges = es[e];
                var lEdges = [];
                for(var i = 0; i < edges.length; ++i) {
                    var ls = edges[i];
                    var wpts = ls.points();
                    var lpts = [];
                    for(var j = 0; j < wpts.length; ++j) {
                        lpts.push(vpObj.localCoordFromWorld(wpts[j]));
                    }
                    var lEdge = geometry.lineSegment(lpts[0], lpts[1]);
                    lEdges.push(lEdge);
                }
                ee[e] = lEdges;
            }
            return ee;
        };

        vpObj.vpEdgesForDimension = function (dim) {
            return vpObj.vpEdges()[dim];
        };

        // points on the screen that have the largest and smallest values in each dimension
        vpObj.vpExtrema = function() {
            var ex = {};
            // just x and y
            var dims = geometry.basis.slice(0, 2);
            var rev = [false, true];
            dims.forEach(function (dim) {
                ex[dim] = [];
                for( var j in rev ) {
                    ex[dim].push(geometry.extrema(vpObj.vpCorners(), dim, rev[j]));
                }
            });
            return ex;
        };

        function wCorners() {
            // [x0, x1, y0, y1, z0, z1]
            var b = vpObj.source.getOutputData().getBounds();
            return [
                geometry.pointFromArr([b[0], b[2], b[4]]),
                geometry.pointFromArr([b[0], b[2], b[5]]),
                geometry.pointFromArr([b[0], b[3], b[4]]),
                geometry.pointFromArr([b[0], b[3], b[5]]),
                geometry.pointFromArr([b[1], b[2], b[4]]),
                geometry.pointFromArr([b[1], b[2], b[5]]),
                geometry.pointFromArr([b[1], b[3], b[4]]),
                geometry.pointFromArr([b[1], b[3], b[5]])
            ];
        }

        return vpObj;
    };


    // Takes a vtk cube source and renderer and returns a box in viewport coordinates with a bunch of useful
    // geometric properties and methods
    self.vpBox = function(vtkCubeSource, renderer) {

        var box = self.vpObject(vtkCubeSource, renderer);

        var initWorldFn = box.initializeWorld;
        box.initializeWorld = function () {
            if (! box.worldReady) {
                box.worldCorners = wCorners();
                box.worldEdges = wEdges();
            }
            initWorldFn();
        };

        function wCenter() {
            return geometry.pointFromArr(box.source.getCenter());
        }

        // Convenience for indexed looping
        function wLength() {
            return [
                box.source.getXLength(),
                box.source.getYLength(),
                box.source.getZLength()
            ];
        }

        // Convenience for basis looping
        function wl() {
            var l = wLength();
            return {
                x: l[0],
                y: l[1],
                z: l[2]
            };
        }

        function wCorners() {
            var ctr = wCenter();
            var corners = [];

            var sides = [-0.5, 0.5];
            var len = wLength();
            for(var i in sides) {
                for (var j in sides) {
                    for (var k in sides) {
                        var s = [sides[k], sides[j], sides[i]];
                        var c = [];
                        for(var l = 0; l < 3; ++l) {
                            c.push(ctr.coords()[l] + s[l] * len[l]);
                        }
                        corners.push(geometry.pointFromArr(c));
                    }
                }
            }
            return corners;
        }

        // box corners are defined thus:
        //
        //   2------X2------3    6------X3------7
        //   |              |    |              |
        //   |              |    |              |
        //   Y0   Front    Y1    Y2   Back     Y3
        //   |              |    |              |
        //   |              |    |              |
        //   0------X0------1    4------X1------5
        //
        //TODO(mvk): Order is important only for axis direction and should be supplied externally
        var edgeCornerPairs = {
            x: [[0, 1], [4, 5], [2, 3], [6, 7]],
            y: [[0, 2], [1, 3], [4, 6], [5, 7]],
            z: [[4, 0], [5, 1], [6, 2], [7, 3]]
        };

        function wEdges() {
            var c = box.worldCorners;
            var e = {};
            for (var dim in edgeCornerPairs) {
                var lines = [];
                for (var j in  edgeCornerPairs[dim]) {
                    var p = edgeCornerPairs[dim][j];
                    var l = geometry.lineSegment(c[p[0]], c[p[1]]);
                    lines.push(l);
                }
                e[dim] = lines;
            }
            return e;
        }

        box.vpCenterLineForDimension = function (dim) {
            return vpCenterLines()[dim];
        };

        function vpCenterLines() {
            var ctr = wCenter().coords();
            var cls = {};
            var lens = wl();
            var m = [
                [lens.x / 2, 0, 0],
                [0, lens.y / 2, 0],
                [0, 0, lens.z / 2]
            ];
            var tx = geometry.transform(m);
            for(var dim in geometry.basisVectors) {
                var txp = tx.doTransform(geometry.basisVectors[dim]);
                var p1 = box.localCoordFromWorld(geometry.pointFromArr(
                    geometry.vectorSubtract(ctr, txp)
                ));
                var p2 = box.localCoordFromWorld(geometry.pointFromArr(
                    geometry.vectorAdd(ctr, txp)
                ));
                cls[dim] = geometry.lineSegment(p1, p2);
            }
            return cls;
        }

        return box;
    };

    self.vpSTL = function(stlReader, renderer) {
        var stl = self.vpObject(stlReader, renderer);
        return stl;
    };

    self.addActors = function(renderer, actorArr) {
        actorArr.forEach(function(actor) {
            self.addActor(renderer, actor);
        });
    };

    self.addActor = function(renderer, actor) {
        if (! actor) {
            return;
        }
        renderer.addActor(actor);
    };

    self.removeActors = function(renderer, actorArr) {
        if (! actorArr) {
            renderer.getActors().forEach(function(actor) {
                renderer.removeActor(actor);
            });
            return;
        }
        actorArr.forEach(function(actor) {
            self.removeActor(renderer, actor);
        });
        actorArr.length = 0;
    };

    self.removeActor = function(renderer, actor) {
        if (! actor ) {
            return;
        }
        renderer.removeActor(actor);
    };

    self.showActors = function(renderWindow, arr, doShow, visibleOpacity, hiddenOpacity) {
        arr.forEach(function (a) {
            self.showActor(renderWindow, a, doShow, visibleOpacity, hiddenOpacity, true);
        });
        renderWindow.render();
    };

    self.showActor = function(renderWindow, a, doShow, visibleOpacity, hiddenOpacity, waitToRender) {
        a.getProperty().setOpacity(doShow ? visibleOpacity || 1.0 : hiddenOpacity || 0.0);
        if (! waitToRender) {
            renderWindow.render();
        }
    };

    self.localCoordFromWorld = function (vtkCoord, point) {
        // this is required to do conversions for different displays/devices
        var pixels = window.devicePixelRatio;
        vtkCoord.setCoordinateSystemToWorld();
        vtkCoord.setValue(point.coords());
        var lCoord = vtkCoord.getComputedLocalDisplayValue();
        return geometry.point(lCoord[0] / pixels, lCoord[1] / pixels);
    };

    self.vtkUserMatrixFromMatrix = function(matrix) {
        var um = [];
        matrix.forEach(function (row) {
            um = um.concat(row);
            um.push(0);
        });
        um = um.concat([0, 0, 0, 1]);
        return um;
    };

    self.worldCoordFromLocal = function (coord, point, view) {
        var pixels = window.devicePixelRatio;
        var newPoint = [pixels * point.coords()[0], pixels * point.coords()[1]];
        // must first convert from "localDisplay" to "display"  - this is the inverse of
        // what is done by vtk to get from display to localDisplay
        var newPointView = [newPoint[0], view.getFramebufferSize()[1] - newPoint[1] - 1];
        coord.setCoordinateSystemToDisplay();
        coord.setValue(newPointView);
        return coord.getComputedWorldValue();
    };

    return self;
});

SIREPO.app.directive('stlFileChooser', function(validationService, vtkPlotting) {
    return {
        restrict: 'A',
        scope: {
            description: '=',
            url: '=',
            inputFile: '=',
            model: '=',
            require: '<',
            title: '@',
        },
        template: [
            '<div data-file-chooser=""  data-url="url" data-input-file="inputFile" data-validator="validate" data-title="title" data-file-formats=".stl" data-description="description" data-require="require">',
            '</div>',
        ].join(''),
        controller: function($scope) {
            $scope.validate = function (file) {
                $scope.url = URL.createObjectURL(file);
                return vtkPlotting.isSTLUrlValid($scope.url).then(function (ok) {
                    return ok;
                });
            };
            $scope.validationError = '';
        },
        link: function(scope, element, attrs) {

        },
    };
});

SIREPO.app.directive('stlImportDialog', function(appState, fileManager, fileUpload, vtkPlotting, requestSender) {
    return {
        restrict: 'A',
        scope: {
            description: '@',
            title: '@',
        },
        template: [
            '<div class="modal fade" id="simulation-import" tabindex="-1" role="dialog">',
              '<div class="modal-dialog modal-lg">',
                '<div class="modal-content">',
                  '<div class="modal-header bg-info">',
                    '<button type="button" class="close" data-dismiss="modal"><span>&times;</span></button>',
                    '<div data-help-button="{{ title }}"></div>',
                    '<span class="lead modal-title text-info">{{ title }}</span>',
                  '</div>',
                  '<div class="modal-body">',
                    '<div class="container-fluid">',
                        '<form>',
                        '<div data-stl-file-chooser="" data-input-file="inputFile" data-url="fileURL" data-title="title" data-description="description" data-require="true"></div>',
                          '<div class="col-sm-6 pull-right">',
                            '<button data-ng-click="importStlFile(inputFile)" class="btn btn-primary" data-ng-class="{\'disabled\': isMissingImportFile() }">Import File</button>',
                            ' <button data-dismiss="modal" class="btn btn-default">Cancel</button>',
                          '</div>',
                        '</form>',
                    '</div>',
                  '</div>',
                '</div>',
              '</div>',
            '</div>',
        ].join(''),
        controller: function($scope) {
            $scope.inputFile = null;
            $scope.fileURL = null;
            $scope.isMissingImportFile = function() {
                return ! $scope.inputFile;
            };
            $scope.fileUploadError = '';
            $scope.isUploading = false;
            $scope.title = $scope.title || 'Import STL File';
            $scope.description = $scope.description || 'Select File';

            $scope.importStlFile = function(inputFile) {
                if (! inputFile) {
                    return;
                }
                newSimFromSTL(inputFile);
            };

            function upload(inputFile, data) {
                var simId = data.models.simulation.simulationId;
                fileUpload.uploadFileToUrl(
                    inputFile,
                    $scope.isConfirming
                        ? {
                            confirm: $scope.isConfirming,
                        }
                        : null,
                    requestSender.formatUrl(
                        'uploadFile',
                        {
                            '<simulation_id>': simId,
                            '<simulation_type>': SIREPO.APP_SCHEMA.simulationType,
                            '<file_type>': vtkPlotting.stlFileType,
                        }),
                    function(d) {
                        $('#simulation-import').modal('hide');
                        $scope.inputFile = null;
                        URL.revokeObjectURL($scope.fileURL);
                        $scope.fileURL = null;
                        requestSender.localRedirectHome(simId);
                    }, function (err) {
                        throw new Error(inputFile + ': Error during upload ' + err);
                    });
            }

            function newSimFromSTL(inputFile) {
                var url = $scope.fileURL;
                var model = appState.setModelDefaults(appState.models.simulation, 'simulation');
                model.name = inputFile.name.substring(0, inputFile.name.indexOf('.'));
                model.folder = fileManager.getActiveFolderPath();
                model.conductorFile = inputFile.name;
                appState.newSimulation(
                    model,
                    function (data) {
                        $scope.isUploading = false;
                        upload(inputFile, data);
                    },
                    function (err) {
                        throw new Error(inputFile + ': Error creating simulation ' + err);
                    }
                );
            }

        },
        link: function(scope, element) {
            $(element).on('show.bs.modal', function() {
                $('#file-import').val(null);
                scope.fileUploadError = '';
                scope.isUploading = false;
            });
            scope.$on('$destroy', function() {
                $(element).off();
            });
        },
    };});


// will be axis display
SIREPO.app.directive('vtkAxes', function(appState, frameCache, panelState, requestSender, plotting, vtkAxisService, vtkPlotting, layoutService, utilities, geometry) {
    return {
        restrict: 'A',
        scope: {
            axisCfg: '<',
            boundObj: '<',
            height: '<',
            width: '<',
        },
        template: [
            '<svg data-ng-attr-width="{{ width }}" data-ng-attr-height="{{ height }}">',
            '<g class="vtk-axes">',
                '<g data-ng-repeat="dim in geometry.basis">',
                    '<g class="{{ dim }} axis"></g>',
                    '<text class="{{ dim }}-axis-label"></text>',
                    '<text class="{{ dim }} axis-end low"></text>',
                    '<text class="{{ dim }} axis-end high"></text>',
                '</g>',
            '</g>',
            '</svg>',
        ].join(''),
        controller: function($scope, $element) {

            $scope.axesMargins = {
                x: { width: 16.0, height: 0.0 },
                y: { width: 0.0, height: 16.0 }
            };
            $scope.geometry = geometry;
            $scope.margin = {top: 50, right: 23, bottom: 50, left: 75};
            //$scope.width = $scope.height = 0;

            var d3self = d3.selectAll($element);

            var axes = {
                x: layoutService.plotAxis($scope.margin, 'x', 'bottom', refresh, utilities),
                y: layoutService.plotAxis($scope.margin, 'y', 'bottom', refresh, utilities),
                z: layoutService.plotAxis($scope.margin, 'z', 'left', refresh, utilities)
            };

            var axisCfgDefault = {};
            geometry.basis.forEach(function (dim) {
                axisCfgDefault[dim] = {};
                axisCfgDefault[dim].dimLabel = dim;
                axisCfgDefault[dim].label = dim;
                axisCfgDefault[dim].max = 1;
                axisCfgDefault[dim].min = 0;
                axisCfgDefault[dim].numPoints = 10;
                axisCfgDefault[dim].screenDim = dim === 'z' ? 'y' : 'x';
            });

            var axisCfg = axisCfgDefault;

            function refresh() {
                //srdbg('axes refresh', $scope, $scope.boundObj);

                // If an axis is shorter than this, don't display it -- the ticks will
                // be cramped and unreadable
                var minAxisDisplayLen = 50;

                for (var i in geometry.basis) {

                    var dim = geometry.basis[i];

                    var screenDim = axisCfg[dim].screenDim;
                    var isHorizontal = screenDim === 'x';
                    var axisEnds = isHorizontal ? ['◄', '►'] : ['▼', '▲'];
                    var perpScreenDim = isHorizontal ? 'y' : 'x';

                    var showAxisEnds = false;
                    var axisSelector = '.' + dim + '.axis';
                    var axisLabelSelector = '.' + dim + '-axis-label';

                    // sort the external edges so we'll preferentially pick the left and bottom
                    var externalEdges = $scope.boundObj.externalVpEdgesForDimension(dim)
                        .sort(vtkAxisService.edgeSorter(perpScreenDim, ! isHorizontal));
                    var seg = geometry.bestEdgeAndSectionInBounds(externalEdges, $scope.boundObj.boundingRect(), dim, false);

                    if (! seg) {
                        /*
                        // all possible axis ends offscreen, so try a centerline
                        var cl = $scope.boundObj.vpCenterLineForDimension(dim);
                        seg = geometry.bestEdgeAndSectionInBounds([cl], $scope.boundObj.boundingRect(), dim, false);
                        if (! seg) {
                            // don't draw axes
                            d3self.select(axisSelector).style('opacity', 0.0);
                            d3self.select(axisLabelSelector).style('opacity', 0.0);
                            continue;
                        }
                        showAxisEnds = true;
                        */
                        d3self.select(axisSelector).style('opacity', 0.0);
                        d3self.select(axisLabelSelector).style('opacity', 0.0);
                        continue;
                    }
                    d3self.select(axisSelector).style('opacity', 1.0);

                    var fullSeg = seg.full;
                    var clippedSeg = seg.clipped;
                    var reverseOnScreen = vtkAxisService.shouldReverseOnScreen(
                        $scope.boundObj.vpEdgesForDimension(dim)[seg.index], screenDim
                    );
                    var sortedPts = geometry.sortInDimension(clippedSeg.points(), screenDim, false);
                    var axisLeft = sortedPts[0].x;
                    var axisTop = sortedPts[0].y;
                    var axisRight = sortedPts[1].x;
                    var axisBottom = sortedPts[1].y;

                    var newRange = Math.min(fullSeg.length(), clippedSeg.length());
                    var radAngle = Math.atan(clippedSeg.slope());
                    if (! isHorizontal) {
                        radAngle -= Math.PI / 2;
                        if (radAngle < -Math.PI / 2) {
                            radAngle += Math.PI;
                        }
                    }
                    var angle = (180 * radAngle / Math.PI);

                    var allPts = geometry.sortInDimension(fullSeg.points().concat(clippedSeg.points()), screenDim, false);

                    var limits = reverseOnScreen ? [axisCfg[dim].max, axisCfg[dim].min] : [axisCfg[dim].min, axisCfg[dim].max];
                    var newDom = [axisCfg[dim].min, axisCfg[dim].max];
                    // 1st 2, last 2 points
                    for (var m = 0; m < allPts.length; m += 2) {
                        // a point may coincide with its successor
                        var d = allPts[m].dist(allPts[m + 1]);
                        if (d != 0) {
                            var j = Math.floor(m / 2);
                            var k = reverseOnScreen ? 1 - j : j;
                            var l1 = limits[j];
                            var l2 = limits[1 - j];
                            var part = (l1 - l2) * d / fullSeg.length();
                            var newLimit = l1 - part;
                            newDom[k] = newLimit;
                        }
                    }
                    var xform = 'translate(' + axisLeft + ',' + axisTop + ') ' +
                        'rotate(' + angle + ')';

                    axes[dim].scale.domain(newDom).nice();
                    axes[dim].scale.range([reverseOnScreen ? newRange : 0, reverseOnScreen ? 0 : newRange]);

                    // this places the axis tick labels on the appropriate side of the axis
                    var outsideCorner = geometry.sortInDimension($scope.boundObj.vpCorners(), perpScreenDim, isHorizontal)[0];
                    var bottomOrLeft = outsideCorner.equals(sortedPts[0]) || outsideCorner.equals(sortedPts[1]);
                    if (isHorizontal) {
                        axes[dim].svgAxis.orient(bottomOrLeft ? 'bottom' : 'top');
                    }
                    else {
                        axes[dim].svgAxis.orient(bottomOrLeft ? 'left' : 'right');
                    }


                    if (showAxisEnds) {
                        axes[dim].svgAxis.ticks(0);
                        d3self.select(axisSelector).call(axes[dim].svgAxis);
                    }
                    else {
                        axes[dim].updateLabelAndTicks({
                            width: newRange,
                            height: newRange
                        }, d3.select);
                    }

                    d3self.select(axisSelector).attr('transform', xform);

                    var dimLabel = axisCfg[dim].dimLabel;
                    d3self.selectAll(axisSelector + '-end')
                        .style('opacity', showAxisEnds ? 1 : 0);

                    var tf = axes[dim].svgAxis.tickFormat();
                    if (tf) {
                        d3self.select(axisSelector + '-end.low')
                            .text(axisEnds[0] + ' ' + dimLabel + ' ' + tf(reverseOnScreen ? newDom[1] : newDom[0]) + axes[dim].unitSymbol + axes[dim].units)
                            .attr('x', axisLeft)
                            .attr('y', axisTop)
                            .attr('transform', 'rotate(' + (angle) + ', ' + axisLeft + ', ' + axisTop + ')');

                        d3self.select(axisSelector + '-end.high')
                            .attr('text-anchor', 'end')
                            .text(tf(reverseOnScreen ? newDom[0] : newDom[1]) + axes[dim].unitSymbol + axes[dim].units + ' ' + dimLabel + ' ' + axisEnds[1])
                            .attr('x', axisRight)
                            .attr('y', axisBottom)
                            .attr('transform', 'rotate(' + (angle) + ', ' + axisRight + ', ' + axisBottom + ')');
                    }

                    // counter-rotate the tick labels
                    var labels = d3self.selectAll(axisSelector + ' text');
                    labels.attr('transform', 'rotate(' + (-angle) + ')');
                    d3self.select(axisSelector + ' .domain').style({'stroke': 'none'});
                    d3self.select(axisSelector).style('opacity', newRange < minAxisDisplayLen ? 0 : 1);

                    var labelSpace = 2 * plotting.tickFontSize(d3self.select(axisSelector + '-label'));
                    var labelSpaceX = (isHorizontal ? Math.sin(radAngle) : Math.cos(radAngle)) * labelSpace;
                    var labelSpaceY = (isHorizontal ? Math.cos(radAngle) : Math.sin(radAngle)) * labelSpace;
                    var labelX = axisLeft + (bottomOrLeft ? -1 : 1) * labelSpaceX + (axisRight - axisLeft) / 2.0;
                    var labelY = axisTop + (bottomOrLeft ? 1 : -1) * labelSpaceY + (axisBottom - axisTop) / 2.0;
                    var labelXform = 'rotate(' + (isHorizontal ? 0 : -90) + ' ' + labelX + ' ' + labelY + ')';

                    d3self.select('.' + dim + '-axis-label')
                        .attr('x', labelX)
                        .attr('y', labelY)
                        .attr('transform', labelXform)
                        .style('opacity', (showAxisEnds || newRange < minAxisDisplayLen) ? 0 : 1);
                }
            }

            function init() {
                //srdbg('axes init');
                for (var dim in axes) {
                    axes[dim].init();
                    axes[dim].svgAxis.tickSize(0);
                }
                rebuildAxes();
            }

            function rebuildAxes() {
                //srdbg('update axes', axisCfg);
                for (var dim in axes) {
                    var cfg = axisCfg[dim];
                    axes[dim].values = plotting.linearlySpacedArray(cfg.min, cfg.max, cfg.numPoints);
                    axes[dim].scale.domain([cfg.min, cfg.max]);
                    axes[dim].parseLabelAndUnits(cfg.label);
                }
            }

            appState.whenModelsLoaded($scope, function() {
                init();
            });

            $scope.$on('axes.refresh', function () {
                //srdbg('axes.refresh');
                refresh();
            });

            $scope.$watch('boundObj', function (d) {
                if (d) {
                    refresh();
                }
            });

            $scope.$watch('axisCfg', function (d) {
                if (d) {
                    axisCfg = $scope.axisCfg;
                    rebuildAxes();
                    refresh();
                }
            });
        },

    };
});

// will be axis functions
SIREPO.app.service('vtkAxisService', function(appState, panelState, requestSender, frameCache, plotting, vtkPlotting, layoutService, utilities, geometry) {

    var svc = {};

    svc.edgeSorter = function(dim, shouldReverse) {
        return function(e1, e2) {
            if (! e1) {
                if (! e2) {
                    return 0;
                }
                return 1;
            }
            if (! e2) {
                return -1;
            }
            var pt1 = geometry.sortInDimension(e1.points(), dim, shouldReverse)[0];
            var pt2 = geometry.sortInDimension(e2.points(), dim, shouldReverse)[0];
            return (shouldReverse ? -1 : 1) * (pt2[dim] - pt1[dim]);
        };
    };

    svc.shouldReverseOnScreen = function(edge, screenDim) {
        return edge.points()[1][screenDim] < edge.points()[0][screenDim];
    };

    return svc;
});

// General-purpose vtk display
SIREPO.app.directive('vtkDisplay', function(appState, geometry, panelState, plotting, plotToPNG, vtkPlotting, vtkService, vtkUtils, utilities) {

    return {
        restrict: 'A',
        //transclude: {
        //    visabilityControlSlot: '?visabilityControl',
        //},
        scope: {
            axisCfg: '<',
            axisObj: '<',
            enableAxes: '=',
            enableSelection: '=',
            eventHandlers: '<',
            modelName: '@',
            reportId: '<',
            showBorder: '@',
        },
        templateUrl: '/static/html/vtk-display.html' + SIREPO.SOURCE_CACHE_KEY,
        controller: function($scope, $element) {

            $scope.vtkUtils = vtkUtils;
            $scope.markerState = {
                enabled: true,
            };
            $scope.modeText = {};
            $scope.modeText[vtkUtils.INTERACTION_MODE_MOVE] = 'Click and drag to rotate';
            $scope.modeText[vtkUtils.INTERACTION_MODE_SELECT] = 'Control-click an object to select';
            $scope.selection = null;

            // common
            var api = {
                getMode: getInteractionMode,
                setBg: setBgColor,
                setCam: setCam,
                setMarker: setMarker,
            };

            var cam = null;
            var canvas3d = null;
            var didPan = false;
            var fsRenderer = null;
            var isDragging = false;
            var isPointerUp = true;
            var marker = null;
            var renderer = null;
            var renderWindow = null;
            var snapshotCanvas = null;
            var snapshotCtx = null;

            function getInteractionMode() {
                return $scope.interactionMode;
            }

            // supplement or override these event handlers
            var eventHandlers = {
                onpointerdown: function (evt) {
                    isDragging = false;
                    isPointerUp = false;
                },
                onpointermove: function (evt) {
                    if (isPointerUp) {
                        return;
                    }
                    isDragging = true;
                    didPan = didPan || evt.shiftKey;
                    $scope.side = null;
                    utilities.debounce(refresh, 100)();
                },
                onpointerup: function (evt) {
                    isDragging = false;
                    isPointerUp = true;
                    refresh(true);
                },
                onwheel: function (evt) {
                    utilities.debounce(
                        function() {
                            refresh(true);
                        },
                        100)();
                }
            };

            function ondblclick(evt) {
                setCam();
                refresh();
            }

            function setBgColor(hexColor) {
                renderer.setBackground(vtk.Common.Core.vtkMath.hex2float(hexColor));
            }

            function setCam(pos, vu) {
                if (! fsRenderer) {
                    return;
                }
                var cam = renderer.get().activeCamera;
                //cam.setPosition(...(pos || [1, 0, 0]));
                var p = pos || [1, 0, 0];
                cam.setPosition(p[0], p[1], p[2]);
                cam.setFocalPoint(0, 0, 0);
                //cam.setViewUp(...(vu || [0, 0, 1]));
                var v = vu || [0, 0, 1];
                cam.setViewUp(v[0], v[1], v[2]);
                renderer.resetCamera();
                if (marker) {
                    marker.updateMarkerOrientation();
                }
                renderWindow.render();
            }

            function setMarker(m) {
                marker = m;
                setMarkerVisible();
            }

            function setMarkerVisible() {
                if (! marker) {
                    return;
                }
                marker.setEnabled($scope.markerState.enabled);
                renderWindow.render();
            }

            $scope.hasMarker = function() {
                return ! ! marker;
            };

            $scope.init = function() {
                //srdbg('vtk init', $scope);
                var rw = angular.element($($element).find('.vtk-canvas-holder'))[0];
                fsRenderer = vtk.Rendering.Misc.vtkFullScreenRenderWindow.newInstance({
                    background: [1, 1, 1, 1],
                    container: rw,
                    listenWindowResize: false,
                });
                renderer = fsRenderer.getRenderer();
                renderWindow = fsRenderer.getRenderWindow();
                var interactor = renderWindow.getInteractor();
                var mainView = renderWindow.getViews()[0];

                cam = renderer.get().activeCamera;

                var worldCoord = vtk.Rendering.Core.vtkCoordinate.newInstance({
                    renderer: renderer
                });
                worldCoord.setCoordinateSystemToWorld();

                var hdlrs = $scope.eventHandlers || {};
                // double click handled separately
                rw.addEventListener('dblclick', function (evt) {
                    ondblclick(evt);
                    if (hdlrs.ondblclick) {
                        hdlrs.ondblclick(evt);
                    }
                });
                Object.keys(eventHandlers).forEach(function (k) {
                    rw[k] = function (evt) {
                        eventHandlers[k](evt);
                        if (hdlrs[k]) {
                            hdlrs[k](evt);
                        }
                    };
                });

                canvas3d = $($element).find('canvas')[0];

                // this canvas is used to store snapshots of the 3d canvas
                snapshotCanvas = document.createElement('canvas');
                snapshotCtx = snapshotCanvas.getContext('2d');
                plotToPNG.addCanvas(snapshotCanvas, $scope.reportId);

                // allow ancestor scopes access to the renderer etc.
                $scope.$emit('vtk-init', {
                    api: api,
                    objects: {
                        camera: cam,
                        renderer: renderer,
                        window: renderWindow,
                    }
                });
            };

            $scope.canvasGeometry = function() {
                var vtkCanvasHolder = $($element).find('.vtk-canvas-holder')[0];
                return {
                    pos: $(vtkCanvasHolder).position(),
                    size: {
                        width: $(vtkCanvasHolder).width(),
                        height: $(vtkCanvasHolder).height()
                    }
                };
            };

            $scope.interactionMode = vtkUtils.INTERACTION_MODE_MOVE;

            $scope.setInteractionMode = function(mode) {
                $scope.interactionMode = mode;
                //renderWindow.getInteractor().setRecognizeGestures(mode === vtkUtils.INTERACTION_MODE_MOVE);
            };

            $scope.axisDirs = {
                dir: 1,
                x: {
                    camViewUp: [0, 0, 1]
                },
                y: {
                    camViewUp: [0, 0, 1]
                },
                z: {
                    camViewUp: [0, 1, 0]
                }
            };
            $scope.side = 'x';
            $scope.showSide = function(side) {
                if (side == $scope.side) {
                    $scope.axisDirs.dir *= -1;
                }
                $scope.side = side;
                var cp = geometry.basisVectors[side].map(function (c) {
                    return c * $scope.axisDirs.dir;
                });
                setCam(cp, $scope.axisDirs[side].camViewUp);
                refresh();
            };

            $scope.toggleMarker = function() {
                setMarkerVisible();
            };

            function cacheCanvas() {
                if (! snapshotCtx) {
                    return;
                }
                var w = parseInt(canvas3d.getAttribute('width'));
                var h = parseInt(canvas3d.getAttribute('height'));
                snapshotCanvas.width = w;
                snapshotCanvas.height = h;
                // this call makes sure the buffer is fresh (it appears)
                fsRenderer.getOpenGLRenderWindow().traverseAllPasses();
                snapshotCtx.drawImage(canvas3d, 0, 0, w, h);
            }

            function refresh(doCacheCanvas) {
                
                if ($scope.axisObj) {
                    $scope.$broadcast('axes.refresh');
                }

                if (doCacheCanvas) {
                    cacheCanvas();
                }
            }

            appState.whenModelsLoaded($scope, function () {
                $scope.$on('vtk.selected', function (e, d) {
                    $scope.$applyAsync(function () {
                        $scope.selection = d;
                    });
                });
                $scope.init();
            });
        },

        //link: function link(scope, element) {
        //    vtkPlotting.vtkPlot(scope, element);
        //},
    };
});

// general-purpose vtk methods
SIREPO.app.service('vtkService', function(appState, panelState, requestSender, frameCache, plotting, vtkPlotting, layoutService, utilities, geometry) {
    var svc = {};
    return svc;
});

SIREPO.app.factory('vtkUtils', function() {

    var self = {};

    self.INTERACTION_MODE_MOVE = 'move';
    self.INTERACTION_MODE_SELECT = 'select';
    self.INTERACTION_MODES = [self.INTERACTION_MODE_MOVE, self.INTERACTION_MODE_SELECT];

    // Converts vtk colors ranging from 0 -> 255 to 0.0 -> 1.0
    // can't map, because we will still have a UINT8 array
    self.rgbToFloat = function (rgb) {
        var sc = [];
        for (var i = 0; i < rgb.length; ++i) {
            sc.push(rgb[i] / 255.0);
        }
        return sc;
    };

    // Converts vtk colors ranging from 0 -> 255 to 0.0 -> 1.0
    // can't map, because we will still have a UINT8 array
    self.floatToRGB = function (f) {
        var rgb = new window.Uint8Array(f.length);
        for (var i = 0; i < rgb.length; ++i) {
            rgb[i] = Math.floor(255 * f[i]);
        }
        return rgb;
    };

    return self;
});<|MERGE_RESOLUTION|>--- conflicted
+++ resolved
@@ -238,27 +238,16 @@
     };
 
     self.cylinderSection = function(center, axis, radius, height, planes) {
-<<<<<<< HEAD
-        const startAxis = [0, 0, 1];
-        const startOrigin = [0, 0, 0];
-        const cylBounds = [-radius, radius, -radius, radius, -height/2.0, height/2.0];
-        const cyl = vtk.Common.DataModel.vtkCylinder.newInstance({
-=======
         var startAxis = [0, 0, 1];
         var startOrigin = [0, 0, 0];
         var cylBounds = [-radius, radius, -radius, radius, -height/2.0, height/2.0];
         var cyl = vtk.Common.DataModel.vtkCylinder.newInstance({
->>>>>>> ea084c84
             radius: radius,
             center: startOrigin,
             axis: startAxis
         });
 
-<<<<<<< HEAD
-        const pl = planes.map(function (p) {
-=======
         var pl = planes.map(function (p) {
->>>>>>> ea084c84
             return vtk.Common.DataModel.vtkPlane.newInstance({
                 normal: p.norm || startAxis,
                 origin: p.origin || startOrigin
@@ -266,14 +255,6 @@
         });
 
         // perform the sectioning
-<<<<<<< HEAD
-        const section = vtk.Common.DataModel.vtkImplicitBoolean.newInstance({
-            operation: 'Intersection',
-            functions: [cyl, ...pl]
-        });
-
-        const sectionSample = vtk.Imaging.Hybrid.vtkSampleFunction.newInstance({
-=======
         var f = [cyl];
         f.concat(pl);
         var section = vtk.Common.DataModel.vtkImplicitBoolean.newInstance({
@@ -283,43 +264,25 @@
         });
 
         var sectionSample = vtk.Imaging.Hybrid.vtkSampleFunction.newInstance({
->>>>>>> ea084c84
             implicitFunction: section,
             modelBounds: cylBounds,
             sampleDimensions: [32, 32, 32]
         });
 
-<<<<<<< HEAD
-        const sectionSource = vtk.Filters.General.vtkImageMarchingCubes.newInstance();
-=======
         var sectionSource = vtk.Filters.General.vtkImageMarchingCubes.newInstance();
->>>>>>> ea084c84
         sectionSource.setInputConnection(sectionSample.getOutputPort());
         // this transformation adapted from VTK cylinder source - we don't "untranslate" because we want to
         // rotate in place, not around the global origin
         vtk.Common.Core.vtkMatrixBuilder
             .buildFromRadian()
-<<<<<<< HEAD
-            .translate(...center)
-=======
             //.translate(...center)
             .translate(center[0], center[1], center[2])
->>>>>>> ea084c84
             .rotateFromDirections(startAxis, axis)
             .apply(sectionSource.getOutputData().getPoints().getData());
        return sectionSource;
     };
 
     self.setColorSclars = function(data, color) {
-<<<<<<< HEAD
-        const pts = data.getPoints();
-        const n = color.length * (pts.getData().length / pts.getNumberOfComponents());
-        const pd = data.getPointData();
-        const s = pd.getScalars();
-        const rgb = s ? s.getData() : new window.Uint8Array(n);
-        for (let i = 0; i < n; i += color.length) {
-            for (let j = 0; j < color.length; ++j) {
-=======
         var pts = data.getPoints();
         var n = color.length * (pts.getData().length / pts.getNumberOfComponents());
         var pd = data.getPointData();
@@ -327,7 +290,6 @@
         var rgb = s ? s.getData() : new window.Uint8Array(n);
         for (var i = 0; i < n; i += color.length) {
             for (var j = 0; j < color.length; ++j) {
->>>>>>> ea084c84
                 rgb[i + j] = color[j];
             }
         }
