'use strict';

var srlog = SIREPO.srlog;
var srdbg = SIREPO.srdbg;
SIREPO.PLOTTING_LINE_CSV_EVENT = 'plottingLineoutCSV';
SIREPO.DEFAULT_COLOR_MAP = 'viridis';

SIREPO.app.factory('plotting', function(appState, frameCache, panelState, utilities, requestQueue, simulationQueue, $interval, $rootScope, $window) {

    var INITIAL_HEIGHT = 400;
    var MAX_PLOTS = 11;
    var COLOR_MAP = {
        grayscale: ['#333', '#fff'],
        afmhot: colorsFromString('0000000200000400000600000800000a00000c00000e00001000001200001400001600001800001a00001c00001e00002000002200002400002600002800002a00002c00002e00003000003200003400003600003800003a00003c00003e00004000004200004400004600004800004a00004c00004e00005000005200005400005600005800005a00005c00005e00006000006200006400006600006800006a00006c00006e00007000007200007400007600007800007a00007c00007e00008000008202008404008607008808008a0a008c0d008e0f009010009212009414009617009818009a1a009c1d009e1f00a02000a22200a42400a62700a82800aa2a00ac2d00ae2f00b03000b23200b43400b63700b83800ba3a00bc3d00be3f00c04000c24200c44400c64600c84800ca4a00cc4d00ce4e00d05000d25200d45400d65600d85800da5a00dc5d00de5e00e06000e26200e46400e66600e86800ea6a00ec6d00ee6e00f07000f27200f47400f67600f87800fa7a00fc7d00fe7e00ff8001ff8203ff8405ff8607ff8809ff8b0bff8c0dff8e0fff9011ff9213ff9415ff9617ff9919ff9b1bff9c1dff9e1fffa021ffa223ffa425ffa627ffa829ffab2bffac2dffae2fffb031ffb233ffb435ffb637ffb939ffbb3bffbc3dffbe3fffc041ffc243ffc445ffc647ffc849ffcb4bffcc4dffce4fffd051ffd253ffd455ffd657ffd959ffdb5bffdc5dffde5fffe061ffe263ffe465ffe667ffe869ffeb6bffec6dffee6ffff071fff273fff475fff677fff979fffb7bfffc7dfffe7fffff81ffff83ffff85ffff87ffff89ffff8bffff8dffff8fffff91ffff93ffff95ffff97ffff99ffff9bffff9dffff9fffffa1ffffa3ffffa5ffffa7ffffa9ffffabffffadffffafffffb1ffffb3ffffb5ffffb7ffffb9ffffbbffffbdffffbfffffc1ffffc3ffffc5ffffc7ffffc9ffffcbffffcdffffcfffffd1ffffd3ffffd5ffffd7ffffd9ffffdbffffddffffdfffffe1ffffe3ffffe5ffffe7ffffe9ffffebffffedffffeffffff1fffff3fffff5fffff7fffff9fffffbfffffdffffff'),
        coolwarm: colorsFromString('3b4cc03c4ec23d50c33e51c53f53c64055c84257c94358cb445acc455cce465ecf485fd14961d24a63d34b64d54c66d64e68d84f69d9506bda516ddb536edd5470de5572df5673e05875e15977e35a78e45b7ae55d7ce65e7de75f7fe86180e96282ea6384eb6485ec6687ed6788ee688aef6a8bef6b8df06c8ff16e90f26f92f37093f37295f47396f57597f67699f6779af7799cf87a9df87b9ff97da0f97ea1fa80a3fa81a4fb82a6fb84a7fc85a8fc86a9fc88abfd89acfd8badfd8caffe8db0fe8fb1fe90b2fe92b4fe93b5fe94b6ff96b7ff97b8ff98b9ff9abbff9bbcff9dbdff9ebeff9fbfffa1c0ffa2c1ffa3c2fea5c3fea6c4fea7c5fea9c6fdaac7fdabc8fdadc9fdaec9fcafcafcb1cbfcb2ccfbb3cdfbb5cdfab6cefab7cff9b9d0f9bad0f8bbd1f8bcd2f7bed2f6bfd3f6c0d4f5c1d4f4c3d5f4c4d5f3c5d6f2c6d6f1c7d7f0c9d7f0cad8efcbd8eeccd9edcdd9eccedaebcfdaead1dae9d2dbe8d3dbe7d4dbe6d5dbe5d6dce4d7dce3d8dce2d9dce1dadce0dbdcdedcdddddddcdcdedcdbdfdbd9e0dbd8e1dad6e2dad5e3d9d3e4d9d2e5d8d1e6d7cfe7d7cee8d6cce9d5cbead5c9ead4c8ebd3c6ecd3c5edd2c3edd1c2eed0c0efcfbfefcebdf0cdbbf1cdbaf1ccb8f2cbb7f2cab5f2c9b4f3c8b2f3c7b1f4c6aff4c5adf5c4acf5c2aaf5c1a9f5c0a7f6bfa6f6bea4f6bda2f7bca1f7ba9ff7b99ef7b89cf7b79bf7b599f7b497f7b396f7b194f7b093f7af91f7ad90f7ac8ef7aa8cf7a98bf7a889f7a688f6a586f6a385f6a283f5a081f59f80f59d7ef59c7df49a7bf4987af39778f39577f39475f29274f29072f18f71f18d6ff08b6ef08a6cef886bee8669ee8468ed8366ec8165ec7f63eb7d62ea7b60e97a5fe9785de8765ce7745be67259e57058e46e56e36c55e36b54e26952e16751e0654fdf634ede614ddd5f4bdc5d4ada5a49d95847d85646d75445d65244d55042d44e41d24b40d1493fd0473dcf453ccd423bcc403acb3e38ca3b37c83836c73635c53334c43032c32e31c12b30c0282fbe242ebd1f2dbb1b2cba162bb8122ab70d28b50927b40426'),
        jet: colorsFromString('00008000008400008900008d00009200009600009b00009f0000a40000a80000ad0000b20000b60000bb0000bf0000c40000c80000cd0000d10000d60000da0000df0000e30000e80000ed0000f10000f60000fa0000ff0000ff0000ff0000ff0000ff0004ff0008ff000cff0010ff0014ff0018ff001cff0020ff0024ff0028ff002cff0030ff0034ff0038ff003cff0040ff0044ff0048ff004cff0050ff0054ff0058ff005cff0060ff0064ff0068ff006cff0070ff0074ff0078ff007cff0080ff0084ff0088ff008cff0090ff0094ff0098ff009cff00a0ff00a4ff00a8ff00acff00b0ff00b4ff00b8ff00bcff00c0ff00c4ff00c8ff00ccff00d0ff00d4ff00d8ff00dcfe00e0fb00e4f802e8f406ecf109f0ee0cf4eb0ff8e713fce416ffe119ffde1cffdb1fffd723ffd426ffd129ffce2cffca30ffc733ffc436ffc139ffbe3cffba40ffb743ffb446ffb149ffad4dffaa50ffa753ffa456ffa05aff9d5dff9a60ff9763ff9466ff906aff8d6dff8a70ff8773ff8377ff807aff7d7dff7a80ff7783ff7387ff708aff6d8dff6a90ff6694ff6397ff609aff5d9dff5aa0ff56a4ff53a7ff50aaff4dadff49b1ff46b4ff43b7ff40baff3cbeff39c1ff36c4ff33c7ff30caff2cceff29d1ff26d4ff23d7ff1fdbff1cdeff19e1ff16e4ff13e7ff0febff0ceeff09f1fc06f4f802f8f500fbf100feed00ffea00ffe600ffe200ffde00ffdb00ffd700ffd300ffd000ffcc00ffc800ffc400ffc100ffbd00ffb900ffb600ffb200ffae00ffab00ffa700ffa300ff9f00ff9c00ff9800ff9400ff9100ff8d00ff8900ff8600ff8200ff7e00ff7a00ff7700ff7300ff6f00ff6c00ff6800ff6400ff6000ff5d00ff5900ff5500ff5200ff4e00ff4a00ff4700ff4300ff3f00ff3b00ff3800ff3400ff3000ff2d00ff2900ff2500ff2200ff1e00ff1a00ff1600ff1300fa0f00f60b00f10800ed0400e80000e40000df0000da0000d60000d10000cd0000c80000c40000bf0000bb0000b60000b20000ad0000a80000a400009f00009b00009600009200008d0000890000840000800000'),
        viridis: colorsFromString('44015444025645045745055946075a46085c460a5d460b5e470d60470e6147106347116447136548146748166848176948186a481a6c481b6d481c6e481d6f481f70482071482173482374482475482576482677482878482979472a7a472c7a472d7b472e7c472f7d46307e46327e46337f463480453581453781453882443983443a83443b84433d84433e85423f854240864241864142874144874045884046883f47883f48893e49893e4a893e4c8a3d4d8a3d4e8a3c4f8a3c508b3b518b3b528b3a538b3a548c39558c39568c38588c38598c375a8c375b8d365c8d365d8d355e8d355f8d34608d34618d33628d33638d32648e32658e31668e31678e31688e30698e306a8e2f6b8e2f6c8e2e6d8e2e6e8e2e6f8e2d708e2d718e2c718e2c728e2c738e2b748e2b758e2a768e2a778e2a788e29798e297a8e297b8e287c8e287d8e277e8e277f8e27808e26818e26828e26828e25838e25848e25858e24868e24878e23888e23898e238a8d228b8d228c8d228d8d218e8d218f8d21908d21918c20928c20928c20938c1f948c1f958b1f968b1f978b1f988b1f998a1f9a8a1e9b8a1e9c891e9d891f9e891f9f881fa0881fa1881fa1871fa28720a38620a48621a58521a68522a78522a88423a98324aa8325ab8225ac8226ad8127ad8128ae8029af7f2ab07f2cb17e2db27d2eb37c2fb47c31b57b32b67a34b67935b77937b87838b9773aba763bbb753dbc743fbc7340bd7242be7144bf7046c06f48c16e4ac16d4cc26c4ec36b50c46a52c56954c56856c66758c7655ac8645cc8635ec96260ca6063cb5f65cb5e67cc5c69cd5b6ccd5a6ece5870cf5773d05675d05477d1537ad1517cd2507fd34e81d34d84d44b86d54989d5488bd6468ed64590d74393d74195d84098d83e9bd93c9dd93ba0da39a2da37a5db36a8db34aadc32addc30b0dd2fb2dd2db5de2bb8de29bade28bddf26c0df25c2df23c5e021c8e020cae11fcde11dd0e11cd2e21bd5e21ad8e219dae319dde318dfe318e2e418e5e419e7e419eae51aece51befe51cf1e51df4e61ef6e620f8e621fbe723fde725'),
        // String.repeat() not available in all browsers
        contrast: colorsFromString('000000' + Array(255).join('ffffff')),
    };

    function colorsFromString(s) {
        return s.match(/.{6}/g).map(function(x) {
            return "#" + x;
        });
    }

    function initAnimation(scope) {
        scope.prevFrameIndex = -1;
        scope.isPlaying = false;
        var requestData = scope.requestData || function() {
            if (! scope.hasFrames()) {
                return;
            }
            var index = frameCache.getCurrentFrame(scope.modelName);
            if (frameCache.getCurrentFrame(scope.modelName) == scope.prevFrameIndex) {
                return;
            }
            scope.prevFrameIndex = index;
            frameCache.getFrame(scope.modelName, index, scope.isPlaying, function(index, data) {
                if (scope.element) {
                    if (data.error) {
                        panelState.setError(scope.modelName, data.error);
                        return;
                    }
                    panelState.setError(scope.modelName, null);
                    scope.load(data);
                    if (data.summaryData) {
                        $rootScope.$broadcast(scope.modelName + '.summaryData', data.summaryData);
                    }
                }
                if (scope.isPlaying) {
                    scope.advanceFrame(1);
                }
            });
        };
        scope.advanceFrame = function(increment, stopPlaying) {
            if (stopPlaying) {
                scope.isPlaying = false;
            }
            var next = frameCache.getCurrentFrame(scope.modelName) + increment;
            if (next < 0 || next > frameCache.getFrameCount(scope.modelName) - 1) {
                scope.isPlaying = false;
                return;
            }
            frameCache.setCurrentFrame(scope.modelName, next);
            requestData();
        };
        scope.defaultFrame = function() {
            if (scope.getDefaultFrame) {
                frameCache.setCurrentFrame(scope.modelName, scope.getDefaultFrame());
                requestData();
            }
            else {
                scope.lastFrame();
            }
        };
        scope.firstFrame = function() {
            scope.isPlaying = false;
            frameCache.setCurrentFrame(scope.modelName, 0);
            if (scope.modelChanged) {
                scope.modelChanged();
            }
            requestData();
        };
        scope.hasFrames = function() {
            return frameCache.isLoaded() && frameCache.getFrameCount(scope.modelName) > 0;
        };
        scope.hasManyFrames = function() {
            if (SIREPO.SINGLE_FRAME_ANIMATION && SIREPO.SINGLE_FRAME_ANIMATION.indexOf(scope.modelName) >= 0) {
                return false;
            }
            if (appState.isLoaded() && appState.models[scope.modelName].showAllFrames == '1') {
                return false;
            }
            return frameCache.isLoaded() && frameCache.getFrameCount(scope.modelName) > 1;
        };
        scope.isFirstFrame = function() {
            return frameCache.getCurrentFrame(scope.modelName) === 0;
        };
        scope.isLastFrame = function() {
            return frameCache.getCurrentFrame(scope.modelName) == frameCache.getFrameCount(scope.modelName) - 1;
        };
        scope.lastFrame = function() {
            scope.isPlaying = false;
            frameCache.setCurrentFrame(scope.modelName, frameCache.getFrameCount(scope.modelName) - 1);
            requestData();
        };
        scope.togglePlay = function() {
            scope.isPlaying = ! scope.isPlaying;
            if (scope.isPlaying) {
                if (scope.isLastFrame()) {
                    frameCache.setCurrentFrame(scope.modelName, 0);
                    requestData();
                }
                else {
                    scope.advanceFrame(1);
                }
            }
        };
        scope.$on('framesCleared', function() {
            scope.prevFrameIndex = -1;
            if (scope.clearData) {
                scope.clearData();
            }
        });
        scope.$on('modelsLoaded', requestData);
        scope.$on('framesLoaded', function(event, oldFrameCount) {
            if (scope.prevFrameIndex < 0 || oldFrameCount === 0) {
                scope.defaultFrame();
            }
            else if (scope.prevFrameIndex > frameCache.getFrameCount(scope.modelName)) {
                scope.firstFrame();
            }
            // go to the next last frame, if the current frame was the previous last frame
            else if (
                frameCache.getCurrentFrame(scope.modelName) >= oldFrameCount - 1
                || frameCache.getCurrentFrame(scope.modelName) == frameCache.getFrameCount(scope.modelName) - 2
            ) {
                scope.defaultFrame();
            }
        });
        return requestData;
    }

    function initPlot(scope) {
        var interval = null;
        var requestData = function(forceRunCount) {
            //TODO(pjm): see #1155
            // Don't request data if saving sim (data will be requested again when the save is complete)
            // var qi = requestQueue.getCurrentQI('requestQueue');
            // if (qi && qi.params && qi.params.urlOrParams === 'saveSimulationData') {
            //     return;
            // }
            var priority = getCurrentPriority();
            interval = $interval(function() {
                if (interval) {
                    $interval.cancel(interval);
                    interval = null;
                }
                if (! scope.element) {
                    return;
                }
                panelState.requestData(scope.modelName, function(data) {
                    if (! scope.element) {
                        return;
                    }
                    forceRunCount = forceRunCount || 0;
                    if (data.x_range) {
                        scope.clearData();
                        scope.load(data);
                        if (data.summaryData) {
                            $rootScope.$broadcast(scope.modelName + '.summaryData', data.summaryData);
                        }
                    }
                    else if (forceRunCount++ <= 2) {
                        // try again, probably bad data
                        panelState.clear(scope.modelName);
                        requestData(forceRunCount);
                    }
                    else {
                        panelState.setError(scope.modelName, 'server error: incomplete result');
                        srlog('incomplete response: ', data);
                    }
                }, forceRunCount ? true : false);
            }, 50 + priority * 10, 1);
        };
        function getCurrentPriority() {
            var current = scope.$parent;
            while (current) {
                if (current.getRequestPriority) {
                    return current.getRequestPriority();
                }
                if (current.requestPriority) {
                    return current.requestPriority;
                }
                current = current.$parent;
            }
            return 0;
        }

        return requestData;
    }

    function linearlySpacedArray(start, stop, nsteps) {
        if (nsteps < 1) {
            throw "linearlySpacedArray: steps " + nsteps + " < 1";
        }
        var delta = (stop - start) / (nsteps - 1);
        var res = d3.range(nsteps).map(function(d) { return start + d * delta; });
        res[res.length - 1] = stop;

        if (res.length != nsteps) {
            throw "linearlySpacedArray: steps " + nsteps + " != " + res.length;
        }
        return res;
    }

    function normalizeValues(yValues, shift) {
        var yMin = Math.min.apply(Math, yValues);
        var yMax = Math.max.apply(Math, yValues);
        var yRange = yMax - yMin;
        for (var i = 0; i < yValues.length; i++) {
            yValues[i] = (yValues[i] - yMin) / yRange - shift;  // roots are at Y=0
        }
        return yValues;
    }

    function setupSelector(scope, element) {
        scope.element = element[0];
        scope.select = function(selector) {
            var e = d3.select(scope.element);
            return selector ? e.select(selector) : e;
        };
    }

    var self = {
        COLOR_MAP: COLOR_MAP,

        addConvergencePoints: function(select, parentClass, pointsList, points) {
            var i;
            if (points.length > 1 && SIREPO.PLOTTING_SUMMED_LINEOUTS) {
                var newPoints = [];
                var dist = (points[1][0] - points[0][0]) / 2.0;
                newPoints.push(points[0]);
                var prevY = points[0][1];
                for (i = 1; i < points.length; i++) {
                    var p = points[i];
                    if (prevY != p[1]) {
                        var x = p[0] - dist;
                        newPoints.push([x, prevY], [x, p[1]]);
                        prevY = p[1];
                    }
                }
                newPoints.push(points[points.length - 1]);
                points = newPoints;
            }
            pointsList.splice(0, 0, points);
            if (pointsList.length > MAX_PLOTS) {
                pointsList = pointsList.slice(0, MAX_PLOTS);
            }
            for (i = 0; i < MAX_PLOTS; i++) {
                select(parentClass + ' .line-' + i).datum(pointsList[i] || []);
            }
            return pointsList;
        },

        calculateFWHM: function(xValues, yValues) {
            yValues = normalizeValues(yValues, 0.5);
            var positive = yValues[0] > 0;
            var listOfRoots = [];
            for (var i = 0; i < yValues.length; i++) {
                var currentPositive = yValues[i] > 0;
                if (currentPositive !== positive) {
                    listOfRoots.push(xValues[i - 1] + (xValues[i] - xValues[i - 1]) / (Math.abs(yValues[i]) + Math.abs(yValues[i - 1])) * Math.abs(yValues[i - 1]));
                    positive = !positive;
                }
            }
            var fwhm = NaN;
            if (listOfRoots.length >= 2) {
                fwhm = Math.abs(listOfRoots[listOfRoots.length - 1] - listOfRoots[0]);
            }
            return fwhm;
        },

        colorMapFromModel: function(modelName) {

            var model = appState.models[modelName];
            var modelMap = model ? model.colorMap : null;

            var modelDefaultMap;
            var info = SIREPO.APP_SCHEMA.model[modelName];
            if (info) {
                var mapInfo = info.colorMap;
                modelDefaultMap = mapInfo ? mapInfo[SIREPO.INFO_INDEX_DEFAULT_VALUE] : null;
            }

            return this.colorMapOrDefault(modelMap, modelDefaultMap);
        },

        colorMapNameOrDefault: function(mapName, defaultMapName) {
            return mapName || defaultMapName || SIREPO.PLOTTING_COLOR_MAP || SIREPO.DEFAULT_COLOR_MAP;
        },

        colorMapOrDefault: function(mapName, defaultMapName) {
            return COLOR_MAP[this.colorMapNameOrDefault(mapName, defaultMapName)];
        },

        colorScaleForPlot: function(plotRange, modelName) {
            var m = appState.models[modelName];
            var zMin = plotRange.min;
            var zMax = plotRange.max;
            if (m.colorRangeType == 'fixed') {
                zMin = m.colorMin;
                zMax = m.colorMax;
            }
            var colorMap = this.colorMapFromModel(modelName);
            return d3.scale.linear()
                .domain(linearlySpacedArray(zMin, zMax, colorMap.length))
                .range(colorMap)
                .clamp(true);
        },

        colorsFromHexString: function(color, range) {
            if (! (/^#([0-9a-f]{2}){3}$/i).test(color)) {
                throw color + ': Invalid color string';
            }
            return color.match((/[0-9a-f]{2}/ig)).map(function(h) {
                return parseInt(h, 16) / (range || 1.0);
            });
        },

        constrainFullscreenSize: function(scope, plotWidth, aspectRatio) {
            if (utilities.isFullscreen()) {
                // rough size of the panel heading, panel margins and rounded corners
                var panelTitleSize = 50 + 2 * 15 + 2 * 4;
                if (scope.isAnimation && scope.hasFrames()) {
                    // animation buttons
                    panelTitleSize += 34;
                }
                var fsel = $(utilities.getFullScreenElement());
                var height = fsel.height() - scope.margin.top - scope.margin.bottom - panelTitleSize;
                if (height < plotWidth * aspectRatio) {
                    return height / aspectRatio;
                }
            }
            return plotWidth;
        },

        drawImage: function(xAxisScale, yAxisScale, width, height, xValues, yValues, canvas, cacheCanvas, alignOnPixel) {
            var xZoomDomain = xAxisScale.domain();
            var xDomain = [xValues[0], xValues[xValues.length - 1]];
            var yZoomDomain = yAxisScale.domain();
            var yDomain = [yValues[0], yValues[yValues.length - 1]];
            var zoomWidth = xZoomDomain[1] - xZoomDomain[0];
            var zoomHeight = yZoomDomain[1] - yZoomDomain[0];
            canvas.width = width;
            canvas.height = height;
            var xPixelSize = alignOnPixel ? ((xDomain[1] - xDomain[0]) / zoomWidth * width / xValues.length) : 0;
            var yPixelSize = alignOnPixel ? ((yDomain[1] - yDomain[0]) / zoomHeight * height / yValues.length) : 0;
            var ctx = canvas.getContext('2d');
            ctx.imageSmoothingEnabled = false;
            ctx.msImageSmoothingEnabled = false;
            ctx.drawImage(
                cacheCanvas,
                -(xZoomDomain[0] - xDomain[0]) / zoomWidth * width - xPixelSize / 2,
                -(yDomain[1] - yZoomDomain[1]) / zoomHeight * height - yPixelSize / 2,
                (xDomain[1] - xDomain[0]) / zoomWidth * width + xPixelSize,
                (yDomain[1] - yDomain[0]) / zoomHeight * height + yPixelSize);
        },

        ensureDomain: function(domain) {
            if (domain[0] == domain[1]) {
                domain[0] -= (domain[0] || 1);
                domain[1] += (domain[1] || 1);
            }
            return domain;
        },

        exportCSV: function(fileName, heading, points) {
            fileName = fileName.replace(/\s+$/, '').replace(/(\_|\W|\s)+/g, '-') + '.csv';
            // format csv heading values within quotes
            var res = '"' + heading.map(function(v) {
                return v.replace(/"/g, '');
            }).join('","') + '"' + "\n";
            points.forEach(function(row) {
                res += row[0].toExponential(9) + ',' + row[1].toExponential(9) + "\n";
            });
            saveAs(new Blob([res], {type: "text/csv;charset=utf-8"}), fileName);
        },

        // returns an array of substrings of str that fit in the given width. The provided d3Text selection
        // must be part of the document so its size can be calculated
        fitSplit: function(str, d3Text, width) {
            if (!str || str.length === 0) {
                return [];
            }
            var splits = utilities.wordSplits(str).reverse();
            var split;
            for (var i = 0; i < splits.length; ++i) {
                var s = splits[i];
                var w = d3Text.text(s).node().getBBox().width;
                if (w <= width) {
                    split = s;
                    break;
                }
            }
            if (!split) {
                return [];
            }
            return $.merge([split], self.fitSplit(str.substring(split.length), d3Text, width));
        },

        formatValue: function(v, formatter, ordinateFormatter) {
            var fmt = formatter ? formatter : d3.format('.3f');
            var ordfmt = ordinateFormatter ? ordinateFormatter : d3.format('.3e');
            if (v < 1 || v > 1000000) {
                return ordfmt(v);
            }
            return fmt(v);
        },

        initialHeight: function(scope) {
            return scope.isAnimation ? 1 : INITIAL_HEIGHT;
        },

        initImage: function(plotRange, heatmap, cacheCanvas, imageData, modelName) {
            var colorScale = this.colorScaleForPlot(plotRange, modelName);
            var xSize = heatmap[0].length;
            var ySize = heatmap.length;
            var img = imageData;

            for (var yi = 0, p = -1; yi < ySize; ++yi) {
                for (var xi = 0; xi < xSize; ++xi) {
                    var c = d3.rgb(colorScale(heatmap[yi][xi]));
                    img.data[++p] = c.r;
                    img.data[++p] = c.g;
                    img.data[++p] = c.b;
                    img.data[++p] = 255;
                }
            }
            cacheCanvas.getContext('2d').putImageData(img, 0, 0);
            return colorScale;
        },

        linkPlot: function(scope, element) {
            setupSelector(scope, element);
            scope.isAnimation = appState.isAnimationModelName(scope.modelName);
            var requestData;

            if (scope.isClientOnly) {
                requestData = function() {};
            }
            else if (scope.isAnimation) {
                requestData = initAnimation(scope);
            }
            else {
                requestData = initPlot(scope);
            }

            scope.windowResize = utilities.debounce(function() {
                scope.resize();
            }, 250);

            scope.broadcastEvent = function(args) {
                scope.$broadcast('sr-plotEvent', args);
            };

            scope.$on('$destroy', function() {
                scope.destroy();
                $(d3.select(scope.element).select('svg').node()).off();
                scope.element = null;
                $($window).off('resize', scope.windowResize);
            });

            scope.$on(
                scope.modelName + '.changed',
                function() {
                    scope.prevFrameIndex = -1;
                    if (scope.modelChanged) {
                        scope.modelChanged();
                    }
                    panelState.clear(scope.modelName);
                    requestData();
                });
            scope.isLoading = function() {
                if (scope.isAnimation) {
                    return false;
                }
                return panelState.isLoading(scope.modelName);
            };
            $($window).resize(scope.windowResize);
            // #777 catch touchstart on outer svg nodes to prevent browser zoom on ipad
            $(d3.select(scope.element).select('svg').node()).on('touchstart touchmove', function(event) {
                event.preventDefault();
                event.stopPropagation();
            });
            scope.init();
            if (appState.isLoaded()) {
                if (scope.isAnimation && scope.defaultFrame) {
                    scope.defaultFrame();
                }
                else {
                    requestData();
                }
            }
            // let the parent and child scope know the plot is ready.
            // used by parameterWithLattice
            scope.$emit('sr-plotLinked');
            // used by interactiveOverlay, focusCircle, popupReport
            scope.$broadcast('sr-plotLinked');
        },

        linearlySpacedArray: linearlySpacedArray,

        min2d: function(data) {
            return d3.min(data, function(row) {
                return d3.min(row);
            });
        },

        max2d: function(data) {
            return d3.max(data, function(row) {
                return d3.max(row);
            });
        },

        recalculateDomainFromPoints: function(yScale, points, xDomain, invertAxis) {
            var ydom;

            for (var i = 0; i < points.length; i++) {
                var d = points[i];
                if (d[0] > xDomain[1] || d[0] < xDomain[0]) {
                    continue;
                }
                if (ydom) {
                    if (d[1] < ydom[0]) {
                        ydom[0] = d[1];
                    }
                    else if (d[1] > ydom[1]) {
                        ydom[1] = d[1];
                    }
                }
                else {
                    ydom = [d[1], d[1]];
                }
            }
            if (ydom && ydom[0] != ydom[1]) {
                if (ydom[0] > 0) {
                    ydom[0] = 0;
                }
                if (invertAxis) {
                    var x = ydom[0];
                    ydom[0] = ydom[1];
                    ydom[1] = x;
                }
                yScale.domain(ydom).nice();
            }
        },

        refreshConvergencePoints: function(select, parentClass, graphLine) {
            for (var i = 0; i < MAX_PLOTS; i++) {
                select(parentClass + ' .line-' + i).attr('d', graphLine);
            }
        },

        setupSelector: setupSelector,

        tickFontSize: function(node) {
            var defaultSize = 12;
            if (! node || ! node[0] || ! node[0][0]) {
                return defaultSize;
            }
            if (node.style) {
                return utilities.fontSizeFromString(node.style('font-size')) || defaultSize;
            }
            return defaultSize;
        },

        ticks: function(axis, width, isHorizontalAxis) {
            var spacing = isHorizontalAxis ? 80 : 50;
            var n = Math.max(Math.round(width / spacing), 2);
            axis.ticks(n);
        },

        // ensures the axis domain fits in the fullDomain
        // returns true if size is reset to full
        trimDomain: function(axisScale, fullDomain) {
            var dom = axisScale.domain();
            var zoomSize = dom[1] - dom[0];

            if (zoomSize >= (fullDomain[1] - fullDomain[0])) {
                axisScale.domain(fullDomain);
                return true;
            }
            if (dom[0] < fullDomain[0]) {
                axisScale.domain([fullDomain[0], zoomSize + fullDomain[0]]);
            }
            if (dom[1] > fullDomain[1]) {
                axisScale.domain([fullDomain[1] - zoomSize, fullDomain[1]]);
            }
            return false;
        },

        vtkPlot: function(scope, element) {

            scope.element = element[0];
            var requestData = initAnimation(scope);

            scope.windowResize = utilities.debounce(function() {
                scope.resize();
            }, 250);

            scope.$on('$destroy', function() {
                scope.destroy();
                scope.element = null;
                $($window).off('resize', scope.windowResize);
            });

            scope.$on(
                scope.modelName + '.changed',
                function() {
                    scope.prevFrameIndex = -1;
                    if (scope.modelChanged) {
                        scope.modelChanged();
                    }
                    panelState.clear(scope.modelName);
                    requestData();
                });
            scope.isLoading = function() {
                return panelState.isLoading(scope.modelName);
            };
            $($window).resize(scope.windowResize);

            scope.init();
            if (appState.isLoaded()) {
                requestData();
            }
        },

    };

    return self;
});

SIREPO.app.directive('animationButtons', function() {
    return {
        restrict: 'A',
        template: [
            '<div data-ng-if="isAnimation && hasManyFrames()" style="width: 100%;" class="text-center">',
              '<button type="button" class="btn btn-default" data-ng-disabled="isFirstFrame()" data-ng-click="firstFrame()"><span class="glyphicon glyphicon-backward"></span></button>',
              '<button type="button" class="btn btn-default" data-ng-disabled="isFirstFrame()" data-ng-click="advanceFrame(-1, true)"><span class="glyphicon glyphicon-step-backward"></span></button>',
              '<button type="button" class="btn btn-default" data-ng-click="togglePlay()"><span class="glyphicon glyphicon-{{ isPlaying ? \'pause\' : \'play\' }}"></span></button>',
              '<button type="button" class="btn btn-default" data-ng-disabled="isLastFrame()" data-ng-click="advanceFrame(1, true)"><span class="glyphicon glyphicon-step-forward"></span></button>',
              '<button type="button" class="btn btn-default" data-ng-disabled="isLastFrame()" data-ng-click="lastFrame()"><span class="glyphicon glyphicon-forward"></span></button>',
            '</div>',
        ].join(''),
    };
});

SIREPO.app.directive('colorPicker', function() {
    return {
        restrict: 'A',
        scope: {
            color: '=',
            defaultColor: '<'
        },
        template: [
            '<div>',
                '<button class="dropdown-toggle sr-color-button" data-ng-style="bgColorStyle()" data-toggle="dropdown"></button>',
                '<ul class="dropdown-menu">',
                    '<div class="container col-sm-8">',
                        '<div data-ng-repeat="r in range(rows) track by $index" class="row">',
                            '<li data-ng-repeat="c in range(cols) track by $index" style="display: inline-block">',
                                '<button data-ng-if="pcIndex(r, c) < pickerColors.length" class="sr-color-button" data-ng-class="{\'selected\': getColor(color).toUpperCase() == getPickerColor(r, c).toUpperCase()}" data-ng-style="bgColorStyle(getPickerColor(r, c))" data-ng-click="setColor(getPickerColor(r, c))"></button>',
                            '</li>',
                        '<div>',
                    '<div>',
                '</ul>',
            '</div>',
        ].join(''),
        controller: function($scope, $element) {

            $scope.pickerColors = [
                '#000000', '#222222', '#444444', '#666666', '#888888', '#aaaaaa', '#cccccc', '#ffffff',
                '#0000ff', '#337777', '#3377bf', '#6992ff', '#33bb33', '#33ff33', '#00ff00', '#bbff77',
                '#ffff00', '#fff44f', '#ffbb77', '#ffa500', '#ff0000', '#bb33ff', '#ff77ff', '#f3d4c8',
            ];

            $scope.cols = 8;
            $scope.rows = Math.ceil($scope.pickerColors.length / $scope.cols);
            $scope.range = function(n) {
                var arr = [];
                for (var i = 0; i < n; ++i) {
                    arr.push(i);
                }
                return arr;
            };
            $scope.pcIndex = function(row, col) {
                return $scope.cols * row + col;
            };

            $scope.getPickerColor = function(row, col) {
                return $scope.pickerColors[$scope.pcIndex(row, col)];
            };
            $scope.getColor = function(color) {
                return color || $scope.color || $scope.defaultColor;
            };

            $scope.bgColorStyle = function(c) {
                return {
                    'background-color': $scope.getColor(c)
                };
            };

            $scope.setColor = function(color) {
                $scope.color = color;
            };
        },
    };
});

SIREPO.app.service('plot2dService', function(layoutService, panelState, plotting, utilities) {

    this.init2dPlot = function($scope, attrs) {
        var colorbar, zoom;
        // default scope values
        $.extend($scope, {
            aspectRatio: 4.0 / 7,
            zoomContainer: '.overlay',
        });
        $.extend($scope, attrs);
        $scope.width = $scope.height = 0;
        $scope.dataCleared = true;
        $scope.axes = {
            x: layoutService.plotAxis($scope.margin, 'x', 'bottom', refresh),
            y: layoutService.plotAxis($scope.margin, 'y', 'left', refresh),
        };

        function init() {
            document.addEventListener(utilities.fullscreenListenerEvent(), refresh);
            $scope.select('svg').attr('height', plotting.initialHeight($scope));
            $.each($scope.axes, function(dim, axis) {
                axis.init();
                axis.grid = axis.createAxis();
            });
            $scope.graphLine = d3.svg.line()
                .x(function(d) {
                    return $scope.axes.x.scale(d[0]);
                })
                .y(function(d) {
                    return $scope.axes.y.scale(d[1]);
                });
            resetZoom();
        }

        function refresh() {
            if (! $scope.axes.x.domain) {
                return;
            }
            if (layoutService.plotAxis.allowUpdates) {
                var width = parseInt($scope.select().style('width')) - $scope.margin.left - $scope.margin.right;
                if (isNaN(width)) {
                    return;
                }
                $scope.width = plotting.constrainFullscreenSize($scope, width, $scope.aspectRatio);
                $scope.height = $scope.aspectRatio * $scope.width;
                $scope.select('svg')
                    .attr('width', $scope.width + $scope.margin.left + $scope.margin.right)
                    .attr('height', $scope.height + $scope.margin.top + $scope.margin.bottom);
                $scope.axes.x.scale.range([0, $scope.width]);
                $scope.axes.y.scale.range([$scope.height, 0]);
                $scope.axes.x.grid.tickSize(-$scope.height);
                $scope.axes.y.grid.tickSize(-$scope.width);
            }
            var isFullSize = plotting.trimDomain($scope.axes.x.scale, $scope.axes.x.domain);
            if (isFullSize) {
                $scope.setYDomain();
            }
            else if ($scope.recalculateYDomain) {
                $scope.recalculateYDomain();
            }
            $scope.select($scope.zoomContainer)
                .classed('mouse-zoom', isFullSize)
                .classed('mouse-move-ew', ! isFullSize);
            resetZoom();
            $scope.select($scope.zoomContainer).call(zoom);
            $.each($scope.axes, function(dim, axis) {
                axis.updateLabelAndTicks({
                    width: $scope.width,
                    height: $scope.height,
                }, $scope.select);
                axis.grid.ticks(axis.tickCount);
                $scope.select('.' + dim + '.axis.grid').call(axis.grid);
            });
            if ($scope.wantColorbar) {
                colorbar.barlength($scope.height)
                    .origin([0, 0]);
                $scope.pointer = $scope.select('.colorbar').call(colorbar);
            }
            $scope.refresh();
        }

        function resetZoom() {
            zoom = $scope.axes.x.createZoom($scope);
            if ($scope.isZoomXY) {
                zoom.y($scope.axes.y.scale);
            }
        }

        $scope.clearData = function() {
            $scope.dataCleared = true;
            $scope.axes.x.domain = null;
        };

        $scope.destroy = function() {
            zoom.on('zoom', null);
            $($scope.element).find($scope.zoomContainer).off();
            // not part of all plots, just parameterPlot
            $($scope.element).find('.sr-plot-legend-item text').off();
            document.removeEventListener(utilities.fullscreenListenerEvent(), refresh);
        };

        $scope.resize = function() {
            if ($scope.select().empty()) {
                return;
            }
            refresh();
        };

        if (! $scope.setYDomain) {
            $scope.setYDomain = function() {
                $scope.axes.y.scale.domain($scope.axes.y.domain).nice();
            };
        }

        $scope.updatePlot = function(json) {
            $scope.dataCleared = false;
            $.each($scope.axes, function(dim, axis) {
                axis.parseLabelAndUnits(json[dim + '_label']);
                $scope.select('.' + dim + '-axis-label').text(json[dim + '_label']);
            });
            $scope.select('.main-title').text(json.title);
            $scope.select('.sub-title').text(json.subtitle);
            if ($scope.wantColorbar) {
                var colorMap = plotting.colorMapFromModel($scope.modelName);
                $scope.colorScale = d3.scale.linear()
                    .domain(plotting.linearlySpacedArray(json.v_min, json.v_max, colorMap.length))
                    .range(colorMap);
                colorbar = Colorbar()
                    .scale($scope.colorScale)
                    .thickness(30)
                    .margin({top: 10, right: 60, bottom: 20, left: 10})
                    .orient("vertical");
            }
            panelState.waitForUI($scope.resize);
        };

        init();
    };
});

SIREPO.app.service('focusPointService', function(plotting) {
    var svc = this;

    svc.dataCoordsToMouseCoords = function(focusPoint) {
        var mouseX, mouseY;
        if (focusPoint.config.invertAxis) {
            mouseX = focusPoint.config.yAxis.scale(focusPoint.data.y);
            mouseY = focusPoint.config.xAxis.scale(focusPoint.data.x);
        }
        else {
            mouseX = focusPoint.config.xAxis.scale(focusPoint.data.x);
            mouseY = focusPoint.config.yAxis.scale(focusPoint.data.y);
        }
        return {
            x: mouseX,
            y: mouseY
        };
    };

    svc.formatFocusPointData = function(focusPoint, xLabel, yLabel, xUnits, yUnits) {
        var xl = xLabel || focusPoint.config.xLabel || 'X';
        var yl = yLabel || focusPoint.config.yLabel || 'Y';
        var xu = processUnit(xUnits || focusPoint.config.xAxis.units);
        var yu = processUnit(yUnits || focusPoint.config.yAxis.units);
        var fmt = {
            xText: formatDatum(xl, focusPoint.data.x, xu),
            yText: formatDatum(yl, focusPoint.data.y, yu),
        };
        if (SIREPO.PLOTTING_SHOW_FWHM) {
            fmt.fwhmText = formatFWHM(focusPoint.data.fwhm, focusPoint.config.xAxis.units);
        }
        return fmt;
    };

    svc.hideFocusPoint = function(plotScope, killFocus) {
        plotScope.broadcastEvent({
            name: 'hideFocusPointInfo',
            killFocus: killFocus,
        });
        if (plotScope.hideFocusPointText) {
            plotScope.hideFocusPointText();
        }
    };

    svc.loadFocusPoint = function(focusPoint, axisPoints, preservePoint, plotScope) {
        var hideAfterLoad = ! focusPoint.load(axisPoints, preservePoint);
        if (hideAfterLoad) {
            svc.hideFocusPoint(plotScope);
        }
    };

    svc.moveFocusPoint = function(plotScope, focusPoint) {
        plotScope.broadcastEvent({
            name: 'moveFocusPointInfo',
            focusPoint: focusPoint,
        });
        if (plotScope.showFocusPointText) {
            plotScope.showFocusPointText(focusPoint);
        }
    };

    svc.refreshFocusPoint = function(focusPoint, plotScope, isMainFocus, geometry) {
        plotScope.broadcastEvent({
            name: 'showFocusPointInfo',
            focusPoint: focusPoint,
            isMainFocus: isMainFocus,
            geometry: geometry,
        });
    };

    svc.setupFocusPoint = function(xAxis, yAxis, invertAxis, name) {
        return {
            config: {
                name: name,
                color: 'steelblue',
                invertAxis: invertAxis,
                xAxis: xAxis,
                yAxis: yAxis,
                xLabel: '',
                yLabel: '',
            },
            data: {
                focusIndex: -1,
                isActive: false,
            },
            load: function(axisPoints, preservePoint) {
                if (preservePoint && (axisPoints.length != (this.config.points || []).length)) {
                    preservePoint = false;
                }
                this.config.points = axisPoints;
                if (preservePoint) {
                    return true;
                }
                return false;
            },
            move: function(step) {
                if (! this.data.isActive) {
                    return false;
                }
                if (this.config.invertAxis) {
                    step = -step;
                }
                var newIndex = this.data.focusIndex + step;
                if (newIndex < 0 || newIndex >= this.config.points.length) {
                    return false;
                }
                this.data.focusIndex = newIndex;
                return true;
            },
            unset: function() {
                this.data.focusIndex = -1;
                this.data.isActive = false;
            },
        };
    };

    svc.updateFocus = function(focusPoint, mouseX, mouseY, strategy) {
        // lastClickX determines if the user is panning or clicking on a point
        if (! focusPoint.config.points || Math.abs(focusPoint.data.lastClickX - d3.event[focusPoint.config.invertAxis ? 'clientY' : 'clientX']) > 10) {
            return false;
        }
        var x = focusPoint.config.xAxis.scale.invert(mouseX);
        strategy = strategy || 'maximum';
        var spread = strategy == 'maximum' ? 10 : 100;
        var xMin = focusPoint.config.xAxis.scale.invert(mouseX - spread);
        var xMax = focusPoint.config.xAxis.scale.invert(mouseX + spread);
        if (xMin > xMax) {
            var swap = xMin;
            xMin = xMax;
            xMax = swap;
        }
        var domain = focusPoint.config.xAxis.scale.domain();
        if (xMin < domain[0]) {
            xMin = domain[0];
        }
        if (xMax > domain[1]) {
            xMax = domain[1];
        }

        focusPoint.data.focusIndex = -1;
        var selectedPoint;
        for (var i = 0; i < focusPoint.config.points.length; i++) {
            var p = focusPoint.config.points[i];
            if (p[0] > xMax || p[0] < xMin) {
                continue;
            }
            if (strategy == 'maximum') {
                if (! selectedPoint || p[1] > selectedPoint[1]) {
                    selectedPoint = p;
                    focusPoint.data.focusIndex = i;
                    focusPoint.data.isActive = true;
                }
            }
            else if (strategy == 'closest') {
                if (! selectedPoint || (Math.abs(p[0] - x) < Math.abs(selectedPoint[0] - x))) {
                    selectedPoint = p;
                    focusPoint.data.focusIndex = i;
                    focusPoint.data.isActive = true;
                }
            }
            else {
                throw 'invalid focus point strategy: ' + strategy;
            }
        }
        if (selectedPoint) {
            return svc.updateFocusData(focusPoint);
        }
        return false;
    };

    svc.updateFocusData = function(focusPoint) {
        if (! focusPoint.data.isActive) {
            return false;
        }

        var p = focusPoint.config.points[focusPoint.data.focusIndex];
        var domain = focusPoint.config.xAxis.scale.domain();
        if (!p || p[0] < domain[0] || p[0] > domain[1]) {
            return false;
        }

        focusPoint.data.x = p[0];
        focusPoint.data.y = p[1];
        focusPoint.data.fwhm = fwhmFromLocalVals(focusPoint);
        return true;
    };

    function formatDatum(label, val, units) {
        return val || val === 0 ? label + ' = ' + plotting.formatValue(val) + (units || '') : '';
    }

    function formatFWHM(fwhm, units) {
        return fwhm ? 'FWHM = ' + d3.format('.6s')(fwhm) + (units || '') : '';
    }

    function fwhmFromLocalVals(focusPoint) {

        var points = focusPoint.config.points;
        var focusIndex = focusPoint.data.focusIndex;

        var xValues = [];
        var yValues = [];
        for (var i = 0; i < points.length; i++) {
            xValues.push(points[i][0]);
            yValues.push(points[i][1]);
        }

        // Find the local maximum and the left and right minima:
        var peakIndex = null;
        var rightMinIndex = null;
        var leftMinIndex = null;
        if (focusIndex < xValues.length - 1 && focusIndex > 0) { // check if the index is within the range
            if (points[focusIndex][1] < points[focusIndex - 1][1] || points[focusIndex][1] < points[focusIndex + 1][1]) { // step on the left and on the right to see if it's a local maximum
                // It's not a local maximum!
                if (points[focusIndex][1] < points[focusIndex - 1][1]) { // we are on the right from the maximum
                    for (i = focusIndex; i > 0; i--) { // <<< go to the left to find the maximum
                        if (points[i-1][1] < points[i][1]) { // we crossed the maximum and started to descend
                            // ^ <<< - we reached the maximum:
                            peakIndex = i;
                            break;
                        }
                    }
                }
                else { // we are on the left from the maximum
                    for (i = focusIndex + 1; i < xValues.length; i++) { // >>> go to the right to find the maximum
                        if (points[i-1][1] > points[i][1]) { // we crossed the maximum and started to descend
                            // >>> ^ - we reached the maximum:
                            peakIndex = i - 1;
                            break;
                        }
                    }
                }
            }
            else {
                // ^ - we are at the local maximum.
                peakIndex = focusIndex;
            }

            // >>> go to the right from the peak to find the right minimum:
            for (i = peakIndex + 1; i < xValues.length; i++) {
                if (points[i-1][1] < points[i][1]) {
                    // >>> v - we reached the right minimum:
                    rightMinIndex = i - 1;
                    break;
                }
            }
            if (! rightMinIndex) {
                rightMinIndex = xValues.length - 1;
            }

            // <<< go to the left to find the left minimum:
            for (i = peakIndex; i > 0; i--) {
                if (points[i-1][1] > points[i][1]) {
                    // v <<< - we reached the left minimum:
                    leftMinIndex = i;
                    break;
                }
            }
            if (! leftMinIndex) {
                leftMinIndex = 0;
            }
        }
        // Calculate the FWHM for the selected peak (between the left and the right minima - v^v):
        if (peakIndex) {
            var localXValues = [];
            var localYValues = [];
            for (i = leftMinIndex; i <= rightMinIndex; i++) {
                localXValues.push(points[i][0]);
                localYValues.push(points[i][1]);
            }
            return plotting.calculateFWHM(localXValues, localYValues);
        }
        return NaN;
    }

    function processUnit(unit) {
        if (! unit) {
            return null;
        }
        // units that are "1/<unit>" become "<unit>-1" (otherwise the "1" looks like part of the value)
        // Once laTeX is handled we won't need this kind of thing
        var isInverse = /^1\/([a-zA-Z]+)$/;
        var m = unit.match(isInverse);
        if (m) {
            return m[1] + '-1';
        }
        return unit;
    }

});

SIREPO.app.service('layoutService', function(plotting, utilities) {

    var svc = this;

    svc.parseLabelAndUnits = function(label) {
        var units = '';
        var match = label.match(/\[(.*?)\]/);
        if (match) {
            units = match[1];
            label = label.replace(/\s*\[.*?\]/, '');
        }
        return {
            label: label,
            units: units
        };
    };

    svc.plotAxis = function(margin, dimension, orientation, refresh) {
        var MAX_TICKS = 10;
        var ZERO_REGEX = /^\-?0(\.0+)?(e\+0)?$/;
        // global value, don't allow margin updates during zoom/pad handling
        svc.plotAxis.allowUpdates = true;

        var self = {};
        var debouncedRefresh = utilities.debounce(function() {
            var sum = margin.left + margin.right;
            refresh();
            if (sum != margin.left + margin.right) {
                refresh();
            }
        }, 500);

        function applyUnit(v, unit) {
            return unit ? unit.scale(v) : v;
        }

        function calcFormat(count, unit, base, isBaseFormat) {
            var code = 'e';
            var tickValues = self.scale.ticks(count);
            var v0 = applyUnit(tickValues[0] - (base || 0), unit);
            var v1 = applyUnit(tickValues[tickValues.length - 1] - (base || 0), unit);
            var p0 = valuePrecision(v0);
            var p1 = valuePrecision(v1);
            var decimals = valuePrecision(applyUnit(tickValues[1] - tickValues[0], unit));
            if (isBaseFormat || useFloatFormat(decimals)) {
                if ((v0 == 0 && useFloatFormat(p1)) || (v1 == 0 && useFloatFormat(p0)) || (useFloatFormat(p0) && useFloatFormat(p1))) {
                    code = 'f';
                }
            }
            else {
                if (p0 == 0) {
                    decimals -= p1;
                }
                else if (p1 == 0) {
                    decimals -= p0;
                }
                else {
                    decimals -= Math.max(p0, p1);
                }
            }
            decimals = decimals < 0 ? Math.abs(decimals) : 0;
            return {
                decimals: decimals,
                code: code,
                unit: unit,
                tickValues: tickValues,
                format: d3.format('.' + decimals + code),
            };
        }

        function calcTickCount(format, canvasSize, unit, base, fontSize) {
            var d = self.scale.domain();
            var width = Math.max(
                4,
                Math.max(format(applyUnit(d[0] - (base || 0), unit)).length, format(applyUnit(d[1] - (base || 0), unit)).length)
            );
            var tickCount;
            if (dimension == 'x') {
                tickCount = Math.min(MAX_TICKS, Math.round(canvasSize.width / (width * fontSize)));
            }
            else {
                tickCount = Math.min(MAX_TICKS, Math.round(canvasSize.height / (5 * fontSize)));
            }
            return Math.max(2, tickCount);
        }

        //TODO(pjm): this could be refactored, moving the base recalc out
        function calcTicks(formatInfo, canvasSize, unit, fontSize) {
            var d = self.scale.domain();
            var tickCount = calcTickCount(formatInfo.format, canvasSize, unit, null, fontSize);
            formatInfo = calcFormat(tickCount, unit);
            if (formatInfo.decimals > 3) {
                var baseFormat = calcFormat(tickCount, unit, null, true).format;
                var base = midPoint(formatInfo, d);
                if (unit) {
                    unit = d3.formatPrefix(Math.max(Math.abs(d[0] - base), Math.abs(d[1] - base)), 0);
                }
                formatInfo = calcFormat(tickCount, unit, base);
                tickCount = calcTickCount(formatInfo.format, canvasSize, unit, base, fontSize);
                var f2 = calcFormat(tickCount, unit);
                base = midPoint(f2, d);
                if (unit) {
                    unit = d3.formatPrefix(Math.max(Math.abs(d[0] - base), Math.abs(d[1] - base)), 0);
                }
                formatInfo = calcFormat(tickCount, unit, base);
                formatInfo.base = base;
                formatInfo.baseFormat = baseFormat;
            }
            if ((orientation == 'left' || orientation == 'right') && ! canvasSize.isPlaying) {
                var w = Math.max(formatInfo.format(applyUnit(d[0] - (formatInfo.base || 0), unit)).length, formatInfo.format(applyUnit(d[1] - (formatInfo.base || 0), unit)).length);
                margin[orientation] = (w + 6) * (fontSize / 2);
            }
            self.svgAxis.ticks(tickCount);
            self.tickCount = tickCount;
            self.svgAxis.tickFormat(function(v) {
                var res = formatInfo.format(applyUnit(v - (formatInfo.base || 0), unit));
                // format zero values as '0'
                if (ZERO_REGEX.test(res)) {
                    return '0';
                }
                return res.replace(/e\+0$/, '');
            });
            self.unitSymbol = formatInfo.unit ? formatInfo.unit.symbol : '';
            return formatInfo;
        }

        function midPoint(formatInfo, domain) {
            // find the tickValue which is closest to the domain midpoint
            var mid = domain[0] + (domain[1] - domain[0]) / 2;
            var values = formatInfo.tickValues;
            var v = (values.length - 1) / 2;
            var i1 = Math.floor(v);
            var i2 = Math.ceil(v);
            if (Math.abs(values[i1] - mid) > Math.abs(values[i2] - mid)) {
                return values[i2];
            }
            return values[i1];
        }

        function useFloatFormat(logV) {
            return logV >= -2 && logV <= 3;
        }

        function valuePrecision(v) {
            Math.log10 = Math.log10 || function(x) {
                return Math.log(x) * Math.LOG10E;
            };
            return Math.floor(Math.log10(Math.abs(v || 1)));
        }

        self.createAxis = function(orient) {
            return d3.svg.axis().scale(self.scale).orient(orient || orientation);
        };

        self.createZoom = function() {
            return d3.behavior.zoom()[dimension](self.scale)
                .on('zoom', function() {
                    // don't update the plot margins during zoom/pad
                    svc.plotAxis.allowUpdates = false;
                    refresh();
                    svc.plotAxis.allowUpdates = true;
                    // schedule a refresh to adjust margins later
                    debouncedRefresh();
                });
        };

        self.init = function() {
            self.scale = d3.scale.linear();
            self.svgAxis = self.createAxis();
        };

        self.parseLabelAndUnits = function(label) {
            var lu = svc.parseLabelAndUnits(label);
            self.units = lu.units;
            self.unitSymbol = '';
            self.label = lu.label;
        };

        function baseLabel() {
            // remove any parenthesis first, ex. "p (mec)" --> "p"
            var label = self.label.replace(/\s\(.*/, '');
            var res = label.length > 4 ? dimension : label;
            // padding is unicode thin-space
            return res ? ('< ' + res + ' >') : '';
        }

        self.updateLabelAndTicks = function(canvasSize, select, cssPrefix) {
            if (svc.plotAxis.allowUpdates) {
                // update the axis to get the tick font size from the css
                select((cssPrefix || '') + '.' + dimension + '.axis').call(self.svgAxis);
                var fontSize = plotting.tickFontSize(select('.sr-plot .axis text'));
                var formatInfo, unit;
                if (self.units) {
                    var d = self.scale.domain();
                    unit = d3.formatPrefix(Math.max(Math.abs(d[0]), Math.abs(d[1])), 0);
                    formatInfo = calcTicks(calcFormat(MAX_TICKS, unit), canvasSize, unit, fontSize);
                    select('.' + dimension + '-axis-label').text(
                        self.label + (formatInfo.base ? (' - ' + baseLabel()) : '')
                        + ' [' + formatInfo.unit.symbol + self.units + ']');
                }
                else {
                    formatInfo = calcTicks(calcFormat(MAX_TICKS), canvasSize, null, fontSize);
                    if (self.label) {
                        select('.' + dimension + '-axis-label').text(
                            self.label + (formatInfo.base ? (' - ' + baseLabel()) : ''));
                    }
                }
                var formattedBase = '';
                if (formatInfo.base) {
                    var label = baseLabel();
                    if (label) {
                        label += ' = ';
                    }
                    else {
                        if (formatInfo.base > 0) {
                            label = '+';
                        }
                    }
                    formattedBase = label + formatInfo.baseFormat(applyUnit(formatInfo.base, unit));
                    formattedBase = formattedBase.replace(/0+$/, '');
                    formattedBase = formattedBase.replace(/0+e/, 'e');
                    if (unit) {
                        formattedBase += unit.symbol + self.units;
                    }
                }
                if (! self.noBaseFormat) {
                    select('.' + dimension + '-base').text(formattedBase);
                }
            }
            select((cssPrefix || '') + '.' + dimension + '.axis').call(self.svgAxis);
        };

        return self;
    };
});

SIREPO.app.directive('columnForAspectRatio', function(appState) {
    return {
        restrict: 'A',
        scope: {
            modelName: '@columnForAspectRatio',
        },
        transclude: true,
        template: [
            '<div class="{{ columnClass() }}">',
              '<div data-ng-transclude=""></div>',
            '</div>',
        ].join(''),
        controller: function($scope) {
            $scope.columnClass = function() {
                if (appState.isLoaded()) {
                    var ratio = parseFloat(appState.applicationState()[$scope.modelName].aspectRatio);
                    if (ratio <= 0.5) {
                        return 'col-md-12 col-xl-8';
                    }
                }
                return 'col-md-6 col-xl-4';
            };
        }
    };
});

SIREPO.app.directive('interactiveOverlay', function(focusPointService, keypressService, plotting, $timeout) {
    return {
        restrict: 'A',
        scope: {
            reportId: '<',
            focusPoints: '=',
            focusStrategy: '=',
        },
        controller: function($scope, $element) {
            if (! $scope.focusPoints) {
                // interactiveOverlay only applies if focusPoints are defined on the plot
                return;
            }
            plotting.setupSelector($scope, $element);

            // random id for this listener
            var listenerId = Math.floor(Math.random() * Number.MAX_SAFE_INTEGER);
            var geometries = [];
            var plotScope;

            function copyToClipboard() {
                if (! $scope.focusPoints || $scope.focusPoints.length === 0) {
                    return;
                }
                var focusHint = plotScope.select('.focus-hint');
                var focusText = plotScope.select('.focus-text');
                focusText.style('display', 'none');
                var inputField = $('<textarea>');
                $('body').append(inputField);

                var fmtText = '';
                $scope.focusPoints.forEach(function(fp, fpIndex) {
                    var fpt = plotScope.formatFocusPointData(fp);
                    if (fpIndex === 0) {
                        fmtText = fmtText + fpt.xText + '\n';
                    }
                    fmtText = fmtText + fpt.yText;
                    if (fpt.fwhmText) {
                        fmtText = fmtText + ', ' + fpt.fwhmText;
                    }
                    fmtText = fmtText + '\n';
                });
                inputField.val(fmtText).select();
                try {
                    document.execCommand('copy');
                    focusHint.style('display', null);
                    focusHint.text('Copied to clipboard');
                    $timeout(function() {
                        focusHint.style('display', 'none');
                        focusText.style('display', null);
                    }, 1000);
                }
                catch (e) {
                }
                inputField.remove();
            }

            function init() {
                if ($scope.focusPoints) {
                    $scope.focusPoints.forEach(function(fp) {
                        geometries.push(setupGeometry());
                    });
                }
                $scope.select()
                    .on('mousedown', onMouseDown)
                    .on('click', onClick)
                    .on('dblclick', copyToClipboard);
            }

            function onClick() {
                /*jshint validthis: true*/
                if (d3.event.defaultPrevented) {
                    // ignore event if drag is occurring
                    return;
                }
                // start listening on clicks instead of mouseover
                keypressService.addListener(listenerId, onKeyDown, $scope.reportId);

                if ($scope.focusPoints) {
                    for (var fpIndex = 0; fpIndex < $scope.focusPoints.length; ++fpIndex) {
                        var fp = $scope.focusPoints[fpIndex];
                        var geometry = geometries[fpIndex];
                        if (! geometry) {
                            geometry = setupGeometry();
                            geometries[fpIndex] = geometry;
                        }
                        var axisIndex =  fp.config.invertAxis ? 1 : 0;
                        geometry.mouseX = d3.mouse(this)[axisIndex];
                        geometry.mouseY = d3.mouse(this)[1 - axisIndex];
                        if (focusPointService.updateFocus(fp, geometry.mouseX, geometry.mouseY, $scope.focusStrategy)) {
                            focusPointService.refreshFocusPoint(fp, plotScope, true, geometry);
                            if (plotScope.showFocusPointText) {
                                plotScope.showFocusPointText(fp);
                            }
                        }
                    }
                }
            }

            function onKeyDown() {
                var keyCode = d3.event.keyCode;
                var shiftFactor = d3.event.shiftKey ? 10 : 1;

                // do some focusPoint-independent work outside the loop
                if (keyCode == 27) { // escape
                    removeKeyListener();
                }
                if (keyCode == 9) {  // tab
                    keypressService.enableNextListener(d3.event.shiftKey ? -1 : 1);
                    d3.event.preventDefault();
                }
                for (var fpIndex = 0; fpIndex < $scope.focusPoints.length; ++fpIndex) {
                    if (!$scope.focusPoints[fpIndex].data.isActive) {
                        return;
                    }
                    var doUpdate = false;
                    var fp = $scope.focusPoints[fpIndex];
                    var geometry = geometries[fpIndex];
                    if (keyCode == 27) { // escape
                        fp.unset();
                        focusPointService.hideFocusPoint(plotScope);
                    }
                    if (keyCode == 37 || keyCode == 40) { // left & down
                        fp.move(-1 * shiftFactor);
                        doUpdate = true;
                        d3.event.preventDefault();
                    }
                    if (keyCode == 39 || keyCode == 38) { // right & up
                        fp.move(1 * shiftFactor);
                        doUpdate = true;
                        d3.event.preventDefault();
                    }
                    if (doUpdate) {
                        if (focusPointService.updateFocusData(fp)) {
                            focusPointService.moveFocusPoint(plotScope, fp);
                        }
                        else {
                            focusPointService.hideFocusPoint(plotScope);
                        }
                    }
                }
            }

            function onMouseDown() {
                if ($scope.focusPoints) {
                    $scope.focusPoints.forEach(function(fp) {
                        fp.data.lastClickX = d3.event[fp.config.invertAxis ? 'clientY' : 'clientX'];
                    });
                }
            }

            function removeKeyListener() {
                keypressService.removeListener(listenerId);
            }

            function setupGeometry() {
                return {
                    mouseX: 0,
                    mouseY: 0,
                };
            }

            init();

            $scope.$on('$destroy', function(event) {
                keypressService.removeReport($scope.reportId);
            });

            $scope.$on('sr-plotLinked', function(event) {
                plotScope = event.targetScope;
                //TODO(pjm): shouldn't put on plot scope, but needed by popupReport
                plotScope.copyToClipboard = copyToClipboard;
            });

            $scope.$on('sr-plotEvent', function(event, args) {
                if (args.name == 'hideFocusPointInfo') {
                    if (args.killFocus) {
                        removeKeyListener();
                    }
                }
            });
        },
    };
});

SIREPO.app.directive('focusCircle', function(focusPointService, plotting) {
    return {
        restrict: 'A',
        scope: {
            focusPoint: '=',
            isSoloPoint: '@',
        },
        // no "template", svg element outside a <svg> element don't work in MS Edge 38.14393
        controller: function($scope, $element) {
            plotting.setupSelector($scope, $element);
            var defaultCircleSize = $scope.select('circle').attr('r');

            function hideFocusCircle() {
                $scope.select().style('display', 'none');
            }

            function setInfoVisible(isVisible) {
                // don't invoke hideFocusCircle() - we want the data in place
                $scope.select('circle').style('opacity', isVisible ? 1.0 : 0.0);
            }

            function showFocusCircle(isMainFocus) {
                $scope.select().style('display', null);
                if (! focusPointService.updateFocusData($scope.focusPoint)) {
                    hideFocusCircle();
                    return;
                }
                var circle = $scope.select('circle');
                if (isMainFocus) {
                    circle.attr('r', defaultCircleSize);
                }
                else {
                    circle.attr('r', defaultCircleSize - 2);
                }
                circle.style('stroke', $scope.focusPoint.config.color);
                var mouseCoords = focusPointService.dataCoordsToMouseCoords($scope.focusPoint);
                $scope.select().attr('transform', 'translate(' + mouseCoords.x + ',' + mouseCoords.y + ')');
            }

            $scope.$on('sr-plotEvent', function(event, args) {
                if (args.name == 'showFocusPointInfo') {
                    if ($scope.isSoloPoint) {
                        if (args.focusPoint == $scope.focusPoint) {
                            showFocusCircle(args.isMainFocus);
                        }
                        else if (args.isMainFocus) {
                            hideFocusCircle();
                            $scope.focusPoint.unset();
                        }
                    }
                    else {
                        showFocusCircle(args.isMainFocus);
                    }
                }
                else if (args.name == 'hideFocusPointInfo') {
                    hideFocusCircle();
                }
                else if (args.name == 'moveFocusPointInfo') {
                    if (args.focusPoint == $scope.focusPoint) {
                        showFocusCircle();
                    }
                }
                else if (args.name == 'setInfoVisible') {
                    if (args.focusPoint == $scope.focusPoint) {
                        setInfoVisible(args.isVisible);
                    }
                }
            });
        },
    };
});

SIREPO.app.directive('popupReport', function(focusPointService, plotting) {
    return {
        restrict: 'A',
        scope: {
            focusPoints: '=',
        },
        template: [
            '<g class="popup-group">',
              '<g data-is-svg="true" data-ng-drag="true" data-ng-drag-data="focusPoints" data-ng-drag-success="dragDone($data, $event)">',
                '<g>',
                  '<rect class="report-window" rx="4px" ry="4px" x="0" y="0"></rect>',
                  '<g ng-drag-handle="">',
                    '<rect class="report-window-title-bar" x="1" y="1"></rect>',
                    '<text class="report-window-title-icon report-window-close close" y="0" dy="1em" dx="-1em">&#215;</text>',
                    '<text class="report-window-title-icon report-window-copy" y="0" dy="1.5em" dx="0.5em">',
                      '&#xe205;',
                    '</text>',
                  '</g>',
                '</g>',
                '<g class="text-block">',
                  '<text id="x-text" class="focus-text-popup" x="0" dx="0.5em"> </text>',
                  '<g class="text-group" data-ng-repeat="fp in focusPoints">',
                  // the space value is needed for PNG download on MSIE 11
                    '<g data-ng-attr-id="y-text-{{$index}}"></g>',
                    '<g class="fwhm-text-group">',
                      '<text data-ng-attr-id="fwhm-text-{{$index}}" class="focus-text-popup" x="0" dx="0.5em"> </text>',
                    '</g>',
                  '</g>',
                '</g>',
              '</g>',
              // this element is used to check the size of strings for wrapping.  It cannot be hidden or the size
              // will be 0, so instead we make the text transparent
              '<text class="hidden-txt-layout" fill="none"></text>',
            '</g>',
        ].join(''),
        controller: function($scope, $element) {
            if (! $scope.focusPoints) {
                // popupReport only applies if focusPoints are defined on the plot
                return;
            }
            plotting.setupSelector($scope, $element);

            var borderWidth = 1;
            var didDragToNewPositon = false;
            var moveEventDetected = false;
            var popupMargin = 4;
            var textMargin = 8;
            var titleBarHeight = 24;
            var dgElement;
            var group;
            var plotScope;

            function closePopup() {
                focusPointService.hideFocusPoint(plotScope, true);
            }

            function copyToClipboard() {
                $scope.select('.report-window-copy')
                    .transition()
                    .delay(0)
                    .duration(100)
                    .style('fill', 'white')
                    .transition()
                    .style('fill', null);
                plotScope.copyToClipboard();
            }

            function currentXform() {
                var xform = {
                    tx: NaN,
                    ty: NaN
                };
                var reportTransform = group.attr('transform');
                if (reportTransform) {
                    var xlateIndex = reportTransform.indexOf('translate(');
                    if (xlateIndex >= 0) {
                        var tmp = reportTransform.substring('translate('.length);
                        var coords = tmp.substring(0, tmp.indexOf(')'));
                        var delimiter = coords.indexOf(',') >= 0 ? ',' : ' ';
                        xform.tx = parseFloat(coords.substring(0, coords.indexOf(delimiter)));
                        xform.ty = parseFloat(coords.substring(coords.indexOf(delimiter) + 1));
                    }
                }
                return xform;
            }

            function hidePopup() {
                didDragToNewPositon = false;
                $scope.select().style('display', 'none');
            }

            function init() {
                $scope.focusPoints.allowClone = false;
                group = $scope.select('.popup-group');
                dgElement = angular.element(group.select('g').node());
                group.select('.report-window-close')
                    .on('click', closePopup);
                group.select('.report-window-copy')
                    .on('click', copyToClipboard);
            }

            function movePopup() {
                // move in response to arrow keys - but if user dragged the window we assume they don't
                // want it to track the focus point
                if (didDragToNewPositon) {
                    refreshText();
                }
                else {
                    // just use the first focus point
                    var mouseCoords = focusPointService.dataCoordsToMouseCoords($scope.focusPoints[0]);
                    var xf = currentXform();
                    if (! isNaN(xf.tx) && ! isNaN(xf.ty)) {
                        showPopup({mouseX: mouseCoords.x, mouseY: xf.ty}, true);
                    }
                }
            }

            function popupTitleSize() {
                 return {
                    width: popupWindowSize().width - 2 * borderWidth,
                    height: titleBarHeight
                };
            }

            function popupWindowSize() {
                var bbox = group.select('.text-block').node().getBBox();
                var maxWidth = parseFloat($scope.select().attr('width')) - 2 * popupMargin;
                var maxHeight = parseFloat($scope.select().attr('height')) - 2 * popupMargin;
                return {
                    width: Math.min(maxWidth, bbox.width + 2 * textMargin),
                    height: Math.min(maxHeight, titleBarHeight + bbox.height + 2 * textMargin)
                };
            }

            function refreshText() {
                // format data
                var maxWidth = selectAttr('width') - 2 * popupMargin - 2 * textMargin;

                // all focus points share the same x value
                var xText = plotScope.formatFocusPointData($scope.focusPoints[0]).xText;
                var hNode = $scope.select('.hidden-txt-layout');
                var tNode = group.select('#x-text')
                    .text(xText)
                    .style('fill', '#000000')
                    .attr('y', popupTitleSize().height)
                    .attr('dy', '1em');
                var tSize = tNode.node().getBBox();
                var txtY = tSize.y + tSize.height;
                $scope.focusPoints.forEach(function(fp, fpIndex) {
                    var color = fp.config.color;
                    var fmtText = plotScope.formatFocusPointData(fp);
                    var fits = plotting.fitSplit(fmtText.yText, hNode, maxWidth);
                    var yGrp = group.select('#y-text-' + fpIndex);
                    yGrp.selectAll('text').remove();
                    fits.forEach(function(str) {
                        tNode = yGrp.append('text')
                            .text(str)
                            .attr('class', 'focus-text-popup')
                            .style('fill', color)
                            .attr('x', 0)
                            .attr('dx', '0.5em')
                            .attr('y', txtY)
                            .attr('dy', '1em');
                        txtY += tNode.node().getBBox().height;
                    });

                    tNode = group.select('#fwhm-text-' + fpIndex)
                        .text(fmtText.fwhmText)
                        .style('fill', color)
                        .attr('y', txtY)
                        .attr('dy', '1em');
                    txtY += (tNode.node().getBBox().height + textMargin);
                });
                hNode.text('');
                refreshWindow();
            }

            function refreshWindow() {
                var size = popupWindowSize();
                $scope.select('.report-window')
                    .attr('width', size.width)
                    .attr('height', size.height);
                var tSize = popupTitleSize();
                $scope.select('.report-window-title-bar')
                    .attr('width', tSize.width)
                    .attr('height', tSize.height);
                $scope.select('.report-window-close')
                    .attr('x', size.width);
            }

            function selectAttr(name) {
                return parseFloat($scope.select().attr(name));
            }

            function setInfoVisible(pIndex, isVisible) {
                // don't completely hide for now, so it's clear the data exists
                var textAlpha = isVisible ? 1.0 : 0.4;
                group.select('#x-text-' + pIndex).style('opacity', textAlpha);
                group.select('#y-text-' + pIndex).style('opacity', textAlpha);
                group.select('#fwhm-text-' + pIndex).style('opacity', textAlpha);
            }

            function showPopup(geometry, isReposition) {
                $scope.select().style('display', 'block');
                refreshText();
                if (didDragToNewPositon && ! isReposition) {
                    return;
                }
                // set position and size
                var newX = Math.max(popupMargin, geometry.mouseX);
                var newY = Math.max(popupMargin, geometry.mouseY);
                var rptWindow = group.select('.report-window');
                var tbw = parseFloat(rptWindow.attr('width'));
                var tbh = parseFloat(rptWindow.attr('height'));

                newX = Math.min(selectAttr('width') - tbw - popupMargin, newX);
                newY = Math.min(selectAttr('height') - tbh - popupMargin, newY);
                group.attr('transform', 'translate(' + newX + ',' + newY + ')');
                group.select('.report-window-title-bar').attr('width', tbw - 2 * borderWidth);
            }

            $scope.dragDone = function($data, $event) {
                didDragToNewPositon = true;
                var xf = currentXform();
                if (moveEventDetected) {
                    showPopup({mouseX: xf.tx + $event.tx, mouseY: xf.ty + $event.ty}, true);
                }
                moveEventDetected = false;
            };

            init();

            $scope.$on('sr-plotEvent', function(event, args) {
                if (! group.node()) {
                    // special handler for Internet Explorer which can't resolve group
                    return;
                }
                if (args.name == 'showFocusPointInfo') {
                    if (args.geometry) {
                        showPopup(args.geometry);
                    }
                }
                else if (args.name == 'hideFocusPointInfo') {
                    hidePopup();
                }
                else if (args.name == 'moveFocusPointInfo') {
                    movePopup();
                }
                else if (args.name == 'setInfoVisible') {
                    setInfoVisible(args.index, args.isVisible);
                }
            });

            $scope.$on('sr-plotLinked', function(event) {
                plotScope = event.targetScope;
            });

            $scope.$on('$destroy', function() {
                group.select('.report-window-close')
                    .on('click', null);
                group.select('.report-window-copy')
                    .on('click', null);
            });

            // ngDraggable interprets even clicks as starting a drag event - we don't want to do transforms later
            // unless we really moved it
            $scope.$on('draggable:move', function(event, obj) {
                // all popups will hear this event, so confine logic to this one
                if (obj.element[0] == dgElement[0]) {
                    moveEventDetected = true;
                }
            });
        },
    };
});

SIREPO.app.directive('plot2d', function(focusPointService, plotting, plot2dService) {
    return {
        restrict: 'A',
        scope: {
            reportId: '<',
            modelName: '@',
        },
        templateUrl: '/static/html/plot2d.html' + SIREPO.SOURCE_CACHE_KEY,
        controller: function($scope) {
            var points;
            $scope.focusPoints = [];

            $scope.formatFocusPointData = function(fp) {
                return focusPointService.formatFocusPointData(fp);
            };

            $scope.init = function() {
                plot2dService.init2dPlot($scope, {
                    margin: {top: 50, right: 10, bottom: 50, left: 75},
                });
                $scope.focusPoints.push(
                    focusPointService.setupFocusPoint($scope.axes.x, $scope.axes.y, false));
            };

            $scope.load = function(json) {
                var xPoints = json.x_points
                    ? json.x_points
                    : plotting.linearlySpacedArray(json.x_range[0], json.x_range[1], json.points.length);
                var xdom = [json.x_range[0], json.x_range[1]];
                if (!($scope.axes.x.domain && $scope.axes.x.domain[0] == xdom[0] && $scope.axes.x.domain[1] == xdom[1])) {
                    $scope.axes.x.domain = xdom;
                    points = [];
                    $scope.axes.x.scale.domain(xdom);
                }
                if (!SIREPO.PLOTTING_SHOW_CONVERGENCE_LINEOUTS) {
                    points = [];
                }
                var ymin = d3.min(json.points);
                if (ymin > 0) {
                    ymin = 0;
                }
                $scope.axes.y.domain = [ymin, d3.max(json.points)];
                $scope.axes.y.scale.domain($scope.axes.y.domain).nice();
                var p = d3.zip(xPoints, json.points);
                plotting.addConvergencePoints($scope.select, '.plot-viewport', points, p);

                $scope.focusPoints.forEach(function(fp) {
                    focusPointService.loadFocusPoint(fp, p, true, $scope);
                    fp.config.xLabel = json.x_label;
                    fp.config.yLabel = json.y_label;
                });

                $scope.updatePlot(json);
            };

            $scope.recalculateYDomain = function() {
                plotting.recalculateDomainFromPoints($scope.axes.y.scale, points[0], $scope.axes.x.scale.domain());
            };

            $scope.refresh = function() {
                plotting.refreshConvergencePoints($scope.select, '.plot-viewport', $scope.graphLine);
                for (var fpIndex = 0; fpIndex < $scope.focusPoints.length; ++fpIndex) {
                    focusPointService.refreshFocusPoint($scope.focusPoints[fpIndex], $scope);
                }
            };
        },
        link: function link(scope, element) {
            plotting.linkPlot(scope, element);
        },
    };
});

SIREPO.app.directive('plot3d', function(appState, focusPointService, layoutService, plotting, utilities) {
    return {
        restrict: 'A',
        scope: {
            reportId: '<',
            modelName: '@',
        },
        templateUrl: '/static/html/plot3d.html' + SIREPO.SOURCE_CACHE_KEY,
        controller: function($scope) {
            var MIN_PIXEL_RESOLUTION = 10;
            $scope.margin = {
                top: 50,
                left: 50,
                right: 45,
                bottom: 30,
            };
            $scope.pad = 10;
            $scope.noLabelPad = -18;
            // will be set to the correct size in resize()
            $scope.canvasSize = 0;
            $scope.titleCenter = 0;
            $scope.subTitleCenter = 0;
            $scope.rightPanelWidth = $scope.bottomPanelHeight = 55;
            $scope.dataCleared = true;
            $scope.wantCrossHairs = ! SIREPO.PLOTTING_SUMMED_LINEOUTS;
            $scope.focusTextCloseSpace = 18;
            $scope.focusPoints = [];

            var canvas, ctx, fullDomain, heatmap, lineOuts, prevDomain, xyZoom;
            var cacheCanvas, imageData;
            var axes = {
                x: layoutService.plotAxis($scope.margin, 'x', 'bottom', refresh),
                y: layoutService.plotAxis($scope.margin, 'y', 'right', refresh),
                bottomY: layoutService.plotAxis($scope.margin, 'y', 'left', refresh),
                rightX: layoutService.plotAxis($scope.margin, 'x', 'bottom', refresh),
            };
            axes.rightX.noBaseFormat = true;
            axes.bottomY.noBaseFormat = true;

            var cursorShape = {
                '11': 'mouse-move-ew',
                '10': 'mouse-move-e',
                '01': 'mouse-move-w',
                '22': 'mouse-move-ns',
                '20': 'mouse-move-n',
                '02': 'mouse-move-s',
            };

            function adjustZoomToCenter(scale) {
                // if the domain is almost centered on 0.0 (within 10%) adjust zoom and offset to center
                var domain = scale.domain();
                if (domain[0] < 0 && domain[1] > 0) {
                    var width = domain[1] - domain[0];
                    var diff = (domain[0] + domain[1]) / width;
                    if (diff > 0 && diff < 0.1) {
                        domain[1] = -domain[0];
                    }
                    else if (diff > -0.1 && diff < 0) {
                        domain[0] = -domain[1];
                    }
                    else {
                        return;
                    }
                    scale.domain(domain);
                }
            }

            function centerNode(node, defaultCtr) {
                // center the node over the image; if node is too large, center it over whole plot
                if (node && ! (node.style && node.style.display == 'none')) {
                    var width = node.getBBox().width;
                    var ctr = $scope.canvasSize / 2;
                    if (width > $scope.canvasSize) {
                        ctr += $scope.rightPanelWidth / 2;
                    }
                    return ctr;
                }
                if (defaultCtr) {
                    return defaultCtr;
                }
                return 0;
            }

            function centerSubTitle() {
                $scope.subTitleCenter = centerNode(select('text.sub-title').node(), $scope.subTitleCenter);
            }

            function centerTitle() {
                $scope.titleCenter = centerNode(select('text.main-title').node(), $scope.titleCenter);
            }

            function clipDomain(scale, axisName) {
                var domain = fullDomain[axisName == 'x' ? 0 : 1];
                var domainSize = domain[1] - domain[0];
                var fudgeFactor = domainSize * 0.001;
                var d = scale.domain();
                var canMove = axisName == 'x' ? [1, 1] : [2, 2];

                if (d[0] - domain[0] <= fudgeFactor) {
                    canMove[0] = 0;
                    d[1] -= d[0] - domain[0];
                    d[0] = domain[0];
                }
                if (domain[1] - d[1] <= fudgeFactor) {
                    canMove[1] = 0;
                    d[0] -= d[1] - domain[1];
                    if (d[0] - domain[0] <= fudgeFactor) {
                        canMove[0] = 0;
                        d[0] = domain[0];
                    }
                    d[1] = domain[1];
                }
                scale.domain(d);
                var cursorKey = '' + canMove[0] + canMove[1];
                var className = 'mouse-rect-' + axisName;
                select('rect.' + className).attr('class', className + ' ' + (cursorShape[cursorKey] || 'mouse-zoom'));
                return canMove[0] + canMove[1];
            }

            function drawBottomPanelCut() {
                var row;
                var yBottom = axes.y.indexScale(axes.y.scale.domain()[0]);
                var yTop = axes.y.indexScale(axes.y.scale.domain()[1]);
                var yv = Math.round(yBottom + (yTop - yBottom) / 2);
                if (SIREPO.PLOTTING_SUMMED_LINEOUTS) {
                    row = sumRegion(
                        true,
                        Math.floor(yBottom + 0.5),
                        Math.ceil(yTop - 0.5),
                        Math.floor(axes.x.indexScale(axes.x.scale.domain()[0])),
                        Math.ceil(axes.x.indexScale(axes.x.scale.domain()[1])));
                }
                else {
                    row = heatmap[axes.y.values.length - 1 - yv];
                }
                var points = d3.zip(axes.x.values, row);
                plotting.recalculateDomainFromPoints(axes.bottomY.scale, points, axes.x.scale.domain());
                drawLineout('x', yv, points, axes.x.cutLine);
                focusPointService.loadFocusPoint($scope.focusPointX, points, true, $scope);
            }

            function drawLineout(axis, key, points, cutLine) {
                if (! lineOuts[axis] || ! SIREPO.PLOTTING_SHOW_CONVERGENCE_LINEOUTS) {
                    lineOuts[axis] = {};
                }
                var axisClass = axis == 'x' ? '.bottom-panel' : '.right-panel';
                if (lineOuts[axis][key]) {
                    if (! appState.deepEquals(points, lineOuts[axis][key][0])) {
                        lineOuts[axis][key] = plotting.addConvergencePoints(select, axisClass, lineOuts[axis][key], points);
                    }
                }
                else {
                    lineOuts[axis] = {};
                    lineOuts[axis][key] = plotting.addConvergencePoints(select, axisClass, [], points);
                }
                plotting.refreshConvergencePoints(select, axisClass, cutLine);
            }

            function drawRightPanelCut() {
                var xLeft = axes.x.indexScale(axes.x.scale.domain()[0]);
                var xRight = axes.x.indexScale(axes.x.scale.domain()[1]);
                var xv = Math.round(xLeft + (xRight - xLeft) / 2);
                var points;

                if (SIREPO.PLOTTING_SUMMED_LINEOUTS) {
                    points = d3.zip(axes.y.values, sumRegion(
                        false,
                        Math.floor(axes.y.indexScale(axes.y.scale.domain()[0])),
                        Math.ceil(axes.y.indexScale(axes.y.scale.domain()[1])),
                        Math.floor(xLeft + 0.5),
                        Math.ceil(xRight - 0.5)));
                }
                else {
                    points = heatmap.map(function(v, i) {
                        return [axes.y.values[axes.y.values.length - 1 - i], v[xv]];
                    });
                }
                plotting.recalculateDomainFromPoints(axes.rightX.scale, points, axes.y.scale.domain(), true);
                drawLineout('y', xv, points, axes.y.cutLine);
                focusPointService.loadFocusPoint($scope.focusPointY, points, true, $scope);
            }

            function exceededMaxZoom(scale, axisName) {
                var domain = fullDomain[axisName == 'x' ? 0 : 1];
                var domainSize = domain[1] - domain[0];
                var d = scale.domain();
                var pixels = (axisName == 'x' ? axes.x.values : axes.y.values).length * (d[1] - d[0]) / domainSize;
                return pixels < MIN_PIXEL_RESOLUTION;
            }

            function refresh() {
                if (! fullDomain) {
                    return;
                }
                if (layoutService.plotAxis.allowUpdates && ! $scope.isPlaying) {
                    var width = parseInt(select().style('width')) - $scope.margin.left - $scope.margin.right - $scope.pad;
                    if (! heatmap || isNaN(width)){
                        return;
                    }
                    width = plotting.constrainFullscreenSize($scope, width, 1);
                    var canvasSize = 2 * width / 3;
                    $scope.canvasSize = canvasSize;
                    $scope.bottomPanelHeight = 2 * canvasSize / 5 + $scope.pad + $scope.margin.bottom;
                    $scope.rightPanelWidth = canvasSize / 2 + $scope.pad + $scope.margin.right;
                    axes.x.scale.range([0, canvasSize]);
                    axes.y.scale.range([canvasSize, 0]);
                    axes.bottomY.scale.range([$scope.bottomPanelHeight - $scope.pad - $scope.margin.bottom - 1, 0]);
                    axes.rightX.scale.range([0, $scope.rightPanelWidth - $scope.pad - $scope.margin.right]);
                }
                if (prevDomain && (exceededMaxZoom(axes.x.scale, 'x') || exceededMaxZoom(axes.y.scale, 'y'))) {
                    restoreDomain(axes.x.scale, prevDomain[0]);
                    restoreDomain(axes.y.scale, prevDomain[1]);
                }
                if (clipDomain(axes.x.scale, 'x') + clipDomain(axes.y.scale, 'y')) {
                    select('rect.mouse-rect-xy').attr('class', 'mouse-rect-xy mouse-move');
                }
                else {
                    select('rect.mouse-rect-xy').attr('class', 'mouse-rect-xy mouse-zoom');
                }
                plotting.drawImage(axes.x.scale, axes.y.scale, $scope.canvasSize, $scope.canvasSize, axes.x.values, axes.y.values, canvas, cacheCanvas, true);
                drawBottomPanelCut();
                drawRightPanelCut();

                axes.x.updateLabelAndTicks({
                    height: $scope.bottomPanelHeight,
                    width: $scope.canvasSize,
                }, select, '.bottom-panel ');
                axes.y.updateLabelAndTicks({
                    width: $scope.rightPanelWidth,
                    height: $scope.canvasSize,
                }, select, '.right-panel ');
                axes.bottomY.updateLabelAndTicks({
                    height: $scope.bottomPanelHeight,
                    width: $scope.canvasSize,
                    isPlaying: $scope.isPlaying,
                }, select, '.bottom-panel ');
                axes.rightX.updateLabelAndTicks({
                    width: $scope.rightPanelWidth - $scope.margin.right,
                    height: $scope.canvasSize,
                }, select, '.right-panel ');

                if (layoutService.plotAxis.allowUpdates) {
                    axes.x.grid.ticks(axes.x.tickCount);
                    axes.y.grid.ticks(axes.y.tickCount);
                    axes.x.grid.tickSize(- $scope.canvasSize - $scope.bottomPanelHeight + $scope.margin.bottom); // tickLine == gridline
                    axes.y.grid.tickSize(- $scope.canvasSize - $scope.rightPanelWidth + $scope.margin.right); // tickLine == gridline
                }
                resetZoom();
                select('.mouse-rect-xy').call(xyZoom);
                select('.mouse-rect-x').call(axes.x.zoom);
                select('.mouse-rect-y').call(axes.y.zoom);
                select('.right-panel .x.axis').call(axes.rightX.svgAxis);
                select('.x.axis.grid').call(axes.x.grid);
                select('.y.axis.grid').call(axes.y.grid);
                focusPointService.refreshFocusPoint($scope.focusPointX, $scope);
                focusPointService.refreshFocusPoint($scope.focusPointY, $scope);
                prevDomain = [
                    axes.x.scale.domain(),
                    axes.y.scale.domain(),
                ];
                centerTitle();
                centerSubTitle();
            }

            function resetZoom() {
                xyZoom = axes.x.createZoom($scope).y(axes.y.scale);
                axes.x.zoom = axes.x.createZoom($scope);
                axes.y.zoom = axes.y.createZoom($scope);
            }

            function resizefocusPointText() {
                var maxSize = 14;
                var minSize = 9;
                var focusText = select('.focus-text');
                var fs = focusText.style('font-size');

                var currentFontSize = utilities.fontSizeFromString(fs);
                var newFontSize = currentFontSize;

                var textWidth = focusText.node().getComputedTextLength();
                var pct = ($scope.canvasSize - $scope.focusTextCloseSpace) / textWidth;

                newFontSize *= pct;
                newFontSize = Math.max(minSize, newFontSize);
                newFontSize = Math.min(maxSize, newFontSize);
                focusText.style('font-size', newFontSize + 'px');
            }

            function restoreDomain(scale, oldValue) {
                var d = scale.domain();
                d[0] = oldValue[0];
                d[1] = oldValue[1];
            }

            function select(selector) {
                var e = d3.select($scope.element);
                return selector ? e.select(selector) : e;
            }

            function sumRegion(isWidth, bottom, top, left, right) {
                var points = [];
                var max = isWidth ? right : top;
                for (var i = 0; i <= max; i++) {
                    points[i] = 0;
                }
                for (i = bottom; i <= top; i++) {
                    for (var j = left; j <= right; j++) {
                        var index = isWidth ? j : i;
                        points[index] += heatmap[axes.y.values.length - 1 - i][j];
                    }
                }
                return points;
            }

            $scope.clearData = function() {
                $scope.dataCleared = true;
                fullDomain = null;
                lineOuts = {};
            };

            $scope.destroy = function() {
                xyZoom.on('zoom', null);
                axes.x.zoom.on('zoom', null);
                axes.y.zoom.on('zoom', null);
                document.removeEventListener(utilities.fullscreenListenerEvent(), refresh);
            };

            $scope.formatFocusPointData = function(fp) {
                return focusPointService.formatFocusPointData(
                    fp,
                    fp.config.xAxis.label,
                    select('.z-axis-label').text()
                );
            };

            $scope.hideFocusPointText = function() {
                select('.focus-text').text('');
                select('.focus-text-close').style('display', 'none');
                select('.sub-title').style('display', 'block');
            };

            $scope.hideFocusPoints = function() {
                focusPointService.hideFocusPoint($scope, true);
                $scope.focusPointX.unset();
                $scope.focusPointY.unset();
            };

            $scope.init = function() {
                document.addEventListener(utilities.fullscreenListenerEvent(), refresh);
                select('svg').attr('height', plotting.initialHeight($scope));
                axes.x.init();
                axes.y.init();
                axes.bottomY.init();
                axes.rightX.init();
                axes.x.indexScale = d3.scale.linear();
                axes.y.indexScale = d3.scale.linear();
                axes.x.grid = axes.x.createAxis();
                axes.y.grid = axes.y.createAxis('left');
                resetZoom();
                canvas = select('canvas').node();
                ctx = canvas.getContext('2d');
                cacheCanvas = document.createElement('canvas');
                axes.x.cutLine = d3.svg.line()
                    .x(function(d) {return axes.x.scale(d[0]);})
                    .y(function(d) {return axes.bottomY.scale(d[1]);});
                axes.y.cutLine = d3.svg.line()
                    .y(function(d) { return axes.y.scale(d[0]);})
                    .x(function(d) { return axes.rightX.scale(d[1]);});

                $scope.focusPointX = focusPointService.setupFocusPoint(axes.x, axes.bottomY, false, $scope.modelName + '-fp-X');
                $scope.focusPointY = focusPointService.setupFocusPoint(axes.y, axes.rightX, true, $scope.modelName + '-fp-Y');
                select('.focus-text-close')
                    .on('click', $scope.hideFocusPoints);
           };

            $scope.load = function(json) {
                prevDomain = null;
                $scope.dataCleared = false;
                heatmap = appState.clone(json.z_matrix).reverse();
                var newFullDomain = [
                    [json.x_range[0], json.x_range[1]],
                    [json.y_range[0], json.y_range[1]],
                ];
                if ((axes.y.values && axes.y.values.length != json.z_matrix.length)
                    || ! appState.deepEquals(fullDomain, newFullDomain)) {
                    fullDomain = newFullDomain;
                    lineOuts = {};
                    axes.x.values = plotting.linearlySpacedArray(fullDomain[0][0], fullDomain[0][1], json.x_range[2]);
                    axes.y.values = plotting.linearlySpacedArray(fullDomain[1][0], fullDomain[1][1], json.y_range[2]);
                    axes.x.scale.domain(fullDomain[0]);
                    axes.x.indexScale.domain(fullDomain[0]);
                    axes.y.scale.domain(fullDomain[1]);
                    axes.y.indexScale.domain(fullDomain[1]);
                    adjustZoomToCenter(axes.x.scale);
                    adjustZoomToCenter(axes.y.scale);
                }
                var xmax = axes.x.values.length - 1;
                var ymax = axes.y.values.length - 1;
                axes.x.indexScale.range([0, xmax]);
                axes.y.indexScale.range([0, ymax]);
                cacheCanvas.width = axes.x.values.length;
                cacheCanvas.height = axes.y.values.length;
                imageData = ctx.getImageData(0, 0, cacheCanvas.width, cacheCanvas.height);
                select('.main-title').text(json.title);
                select('.sub-title').text(json.subtitle);
                axes.x.parseLabelAndUnits(json.x_label);
                select('.x-axis-label').text(json.x_label);
                axes.y.parseLabelAndUnits(json.y_label);
                select('.y-axis-label').text(json.y_label);
                select('.z-axis-label').text(json.z_label);
                var zmin = plotting.min2d(heatmap);
                var zmax = plotting.max2d(heatmap);

                //TODO(pjm): for now, we always want the lower range to be 0
                if (zmin > 0) {
                    zmin = 0;
                }
                axes.bottomY.scale.domain([zmin, zmax]).nice();
                axes.rightX.scale.domain([zmax, zmin]).nice();
                plotting.initImage({ min: zmin, max: zmax }, heatmap, cacheCanvas, imageData, $scope.modelName);
                $scope.resize();
                $scope.resize();
            };

            $scope.modelChanged = function() {
                // clear lineOuts
                $scope.clearData();
            };

            $scope.resize = function() {
                if (select().empty()) {
                    return;
                }
                refresh();
            };

            $scope.showFocusPointText = function(focusPoint) {
                select('.focus-text-close').style('display', 'block');

                var focusText = select('.focus-text');
                var fmtTxt = focusPointService.formatFocusPointData(focusPoint);
                var xyfText = fmtTxt.xText + ', ' + fmtTxt.yText;
                if (fmtTxt.fwhmText) {
                    xyfText = xyfText + ', ' + fmtTxt.fwhmText;
                }
                if (focusPoint == $scope.focusPointX) {
                    xyfText = xyfText + ' ↓';
                }
                if (focusPoint == $scope.focusPointY) {
                    xyfText = xyfText + ' →';
                }
                select('.sub-title').style('display', 'none');
                focusText.text(xyfText);
                resizefocusPointText();
            };

            $scope.$on(SIREPO.PLOTTING_LINE_CSV_EVENT, function(evt, axisName) {
                var keys = Object.keys(lineOuts[axisName]);
                var points = lineOuts[axisName][keys[0]][0];
                var xHeading = select('.' + axisName + '-axis-label').text();
                plotting.exportCSV(
                    xHeading,
                    [xHeading + ' [' + $scope.xunits +']', select('.z-axis-label').text()],
                    points);
            });
        },
        link: function link(scope, element) {
            plotting.linkPlot(scope, element);
        },
    };
});

SIREPO.app.directive('heatmap', function(appState, layoutService, plotting, utilities) {
    return {
        restrict: 'A',
        scope: {
            modelName: '@',
        },
        templateUrl: '/static/html/heatplot.html' + SIREPO.SOURCE_CACHE_KEY,
        controller: function($scope) {
            // will be set to the correct size in resize()
            $scope.canvasSize = {
                width: 0,
                height: 0,
            };
            $scope.dataCleared = true;
            $scope.margin = {top: 50, left: 70, right: 100, bottom: 50};

            document.addEventListener(utilities.fullscreenListenerEvent(), refresh);

            var aspectRatio = 1.0;
            var canvas, ctx, amrLine, heatmap, mouseMovePoint, pointer, zoom;
            var cacheCanvas, imageData;
            var colorbar;
            var axes = {
                x: layoutService.plotAxis($scope.margin, 'x', 'bottom', refresh),
                y: layoutService.plotAxis($scope.margin, 'y', 'left', refresh),
            };

            function colorbarSize() {
                var tickFormat = colorbar.tickFormat();
                if (! tickFormat) {
                    return 0;
                }
                var maxLength = colorbar.scale().ticks().reduce(function(size, v) {
                    return Math.max(size, tickFormat(v).length);
                }, 0);
                var textSize = Math.max(25, maxLength * plotting.tickFontSize(select('.sr-plot .axis text')));
                var res = textSize + colorbar.thickness() + colorbar.margin().left;
                colorbar.margin().right = res;
                return res;
            }

            function getRange(values) {
                return [values[0], values[values.length - 1]];
            }

            var mouseMove = utilities.debounce(function() {
                /*jshint validthis: true*/
                if (! heatmap || heatmap[0].length <= 2) {
                    return;
                }
                var point = mouseMovePoint;
                var xRange = getRange(axes.x.values);
                var yRange = getRange(axes.y.values);
                var x0 = axes.x.scale.invert(point[0] - 1);
                var y0 = axes.y.scale.invert(point[1] - 1);
                var x = Math.round((heatmap[0].length - 1) * (x0 - xRange[0]) / (xRange[1] - xRange[0]));
                var y = Math.round((heatmap.length - 1) * (y0 - yRange[0]) / (yRange[1] - yRange[0]));
                try {
                    pointer.pointTo(heatmap[heatmap.length - 1 - y][x]);
                }
                catch (err) {
                    // ignore range errors due to mouse move after heatmap is reset
                }
            }, 100);

            function refresh() {
                if (layoutService.plotAxis.allowUpdates && ! $scope.isPlaying) {
                    var width = parseInt(select().style('width')) - $scope.margin.left - $scope.margin.right;
                    if (! heatmap || isNaN(width)) {
                        return;
                    }
                    width = plotting.constrainFullscreenSize($scope, width, aspectRatio);
                    $scope.canvasSize.width = width;
                    $scope.canvasSize.height = width * aspectRatio;
                    axes.x.scale.range([0, $scope.canvasSize.width]);
                    axes.y.scale.range([$scope.canvasSize.height, 0]);
                }
                if (plotting.trimDomain(axes.x.scale, getRange(axes.x.values))
                    + plotting.trimDomain(axes.y.scale, getRange(axes.y.values))) {
                    select('.mouse-rect').attr('class', 'mouse-rect mouse-zoom');
                }
                else {
                    select('.mouse-rect').attr('class', 'mouse-rect mouse-move');
                }
                plotting.drawImage(axes.x.scale, axes.y.scale, $scope.canvasSize.width, $scope.canvasSize.height, axes.x.values, axes.y.values, canvas, cacheCanvas, ! SIREPO.PLOTTING_HEATPLOT_FULL_PIXEL);
                select('.line-amr-grid').attr('d', amrLine);
                resetZoom();
                select('.mouse-rect').call(zoom);
                $scope.canvasSize.isPlaying = $scope.isPlaying;
                $.each(axes, function(dim, axis) {
                    axis.updateLabelAndTicks($scope.canvasSize, select);
                });
                if (showColorBar()) {
                    if (layoutService.plotAxis.allowUpdates) {
                        colorbar.barlength($scope.canvasSize.height).origin([$scope.canvasSize.width + $scope.margin.right, 0]);
                        // must remove the element to reset the margins
                        select('svg.colorbar').remove();
                        pointer = select('.colorbar').call(colorbar);
                        $scope.margin.right = colorbarSize();
                    }
                }
                else {
                    select('svg.colorbar').remove();
                    $scope.margin.right = 20;
                }
            }

            function resetZoom() {
                zoom = axes.x.createZoom($scope).y(axes.y.scale);
            }

            function select(selector) {
                var e = d3.select($scope.element);
                return selector ? e.select(selector) : e;
            }

            function setColorScale() {
                var plotMin = plotting.min2d(heatmap);
                var plotMax = plotting.max2d(heatmap);
                if (plotMin == plotMax) {
                    plotMax = (plotMin || 1e-6) * 10;
                }
                var colorScale = plotting.initImage(
                    {
                        min: plotMin,
                        max: plotMax,
                    },
                    heatmap, cacheCanvas, imageData, $scope.modelName);
                colorbar.scale(colorScale);
            }

            function showColorBar() {
                if (appState.isLoaded()) {
                    return appState.models[$scope.modelName].colorMap != 'contrast';
                }
                return false;
            }

            $scope.clearData = function() {
                $scope.dataCleared = true;
                $scope.prevFrameIndex = -1;
            };

            $scope.destroy = function() {
                $('.mouse-rect').off();
                zoom.on('zoom', null);
                document.removeEventListener(utilities.fullscreenListenerEvent(), refresh);
            };

            $scope.init = function() {
                select('svg').attr('height', plotting.initialHeight($scope));
                $.each(axes, function(dim, axis) {
                    axis.init();
                });
                resetZoom();
                canvas = select('canvas').node();
                select('.mouse-rect').on('mousemove', function() {
                    // mouseMove is debounced, so save the point before calling
                    mouseMovePoint = d3.mouse(this);
                    mouseMove();
                });
                ctx = canvas.getContext('2d');
                cacheCanvas = document.createElement('canvas');
                colorbar = Colorbar()
                    .margin({top: 10, right: 100, bottom: 20, left: 10})
                    .thickness(30)
                    .orient('vertical');
                amrLine = d3.svg.line()
                    .defined(function(d) { return d !== null; })
                    .x(function(d) {
                        return axes.x.scale(d[0]);
                    })
                    .y(function(d) {
                        return axes.y.scale(d[1]);
                    });
            };

            $scope.load = function(json) {
                $scope.dataCleared = false;
                if (appState.isLoaded() && appState.applicationState()[$scope.modelName] && appState.applicationState()[$scope.modelName].aspectRatio) {
                    aspectRatio = parseFloat(appState.applicationState()[$scope.modelName].aspectRatio);
                }
                else {
                    aspectRatio = json.aspect_ratio || 1.0;
                }
                heatmap = appState.clone(json.z_matrix).reverse();
                select('.main-title').text(json.title);
                select('.sub-title').text(json.subtitle);
                $.each(axes, function(dim, axis) {
                    axis.values = plotting.linearlySpacedArray(json[dim + '_range'][0], json[dim + '_range'][1], json[dim + '_range'][2]);
                    axis.parseLabelAndUnits(json[dim + '_label']);
                    select('.' + dim + '-axis-label').text(json[dim + '_label']);
                    axis.scale.domain(getRange(axis.values));
                });
                cacheCanvas.width = axes.x.values.length;
                cacheCanvas.height = axes.y.values.length;
                imageData = ctx.getImageData(0, 0, cacheCanvas.width, cacheCanvas.height);
                select('.z-axis-label').text(json.z_label);
                select('.frequency-label').text(json.frequency_title);
                setColorScale();

                var amrLines = [];
                if (json.amr_grid) {
                    for (var i = 0; i < json.amr_grid.length; i++) {
                        var p = json.amr_grid[i];
                        amrLines.push([p[0][0], p[1][0]]);
                        amrLines.push([p[0][1], p[1][0]]);
                        amrLines.push([p[0][1], p[1][1]]);
                        amrLines.push(null);
                    }
                }
                select('.line-amr-grid').datum(amrLines);
                $scope.resize();
                $scope.resize();
            };

            $scope.resize = function() {
                if (select().empty()) {
                    return;
                }
                refresh();
            };
        },
        link: function link(scope, element) {
            plotting.linkPlot(scope, element);
        },
    };
});

SIREPO.app.directive('parameterPlot', function(appState, focusPointService, layoutService, plotting, plot2dService) {
    return {
        restrict: 'A',
        scope: {
            reportId: '<',
            modelName: '@',
        },
        templateUrl: '/static/html/plot2d.html' + SIREPO.SOURCE_CACHE_KEY,
        controller: function($scope) {
            var includeForDomain = [];
            var plotLabels = [];
            var childPlots = {};

            $scope.focusPoints = [];
            $scope.focusStrategy = 'closest';
            $scope.wantLegend = true;

            function build2dPointsForPlot(plotIndex) {
                var pts = [];
                for (var ptIndex = 0; ptIndex < $scope.axes.x.points.length; ++ptIndex) {
                    pts.push([
                        $scope.axes.x.points[ptIndex],
                        $scope.axes.y.plots[plotIndex].points[ptIndex]
                    ]);
                }
                return pts;
            }

            function createLegend(plots) {
                plotLabels.length = 0;
                var legend = $scope.select('.sr-plot-legend');
                legend.selectAll('.sr-plot-legend-item').remove();
                if (plots.length == 1) {
                    return;
                }
                var itemWidth;
                plots.forEach(function(plot, i) {
                    if(plot._parent) {
                        return;
                    }
                    plotLabels.push(plot.label);
                    var item = legend.append('g').attr('class', 'sr-plot-legend-item');
                    item.append('text')
                        .attr('class', 'focus-text-popup glyphicon plot-visibility')
                        .attr('x', 8)
                        .attr('y', 17 + i * 20)
                        .text(vIconText(true))
                        .on('click', function() {
                            togglePlot(i);
                        });
                    itemWidth = item.node().getBBox().width;
                    item.append('circle')
                        .attr('r', 5)
                        .attr('cx', 24 + itemWidth)
                        .attr('cy', 10 + i * 20)
                        .style('stroke', plot.color)
                        .style('fill', plot.color);
                    itemWidth = item.node().getBBox().width;
                    item.append('text')
                        .attr('class', 'focus-text')
                        .attr('x', 12 + itemWidth)
                        .attr('y', 16 + i * 20)
                        .text(plot.label);
                });
            }

            function includeDomain(pIndex, doInclude) {
                var domainIndex = includeForDomain.indexOf(pIndex);
                if (! doInclude) {
                    if (domainIndex >= 0) {
                        includeForDomain.splice(domainIndex, 1);
                    }
                }
                else {
                    if (domainIndex < 0) {
                        includeForDomain.push(pIndex);
                    }
                }
            }

            function isPlotVisible(pIndex) {
                return parseFloat(plotPath(pIndex).style('opacity')) < 1;
            }

            function plotPath(pIndex) {
                return d3.select(selectAll('.plot-viewport .param-plot')[0][pIndex]);
            }

            function selectAll(selector) {
                var e = d3.select($scope.element);
                return selector ? e.selectAll(selector) : e;
            }

            function setPlotVisible(pIndex, isVisible) {
                // disable last toggle - meaningless to show no plots
                if (includeForDomain.length == 1 && includeForDomain[0] == pIndex) {
                    return;
                }
                plotPath(pIndex).style('opacity', isVisible ? 1.0 : 0.0);
                vIcon(pIndex).text(vIconText(isVisible));

                if ($scope.axes.y.plots && $scope.axes.y.plots[pIndex]) {
                    includeDomain(pIndex, isVisible);
                    if (includeForDomain.length == 1) {
                        vIcon(includeForDomain[0]).style('fill', '#aaaaaa');
                    }
                    else {
                        selectAll('.sr-plot-legend .plot-visibility').style('fill', null);
                    }
                    $scope.recalculateYDomain();
                    $scope.resize();
                }
                $scope.broadcastEvent({
                    name: 'setInfoVisible',
                    isVisible: isVisible,
                    focusPoint: $scope.focusPoints[pIndex],
                    index: pIndex,
                });
            }

            function togglePlot(pIndex) {
                setPlotVisible(pIndex, isPlotVisible(pIndex));
                (childPlots[pIndex] || []).forEach(function (i) {
                    setPlotVisible(i, isPlotVisible(i));
                });
            }

            function vIcon(pIndex) {
                return d3.select(selectAll('.sr-plot-legend .plot-visibility')[0][pIndex]);
            }

            function vIconText(isVisible) {
                // e067 == checked box, e157 == empty box
                return isVisible ? '\ue067' : '\ue157';
            }

            // get the broadest domain from the visible plots
            function visibleDomain() {
                var ydomMin = Math.min.apply(null,
                    includeForDomain.map(function(index) {
                        return Math.min.apply(null, $scope.axes.y.plots[index].points);
                    })
                );
                var ydomMax = Math.max.apply(null,
                    includeForDomain.map(function(index) {
                        return Math.max.apply(null, $scope.axes.y.plots[index].points);
                    })
                );
                return plotting.ensureDomain([ydomMin, ydomMax]);
            }

            $scope.formatFocusPointData = function(fp) {
                var yLabel = plotLabels[$scope.focusPoints.indexOf(fp)];
                var lu = {};
                if (yLabel) {
                    lu = layoutService.parseLabelAndUnits(yLabel);
                    yLabel = lu.label;
                }
                fp.config.yLabel = yLabel;
                return focusPointService.formatFocusPointData(fp, fp.config.xAxis.label, yLabel, null, lu.units);
            };

            // interface used by parameterWithLattice
            $scope.getXAxis = function() {
                return $scope.axes.x;
            };

            $scope.init = function() {
                plot2dService.init2dPlot($scope, {
                    margin: {top: 50, right: 23, bottom: 50, left: 75},
                });
                // override graphLine to work with multiple point sets
                $scope.graphLine = d3.svg.line()
                    .x(function(d, i) {
                        return $scope.axes.x.scale($scope.axes.x.points[i]);
                    })
                    .y(function(d) {
                        return $scope.axes.y.scale(d);
                    });
            };

            $scope.load = function(json) {
                includeForDomain.length = 0;
                // data may contain 2 plots (y1, y2) or multiple plots (plots)
                var plots = json.plots || [
                    {
                        points: json.points[0],
                        label: json.y1_title,
                        color: '#1f77b4',
                    },
                    {
                        points: json.points[1],
                        label: json.y2_title,
                        color: '#ff7f0e',
                    },
                ];
                if (plots.length == 1 && ! json.y_label) {
                    json.y_label = plots[0].label;
                }
                $scope.axes.x.points = json.x_points
                    || plotting.linearlySpacedArray(json.x_range[0], json.x_range[1], json.x_range[2] || json.points.length);
                var xdom = [json.x_range[0], json.x_range[1]];
                //TODO(pjm): onRefresh indicates a beamline overlay, needs improvement
                if ($scope.onRefresh) {
                    // beamline overlay always starts at position 0
                    xdom[0] = 0;
                }
                $scope.axes.x.domain = xdom;
                $scope.axes.x.scale.domain(xdom);
                plotting.ensureDomain(json.y_range);
                $scope.axes.y.domain = [json.y_range[0], json.y_range[1]];
                $scope.axes.y.scale.domain($scope.axes.y.domain).nice();

                var viewport = $scope.select('.plot-viewport');
                viewport.selectAll('.line').remove();
                viewport.selectAll('.scatter-point').remove();
                createLegend(plots);
                plots.forEach(function(plot, i) {
                    var strokeWidth = 2.0;
<<<<<<< HEAD
                    if(plot.style === 'scatter') {
                        var pg = viewport.append('g')
                            .attr('class', 'param-plot');
                            pg.selectAll('.scatter-point')
                                .data(plot.points)
                                .enter()
                                    .append('circle')
                                    .attr('cx', $scope.graphLine.x())
                                    .attr('cy', $scope.graphLine.y())
                                    .attr('r', 2)
                                    .attr('class', 'scatter-point line-color')
                    }
                    else {
                        viewport.append('path')
                            .attr('class', 'param-plot line line-color')
                            .style('stroke', plot.color)
                            .style('stroke-width', strokeWidth)
                            .datum(plot.points);
                    }
=======
                    if(plot._parent) {
                        strokeWidth = 1.0;
                        var parent = plots.filter(function (p, j) {
                            return j !== i && p.label === plot._parent;
                        })[0];
                        if(parent) {
                            var pIndex = plots.indexOf(parent);
                            var cp = childPlots[pIndex] || [];
                            cp.push(i);
                            childPlots[pIndex] = cp;
                        }
                    }
                    viewport.append('path')
                        .attr('class', 'param-plot line line-color')
                        .style('stroke', plot.color)
                        .datum(plot.points);
>>>>>>> 36135827
                    // must create extra focus points here since we don't know how many to make
                    var name = $scope.modelName + '-fp-' + i;
                    if (! $scope.focusPoints[i]) {
                        $scope.focusPoints[i] = focusPointService.setupFocusPoint($scope.axes.x, $scope.axes.y, false, name);
                    }

                    // make sure everything is visible when reloading
                    includeDomain(i, true);
                    setPlotVisible(i, true);
                });
                $scope.axes.y.plots = plots;
                for (var fpIndex = 0; fpIndex < $scope.focusPoints.length; ++fpIndex) {
                    if (fpIndex < plots.length) {
                        $scope.focusPoints[fpIndex].config.color = plots[fpIndex].color;
                        focusPointService.loadFocusPoint($scope.focusPoints[fpIndex], build2dPointsForPlot(fpIndex), false, $scope);
                    }
                    else {
                        focusPointService.loadFocusPoint($scope.focusPoints[fpIndex], [], false, $scope);
                    }
                }
                //TODO(pjm): onRefresh indicates an embedded header, needs improvement
                $scope.margin.top = json.title
                    ? 50
                    : $scope.onRefresh
                        ? 65
                        : 20;
                $scope.margin.bottom = 50 + 20 * plots.length;
                $scope.updatePlot(json);
            };

            $scope.recalculateYDomain = function() {
                var ydom;
                var xdom = $scope.axes.x.scale.domain();
                var xPoints = $scope.axes.x.points;
                var plots = $scope.axes.y.plots;
                for (var i = 0; i < xPoints.length; i++) {
                    var x = xPoints[i];
                    if (x > xdom[1] || x < xdom[0]) {
                        continue;
                    }
                    for (var d in includeForDomain) {
                        var j = includeForDomain[d];
                        var y = plots[j].points[i];
                        if (ydom) {
                            if (y < ydom[0]) {
                                ydom[0] = y;
                            }
                            else if (y > ydom[1]) {
                                ydom[1] = y;
                            }
                        }
                        else {
                            ydom = [y, y];
                        }
                    }
                }
                if (ydom && ydom[0] != ydom[1]) {
                    if (ydom[0] > 0 && $scope.axes.y.domain[0] == 0) {
                        ydom[0] = 0;
                    }
                    $scope.axes.y.scale.domain(ydom).nice();
                }
            };

            $scope.refresh = function() {
                $scope.select('.plot-viewport').selectAll('.line').attr('d', $scope.graphLine);
                $scope.select('.plot-viewport').selectAll('.scatter-point').attr('d', $scope.graphLine)
                    .attr('cx', $scope.graphLine.x())
                    .attr('cy', $scope.graphLine.y());
                $scope.focusPoints.forEach(function(fp) {
                    focusPointService.refreshFocusPoint(fp, $scope);
                });
                if ($scope.onRefresh) {
                    $scope.onRefresh();
                }
            };

            $scope.setYDomain = function() {
                var model = appState.models[$scope.modelName];
                if (model && (model.plotRangeType == 'fixed' || model.plotRangeType == 'fit')) {
                    $scope.axes.y.scale.domain($scope.axes.y.domain).nice();
                }
                else {
                    $scope.axes.y.scale.domain(visibleDomain()).nice();
                }
            };
        },
        link: function link(scope, element) {
            plotting.linkPlot(scope, element);
        },
    };
});

SIREPO.app.directive('particle', function(plotting, plot2dService) {
    return {
        restrict: 'A',
        scope: {
            modelName: '@',
        },
        templateUrl: '/static/html/plot2d.html' + SIREPO.SOURCE_CACHE_KEY,
        controller: function($scope) {
            var allPoints;

            $scope.init = function() {
                plot2dService.init2dPlot($scope, {
                    margin: {top: 50, right: 23, bottom: 50, left: 75},
                });
            };

            $scope.load = function(json) {
                allPoints = [];
                var xdom = [json.x_range[0], json.x_range[1]];
                $scope.axes.x.domain = xdom;
                $scope.axes.x.scale.domain(xdom);
                $scope.axes.y.domain = [json.y_range[0], json.y_range[1]];
                $scope.axes.y.scale.domain($scope.axes.y.domain).nice();
                var viewport = $scope.select('.plot-viewport');
                viewport.selectAll('.line').remove();
                var isFixedX = ! Array.isArray(json.x_points[0]);
                var i;
                var lineClass = json.points.length > 20 ? 'line line-7' : 'line line-0';
                var points;
                for (i = 0; i < json.points.length; i++) {
                    points = d3.zip(
                        isFixedX ? json.x_points : json.x_points[i],
                        json.points[i]);
                    viewport.append('path').attr('class', lineClass).datum(points);
                    allPoints.push(points);
                }
                if (json.lost_x && json.lost_x.length) {
                    for (i = 0; i < json.lost_x.length; i++) {
                        points = d3.zip(json.lost_x[i], json.lost_y[i]);
                        viewport.append('path').attr('class', 'line line-reflected').datum(points);
                        allPoints.push(points);
                    }
                    // absorbed/reflected legend
                    $scope.select('svg')
                        .append('circle').attr('class', 'line-absorbed').attr('r', 5).attr('cx', 8).attr('cy', 10);
                    $scope.select('svg')
                        .append('text').attr('class', 'focus-text').attr('x', 16).attr('y', 16)
                        .text('Absorbed');
                    $scope.select('svg')
                        .append('circle').attr('class', 'line-reflected').attr('r', 5).attr('cx', 8).attr('cy', 30);
                    $scope.select('svg')
                        .append('text').attr('class', 'focus-text').attr('x', 16).attr('y', 36)
                        .text('Reflected');
                }
                $scope.updatePlot(json);
            };

            $scope.recalculateYDomain = function() {
                var ydom;
                var xdom = $scope.axes.x.scale.domain();
                allPoints.forEach(function(points) {
                    points.forEach(function(p) {
                        var x = p[0];
                        var y = p[1];
                        if (x >= xdom[0] && x <= xdom[1]) {
                            if (ydom) {
                                if (y < ydom[0]) {
                                    ydom[0] = y;
                                }
                                else if (y > ydom[1]) {
                                    ydom[1] = y;
                                }
                            }
                            else {
                                ydom = [y, y];
                            }
                        }
                    });
                });
                if (ydom && ydom[0] != ydom[1]) {
                    if (ydom[0] > 0 && $scope.axes.y.domain[0] == 0) {
                        ydom[0] = 0;
                    }
                    $scope.axes.y.scale.domain(ydom).nice();
                }
            };

            $scope.refresh = function() {
                $scope.select('.plot-viewport').selectAll('.line').attr('d', $scope.graphLine);
            };
        },
        link: function link(scope, element) {
            plotting.linkPlot(scope, element);
        },
    };
});

// NOTE: the vtk and warp coordinate systems are related the following way:
//    vtk X (left to right) = warp Z
//    vtk Y (bottom to top) = warp X
//    vtk Z (out to in) = warp Y
//TODO(mvk): This directive should move to sirepo-plotting-vtk
SIREPO.app.directive('particle3d', function(appState, panelState, requestSender, frameCache, plotting, vtkPlotting, layoutService, utilities, geometry, plotToPNG, $timeout) {

    return {
        restrict: 'A',
        scope: {
            modelName: '@',
            reportId: '<',
        },
        templateUrl: '/static/html/particle3d.html' + SIREPO.SOURCE_CACHE_KEY,
        controller: function($scope, $element) {

            var d3self;
            var xzAspectRatio = 4.0 / 7.0;
            $scope.margin = {top: 50, right: 23, bottom: 50, left: 75};
            $scope.width = $scope.height = 0;
            $scope.axesMargins = {
                x: { width: 16.0, height: 0.0 },
                y: { width: 0.0, height: 16.0 }
            };

            // little test boxes are useful for translating vtk space to screen space
            $scope.testBoxes = [];

            // The side of the plot facing the user
            $scope.side = 'y';
            $scope.xdir = 1;
            $scope.ydir = 1;
            $scope.zdir = 1;

            $scope.canInteract = true;
            $scope.interactionStyle = function() {
                if (! $scope.canInteract) {
                    return {
                        'cursor': 'not-allowed'
                    };
                }
                return {
                    'cursor': 'pointer'
                };
            };

            $scope.dataCleared = true;

            $scope.hasReflected = false;
            $scope.showAbsorbed = true;
            $scope.showReflected = true;
            $scope.showImpact = true;
            $scope.showConductors = true;

            // these are in screen/vtk coords, not lab coords
            //TODO(mvk): should refer only to lab coords outside of plotting-vtk (?)
            var axes = {
                x: layoutService.plotAxis($scope.margin, 'x', 'bottom', refresh, utilities),
                y: layoutService.plotAxis($scope.margin, 'y', 'left', refresh, utilities),
                z: layoutService.plotAxis($scope.margin, 'z', 'bottom', refresh, utilities)
            };
            var axisCfg = {};
            var boundAxes = {};

            // rendering
            var fsRenderer = null;
            var renderWindow = null;
            var mainView = null;
            var renderer = null;
            var cam = null;
            var camPos = [0, 0, 1];
            var camViewUp = [0, 1, 0];
            var camFP = [0, 0, 0];
            var camZoom = 1.3;
            var lastCamPos = camPos;
            var lastCamViewUp = camViewUp;
            var lastCamFP = camFP;
            var lastCamZoom = camZoom;
            var interactor;

            // planes
            var gridPlaneBundles = [];

            var startPlaneBundle = null;
            var endPlaneBundle = null;

            // conductors (boxes)
            var conductorBundles = [];
            var conductorActors = [];

            // lines
            var absorbedLineBundle;
            var reflectedLineBundle;

            // spheres
            var impactSphereActors = [];

            // outline
            var outlineSource = null;
            var outlineBundle = null;
            var vpOutline = null;

            // orientation cube/axis
            var orientationMarker = null;

            // geometry
            var coordMapper = vtkPlotting.coordMapper();

            // data
            var numPoints = 0;
            var pointData = {};
            var fieldData = {};
            var xmin = 0.0;  var xmax = 1.0;
            var ymin = 0.0;  var ymax = 1.0;
            var zmin = 0.0;  var zmax = 1.0;

            var heatmap = [];
            var fieldXFactor = 1.0;
            var fieldZFactor = 1.0;
            var fieldYFactor = 1.0;
            var fieldColorScale = null;
            var indexMaps = [];

            var minZSpacing = Number.MAX_VALUE;

            var impactSphereSize = 0.0125 * xzAspectRatio;
            var zoomUnits = 0;
            var didPan = false;
            var sceneRect;
            var sceneArea;
            var screenRect;
            var malSized = false;
            var offscreen = false;
            var picker = vtk.Rendering.Core.vtkPicker.newInstance();

            // colors - vtk uses a range of 0-1 for RGB components
            var zeroVoltsColor = vtk.Common.Core.vtkMath.hex2float(SIREPO.APP_SCHEMA.constants.zeroVoltsColor);
            var voltsColor = vtk.Common.Core.vtkMath.hex2float(SIREPO.APP_SCHEMA.constants.nonZeroVoltsColor);
            var particleTrackColor = vtk.Common.Core.vtkMath.hex2float(SIREPO.APP_SCHEMA.constants.particleTrackColor);
            var reflectedParticleTrackColor = vtk.Common.Core.vtkMath.hex2float(SIREPO.APP_SCHEMA.constants.reflectedParticleTrackColor);

            // this canvas is the one created by vtk
            var canvas3d;

            // we keep this one updated with a copy of the vtk canvas
            var snapshotCanvas;
            var snapshotCtx;

            document.addEventListener(utilities.fullscreenListenerEvent(), refresh);

            $scope.requestData = function() {
                if (! $scope.hasFrames()) {
                    return;
                }
                frameCache.getFrame($scope.modelName, 0, false, function(index, data) {
                    if ($scope.element) {
                        if (data.error) {
                            panelState.setError($scope.modelName, data.error);
                            return;
                        }
                        panelState.setError($scope.modelName, null);
                        pointData = data;
                        frameCache.getFrame('fieldAnimation', 0, false, function(index, data) {
                            if ($scope.element) {
                                if (data.error) {
                                    panelState.setError($scope.modelName, data.error);
                                    return;
                                }
                                panelState.setError($scope.modelName, null);
                                fieldData = data;
                                $scope.load();
                            }
                        });
                    }
                });
            };

            $scope.init = function() {

                d3self = d3.selectAll($element);

                var rw = angular.element($($element).find('.sr-plot-particle-3d .vtk-canvas-holder'))[0];
                fsRenderer = vtk.Rendering.Misc.vtkFullScreenRenderWindow.newInstance({
                    background: [1, 1, 1, 1],
                    container: rw,
                    listenWindowResize: false,
                });
                renderer = fsRenderer.getRenderer();
                renderer.getLights()[0].setLightTypeToSceneLight();
                renderWindow = fsRenderer.getRenderWindow();
                interactor = renderWindow.getInteractor();
                mainView = renderWindow.getViews()[0];

                cam = renderer.get().activeCamera;

                rw.addEventListener('dblclick', resetAndDigest);

                var worldCoord = vtk.Rendering.Core.vtkCoordinate.newInstance({
                    renderer: renderer
                });
                worldCoord.setCoordinateSystemToWorld();

                var isDragging = false;
                var isPointerUp = true;
                rw.onpointerdown = function(evt) {
                    isDragging = false;
                    isPointerUp = false;
                };
                rw.onpointermove = function(evt) {
                    if (isPointerUp) {
                        return;
                    }
                    isDragging = true;
                    didPan = didPan || evt.shiftKey;
                    $scope.side = null;
                    utilities.debounce(refresh, 100)();
                };
                rw.onpointerup = function(evt) {
                    if (! isDragging) {
                        // use picker to display info on objects
                    }
                    isDragging = false;
                    isPointerUp = true;
                    refresh(true);
                };
                rw.onwheel = function(evt) {
                    var camPos = cam.getPosition();

                    // If zoom needs to be halted or limited, it can be done here.  For now track the "zoom units"
                    // for managing refreshing and resetting
                    if (! malSized) {
                        zoomUnits += evt.deltaY;
                    }
                    utilities.debounce(
                        function() {
                            refresh(true);
                        },
                        100)();
                };

                //warpVTKService.initScene(coordMapper, renderer);

                // the emitter plane
                startPlaneBundle = coordMapper.buildPlane();
                startPlaneBundle.actor.getProperty().setColor(zeroVoltsColor[0], zeroVoltsColor[1], zeroVoltsColor[2]);
                //startPlaneBundle.actor.getProperty().setOpacity(0.5);
                startPlaneBundle.actor.getProperty().setLighting(false);
                renderer.addActor(startPlaneBundle.actor);

                // the collector plane
                endPlaneBundle = coordMapper.buildPlane();
                endPlaneBundle.actor.getProperty().setColor(voltsColor[0], voltsColor[1], voltsColor[2]);
                //endPlaneBundle.actor.getProperty().setOpacity(0.5);
                endPlaneBundle.actor.getProperty().setLighting(false);
                renderer.addActor(endPlaneBundle.actor);

                // a box around the elements, for visual clarity
                outlineBundle = coordMapper.buildBox();
                outlineSource =  outlineBundle.source;

                outlineBundle.actor.getProperty().setColor(1, 1, 1);
                outlineBundle.actor.getProperty().setEdgeVisibility(true);
                outlineBundle.actor.getProperty().setEdgeColor(0, 0, 0);
                outlineBundle.actor.getProperty().setFrontfaceCulling(true);
                outlineBundle.actor.getProperty().setLighting(false);
                renderer.addActor(outlineBundle.actor);

                vpOutline = vtkPlotting.vpBox(outlineBundle.source, renderer);

                // a little widget that mirrors the orientation (not the scale) of the scence
                var axesActor = vtk.Rendering.Core.vtkAxesActor.newInstance();
                orientationMarker = vtk.Interaction.Widgets.vtkOrientationMarkerWidget.newInstance({
                    actor: axesActor,
                    interactor: renderWindow.getInteractor()
                });
                orientationMarker.setEnabled(true);
                orientationMarker.setViewportCorner(
                    vtk.Interaction.Widgets.vtkOrientationMarkerWidget.Corners.TOP_RIGHT
                );
                orientationMarker.setViewportSize(0.08);
                orientationMarker.setMinPixelSize(100);
                orientationMarker.setMaxPixelSize(300);

                // 6 grid planes indexed by dimension then side
                for (var d = 0; d < 3; ++d) {
                    var dpb = [];
                    for (var s = 0; s < 1; ++s) {
                        var pb = coordMapper.buildPlane();
                        pb.actor.getProperty().setColor(0, 0, 0);
                        pb.actor.getProperty().setLighting(false);
                        pb.actor.getProperty().setRepresentationToWireframe();
                        renderer.addActor(pb.actor);
                        dpb.push(pb);
                    }
                    gridPlaneBundles.push(dpb);
                }

                absorbedLineBundle = coordMapper.buildActorBundle();
                reflectedLineBundle = coordMapper.buildActorBundle();

                canvas3d = $($element).find('canvas')[0];

                // this canvas is used to store snapshots of the 3d canvas
                snapshotCanvas = document.createElement('canvas');
                snapshotCtx = snapshotCanvas.getContext('2d');
                plotToPNG.addCanvas(snapshotCanvas, $scope.reportId);
            };

            $scope.load = function() {
                $scope.dataCleared = false;

                vtkPlotting.removeActors(renderer, impactSphereActors);
                vtkPlotting.removeActors(renderer, conductorActors);

                impactSphereActors = [];
                conductorActors = [];
                conductorBundles = [];

                if (!pointData) {
                    return;
                }

                var xpoints = pointData.points;
                xmin = pointData.y_range[0];
                xmax = pointData.y_range[1];

                var zpoints = pointData.x_points;
                zmin = pointData.x_range[0];
                zmax = pointData.x_range[1];

                var ypoints = pointData.z_points;
                ymin = pointData.z_range[0];
                ymax = pointData.z_range[1];

                var lcoords = [];
                var lostCoords = [];
                zpoints.forEach(function(z, i) {
                    lcoords.push(geometry.transpose([xpoints[i], ypoints[i], zpoints[i]]));
                });
                pointData.lost_z.forEach(function(z, i) {
                    lostCoords.push(geometry.transpose([pointData.lost_y[i], pointData.lost_z[i], pointData.lost_x[i]]));
                });

                axisCfg = {
                    x: {
                        dimLabel: 'z',
                        label: pointData.x_label,
                        min: zmin,
                        max: zmax,
                        numPoints: zpoints.length,
                        screenDim: 'x',
                    },
                    y: {
                        dimLabel: 'x',
                        label: pointData.y_label,
                        min: xmin,
                        max: xmax,
                        numPoints: xpoints.length,
                        screenDim: 'y',
                    },
                    z: {
                        dimLabel: 'y',
                        label: pointData.z_label,
                        min: ymin,
                        max: ymax,
                        numPoints: ypoints.length,
                        screenDim: 'x',
                    },
                };

                var grid = appState.models.simulationGrid;
                var yzAspectRatio =  grid.channel_height / grid.channel_width;

                // vtk makes things fit so it does not particularly care about the
                // absolute sizes of things - except that really small values (e.g. 10^-7) don't scale
                // up properly.  We use these scaling factors to overcome that problem

                // This defines how axes are mapped...
                var t1 = geometry.transform(SIREPO.PLOT_3D_CONFIG.coordMatrix);

                // ...this scales the new axes
                var t2 = geometry.transform(
                     [
                        [1.0 / Math.abs(zmax - zmin), 0, 0],
                        [0, xzAspectRatio / Math.abs(xmax - xmin), 0],
                        [0, 0, yzAspectRatio * xzAspectRatio / Math.abs(ymax - ymin)]
                    ]
                );
                coordMapper = vtkPlotting.coordMapper(t2.compose(t1));

                coordMapper.setPlane(startPlaneBundle,
                    [xmin, ymin, zmin],
                    [xmin, ymax, zmin],
                    [xmax, ymin, zmin]
                );
                coordMapper.setPlane(endPlaneBundle,
                    [xmin, ymin, zmax],
                    [xmin, ymax, zmax],
                    [xmax, ymin, zmax]
                );

                var padding = 0.01;
                var spsOrigin = startPlaneBundle.source.getOrigin();
                var epsOrigin = endPlaneBundle.source.getOrigin();
                var epsP1 = endPlaneBundle.source.getPoint1();
                var epsP2 = endPlaneBundle.source.getPoint2();

                var osXLen = Math.abs(epsOrigin[0] - spsOrigin[0]) + padding;
                var osYLen = Math.abs(epsP2[1] - epsP1[1]) + padding;
                var osZLen = Math.abs(epsP2[2] - epsP1[2]) + padding;
                var osCtr = [];
                epsOrigin.forEach(function(o, i) {
                    osCtr.push((o - spsOrigin[i]) / 2.0);
                });

                outlineBundle.setLength([
                    Math.abs(epsOrigin[0] - spsOrigin[0]) + padding,
                    Math.abs(epsP2[1] - epsP1[1]) + padding,
                    Math.abs(epsP2[2] - epsP1[2]) + padding
                ]);
                outlineBundle.setCenter(osCtr);

                for (var d = 0; d < 3; ++d) {
                    for (var s = 0; s < 1; ++s) {
                        var pb = gridPlaneBundles[d][s];
                        var gpOrigin = s == 0 ?
                            [osCtr[0] - osXLen/2.0, osCtr[1] - osYLen/2.0, osCtr[2] - osZLen/2.0] :
                            [osCtr[0] + osXLen/2.0, osCtr[1] + osYLen/2.0, osCtr[2] + osZLen/2.0];
                        var gpP1 = [0,0,1];
                        var gpP2 = [0,1,0];
                        switch (2*d + s) {
                            // bottom
                            case 0:
                                gpP1 = [osCtr[0] + osXLen/2.0, osCtr[1] - osYLen/2.0, osCtr[2] - osZLen/2.0];
                                gpP2 = [osCtr[0] - osXLen/2.0, osCtr[1] - osYLen/2.0, osCtr[2] + osZLen/2.0];
                                break;
                            // top
                            case 1:
                                gpP1 = [osCtr[0] - osXLen/2.0, osCtr[1] + osYLen/2.0, osCtr[2] + osZLen/2.0];
                                gpP2 = [osCtr[0] + osXLen/2.0, osCtr[1] + osYLen/2.0, osCtr[2] - osZLen/2.0];
                                break;
                            // left
                            case 2:
                                gpP1 = [osCtr[0] - osXLen/2.0, osCtr[1] - osYLen/2.0, osCtr[2] + osZLen/2.0];
                                gpP2 = [osCtr[0] - osXLen/2.0, osCtr[1] + osYLen/2.0, osCtr[2] - osZLen/2.0];
                                break;
                            // right
                            case 3:
                                gpP1 = [osCtr[0] + osXLen/2.0, osCtr[1] + osYLen/2.0, osCtr[2] - osZLen/2.0];
                                gpP2 = [osCtr[0] + osXLen/2.0, osCtr[1] - osYLen/2.0, osCtr[2] + osZLen/2.0];
                                break;
                            // back
                            case 4:
                                gpP1 = [osCtr[0] + osXLen/2.0, osCtr[1] - osYLen/2.0, osCtr[2] - osZLen/2.0];
                                gpP2 = [osCtr[0] - osXLen/2.0, osCtr[1] + osYLen/2.0, osCtr[2] - osZLen/2.0];
                                break;
                            // front
                            case 5:
                                gpP1 = [osCtr[0] - osXLen/2.0, osCtr[1] + osYLen/2.0, osCtr[2] + osZLen/2.0];
                                gpP2 = [osCtr[0] + osXLen/2.0, osCtr[1] - osYLen/2.0, osCtr[2] + osZLen/2.0];
                                break;
                            default:
                                break;
                        }
                        // all coords are within vtk, so use the default (identity) coordMapper
                        vtkPlotting.coordMapper().setPlane(pb, gpOrigin, gpP1, gpP2);
                    }
                }

                // evenly spaced points to be linearly interpolated between the data, for
                // purposes of coloring lines with the field colors
                var numInterPoints = 50;

                for (var dim in axes) {
                    var cfg = axisCfg[dim];
                    axes[dim].init();
                    axes[dim].svgAxis.tickSize(0);
                    axes[dim].values = plotting.linearlySpacedArray(cfg.min, cfg.max, cfg.numPoints);
                    axes[dim].scale.domain([cfg.min, cfg.max]);
                    axes[dim].parseLabelAndUnits(cfg.label);
                }

                minZSpacing = Math.abs((zmax - zmin)) / numInterPoints;
                var nearestIndex = 0;
                indexMaps = [];

                // linearly interpolate the data
                for (var i = 0; i < lcoords.length; ++i) {
                    var ptsArr = lcoords[i];

                    var newIndexMap = {0:0};
                    var lastNearestIndex = 0;
                    nearestIndex = 1;
                    var newZ = ptsArr[0][2];
                    var finalZ = ptsArr[ptsArr.length-1][2];
                    var j = 1;

                    // ASSUMES MONOTONICALLY INCREASING Z
                    while (newZ <= finalZ) {
                        newZ = ptsArr[0][2] + j * minZSpacing;
                        nearestIndex = 1;  // start at the beginning
                        lastNearestIndex = 1;
                        var checkZ = ptsArr[nearestIndex][2];
                        while (nearestIndex < ptsArr.length && checkZ < newZ) {
                            if (! newIndexMap[nearestIndex]) {
                                // ensures we don't skip any indices, mapping them to the nearest previously mapped value
                                newIndexMap[nearestIndex] = indexValPriorTo(newIndexMap, nearestIndex, 1) || 0;
                            }
                            ++nearestIndex;
                            checkZ = (ptsArr[nearestIndex] || [])[2];
                        }
                        if (nearestIndex != lastNearestIndex) {
                            lastNearestIndex = nearestIndex;
                        }

                        var lo = Math.max(0, nearestIndex - 1);
                        var hi = Math.min(ptsArr.length-1, nearestIndex);
                        var p = ptsArr[lo];
                        var nextP = ptsArr[hi];
                        var dzz = nextP[2] - p[2];
                        var newP = [0, 0, newZ];
                        for (var ci = 0; ci < 2; ++ci) {
                            newP[ci] = dzz ? p[ci] + (newP[2] - p[2]) * (nextP[ci] - p[ci]) / dzz : p[ci];
                        }
                        ptsArr.splice(lo + 1, 0, newP);

                        newIndexMap[hi] = j;
                        ++j;
                    }
                    newIndexMap[ptsArr.length-1] = indexValPriorTo(newIndexMap, nearestIndex, 1);
                    indexMaps.push(newIndexMap);
                }

                // distribute the heat map evenly over the interpolated points
                heatmap = appState.clone(fieldData.z_matrix).reverse();
                var hm_zlen = heatmap.length;
                var hm_xlen = heatmap[0].length;
                var hm_ylen = numInterPoints;
                fieldXFactor = hm_xlen / numInterPoints;
                fieldZFactor = hm_zlen / numInterPoints;
                fieldYFactor = hm_ylen / numInterPoints;

                var hm_zmin = Math.max(0, plotting.min2d(heatmap));
                var hm_zmax = plotting.max2d(heatmap);
                fieldColorScale = plotting.colorScaleForPlot({ min: hm_zmin, max: hm_zmax }, 'particle3d');

                setLinesFromPoints(absorbedLineBundle, lcoords, null, true);
                if (pointData.lost_x) {
                    $scope.hasReflected = pointData.lost_x.length > 0;
                    setLinesFromPoints(reflectedLineBundle, lostCoords, reflectedParticleTrackColor, false);
                }

                function scaleWithShave(a) {
                    var shave = 0.01;
                    return (1.0 - shave) * a / cFactor;
                }

                function scaleConductor(a) {
                    return a / cFactor;
                }

                // build conductors -- make them a tiny bit small so the edges do not bleed into each other
                for (var cIndex = 0; cIndex < appState.models.conductors.length; ++cIndex) {
                    var conductor = appState.models.conductors[cIndex];

                    // lengths and centers are in µm
                    var cFactor = 1000000.0;
                    var cModel = null;
                    var cColor = [0, 0, 0];
                    var cEdgeColor = [0, 0, 0];
                    for (var ctIndex = 0; ctIndex < appState.models.conductorTypes.length; ++ctIndex) {
                        if (appState.models.conductorTypes[ctIndex].id == conductor.conductorTypeId) {
                            cModel = appState.models.conductorTypes[ctIndex];
                            var vColor = vtk.Common.Core.vtkMath.hex2float(cModel.color || SIREPO.APP_SCHEMA.constants.nonZeroVoltsColor);
                            var zColor = vtk.Common.Core.vtkMath.hex2float(cModel.color || SIREPO.APP_SCHEMA.constants.zeroVoltsColor);
                            cColor = cModel.voltage == 0 ? zColor : vColor;
                            break;
                        }
                    }
                    if (cModel) {
                        var bl = [cModel.xLength, cModel.yLength, cModel.zLength].map(scaleWithShave);
                        var bc = [conductor.xCenter, conductor.yCenter, conductor.zCenter].map(scaleConductor);

                        var bb = coordMapper.buildBox(bl, bc);
                        conductorBundles.push(bb);
                        bb.actor.getProperty().setColor(cColor[0], cColor[1], cColor[2]);
                        bb.actor.getProperty().setEdgeVisibility(true);
                        bb.actor.getProperty().setEdgeColor(cEdgeColor[0], cEdgeColor[1], cEdgeColor[2]);
                        bb.actor.getProperty().setLighting(false);
                        bb.actor.getProperty().setOpacity(0.80);
                        conductorActors.push(bb.actor);
                    }
                }

                // do an initial render
                renderWindow.render();

                // wait to initialize after the render so the world to viewport transforms are ready
                vpOutline.initializeWorld();

                refresh(true);
            };

            function setLinesFromPoints(bundle, points, color, includeImpact) {
                if (! bundle) {
                    return;
                }

                var k = 0;
                var dataPoints = [];
                var dataLines = [];
                var dataColors = [];
                for (var i = 0; i < points.length; ++i) {
                    var l = points[i].length;
                    for (var j = 0; j < l; ++j) {
                        ++numPoints;
                        if (j < l - 1) {
                            k = j + 1;
                            pushLineData(points[i][j], points[i][k], color || colorAtIndex(indexMaps[i][j]));
                        }
                    }
                    if (l > j) {
                        k = j - 1;
                        ++numPoints;
                        pushLineData(points[i][k], points[i][l - 1], color || colorAtIndex(indexMaps[i][k]));
                    }
                    if (includeImpact) {
                        k = points[i].length - 1;
                        impactSphereActors.push(coordMapper.buildSphere(points[i][k], impactSphereSize, color || colorAtIndex(indexMaps[i][k])).actor);
                    }
                }
                var p32 = window.Float32Array.from(dataPoints);
                var l32 = window.Uint32Array.from(dataLines);
                var pd = vtk.Common.DataModel.vtkPolyData.newInstance();
                pd.getPoints().setData(p32, 3);
                pd.getLines().setData(l32);
                bundle.mapper.setInputData(pd);

                if (color) {
                    bundle.mapper.setScalarVisibility(false);
                    bundle.actor.getProperty().setColor(color[0], color[1], color[2]);
                }
                else {
                    bundle.mapper.setScalarVisibility(true);
                    var carr = vtk.Common.Core.vtkDataArray.newInstance({
                        numberOfComponents: 3,
                        values: dataColors,
                        dataType: vtk.Common.Core.vtkDataArray.VtkDataTypes.UNSIGNED_CHAR
                    });

                    // lines live in "cells"
                    pd.getCellData().setScalars(carr);
                }

                function pushLineData(p1, p2, c) {
                    // we always have two points per line
                    dataLines.push(2);
                    dataLines.push(dataPoints.length / 3, 1 + dataPoints.length / 3);
                    [p1, p2].forEach(function(p) {
                        coordMapper.xform.doTransform(p).forEach(function(a) {
                            dataPoints.push(a);
                        });
                    });

                    // scalar colors are unsigned chars, not floats like for every other part of vtk
                    c.forEach(function(comp) {
                        dataColors.push(Math.floor(255*comp));
                    });
                }
            }
            function indexValPriorTo(map, startIndex, spacing) {
                var k = startIndex - spacing;
                var prevVal = map[k];
                while(k >= 0 && (prevVal == null || prevVal === 'undefined')) {
                    k -= spacing;
                    prevVal = map[k];
                }
                return prevVal;
            }
            function colorAtIndex(index) {
                var fieldxIndex = Math.min(heatmap[0].length-1, Math.floor(fieldXFactor * index));
                var fieldzIndex = Math.min(heatmap.length-1, Math.floor(fieldZFactor * index));
                var fieldyIndex = Math.floor(fieldYFactor * index);
                return plotting.colorsFromHexString(fieldColorScale(heatmap[fieldzIndex][fieldxIndex]), 255.0);
            }

            $scope.vtkCanvasGeometry = function() {
                var vtkCanvasHolder = $($element).find('.vtk-canvas-holder')[0];
                return {
                    pos: $(vtkCanvasHolder).position(),
                    size: {
                        width: $(vtkCanvasHolder).width(),
                        height: $(vtkCanvasHolder).height()
                    }
                };
            };

            function refresh(doCacheCanvas) {

                var width = parseInt($($element).css('width')) - $scope.margin.left - $scope.margin.right;
                $scope.width = plotting.constrainFullscreenSize($scope, width, xzAspectRatio);
                $scope.height = xzAspectRatio * $scope.width;

                var vtkCanvasHolderSize = {
                    width: $('.vtk-canvas-holder').width(),
                    height: $('.vtk-canvas-holder').height()
                };

                screenRect = geometry.rect(
                    geometry.point(
                        $scope.axesMargins.x.width,
                        $scope.axesMargins.y.height
                    ),
                    geometry.point(
                        vtkCanvasHolderSize.width - $scope.axesMargins.x.width,
                        vtkCanvasHolderSize.height - $scope.axesMargins.y.height
                    )
                );

                var vtkCanvasSize = {
                    width: $scope.width + $scope.margin.left + $scope.margin.right,
                    height: $scope.height + $scope.margin.top + $scope.margin.bottom
                };

                select('.vtk-canvas-holder svg')
                    .attr('width', vtkCanvasSize.width)
                    .attr('height', vtkCanvasSize.height);

                // Note that vtk does not re-add actors to the renderer if they already exist
                vtkPlotting.addActor(renderer, absorbedLineBundle.actor);
                vtkPlotting.addActor(renderer, reflectedLineBundle.actor);
                vtkPlotting.addActors(renderer, conductorActors);
                vtkPlotting.addActors(renderer, impactSphereActors);

                vtkPlotting.showActor(renderWindow, absorbedLineBundle.actor, $scope.showAbsorbed);
                vtkPlotting.showActors(renderWindow, impactSphereActors, $scope.showAbsorbed && $scope.showImpact);
                vtkPlotting.showActor(renderWindow, reflectedLineBundle.actor, $scope.showReflected);
                vtkPlotting.showActors(renderWindow, conductorActors, $scope.showConductors, 0.80);

                // reset camera will negate zoom and pan but *not* rotation
                if (zoomUnits == 0 && ! didPan) {
                    renderer.resetCamera();
                }
                renderWindow.render();

                sceneRect =  vpOutline.boundingRect();

                // initial area of scene
                if (! sceneArea) {
                    sceneArea = sceneRect.area();
                }

                offscreen = ! (
                    sceneRect.intersectsRect(screenRect) ||
                    screenRect.containsRect(sceneRect) ||
                    sceneRect.containsRect(screenRect)
                );
                var a = sceneRect.area() / sceneArea;
                malSized = a < 0.1 || a > 7.5;
                $scope.canInteract = ! offscreen && ! malSized;
                if ($scope.canInteract) {
                    lastCamPos = cam.getPosition();
                    lastCamViewUp = cam.getViewUp();
                    lastCamFP = cam.getFocalPoint();
                }
                else {
                    setCam(lastCamPos, lastCamFP ,lastCamViewUp);
                }

                refreshAxes();

                // do this after the axes are set so the number of sections in the grids
                // match the new number of ticks
                refreshGridPlanes();

                if (SIREPO.APP_SCHEMA.feature_config.display_test_boxes) {
                    $scope.testBoxes = [

                        /*
                        {
                            x: xAxisLeft, //clippedXEnds[0][0],
                            y: xAxisTop, //clippedXEnds[0][1],
                            color: "red"
                        },
                        {
                            x: xAxisRight, //clippedXEnds[1][0],
                            y: xAxisBottom, //clippedXEnds[1][1],
                            color: "blue"
                        },
                        */
                        /*
                        {
                            x: yAxisLeft, //clippedYEnds[0][0],
                            y: yAxisTop, //clippedYEnds[0][1],
                            color: "red"
                        },
                        {
                            x: yAxisRight, //clippedYEnds[1][0],
                            y: yAxisBottom, //clippedYEnds[1][1],
                            color: "blue"
                        },
                        */
                        /*
                        {
                            x: clippedYEnds[0][0],
                            y: clippedYEnds[0][1],
                            color: "red"
                        },
                        {
                            x: clippedYEnds[1][0],
                            y: clippedYEnds[1][1],
                            color: "blue"
                        },
                        */
                        /*
                        {
                            x: screenYEnds.left[0],
                            y: screenYEnds.left[1],
                            color: "red"
                        },
                        {
                            x: screenYEnds.right[0],
                            y: screenYEnds.right[1],
                            color: "blue"
                        },
                        */
                        /*
                         {
                            x: clippedZEnds[0][0],
                            y: clippedZEnds[0][1],
                            color: "red"
                        },
                        {
                            x: clippedZEnds[1][0],
                            y: clippedZEnds[1][1],
                            color: "blue"
                        },
                        */
                        /*
                        {
                            x: zAxisLeft,
                            y: zAxisTop,
                            color: "red"
                        },
                        {
                            x: zAxisRight,
                            y: zAxisBottom,
                            color: "blue"
                        }
                        */
                    ];

                }

                if (doCacheCanvas) {
                    cacheCanvas();
                }
            }

            function refreshAxes() {

                // If an axis is shorter than this, don't display it -- the ticks will
                // be cramped and unreadable
                var minAxisDisplayLen = 50;

                var b = ['z'];
                //for (var i in b) {  // use to test inidividual axes
                for (var i in geometry.basis) {

                    //var dim = b[i];
                    var dim = geometry.basis[i];

                    var screenDim = axisCfg[dim].screenDim;
                    var isHorizontal = screenDim === 'x';
                    var axisEnds = isHorizontal ? ['◄', '►'] : ['▼', '▲'];
                    var perpScreenDim = isHorizontal ? 'y' : 'x';

                    var showAxisEnds = false;
                    var axisSelector = '.' + dim + '.axis';
                    var axisLabelSelector = '.' + dim + '-axis-label';

                    // sort the external edges so we'll preferentially pick the left and bottom
                    var externalEdges = vpOutline.externalVpEdgesForDimension(dim)
                        .sort(edgeSorter(perpScreenDim, ! isHorizontal));
                    var seg = geometry.bestEdgeAndSectionInBounds(externalEdges, screenRect, dim, false);

                    if (! seg) {
                        // all possible axis ends offscreen, so try a centerline
                        var cl = vpOutline.vpCenterLineForDimension(dim);
                        seg = geometry.bestEdgeAndSectionInBounds([cl], screenRect, dim, false);
                        if (! seg) {
                            // don't draw axes
                            select(axisSelector).style('opacity', 0.0);
                            select(axisLabelSelector).style('opacity', 0.0);
                            continue;
                        }
                        showAxisEnds = true;
                    }
                    select(axisSelector).style('opacity', 1.0);

                    var fullSeg = seg.full;
                    var clippedSeg = seg.clipped;
                    var reverseOnScreen = shouldReverseOnScreen(dim, seg.index, screenDim);
                    var sortedPts = geometry.sortInDimension(clippedSeg.points(), screenDim, false);
                    var axisLeft = sortedPts[0].x;
                    var axisTop = sortedPts[0].y;
                    var axisRight = sortedPts[1].x;
                    var axisBottom = sortedPts[1].y;

                    var newRange = Math.min(fullSeg.length(), clippedSeg.length());
                    var radAngle = Math.atan(clippedSeg.slope());
                    if (! isHorizontal) {
                        radAngle -= Math.PI / 2;
                        if (radAngle < -Math.PI / 2) {
                            radAngle += Math.PI;
                        }
                    }
                    var angle = (180 * radAngle / Math.PI);

                    var allPts = geometry.sortInDimension(fullSeg.points().concat(clippedSeg.points()), screenDim, false);

                    var limits = reverseOnScreen ? [axisCfg[dim].max, axisCfg[dim].min] : [axisCfg[dim].min, axisCfg[dim].max];
                    var newDom = [axisCfg[dim].min, axisCfg[dim].max];
                    // 1st 2, last 2 points
                    for (var m = 0; m < allPts.length; m += 2) {
                        // a point may coincide with its successor
                        var d = allPts[m].dist(allPts[m+1]);
                        if (d != 0) {
                            var j = Math.floor(m / 2);
                            var k = reverseOnScreen ? 1 - j : j;
                            var l1 = limits[j];
                            var l2 = limits[1 - j];
                            var part = (l1 - l2) * d / fullSeg.length();
                            var newLimit = l1 - part;
                            newDom[k] = newLimit;
                        }
                    }
                    var xform = 'translate(' + axisLeft + ',' + axisTop + ') ' +
                        'rotate(' + angle + ')';

                    axes[dim].scale.domain(newDom).nice();
                    axes[dim].scale.range([reverseOnScreen ? newRange : 0, reverseOnScreen ? 0 : newRange]);

                    // this places the axis tick labels on the appropriate side of the axis
                    var outsideCorner = geometry.sortInDimension(vpOutline.vpCorners(), perpScreenDim, isHorizontal)[0];
                    var bottomOrLeft = outsideCorner.equals(sortedPts[0]) || outsideCorner.equals(sortedPts[1]);
                    if (isHorizontal) {
                        axes[dim].svgAxis.orient(bottomOrLeft ? 'bottom' : 'top');
                    }
                    else {
                        axes[dim].svgAxis.orient(bottomOrLeft ? 'left' : 'right');
                    }


                    if (showAxisEnds) {
                        axes[dim].svgAxis.ticks(0);
                        select(axisSelector).call(axes[dim].svgAxis);
                    }
                    else {
                        axes[dim].updateLabelAndTicks({
                            width: newRange,
                            height: newRange
                        }, select);
                    }

                    select(axisSelector).attr('transform', xform);

                    var dimLabel = axisCfg[dim].dimLabel;
                    d3self.selectAll(axisSelector + '-end')
                        .style('opacity', showAxisEnds ? 1 : 0);

                    var tf = axes[dim].svgAxis.tickFormat();
                    if (tf) {
                        select(axisSelector + '-end.low')
                            .text(axisEnds[0] + ' ' + dimLabel + ' ' + tf(reverseOnScreen ? newDom[1] : newDom[0]) + axes[dim].unitSymbol + axes[dim].units)
                            .attr('x', axisLeft)
                            .attr('y', axisTop)
                            .attr('transform', 'rotate(' + (angle) + ', ' + axisLeft + ', ' + axisTop + ')');

                        select(axisSelector + '-end.high')
                            .attr('text-anchor', 'end')
                            .text(tf(reverseOnScreen ? newDom[0] : newDom[1]) + axes[dim].unitSymbol + axes[dim].units + ' ' + dimLabel + ' ' + axisEnds[1])
                            .attr('x', axisRight)
                            .attr('y', axisBottom)
                            .attr('transform', 'rotate(' + (angle) + ', ' + axisRight + ', ' + axisBottom + ')');
                    }

                    // counter-rotate the tick labels
                    var labels = d3self.selectAll(axisSelector + ' text');
                    labels.attr('transform', 'rotate(' + (-angle) + ')');
                    select(axisSelector + ' .domain').style({'stroke': 'none'});
                    select(axisSelector).style('opacity', newRange < minAxisDisplayLen ? 0 : 1);

                    var labelSpace = 2 * plotting.tickFontSize(select(axisSelector + '-label'));
                    var labelSpaceX = (isHorizontal ? Math.sin(radAngle) : Math.cos(radAngle)) * labelSpace;
                    var labelSpaceY = (isHorizontal ? Math.cos(radAngle) : Math.sin(radAngle)) * labelSpace;
                    var labelX = axisLeft + (bottomOrLeft ? -1 : 1) * labelSpaceX + (axisRight - axisLeft) / 2.0;
                    var labelY = axisTop + (bottomOrLeft ? 1 : -1) * labelSpaceY + (axisBottom - axisTop) / 2.0;
                    var labelXform = 'rotate(' + (isHorizontal ? 0 : -90) + ' ' + labelX + ' ' + labelY + ')';

                    select('.' + dim + '-axis-label')
                        .attr('x', labelX)
                        .attr('y', labelY)
                        .attr('transform', labelXform)
                        .style('opacity', (showAxisEnds || newRange < minAxisDisplayLen) ? 0 : 1);
                }
            }

            function edgeSorter(dim, shouldReverse) {
                return function(e1, e2) {
                    if (! e1) {
                        if (! e2) {
                            return 0;
                        }
                        return 1;
                    }
                    if (! e2) {
                        return -1;
                    }
                    var pt1 = geometry.sortInDimension(e1.points(), dim, shouldReverse)[0];
                    var pt2 = geometry.sortInDimension(e2.points(), dim, shouldReverse)[0];
                    return (shouldReverse ? -1 : 1) * (pt2[dim] - pt1[dim]);
                };
            }

            function shouldReverseOnScreen(dim, index, screenDim) {
                var currentEdge = vpOutline.vpEdgesForDimension(dim)[index];
                var currDiff = currentEdge.points()[1][screenDim] - currentEdge.points()[0][screenDim];
                return currDiff < 0;
            }

            // Redraw the grid planes to match the number of tick marks
            // on the axes
            function refreshGridPlanes() {

                var numX = Math.max($($element).find('.x.axis .tick').length - 1, 1);
                var numY = Math.max($($element).find('.y.axis .tick').length - 1, 1);
                var numZ = Math.max($($element).find('.z.axis .tick').length - 1, 1);
                for (var d = 0; d < 3; ++d) {
                    for (var s = 0; s < 1; ++s) {
                        var ps = gridPlaneBundles[d][s].source;
                        var xres = 2;
                        var yres = 2;
                        switch (2*d + s) {
                            // bottom, top
                            case 0: case 1:
                                xres = numX;
                                yres = numZ;
                                break;
                            // left, right
                            case 2: case 3:
                                xres = numZ;
                                yres = numY;
                                break;
                            // back, front
                            case 4: case 5:
                                xres = numX;
                                yres = numY;
                                break;
                            default:
                                break;
                        }
                        ps.setXResolution(xres);
                        ps.setYResolution(yres);
                    }
                }
            }

            function resetAndDigest() {
                $scope.$apply(reset);
            }
            function reset() {
                camPos = [0, 0, 1];
                camViewUp = [0, 1, 0];
                $scope.side = 'y';
                $scope.xdir = 1;  $scope.ydir = 1;  $scope.zdir = 1;
                resetCam();
            }
            function resetCam() {
                setCam(camPos, [0,0,0], camViewUp);
                cam.zoom(1.3);
                renderer.resetCamera();
                zoomUnits = 0;
                didPan = false;
                orientationMarker.updateMarkerOrientation();
                refresh(true);
            }
            function setCam(pos, fp, vu) {
                cam.setPosition(pos[0], pos[1], pos[2]);
                cam.setFocalPoint(fp[0], fp[1], fp[2]);
                cam.setViewUp(vu[0], vu[1], vu[2]);
            }
            function cacheCanvas() {
                if (! snapshotCtx) {
                    return;
                }
                var w = parseInt(canvas3d.getAttribute('width'));
                var h = parseInt(canvas3d.getAttribute('height'));
                snapshotCanvas.width = w;
                snapshotCanvas.height = h;
                // this call makes sure the buffer is fresh (it appears)
                fsRenderer.getOpenGLRenderWindow().traverseAllPasses();
                snapshotCtx.drawImage(canvas3d, 0, 0, w, h);
            }

            function resetZoom() {
            }

            $scope.clearData = function() {
            };

            $scope.destroy = function() {
                document.removeEventListener(utilities.fullscreenListenerEvent(), refresh);
                var rw = angular.element($($element).find('.sr-plot-particle-3d .vtk-canvas-holder'))[0];
                rw.removeEventListener('dblclick', resetAndDigest);
                $($element).off();
                fsRenderer.getInteractor().unbindEvents();
                fsRenderer.delete();
                plotToPNG.removeCanvas($scope.reportId);
            };

            $scope.resize = function() {
                refresh(false);
            };

            $scope.toggleAbsorbed = function() {
                $scope.showAbsorbed = ! $scope.showAbsorbed;
                vtkPlotting.showActor(renderWindow, absorbedLineBundle.actor, $scope.showAbsorbed);
                vtkPlotting.showActors(renderWindow, impactSphereActors, $scope.showAbsorbed && $scope.showImpact);
            };
            $scope.toggleImpact = function() {
                $scope.showImpact = ! $scope.showImpact;
                vtkPlotting.showActors(renderWindow, impactSphereActors, $scope.showAbsorbed && $scope.showImpact);
            };
            $scope.toggleReflected = function() {
                $scope.showReflected = ! $scope.showReflected;
                vtkPlotting.showActor(renderWindow, reflectedLineBundle.actor, $scope.showReflected);
            };
            $scope.toggleConductors = function() {
                $scope.showConductors = ! $scope.showConductors;
                vtkPlotting.showActors(renderWindow, conductorActors, $scope.showConductors, 0.80);
            };


            $scope.xdir = 1;  $scope.ydir = 1;  $scope.zdir = 1;
            $scope.side = 'y';
            $scope.showSide = function(side) {
                var dir = side === 'x' ? $scope.xdir : (side === 'y' ? $scope.ydir : $scope.zdir);
                if ( side == $scope.side ) {
                    dir *= -1;
                    if (side === 'x') {
                        $scope.xdir = dir;
                    }
                    if (side === 'y') {
                        $scope.ydir = dir;
                    }
                    if (side === 'z') {
                        $scope.zdir = dir;
                    }
                }
                $scope.side = side;

                camPos = side === 'x' ? [0, dir, 0] : (side === 'y' ? [0, 0, dir] : [dir, 0, 0] );
                camViewUp = side === 'x' ? [0, 0, 1] : [0, 1, 0];
                resetCam();
            };

            $scope.mode = 'move';
            $scope.selectMode = function(mode) {
                $scope.mode = mode;
                // turn off interactor?
            };

            function select(selector) {
                var e = d3.select($scope.element);
                return selector ? e.select(selector) : e;
            }


        },

        link: function link(scope, element) {
            plotting.vtkPlot(scope, element);
        },
    };
});<|MERGE_RESOLUTION|>--- conflicted
+++ resolved
@@ -2938,7 +2938,6 @@
                 createLegend(plots);
                 plots.forEach(function(plot, i) {
                     var strokeWidth = 2.0;
-<<<<<<< HEAD
                     if(plot.style === 'scatter') {
                         var pg = viewport.append('g')
                             .attr('class', 'param-plot');
@@ -2958,7 +2957,6 @@
                             .style('stroke-width', strokeWidth)
                             .datum(plot.points);
                     }
-=======
                     if(plot._parent) {
                         strokeWidth = 1.0;
                         var parent = plots.filter(function (p, j) {
@@ -2971,11 +2969,6 @@
                             childPlots[pIndex] = cp;
                         }
                     }
-                    viewport.append('path')
-                        .attr('class', 'param-plot line line-color')
-                        .style('stroke', plot.color)
-                        .datum(plot.points);
->>>>>>> 36135827
                     // must create extra focus points here since we don't know how many to make
                     var name = $scope.modelName + '-fp-' + i;
                     if (! $scope.focusPoints[i]) {
