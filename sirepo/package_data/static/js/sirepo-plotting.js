--- conflicted
+++ resolved
@@ -3247,18 +3247,7 @@
 
             document.addEventListener(utilities.fullscreenListenerEvent(), refresh);
 
-<<<<<<< HEAD
             const axes = {
-=======
-            var aspectRatio = 1.0;
-            var canvas, ctx, amrLine, heatmap, mouseMovePoint, pointer, zoom;
-            var globalMin = 0.0;
-            var globalMax = 1.0;
-            let threshold = null;
-            var cacheCanvas, imageData;
-            var colorbar, hideColorBar;
-            var axes = {
->>>>>>> 8fcc5e53
                 x: layoutService.plotAxis($scope.margin, 'x', 'bottom', refresh),
                 y: layoutService.plotAxis($scope.margin, 'y', 'left', refresh),
             };
@@ -3268,6 +3257,7 @@
             let canvas, ctx, amrLine, heatmap, mouseMovePoint, pointer, zoom;
             let globalMin = 0.0;
             let globalMax = 1.0;
+            let threshold = null;
             let cacheCanvas, imageData;
             let colorbar, hideColorBar;
 
