--- conflicted
+++ resolved
@@ -42,43 +42,6 @@
             .orient(orient);
     }
 
-<<<<<<< HEAD
-=======
-    // Returns a function, that, as long as it continues to be invoked, will not
-    // be triggered. The function will be called after it stops being called for
-    // N milliseconds.
-    // taken from http://davidwalsh.name/javascript-debounce-function
-    function debounce(delayedFunc, milliseconds) {
-        var debounceInterval = null;
-        return function() {
-            var context = this, args = arguments;
-            var later = function() {
-                if (debounceInterval) {
-                    $interval.cancel(debounceInterval);
-                    debounceInterval = null;
-                }
-                delayedFunc.apply(context, args);
-            };
-            if (debounceInterval) {
-                $interval.cancel(debounceInterval);
-            }
-            debounceInterval = $interval(later, milliseconds, 1);
-        };
-    }
-
-    function formatNumber(value) {
-        if (value) {
-            if (Math.abs(value) < 1e3 && Math.abs(value) > 1e-3) {
-                return cleanNumber(value.toFixed(3));
-            }
-            else {
-                return cleanNumber(value.toExponential(2));
-            }
-        }
-        return '' + value;
-    }
-
->>>>>>> c8c9de97
     function initAnimation(scope) {
         scope.prevFrameIndex = -1;
         scope.isPlaying = false;
