'use strict';

var srlog = SIREPO.srlog;
var srdbg = SIREPO.srdbg;
SIREPO.PLOTTING_LINE_CSV_EVENT = 'plottingLineoutCSV';
SIREPO.DEFAULT_COLOR_MAP = 'viridis';

SIREPO.app.factory('plotting', function(appState, frameCache, panelState, utilities, requestQueue, simulationQueue, $interval, $rootScope) {

    var INITIAL_HEIGHT = 400;
    var MAX_PLOTS = 11;
    var COLOR_MAP = {
        grayscale: ['#333', '#fff'],
        afmhot: colorsFromString('0000000200000400000600000800000a00000c00000e00001000001200001400001600001800001a00001c00001e00002000002200002400002600002800002a00002c00002e00003000003200003400003600003800003a00003c00003e00004000004200004400004600004800004a00004c00004e00005000005200005400005600005800005a00005c00005e00006000006200006400006600006800006a00006c00006e00007000007200007400007600007800007a00007c00007e00008000008202008404008607008808008a0a008c0d008e0f009010009212009414009617009818009a1a009c1d009e1f00a02000a22200a42400a62700a82800aa2a00ac2d00ae2f00b03000b23200b43400b63700b83800ba3a00bc3d00be3f00c04000c24200c44400c64600c84800ca4a00cc4d00ce4e00d05000d25200d45400d65600d85800da5a00dc5d00de5e00e06000e26200e46400e66600e86800ea6a00ec6d00ee6e00f07000f27200f47400f67600f87800fa7a00fc7d00fe7e00ff8001ff8203ff8405ff8607ff8809ff8b0bff8c0dff8e0fff9011ff9213ff9415ff9617ff9919ff9b1bff9c1dff9e1fffa021ffa223ffa425ffa627ffa829ffab2bffac2dffae2fffb031ffb233ffb435ffb637ffb939ffbb3bffbc3dffbe3fffc041ffc243ffc445ffc647ffc849ffcb4bffcc4dffce4fffd051ffd253ffd455ffd657ffd959ffdb5bffdc5dffde5fffe061ffe263ffe465ffe667ffe869ffeb6bffec6dffee6ffff071fff273fff475fff677fff979fffb7bfffc7dfffe7fffff81ffff83ffff85ffff87ffff89ffff8bffff8dffff8fffff91ffff93ffff95ffff97ffff99ffff9bffff9dffff9fffffa1ffffa3ffffa5ffffa7ffffa9ffffabffffadffffafffffb1ffffb3ffffb5ffffb7ffffb9ffffbbffffbdffffbfffffc1ffffc3ffffc5ffffc7ffffc9ffffcbffffcdffffcfffffd1ffffd3ffffd5ffffd7ffffd9ffffdbffffddffffdfffffe1ffffe3ffffe5ffffe7ffffe9ffffebffffedffffeffffff1fffff3fffff5fffff7fffff9fffffbfffffdffffff'),
        coolwarm: colorsFromString('3b4cc03c4ec23d50c33e51c53f53c64055c84257c94358cb445acc455cce465ecf485fd14961d24a63d34b64d54c66d64e68d84f69d9506bda516ddb536edd5470de5572df5673e05875e15977e35a78e45b7ae55d7ce65e7de75f7fe86180e96282ea6384eb6485ec6687ed6788ee688aef6a8bef6b8df06c8ff16e90f26f92f37093f37295f47396f57597f67699f6779af7799cf87a9df87b9ff97da0f97ea1fa80a3fa81a4fb82a6fb84a7fc85a8fc86a9fc88abfd89acfd8badfd8caffe8db0fe8fb1fe90b2fe92b4fe93b5fe94b6ff96b7ff97b8ff98b9ff9abbff9bbcff9dbdff9ebeff9fbfffa1c0ffa2c1ffa3c2fea5c3fea6c4fea7c5fea9c6fdaac7fdabc8fdadc9fdaec9fcafcafcb1cbfcb2ccfbb3cdfbb5cdfab6cefab7cff9b9d0f9bad0f8bbd1f8bcd2f7bed2f6bfd3f6c0d4f5c1d4f4c3d5f4c4d5f3c5d6f2c6d6f1c7d7f0c9d7f0cad8efcbd8eeccd9edcdd9eccedaebcfdaead1dae9d2dbe8d3dbe7d4dbe6d5dbe5d6dce4d7dce3d8dce2d9dce1dadce0dbdcdedcdddddddcdcdedcdbdfdbd9e0dbd8e1dad6e2dad5e3d9d3e4d9d2e5d8d1e6d7cfe7d7cee8d6cce9d5cbead5c9ead4c8ebd3c6ecd3c5edd2c3edd1c2eed0c0efcfbfefcebdf0cdbbf1cdbaf1ccb8f2cbb7f2cab5f2c9b4f3c8b2f3c7b1f4c6aff4c5adf5c4acf5c2aaf5c1a9f5c0a7f6bfa6f6bea4f6bda2f7bca1f7ba9ff7b99ef7b89cf7b79bf7b599f7b497f7b396f7b194f7b093f7af91f7ad90f7ac8ef7aa8cf7a98bf7a889f7a688f6a586f6a385f6a283f5a081f59f80f59d7ef59c7df49a7bf4987af39778f39577f39475f29274f29072f18f71f18d6ff08b6ef08a6cef886bee8669ee8468ed8366ec8165ec7f63eb7d62ea7b60e97a5fe9785de8765ce7745be67259e57058e46e56e36c55e36b54e26952e16751e0654fdf634ede614ddd5f4bdc5d4ada5a49d95847d85646d75445d65244d55042d44e41d24b40d1493fd0473dcf453ccd423bcc403acb3e38ca3b37c83836c73635c53334c43032c32e31c12b30c0282fbe242ebd1f2dbb1b2cba162bb8122ab70d28b50927b40426'),
        jet: colorsFromString('00008000008400008900008d00009200009600009b00009f0000a40000a80000ad0000b20000b60000bb0000bf0000c40000c80000cd0000d10000d60000da0000df0000e30000e80000ed0000f10000f60000fa0000ff0000ff0000ff0000ff0000ff0004ff0008ff000cff0010ff0014ff0018ff001cff0020ff0024ff0028ff002cff0030ff0034ff0038ff003cff0040ff0044ff0048ff004cff0050ff0054ff0058ff005cff0060ff0064ff0068ff006cff0070ff0074ff0078ff007cff0080ff0084ff0088ff008cff0090ff0094ff0098ff009cff00a0ff00a4ff00a8ff00acff00b0ff00b4ff00b8ff00bcff00c0ff00c4ff00c8ff00ccff00d0ff00d4ff00d8ff00dcfe00e0fb00e4f802e8f406ecf109f0ee0cf4eb0ff8e713fce416ffe119ffde1cffdb1fffd723ffd426ffd129ffce2cffca30ffc733ffc436ffc139ffbe3cffba40ffb743ffb446ffb149ffad4dffaa50ffa753ffa456ffa05aff9d5dff9a60ff9763ff9466ff906aff8d6dff8a70ff8773ff8377ff807aff7d7dff7a80ff7783ff7387ff708aff6d8dff6a90ff6694ff6397ff609aff5d9dff5aa0ff56a4ff53a7ff50aaff4dadff49b1ff46b4ff43b7ff40baff3cbeff39c1ff36c4ff33c7ff30caff2cceff29d1ff26d4ff23d7ff1fdbff1cdeff19e1ff16e4ff13e7ff0febff0ceeff09f1fc06f4f802f8f500fbf100feed00ffea00ffe600ffe200ffde00ffdb00ffd700ffd300ffd000ffcc00ffc800ffc400ffc100ffbd00ffb900ffb600ffb200ffae00ffab00ffa700ffa300ff9f00ff9c00ff9800ff9400ff9100ff8d00ff8900ff8600ff8200ff7e00ff7a00ff7700ff7300ff6f00ff6c00ff6800ff6400ff6000ff5d00ff5900ff5500ff5200ff4e00ff4a00ff4700ff4300ff3f00ff3b00ff3800ff3400ff3000ff2d00ff2900ff2500ff2200ff1e00ff1a00ff1600ff1300fa0f00f60b00f10800ed0400e80000e40000df0000da0000d60000d10000cd0000c80000c40000bf0000bb0000b60000b20000ad0000a80000a400009f00009b00009600009200008d0000890000840000800000'),
        viridis: colorsFromString('44015444025645045745055946075a46085c460a5d460b5e470d60470e6147106347116447136548146748166848176948186a481a6c481b6d481c6e481d6f481f70482071482173482374482475482576482677482878482979472a7a472c7a472d7b472e7c472f7d46307e46327e46337f463480453581453781453882443983443a83443b84433d84433e85423f854240864241864142874144874045884046883f47883f48893e49893e4a893e4c8a3d4d8a3d4e8a3c4f8a3c508b3b518b3b528b3a538b3a548c39558c39568c38588c38598c375a8c375b8d365c8d365d8d355e8d355f8d34608d34618d33628d33638d32648e32658e31668e31678e31688e30698e306a8e2f6b8e2f6c8e2e6d8e2e6e8e2e6f8e2d708e2d718e2c718e2c728e2c738e2b748e2b758e2a768e2a778e2a788e29798e297a8e297b8e287c8e287d8e277e8e277f8e27808e26818e26828e26828e25838e25848e25858e24868e24878e23888e23898e238a8d228b8d228c8d228d8d218e8d218f8d21908d21918c20928c20928c20938c1f948c1f958b1f968b1f978b1f988b1f998a1f9a8a1e9b8a1e9c891e9d891f9e891f9f881fa0881fa1881fa1871fa28720a38620a48621a58521a68522a78522a88423a98324aa8325ab8225ac8226ad8127ad8128ae8029af7f2ab07f2cb17e2db27d2eb37c2fb47c31b57b32b67a34b67935b77937b87838b9773aba763bbb753dbc743fbc7340bd7242be7144bf7046c06f48c16e4ac16d4cc26c4ec36b50c46a52c56954c56856c66758c7655ac8645cc8635ec96260ca6063cb5f65cb5e67cc5c69cd5b6ccd5a6ece5870cf5773d05675d05477d1537ad1517cd2507fd34e81d34d84d44b86d54989d5488bd6468ed64590d74393d74195d84098d83e9bd93c9dd93ba0da39a2da37a5db36a8db34aadc32addc30b0dd2fb2dd2db5de2bb8de29bade28bddf26c0df25c2df23c5e021c8e020cae11fcde11dd0e11cd2e21bd5e21ad8e219dae319dde318dfe318e2e418e5e419e7e419eae51aece51befe51cf1e51df4e61ef6e620f8e621fbe723fde725'),
        // String.repeat() not available in all browsers
        contrast: colorsFromString('000000' + Array(255).join('ffffff')),
    };

    // polyfill for MSIE without Math.log2 and Math.log10
    Math.log2 = Math.log2 || function(x) {
        return Math.log(x) * Math.LOG2E;
    };
    Math.log10 = Math.log10 || function(x) {
        return Math.log(x) * Math.LOG10E;
    };

    var LOG_SCALE = {
        log: safeLog(Math.log, 'e'),
        log2: safeLog(Math.log2, '2'),
        log10: safeLog(Math.log10, '10'),
    };

    function colorsFromString(s) {
        return s.match(/.{6}/g).map(function(x) {
            return "#" + x;
        });
    }

    function initAnimation(scope) {
        scope.prevFrameIndex = -1;
        scope.isPlaying = false;
        var requestData = scope.requestData || function() {
            if (! scope.hasFrames()) {
                return;
            }
            var index = frameCache.getCurrentFrame(scope.modelName);
            if (frameCache.getCurrentFrame(scope.modelName) == scope.prevFrameIndex) {
                return;
            }
            scope.prevFrameIndex = index;
            frameCache.getFrame(scope.modelName, index, scope.isPlaying, function(index, data) {
                if (scope.element) {
                    if (data.error) {
                        panelState.setError(scope.modelName, data.error);
                        return;
                    }
                    panelState.setError(scope.modelName, null);
                    scope.load(data);
                    if (data.summaryData) {
                        $rootScope.$broadcast(scope.modelName + '.summaryData', data.summaryData);
                    }
                }
                if (scope.isPlaying) {
                    scope.advanceFrame(1);
                }
            });
        };

        scope.advanceFrame = function(increment, stopPlaying) {
            if (stopPlaying) {
                scope.isPlaying = false;
            }
            var next = frameCache.getCurrentFrame(scope.modelName) + increment;
            if (next < 0 || next > frameCache.getFrameCount(scope.modelName) - 1) {
                scope.isPlaying = false;
                return;
            }
            frameCache.setCurrentFrame(scope.modelName, next);
            requestData();
        };
        scope.defaultFrame = function() {
            if (scope.getDefaultFrame) {
                frameCache.setCurrentFrame(scope.modelName, scope.getDefaultFrame());
                requestData();
            }
            else {
                scope.lastFrame();
            }
        };
        scope.firstFrame = function() {
            scope.isPlaying = false;
            frameCache.setCurrentFrame(scope.modelName, 0);
            if (scope.modelChanged) {
                scope.modelChanged();
            }
            requestData();
        };
        scope.hasFrames = function() {
//rn scope.modelName is beamAnimation or particleAnimation but there would
// be no frames.
            return frameCache.isLoaded() && frameCache.getFrameCount(scope.modelName) > 0;
        };
        scope.hasManyFrames = function() {
            if (SIREPO.SINGLE_FRAME_ANIMATION && SIREPO.SINGLE_FRAME_ANIMATION.indexOf(scope.modelName) >= 0) {
                return false;
            }
            if (appState.isLoaded() && appState.models[scope.modelName].showAllFrames == '1') {
                return false;
            }
            return frameCache.isLoaded() && frameCache.getFrameCount(scope.modelName) > 1;
        };
        scope.isFirstFrame = function() {
            return frameCache.getCurrentFrame(scope.modelName) === 0;
        };
        scope.isLastFrame = function() {
            return frameCache.getCurrentFrame(scope.modelName) == frameCache.getFrameCount(scope.modelName) - 1;
        };
        scope.lastFrame = function() {
            scope.isPlaying = false;
            frameCache.setCurrentFrame(scope.modelName, frameCache.getFrameCount(scope.modelName) - 1);
            requestData();
        };
        scope.togglePlay = function() {
            scope.isPlaying = ! scope.isPlaying;
            if (scope.isPlaying) {
                if (scope.isLastFrame()) {
                    frameCache.setCurrentFrame(scope.modelName, 0);
                    requestData();
                }
                else {
                    scope.advanceFrame(1);
                }
            }
        };
        scope.$on('framesCleared', function() {
            scope.prevFrameIndex = -1;
            if (scope.clearData) {
                scope.clearData();
            }
        });
        scope.$on('modelsLoaded', requestData);
        scope.$on('framesLoaded', function(event, oldFrameCount) {
            if (scope.prevFrameIndex < 0 || oldFrameCount === 0) {
                scope.defaultFrame();
            }
            else if (scope.prevFrameIndex > frameCache.getFrameCount(scope.modelName)) {
                scope.firstFrame();
            }
            // go to the next last frame, if the current frame was the previous last frame
            else if (
                frameCache.getCurrentFrame(scope.modelName) >= oldFrameCount - 1
                || frameCache.getCurrentFrame(scope.modelName) == frameCache.getFrameCount(scope.modelName) - 2
            ) {
                scope.defaultFrame();
            }
        });
        return requestData;
    }

    function initPlot(scope) {
        var interval = null;
        var requestData = function(forceRunCount) {
            //TODO(pjm): see #1155
            // Don't request data if saving sim (data will be requested again when the save is complete)
            // var qi = requestQueue.getCurrentQI('requestQueue');
            // if (qi && qi.params && qi.params.urlOrParams === 'saveSimulationData') {
            //     return;
            // }
            var priority = getCurrentPriority();
            interval = $interval(function() {
                if (interval) {
                    $interval.cancel(interval);
                    interval = null;
                }
                if (! scope.element) {
                    return;
                }
                panelState.requestData(scope.modelName, function(data) {
                    if (! scope.element) {
                        return;
                    }
                    forceRunCount = forceRunCount || 0;
                    if (data.x_range) {
                        scope.clearData();
                        scope.load(data);
                        if (data.summaryData) {
                            $rootScope.$broadcast(scope.modelName + '.summaryData', data.summaryData);
                        }
                    }
                    else if (forceRunCount++ <= 2) {
                        // try again, probably bad data
                        panelState.clear(scope.modelName);
                        requestData(forceRunCount);
                    }
                    else {
                        panelState.setError(scope.modelName, 'server error: incomplete result');
                        srlog('incomplete response: ', data);
                    }
                }, forceRunCount ? true : false);
            }, 50 + priority * 10, 1);
        };
        function getCurrentPriority() {
            var current = scope.$parent;
            while (current) {
                if (current.getRequestPriority) {
                    return current.getRequestPriority();
                }
                if (current.requestPriority) {
                    return current.requestPriority;
                }
                current = current.$parent;
            }
            return 0;
        }

        return requestData;
    }

    function linearlySpacedArray(start, stop, nsteps) {
        if (nsteps < 1) {
            throw new Error("linearlySpacedArray: steps " + nsteps + " < 1");
        }
        var delta = (stop - start) / (nsteps - 1);
        var res = d3.range(nsteps).map(function(d) { return start + d * delta; });
        res[res.length - 1] = stop;

        if (res.length != nsteps) {
            throw new Error("linearlySpacedArray: steps " + nsteps + " != " + res.length);
        }
        return res;
    }

    function normalizeValues(yValues, shift) {
        var yMin = Math.min.apply(Math, yValues);
        var yMax = Math.max.apply(Math, yValues);
        var yRange = yMax - yMin;
        for (var i = 0; i < yValues.length; i++) {
            yValues[i] = (yValues[i] - yMin) / yRange - shift;  // roots are at Y=0
        }
        return yValues;
    }

    function safeLog(logFunction, powerName) {
        var res = function(v) {
            if (v > 0) {
                return logFunction(v);
            }
            // small log value
            return -100;
        };
        res.powerName = powerName;
        return res;
    }

    function setupSelector(scope, element) {
        scope.element = element[0];
        scope.select = function(selector) {
            var e = d3.select(scope.element);
            return selector ? e.select(selector) : e;
        };
    }

    var self = {
        COLOR_MAP: COLOR_MAP,

        addConvergencePoints: function(select, parentClass, pointsList, points) {
            var i;
            if (points.length > 1 && SIREPO.PLOTTING_SUMMED_LINEOUTS) {
                var newPoints = [];
                var dist = (points[1][0] - points[0][0]) / 2.0;
                newPoints.push(points[0]);
                var prevY = points[0][1];
                for (i = 1; i < points.length; i++) {
                    var p = points[i];
                    if (prevY != p[1]) {
                        var x = p[0] - dist;
                        newPoints.push([x, prevY], [x, p[1]]);
                        prevY = p[1];
                    }
                }
                newPoints.push(points[points.length - 1]);
                points = newPoints;
            }
            pointsList.splice(0, 0, points);
            if (pointsList.length > MAX_PLOTS) {
                pointsList = pointsList.slice(0, MAX_PLOTS);
            }
            for (i = 0; i < MAX_PLOTS; i++) {
                select(parentClass + ' .line-' + i).datum(pointsList[i] || []);
            }
            return pointsList;
        },

        calculateFWHM: function(xValues, yValues) {
            yValues = normalizeValues(yValues, 0.5);
            var positive = yValues[0] > 0;
            var listOfRoots = [];
            for (var i = 0; i < yValues.length; i++) {
                var currentPositive = yValues[i] > 0;
                if (currentPositive !== positive) {
                    listOfRoots.push(xValues[i - 1] + (xValues[i] - xValues[i - 1]) / (Math.abs(yValues[i]) + Math.abs(yValues[i - 1])) * Math.abs(yValues[i - 1]));
                    positive = !positive;
                }
            }
            var fwhm = NaN;
            if (listOfRoots.length >= 2) {
                fwhm = Math.abs(listOfRoots[listOfRoots.length - 1] - listOfRoots[0]);
            }
            return fwhm;
        },

        colorMapFromModel: function(modelName, fieldName) {

            var model = appState.models[modelName];
            var modelMap = model ? (model[fieldName] || model.colorMap) : null;

            var modelDefaultMap;
            var info = SIREPO.APP_SCHEMA.model[modelName];
            if (info) {
                var mapInfo = info.colorMap;
                modelDefaultMap = mapInfo ? mapInfo[SIREPO.INFO_INDEX_DEFAULT_VALUE] : null;
            }

            return this.colorMapOrDefault(modelMap, modelDefaultMap);
        },

        colorMapNameOrDefault: function(mapName, defaultMapName) {
            return mapName || defaultMapName || SIREPO.PLOTTING_COLOR_MAP || SIREPO.DEFAULT_COLOR_MAP;
        },

        colorMapOrDefault: function(mapName, defaultMapName) {
            return COLOR_MAP[this.colorMapNameOrDefault(mapName, defaultMapName)];
        },

        colorScaleForPlot: function(plotRange, modelName, fieldName) {
            var m = appState.models[modelName];
            var zMin = plotRange.min;
            var zMax = plotRange.max;
            if (m.colorRangeType == 'fixed') {
                zMin = m.colorMin;
                zMax = m.colorMax;
            }
            var colorMap = this.colorMapFromModel(modelName, fieldName);
            return d3.scale.linear()
                .domain(linearlySpacedArray(zMin, zMax, colorMap.length))
                .range(colorMap)
                .clamp(true);
        },

        colorsFromHexString: function(color, range) {
            if (! (/^#([0-9a-f]{2}){3}$/i).test(color)) {
                throw new Error(color + ': Invalid color string');
            }
            return color.match((/[0-9a-f]{2}/ig)).map(function(h) {
                return parseInt(h, 16) / (range || 1.0);
            });
        },

        constrainFullscreenSize: function(scope, plotWidth, aspectRatio) {
            if (utilities.isFullscreen()) {
                // rough size of the panel heading, panel margins and rounded corners
                var panelTitleSize = 50 + 2 * 15 + 2 * 4;
                if (scope.isAnimation && scope.hasFrames()) {
                    // animation buttons
                    panelTitleSize += 34;
                }
                var fsel = $(utilities.getFullScreenElement());
                var height = fsel.height() - scope.margin.top - scope.margin.bottom - panelTitleSize;
                if (height < plotWidth * aspectRatio) {
                    return height / aspectRatio;
                }
            }
            return plotWidth;
        },

        drawImage: function(xAxisScale, yAxisScale, width, height, xValues, yValues, canvas, cacheCanvas, alignOnPixel) {
            var xZoomDomain = xAxisScale.domain();
            var xDomain = [xValues[0], xValues[xValues.length - 1]];
            var yZoomDomain = yAxisScale.domain();
            var yDomain = [yValues[0], yValues[yValues.length - 1]];
            var zoomWidth = xZoomDomain[1] - xZoomDomain[0];
            var zoomHeight = yZoomDomain[1] - yZoomDomain[0];
            canvas.width = width;
            canvas.height = height;
            var xPixelSize = alignOnPixel ? ((xDomain[1] - xDomain[0]) / zoomWidth * width / xValues.length) : 0;
            var yPixelSize = alignOnPixel ? ((yDomain[1] - yDomain[0]) / zoomHeight * height / yValues.length) : 0;
            var ctx = canvas.getContext('2d');
            ctx.imageSmoothingEnabled = false;
            ctx.msImageSmoothingEnabled = false;
            ctx.drawImage(
                cacheCanvas,
                -(xZoomDomain[0] - xDomain[0]) / zoomWidth * width - xPixelSize / 2,
                -(yDomain[1] - yZoomDomain[1]) / zoomHeight * height - yPixelSize / 2,
                (xDomain[1] - xDomain[0]) / zoomWidth * width + xPixelSize,
                (yDomain[1] - yDomain[0]) / zoomHeight * height + yPixelSize);
        },

        ensureDomain: function(domain, scaleFunction) {
            if (domain && scaleFunction) {
                domain = domain.map(scaleFunction);
            }
            if (domain && (domain[0] == domain[1])) {
                domain[0] -= (domain[0] || 1);
                domain[1] += (domain[1] || 1);
            }
            return domain;
        },

        exportCSV: function(fileName, heading, points) {
            fileName = fileName.replace(/\[.*\]/, '')
                .replace(/\s+$/, '')
                .replace(/(\_|\W|\s)+/g, '-') + '.csv';
            var res = heading.map(function(v) {
                v = v.replace(/"/g, '');
                if (v.indexOf(',') >= 0) {
                    v = '"' + v + '"';
                }
                return v;
            }).join(',') + "\n";
            points.forEach(function(row) {
                res += row.map(function(v) {
                    return v.toExponential(9);
                }).join(',') + "\n";
            });
            saveAs(new Blob([res], {type: "text/csv;charset=utf-8"}), fileName);
        },

        // returns an array of substrings of str that fit in the given width. The provided d3Text selection
        // must be part of the document so its size can be calculated
        fitSplit: function(str, d3Text, width) {
            if (!str || str.length === 0) {
                return [];
            }
            var splits = utilities.wordSplits(str).reverse();
            var split;
            for (var i = 0; i < splits.length; ++i) {
                var s = splits[i];
                var w = d3Text.text(s).node().getBBox().width;
                if (w <= width) {
                    split = s;
                    break;
                }
            }
            if (!split) {
                return [];
            }
            return $.merge([split], self.fitSplit(str.substring(split.length), d3Text, width));
        },

        formatValue: function(v, formatter, ordinateFormatter) {
            var fmt = formatter ? formatter : d3.format('.3f');
            var ordfmt = ordinateFormatter ? ordinateFormatter : d3.format('.3e');
            if (v < 1 || v > 1000000) {
                return ordfmt(v);
            }
            return fmt(v);
        },

        getAspectRatio: function(modelName, json, defaultRatio) {
            if (appState.isLoaded() && appState.applicationState()[modelName]) {
                var ratioEnum = appState.applicationState()[modelName].aspectRatio;
                if (ratioEnum) {
                    return parseFloat(ratioEnum);
                }
            }
            return json.aspectRatio || defaultRatio || 1.0;
        },

        initialHeight: function(scope) {
            return scope.isAnimation ? 1 : INITIAL_HEIGHT;
        },

        initImage: function(plotRange, heatmap, cacheCanvas, imageData, modelName) {
            var scaleFunction = this.scaleFunction(modelName);
            if (scaleFunction) {
                plotRange = {
                    min: scaleFunction(plotRange.min),
                    max: scaleFunction(plotRange.max),
                };
            }
            var colorScale = this.colorScaleForPlot(plotRange, modelName);
            var xSize = heatmap[0].length;
            var ySize = heatmap.length;
            var img = imageData;

            for (var yi = 0, p = -1; yi < ySize; ++yi) {
                for (var xi = 0; xi < xSize; ++xi) {
                    var v = heatmap[yi][xi];
                    if (scaleFunction) {
                        v = scaleFunction(v);
                    }
                    var c = d3.rgb(colorScale(v));
                    img.data[++p] = c.r;
                    img.data[++p] = c.g;
                    img.data[++p] = c.b;
                    img.data[++p] = 255;
                }
            }
            cacheCanvas.getContext('2d').putImageData(img, 0, 0);
            return colorScale;
        },

        linkPlot: function(scope, element) {
            setupSelector(scope, element);
            scope.isAnimation = appState.isAnimationModelName(scope.modelName);
            var requestData;

            if (scope.isClientOnly) {
                requestData = function() {};
            }
            else if (scope.isAnimation) {
                requestData = initAnimation(scope);
            }
            else {
                requestData = initPlot(scope);
            }

            // also emit so scopes in either direction can see
            scope.broadcastEvent = function(args) {
                scope.$broadcast('sr-plotEvent', args);
                scope.$emit('sr-plotEvent', args);
            };

            scope.$on('$destroy', function() {
                scope.destroy();
                $(d3.select(scope.element).select('svg').node()).off();
                scope.element = null;
            });

            scope.$on(
                scope.modelName + '.changed',
                function() {
                    scope.prevFrameIndex = -1;
                    if (scope.modelChanged) {
                        scope.modelChanged();
                    }
                    panelState.clear(scope.modelName);
                    requestData();
                });

            scope.isLoading = function() {
                if (scope.isAnimation) {
                    return false;
                }
                return panelState.isLoading(scope.modelName);
            };

            scope.$on('sr-window-resize', function() {
                scope.resize();
            });

            // #777 catch touchstart on outer svg nodes to prevent browser zoom on ipad
            $(d3.select(scope.element).select('svg').node()).on('touchstart touchmove', function(event) {
                event.preventDefault();
                event.stopPropagation();
            });
            scope.init();
            if (appState.isLoaded()) {
                if (scope.isAnimation && scope.defaultFrame) {
                    scope.defaultFrame();
                }
                else {
                    requestData();
                }
            }
            // let the parent and child scope know the plot is ready.
            // used by parameterWithLattice
            scope.$emit('sr-plotLinked');
            // used by interactiveOverlay, focusCircle, popupReport
            scope.$broadcast('sr-plotLinked');
        },

        linearlySpacedArray: linearlySpacedArray,

        min2d: function(data) {
            return d3.min(data, function(row) {
                return d3.min(row);
            });
        },

        min3d: function(data) {
            return d3.min(data, function(row) {
                return d3.min(row, function(col) {
                    return d3.min(col);
                });
            });
        },

        max2d: function(data) {
            return d3.max(data, function(row) {
                return d3.max(row);
            });
        },

        max3d: function(data) {
            return d3.max(data, function(row) {
                return d3.max(row, function(col) {
                    return d3.max(col);
                });
            });
        },

        recalculateDomainFromPoints: function(modelName, yScale, points, xDomain, invertAxis) {
            var ydom;
            var scaleFunction = this.scaleFunction(modelName);

            for (var i = 0; i < points.length; i++) {
                var d = points[i];
                if (d[0] > xDomain[1] || d[0] < xDomain[0]) {
                    continue;
                }
                if (ydom) {
                    if (d[1] < ydom[0]) {
                        ydom[0] = d[1];
                    }
                    else if (d[1] > ydom[1]) {
                        ydom[1] = d[1];
                    }
                }
                else {
                    ydom = [d[1], d[1]];
                }
            }
            if (ydom) {
                ydom = this.scaleYDomain(yScale, ydom, scaleFunction, ydom[0] > 0);
                if (invertAxis) {
                    var x = ydom[0];
                    ydom[0] = ydom[1];
                    ydom[1] = x;
                    yScale.domain(ydom).nice();
                }
            }
        },

        refreshConvergencePoints: function(select, parentClass, graphLine) {
            for (var i = 0; i < MAX_PLOTS; i++) {
                select(parentClass + ' .line-' + i).attr('d', graphLine);
            }
        },

        scaleFunction: function(modelName) {
            // returns the scaling function (ex. Math.log) or null
            var scale = null;
            if (appState.isLoaded() && appState.models[modelName]) {
                scale = appState.models[modelName].plotScale;
            }
            return scale ? LOG_SCALE[scale] : null;
        },

        scaleYDomain: function(yScale, yDomain, scaleFunction, isZeroMin) {
            if (yDomain && yDomain[0] != yDomain[1]) {
                if (scaleFunction) {
                    yDomain = yDomain.map(scaleFunction);
                }
                else if (isZeroMin) {
                    yDomain[0] = 0;
                }
                yScale.domain(yDomain).nice();
            }
            return yDomain;
        },

        setupSelector: setupSelector,

        tickFontSize: function(node) {
            var defaultSize = 12;
            if (! node || ! node[0] || ! node[0][0]) {
                return defaultSize;
            }
            if (node.style) {
                return utilities.fontSizeFromString(node.style('font-size')) || defaultSize;
            }
            return defaultSize;
        },

        ticks: function(axis, width, isHorizontalAxis) {
            var spacing = isHorizontalAxis ? 80 : 50;
            var n = Math.max(Math.round(width / spacing), 2);
            axis.ticks(n);
        },

        // ensures the axis domain fits in the fullDomain
        // returns true if size is reset to full
        trimDomain: function(axisScale, fullDomain) {
            var dom = axisScale.domain();
            var zoomSize = dom[1] - dom[0];

            if (zoomSize >= (fullDomain[1] - fullDomain[0])) {
                axisScale.domain(fullDomain);
                return true;
            }
            if (dom[0] < fullDomain[0]) {
                axisScale.domain([fullDomain[0], zoomSize + fullDomain[0]]);
            }
            if (dom[1] > fullDomain[1]) {
                axisScale.domain([fullDomain[1] - zoomSize, fullDomain[1]]);
            }
            return false;
        },

        vtkPlot: function(scope, element) {

            scope.element = element[0];
            var requestData = initAnimation(scope);

            scope.$on('$destroy', function() {
                scope.destroy();
                scope.element = null;
            });

            scope.$on(
                scope.modelName + '.changed',
                function() {
                    scope.prevFrameIndex = -1;
                    if (scope.modelChanged) {
                        scope.modelChanged();
                    }
                    panelState.clear(scope.modelName);
                    requestData();
                });
            scope.isLoading = function() {
                return panelState.isLoading(scope.modelName);
            };
            scope.$on('sr-window-resize', function() {
                scope.resize();
            });

            scope.init();
            if (appState.isLoaded()) {
                requestData();
            }
        },

    };

    return self;
});

SIREPO.app.directive('animationButtons', function() {
    return {
        restrict: 'A',
        template: [
            '<div data-ng-if="isAnimation && hasManyFrames()" style="width: 100%;" class="text-center">',
              '<button type="button" class="btn btn-default" data-ng-disabled="isFirstFrame()" data-ng-click="firstFrame()"><span class="glyphicon glyphicon-backward"></span></button>',
              '<button type="button" class="btn btn-default" data-ng-disabled="isFirstFrame()" data-ng-click="advanceFrame(-1, true)"><span class="glyphicon glyphicon-step-backward"></span></button>',
              '<button type="button" class="btn btn-default" data-ng-click="togglePlay()"><span class="glyphicon glyphicon-{{ isPlaying ? \'pause\' : \'play\' }}"></span></button>',
              '<button type="button" class="btn btn-default" data-ng-disabled="isLastFrame()" data-ng-click="advanceFrame(1, true)"><span class="glyphicon glyphicon-step-forward"></span></button>',
              '<button type="button" class="btn btn-default" data-ng-disabled="isLastFrame()" data-ng-click="lastFrame()"><span class="glyphicon glyphicon-forward"></span></button>',
            '</div>',
        ].join(''),
    };
});

SIREPO.app.directive('colorPicker', function() {
    return {
        restrict: 'A',
        scope: {
            color: '=',
            defaultColor: '<'
        },
        template: [
            '<div>',
                '<button class="dropdown-toggle sr-color-button" data-ng-style="bgColorStyle()" data-toggle="dropdown"></button>',
                '<ul class="dropdown-menu">',
                    '<div class="container col-sm-8">',
                        '<div data-ng-repeat="r in range(rows) track by $index" class="row">',
                            '<li data-ng-repeat="c in range(cols) track by $index" style="display: inline-block">',
                                '<button data-ng-if="pcIndex(r, c) < pickerColors.length" class="sr-color-button" data-ng-class="{\'selected\': getColor(color).toUpperCase() == getPickerColor(r, c).toUpperCase()}" data-ng-style="bgColorStyle(getPickerColor(r, c))" data-ng-click="setColor(getPickerColor(r, c))"></button>',
                            '</li>',
                        '<div>',
                    '<div>',
                '</ul>',
            '</div>',
        ].join(''),
        controller: function($scope, $element) {

            $scope.pickerColors = [
                '#000000', '#222222', '#444444', '#666666', '#888888', '#aaaaaa', '#cccccc', '#ffffff',
                '#0000ff', '#337777', '#3377bf', '#6992ff', '#33bb33', '#33ff33', '#00ff00', '#bbff77',
                '#ffff00', '#fff44f', '#ffbb77', '#ffa500', '#ff0000', '#bb33ff', '#ff77ff', '#f3d4c8',
            ];

            $scope.cols = 8;
            $scope.rows = Math.ceil($scope.pickerColors.length / $scope.cols);
            $scope.range = function(n) {
                var arr = [];
                for (var i = 0; i < n; ++i) {
                    arr.push(i);
                }
                return arr;
            };
            $scope.pcIndex = function(row, col) {
                return $scope.cols * row + col;
            };

            $scope.getPickerColor = function(row, col) {
                return $scope.pickerColors[$scope.pcIndex(row, col)];
            };
            $scope.getColor = function(color) {
                return color || $scope.color || $scope.defaultColor;
            };

            $scope.bgColorStyle = function(c) {
                return {
                    'background-color': $scope.getColor(c)
                };
            };

            $scope.setColor = function(color) {
                $scope.color = color;
            };
        },
    };
});

SIREPO.app.service('plot2dService', function(appState, layoutService, panelState, plotting, utilities) {

    this.init2dPlot = function($scope, attrs) {
        var colorbar, scaleFunction, zoom;
        // default scope values
        $.extend($scope, {
            aspectRatio: 4.0 / 7,
            zoomContainer: '.overlay',
        });
        $.extend($scope, attrs);
        $scope.width = $scope.height = 0;
        $scope.dataCleared = true;
        $scope.axes = {
            x: layoutService.plotAxis($scope.margin, 'x', 'bottom', refresh),
            y: layoutService.plotAxis($scope.margin, 'y', 'left', refresh),
        };

        function init() {
            document.addEventListener(utilities.fullscreenListenerEvent(), refresh);
            $scope.select('svg').attr('height', plotting.initialHeight($scope));
            $.each($scope.axes, function(dim, axis) {
                axis.init();
                axis.grid = axis.createAxis();
            });
            $scope.graphLine = d3.svg.line()
                .x(function(d) {
                    return $scope.axes.x.scale(d[0]);
                })
                .y(function(d) {
                    return $scope.axes.y.scale(scaleFunction ? scaleFunction(d[1]) : d[1]);
                });
            resetZoom();
        }

        function refresh() {
            if (! $scope.axes.x.domain) {
                return;
            }
            if (layoutService.plotAxis.allowUpdates) {
                var width = parseInt($scope.select().style('width')) - $scope.margin.left - $scope.margin.right;
                if (isNaN(width)) {
                    return;
                }
                $scope.width = plotting.constrainFullscreenSize($scope, width, $scope.aspectRatio);
                $scope.height = $scope.aspectRatio * $scope.width;
                $scope.select('svg')
                    .attr('width', $scope.width + $scope.margin.left + $scope.margin.right)
                    .attr('height', $scope.height + $scope.margin.top + $scope.margin.bottom);
                $scope.axes.x.scale.range([0, $scope.width]);
                $scope.axes.y.scale.range([$scope.height, 0]);
                $scope.axes.x.grid.tickSize(-$scope.height);
                $scope.axes.y.grid.tickSize(-$scope.width);
            }
            var isFullSize = plotting.trimDomain($scope.axes.x.scale, $scope.axes.x.domain);
            if (isFullSize) {
                $scope.setYDomain();
            }
            else if ($scope.recalculateYDomain && ! $scope.isZoomXY) {
                $scope.recalculateYDomain();
            }
            $scope.select($scope.zoomContainer)
                .classed('mouse-zoom', isFullSize)
                .classed('mouse-move-ew', ! isFullSize);
            resetZoom();
            $scope.select($scope.zoomContainer).call(zoom);
            $.each($scope.axes, function(dim, axis) {
                axis.updateLabelAndTicks({
                    width: $scope.width,
                    height: $scope.height,
                    scaleFunction: dim == 'y' ? scaleFunction : null,
                }, $scope.select);
                axis.grid.ticks(axis.tickCount);
                $scope.select('.' + dim + '.axis.grid').call(axis.grid);
            });
            if ($scope.wantColorbar) {
                colorbar.barlength($scope.height)
                    .origin([0, 0]);
                $scope.pointer = $scope.select('.colorbar').call(colorbar);
            }
            $scope.refresh();
        }

        function resetZoom() {
            zoom = $scope.axes.x.createZoom($scope);
            if ($scope.isZoomXY) {
                zoom.y($scope.axes.y.scale);
            }
        }

        $scope.clearData = function() {
            $scope.dataCleared = true;
            $scope.axes.x.domain = null;
        };

        $scope.destroy = function() {
            zoom.on('zoom', null);
            $($scope.element).find($scope.zoomContainer).off();
            // not part of all plots, just parameterPlot
            $($scope.element).find('.sr-plot-legend-item text').off();
            document.removeEventListener(utilities.fullscreenListenerEvent(), refresh);
        };

        $scope.resize = function() {
            if ($scope.select().empty()) {
                return;
            }
            refresh();
        };

        if (! $scope.setYDomain) {
            $scope.setYDomain = function() {
                $scope.axes.y.scale.domain($scope.axes.y.domain).nice();
            };
        }

        $scope.updatePlot = function(json) {
            $scope.dataCleared = false;
            $.each($scope.axes, function(dim, axis) {
                axis.parseLabelAndUnits(json[dim + '_label']);
                $scope.select('.' + dim + '-axis-label').text(json[dim + '_label']);
            });
            $scope.select('.main-title').text(json.title);
            $scope.select('.sub-title').text(json.subtitle);
            if ($scope.wantColorbar) {
                var colorMap = plotting.colorMapFromModel($scope.modelName);
                $scope.colorScale = d3.scale.linear()
                    .domain(plotting.linearlySpacedArray(json.v_min, json.v_max, colorMap.length))
                    .range(colorMap);
                colorbar = Colorbar()
                    .scale($scope.colorScale)
                    .thickness(30)
                    .margin({top: 10, right: 60, bottom: 20, left: 10})
                    .orient("vertical");
            }
            scaleFunction = plotting.scaleFunction($scope.modelName);
            panelState.waitForUI($scope.resize);
        };

        init();
    };
});

SIREPO.app.service('focusPointService', function(plotting) {
    var svc = this;

    svc.dataCoordsToMouseCoords = function(modelName, focusPoint) {
        var x = focusPoint.data.x;
        var scaleFunction = plotting.scaleFunction(modelName);
        var y = scaleFunction ? scaleFunction(focusPoint.data.y) : focusPoint.data.y;
        var mouseX, mouseY;
        if (focusPoint.config.invertAxis) {
            mouseX = focusPoint.config.yAxis.scale(y);
            mouseY = focusPoint.config.xAxis.scale(x);
        }
        else {
            mouseX = focusPoint.config.xAxis.scale(x);
            mouseY = focusPoint.config.yAxis.scale(y);
        }
        return {
            x: mouseX,
            y: mouseY
        };
    };

    svc.formatFocusPointData = function(focusPoint, xLabel, yLabel, xUnits, yUnits) {
        var xl = xLabel || focusPoint.config.xLabel || 'X';
        var yl = yLabel || focusPoint.config.yLabel || 'Y';
        var xu = processUnit(xUnits || focusPoint.config.xAxis.units);
        var yu = processUnit(yUnits || focusPoint.config.yAxis.units);
        var fmt = {
            xText: formatDatum(xl, focusPoint.data.x, xu),
            yText: formatDatum(yl, focusPoint.data.y, yu),
        };
        if (SIREPO.PLOTTING_SHOW_FWHM) {
            fmt.fwhmText = formatFWHM(focusPoint.data.fwhm, focusPoint.config.xAxis.units);
        }
        return fmt;
    };

    svc.hideFocusPoint = function(plotScope, killFocus) {
        plotScope.broadcastEvent({
            name: 'hideFocusPointInfo',
            killFocus: killFocus,
        });
        if (plotScope.hideFocusPointText) {
            plotScope.hideFocusPointText();
        }
    };

    svc.loadFocusPoint = function(focusPoint, axisPoints, preservePoint, plotScope) {
        var hideAfterLoad = ! focusPoint.load(axisPoints, preservePoint);
        if (hideAfterLoad) {
            svc.hideFocusPoint(plotScope);
        }
    };

    svc.moveFocusPoint = function(plotScope, focusPoint) {
        plotScope.broadcastEvent({
            name: 'moveFocusPointInfo',
            focusPoint: focusPoint,
        });
        if (plotScope.showFocusPointText) {
            plotScope.showFocusPointText(focusPoint);
        }
    };

    svc.refreshFocusPoint = function(focusPoint, plotScope, isMainFocus, geometry) {
        plotScope.broadcastEvent({
            name: 'showFocusPointInfo',
            focusPoint: focusPoint,
            isMainFocus: isMainFocus,
            geometry: geometry,
        });
    };

    svc.setupFocusPoint = function(xAxis, yAxis, invertAxis, name) {
        return {
            config: {
                name: name,
                color: 'steelblue',
                invertAxis: invertAxis,
                xAxis: xAxis,
                yAxis: yAxis,
                xLabel: '',
                yLabel: '',
            },
            data: {
                focusIndex: -1,
                isActive: false,
            },
            load: function(axisPoints, preservePoint) {
                if (preservePoint && (axisPoints.length != (this.config.points || []).length)) {
                    preservePoint = false;
                }
                this.config.points = axisPoints;
                if (preservePoint) {
                    return true;
                }
                return false;
            },
            move: function(step) {
                if (! this.data.isActive) {
                    return false;
                }
                if (this.config.invertAxis) {
                    step = -step;
                }
                var newIndex = this.data.focusIndex + step;
                if (newIndex < 0 || newIndex >= this.config.points.length) {
                    return false;
                }
                this.data.focusIndex = newIndex;
                return true;
            },
            unset: function() {
                this.data.focusIndex = -1;
                this.data.isActive = false;
            },
        };
    };

    svc.updateFocus = function(focusPoint, mouseX, mouseY, strategy) {
        // lastClickX determines if the user is panning or clicking on a point
        if (! focusPoint.config.points || Math.abs(focusPoint.data.lastClickX - d3.event[focusPoint.config.invertAxis ? 'clientY' : 'clientX']) > 10) {
            return false;
        }
        var x = focusPoint.config.xAxis.scale.invert(mouseX);
        strategy = strategy || 'maximum';
        var spread = strategy == 'maximum' ? 10 : 100;
        var xMin = focusPoint.config.xAxis.scale.invert(mouseX - spread);
        var xMax = focusPoint.config.xAxis.scale.invert(mouseX + spread);
        if (xMin > xMax) {
            var swap = xMin;
            xMin = xMax;
            xMax = swap;
        }
        var domain = focusPoint.config.xAxis.scale.domain();
        if (xMin < domain[0]) {
            xMin = domain[0];
        }
        if (xMax > domain[1]) {
            xMax = domain[1];
        }

        focusPoint.data.focusIndex = -1;
        var selectedPoint;
        for (var i = 0; i < focusPoint.config.points.length; i++) {
            var p = focusPoint.config.points[i];
            if (p[0] > xMax || p[0] < xMin) {
                continue;
            }
            if (strategy == 'maximum') {
                if (! selectedPoint || p[1] > selectedPoint[1]) {
                    selectedPoint = p;
                    focusPoint.data.focusIndex = i;
                    focusPoint.data.isActive = true;
                }
            }
            else if (strategy == 'closest') {
                if (! selectedPoint || (Math.abs(p[0] - x) < Math.abs(selectedPoint[0] - x))) {
                    selectedPoint = p;
                    focusPoint.data.focusIndex = i;
                    focusPoint.data.isActive = true;
                }
            }
            else {
                throw new Error('invalid focus point strategy: ' + strategy);
            }
        }
        if (selectedPoint) {
            return svc.updateFocusData(focusPoint);
        }
        return false;
    };

    svc.updateFocusData = function(focusPoint) {
        if (! focusPoint.data.isActive) {
            return false;
        }

        var p = focusPoint.config.points[focusPoint.data.focusIndex];
        var domain = focusPoint.config.xAxis.scale.domain();
        if (!p || p[0] < domain[0] || p[0] > domain[1]) {
            return false;
        }

        focusPoint.data.x = p[0];
        focusPoint.data.y = p[1];
        focusPoint.data.fwhm = fwhmFromLocalVals(focusPoint);
        return true;
    };

    function formatDatum(label, val, units) {
        return val || val === 0
            ? label + ' = ' + plotting.formatValue(val) + ' ' + (units || '')
            : '';
    }

    function formatFWHM(fwhm, units) {
        return fwhm ? 'FWHM = ' + d3.format('.6s')(fwhm) + (units || '') : '';
    }

    function fwhmFromLocalVals(focusPoint) {

        var points = focusPoint.config.points;
        var focusIndex = focusPoint.data.focusIndex;

        var xValues = [];
        var yValues = [];
        for (var i = 0; i < points.length; i++) {
            xValues.push(points[i][0]);
            yValues.push(points[i][1]);
        }

        // Find the local maximum and the left and right minima:
        var peakIndex = null;
        var rightMinIndex = null;
        var leftMinIndex = null;
        if (focusIndex < xValues.length - 1 && focusIndex > 0) { // check if the index is within the range
            if (points[focusIndex][1] < points[focusIndex - 1][1] || points[focusIndex][1] < points[focusIndex + 1][1]) { // step on the left and on the right to see if it's a local maximum
                // It's not a local maximum!
                if (points[focusIndex][1] < points[focusIndex - 1][1]) { // we are on the right from the maximum
                    for (i = focusIndex; i > 0; i--) { // <<< go to the left to find the maximum
                        if (points[i-1][1] < points[i][1]) { // we crossed the maximum and started to descend
                            // ^ <<< - we reached the maximum:
                            peakIndex = i;
                            break;
                        }
                    }
                }
                else { // we are on the left from the maximum
                    for (i = focusIndex + 1; i < xValues.length; i++) { // >>> go to the right to find the maximum
                        if (points[i-1][1] > points[i][1]) { // we crossed the maximum and started to descend
                            // >>> ^ - we reached the maximum:
                            peakIndex = i - 1;
                            break;
                        }
                    }
                }
            }
            else {
                // ^ - we are at the local maximum.
                peakIndex = focusIndex;
            }

            // >>> go to the right from the peak to find the right minimum:
            for (i = peakIndex + 1; i < xValues.length; i++) {
                if (points[i-1][1] < points[i][1]) {
                    // >>> v - we reached the right minimum:
                    rightMinIndex = i - 1;
                    break;
                }
            }
            if (! rightMinIndex) {
                rightMinIndex = xValues.length - 1;
            }

            // <<< go to the left to find the left minimum:
            for (i = peakIndex; i > 0; i--) {
                if (points[i-1][1] > points[i][1]) {
                    // v <<< - we reached the left minimum:
                    leftMinIndex = i;
                    break;
                }
            }
            if (! leftMinIndex) {
                leftMinIndex = 0;
            }
        }
        // Calculate the FWHM for the selected peak (between the left and the right minima - v^v):
        if (peakIndex) {
            var localXValues = [];
            var localYValues = [];
            for (i = leftMinIndex; i <= rightMinIndex; i++) {
                localXValues.push(points[i][0]);
                localYValues.push(points[i][1]);
            }
            return plotting.calculateFWHM(localXValues, localYValues);
        }
        return NaN;
    }

    function processUnit(unit) {
        if (! unit) {
            return null;
        }
        // units that are "1/<unit>" become "<unit>-1" (otherwise the "1" looks like part of the value)
        // Once laTeX is handled we won't need this kind of thing
        var isInverse = /^1\/([a-zA-Z]+)$/;
        var m = unit.match(isInverse);
        if (m) {
            return m[1] + '-1';
        }
        return unit;
    }

});

SIREPO.app.service('layoutService', function(plotting, utilities) {
    var svc = this;

    svc.parseLabelAndUnits = function(label) {
        var units = '';
        var match = label.match(/\[(.*?)\]/);
        if (match) {
            units = match[1];
            label = label.replace(/\s*\[.*?\]/, '');
        }
        return {
            label: label,
            units: units
        };
    };

    svc.plotAxis = function(margin, dimension, orientation, refresh) {
        var MAX_TICKS = 10;
        var ZERO_REGEX = /^\-?0(\.0+)?(e\+0)?$/;

        // Using https://bl.ocks.org/mbostock/7621155 as a reference for log scales
        var superscript = "⁰¹²³⁴⁵⁶⁷⁸⁹";

        // global value, don't allow margin updates during zoom/pad handling
        svc.plotAxis.allowUpdates = true;

        var self = {};
        var debouncedRefresh = utilities.debounce(function() {
            var sum = margin.left + margin.right;
            refresh();
            if (sum != margin.left + margin.right) {
                refresh();
            }
        }, 500);

        function applyUnit(v, unit) {
            return unit ? unit.scale(v) : v;
        }

        function calcFormat(count, unit, base, isBaseFormat) {
            var code = 'e';
            var tickValues = self.scale.ticks(count);
            var v0 = applyUnit(tickValues[0] - (base || 0), unit);
            var v1 = applyUnit(tickValues[tickValues.length - 1] - (base || 0), unit);
            var p0 = valuePrecision(v0);
            var p1 = valuePrecision(v1);
            var decimals = valuePrecision(applyUnit(tickValues[1] - tickValues[0], unit));
            if (isBaseFormat || useFloatFormat(decimals)) {
                if ((v0 == 0 && useFloatFormat(p1)) || (v1 == 0 && useFloatFormat(p0)) || (useFloatFormat(p0) && useFloatFormat(p1))) {
                    code = 'f';
                }
            }
            else {
                if (p0 == 0) {
                    decimals -= p1;
                }
                else if (p1 == 0) {
                    decimals -= p0;
                }
                else {
                    decimals -= Math.max(p0, p1);
                }
            }
            decimals = decimals < 0 ? Math.abs(decimals) : 0;
            return {
                decimals: decimals,
                code: code,
                unit: unit,
                tickValues: tickValues,
                format: d3.format('.' + decimals + code),
            };
        }

        function calcTickCount(format, canvasSize, unit, base, fontSize) {
            var d = self.scale.domain();
            var width = Math.max(
                4,
                Math.max(format(applyUnit(d[0] - (base || 0), unit)).length, format(applyUnit(d[1] - (base || 0), unit)).length)
            );
            var tickCount;
            if (dimension == 'x') {
                tickCount = Math.min(MAX_TICKS, Math.round(canvasSize.width / (width * fontSize)));
            }
            else {
                tickCount = Math.min(MAX_TICKS, Math.round(canvasSize.height / (5 * fontSize)));
            }
            return Math.max(2, tickCount);
        }

        //TODO(pjm): this could be refactored, moving the base recalc out
        function calcTicks(formatInfo, canvasSize, unit, fontSize) {
            var d = self.scale.domain();
            var tickCount = calcTickCount(formatInfo.format, canvasSize, unit, null, fontSize);
            formatInfo = calcFormat(tickCount, unit);
            if (formatInfo.decimals > 3 && ! canvasSize.scaleFunction) {
                var baseFormat = calcFormat(tickCount, unit, null, true).format;
                var base = midPoint(formatInfo, d);
                if (unit) {
                    unit = formatPrefix(d, base);
                }
                formatInfo = calcFormat(tickCount, unit, base);
                tickCount = calcTickCount(formatInfo.format, canvasSize, unit, base, fontSize);
                var f2 = calcFormat(tickCount, unit);
                base = midPoint(f2, d);
                if (unit) {
                    unit = formatPrefix(d, base);
                }
                formatInfo = calcFormat(tickCount, unit, base);
                formatInfo.base = base;
                formatInfo.baseFormat = baseFormat;
            }
            if ((orientation === 'left' || orientation === 'right') && ! canvasSize.isPlaying) {
                var w = Math.max(formatInfo.format(applyUnit(d[0] - (formatInfo.base || 0), unit)).length, formatInfo.format(applyUnit(d[1] - (formatInfo.base || 0), unit)).length);
                if (canvasSize.scaleFunction) {
                    w += 2;
                }
                margin[orientation] = (w + 6) * (fontSize / 2);
            }
            self.svgAxis.ticks(tickCount);
            self.tickCount = tickCount;
            self.svgAxis.tickFormat(function(v) {
                if (canvasSize.scaleFunction) {
                    return formatScale(v, canvasSize.scaleFunction);
                }
                var res = formatInfo.format(applyUnit(v - (formatInfo.base || 0), unit));
                // format zero values as '0'
                if (ZERO_REGEX.test(res)) {
                    return '0';
                }
                return res.replace(/e\+0$/, '');
            });
            self.unitSymbol = formatInfo.unit ? formatInfo.unit.symbol : '';
            return formatInfo;
        }

        // If the axis is set to preserve units, use whatever prefix the plot started
        // with regardless of zoom.  Useful for non-linear units (1/sec, m^2, etc)
        function formatPrefix(dom, base) {
            if (! base) {
                base = 0;
            }
            return self.preserveUnits ?
                d3.formatPrefix(1, 0) :
                d3.formatPrefix(Math.max(Math.abs(dom[0] - base), Math.abs(dom[1] - base)), 0);
        }

        function formatScale(v, scaleFunction) {
            if (v == parseInt(v)) {
                return scaleFunction.powerName
                    + (v < 0 ? '⁻' : '')
                    + (v + "").split("").map(function(c) {
                        return superscript[c];
                    }).join("");
            }
            return '';
        }

        function midPoint(formatInfo, domain) {
            // find the tickValue which is closest to the domain midpoint
            var mid = domain[0] + (domain[1] - domain[0]) / 2;
            var values = formatInfo.tickValues;
            var v = (values.length - 1) / 2;
            var i1 = Math.floor(v);
            var i2 = Math.ceil(v);
            if (Math.abs(values[i1] - mid) > Math.abs(values[i2] - mid)) {
                return values[i2];
            }
            return values[i1];
        }

        function useFloatFormat(logV) {
            return logV >= -2 && logV <= 3;
        }

        function valuePrecision(v) {
            Math.log10 = Math.log10 || function(x) {
                return Math.log(x) * Math.LOG10E;
            };
            return Math.floor(Math.log10(Math.abs(v || 1)));
        }

        self.createAxis = function(orient) {
            return d3.svg.axis().scale(self.scale).orient(orient || orientation);
        };

        self.createZoom = function() {
            return d3.behavior.zoom()[dimension](self.scale)
                .on('zoom', function() {
                    // don't update the plot margins during zoom/pad
                    svc.plotAxis.allowUpdates = false;
                    refresh();
                    svc.plotAxis.allowUpdates = true;
                    // schedule a refresh to adjust margins later
                    debouncedRefresh();
                });
        };

        self.init = function() {
            self.scale = d3.scale.linear();
            self.svgAxis = self.createAxis();
            self.preserveUnits = false;
        };

        self.parseLabelAndUnits = function(label) {
            var lu = svc.parseLabelAndUnits(label);
            self.units = lu.units;
            self.unitSymbol = '';
            self.label = lu.label;
        };

        function baseLabel() {
            // remove any parenthesis first, ex. "p (mec)" --> "p"
            var label = (self.label || '').replace(/\s\(.*/, '');
            var res = label.length > 4 ? dimension : label;
            // padding is unicode thin-space
            return res ? ('< ' + res + ' >') : '';
        }

        self.updateLabelAndTicks = function(canvasSize, select, cssPrefix) {
            if (svc.plotAxis.allowUpdates) {
                // update the axis to get the tick font size from the css
                select((cssPrefix || '') + '.' + dimension + '.axis').call(self.svgAxis);
                var fontSize = plotting.tickFontSize(select('.sr-plot .axis text'));
                var formatInfo, unit;
                if (self.units) {
                    var d = self.scale.domain();
                    unit = formatPrefix(d, 0);
                    formatInfo = calcTicks(calcFormat(MAX_TICKS, unit), canvasSize, unit, fontSize);
                    select('.' + dimension + '-axis-label').text(
                        self.label + (formatInfo.base ? (' - ' + baseLabel()) : '')
                        + ' [' + formatInfo.unit.symbol + self.units + ']');
                }
                else {
                    formatInfo = calcTicks(calcFormat(MAX_TICKS), canvasSize, null, fontSize);
                    if (self.label) {
                        select('.' + dimension + '-axis-label').text(
                            self.label + (formatInfo.base ? (' - ' + baseLabel()) : ''));
                    }
                }
                var formattedBase = '';
                if (formatInfo.base) {
                    var label = baseLabel();
                    if (label) {
                        label += ' = ';
                    }
                    else {
                        if (formatInfo.base > 0) {
                            label = '+';
                        }
                    }
                    formattedBase = label + formatInfo.baseFormat(applyUnit(formatInfo.base, unit));
                    formattedBase = formattedBase.replace(/0+$/, '');
                    formattedBase = formattedBase.replace(/0+e/, 'e');
                    if (unit) {
                        formattedBase += unit.symbol + self.units;
                    }
                }
                if (! self.noBaseFormat) {
                    select('.' + dimension + '-base').text(formattedBase);
                }
            }
            select((cssPrefix || '') + '.' + dimension + '.axis').call(self.svgAxis);
        };

        return self;
    };
});

SIREPO.app.directive('columnForAspectRatio', function(appState) {
    return {
        restrict: 'A',
        scope: {
            modelName: '@columnForAspectRatio',
        },
        transclude: true,
        template: [
            '<div class="{{ columnClass() }}">',
              '<div data-ng-transclude=""></div>',
            '</div>',
        ].join(''),
        controller: function($scope) {
            $scope.columnClass = function() {
                if (appState.isLoaded()) {
                    var ratio = parseFloat(appState.applicationState()[$scope.modelName].aspectRatio);
                    if (ratio <= 0.5) {
                        return 'col-md-12 col-xl-8';
                    }
                }
                return 'col-md-6 col-xl-4';
            };
        }
    };
});

SIREPO.app.directive('interactiveOverlay', function(focusPointService, keypressService, plotting, $timeout) {
    return {
        restrict: 'A',
        scope: {
            reportId: '<',
            focusPoints: '=',
            focusStrategy: '=',
        },
        controller: function($scope, $element) {
            if (! $scope.focusPoints) {
                // interactiveOverlay only applies if focusPoints are defined on the plot
                return;
            }
            plotting.setupSelector($scope, $element);

            // random id for this listener
            var listenerId = Math.floor(Math.random() * Number.MAX_SAFE_INTEGER);
            var geometries = [];
            var plotScope;

            function copyToClipboard() {
                if (! $scope.focusPoints || $scope.focusPoints.length === 0) {
                    return;
                }
                var focusHint = plotScope.select('.focus-hint');
                var focusText = plotScope.select('.focus-text');
                focusText.style('display', 'none');
                var inputField = $('<textarea>');
                $('body').append(inputField);

                var fmtText = '';
                $scope.focusPoints.forEach(function(fp, fpIndex) {
                    var fpt = plotScope.formatFocusPointData(fp);
                    if (fpIndex === 0) {
                        fmtText = fmtText + fpt.xText + '\n';
                    }
                    fmtText = fmtText + fpt.yText;
                    if (fpt.fwhmText) {
                        fmtText = fmtText + ', ' + fpt.fwhmText;
                    }
                    fmtText = fmtText + '\n';
                });
                inputField.val(fmtText).select();
                try {
                    document.execCommand('copy');
                    focusHint.style('display', null);
                    focusHint.text('Copied to clipboard');
                    $timeout(function() {
                        focusHint.style('display', 'none');
                        focusText.style('display', null);
                    }, 1000);
                }
                catch (e) {
                }
                inputField.remove();
            }

            function init() {
                if ($scope.focusPoints) {
                    $scope.focusPoints.forEach(function(fp) {
                        geometries.push(setupGeometry());
                    });
                }
                $scope.select()
                    .on('mousedown', onMouseDown)
                    .on('click', onClick)
                    .on('dblclick', copyToClipboard);
            }

            function onClick() {
                /*jshint validthis: true*/
                if (d3.event.defaultPrevented) {
                    // ignore event if drag is occurring
                    return;
                }
                // start listening on clicks instead of mouseover
                keypressService.addListener(listenerId, onKeyDown, $scope.reportId);

                if ($scope.focusPoints) {
                    for (var fpIndex = 0; fpIndex < $scope.focusPoints.length; ++fpIndex) {
                        var fp = $scope.focusPoints[fpIndex];
                        var geometry = geometries[fpIndex];
                        if (! geometry) {
                            geometry = setupGeometry();
                            geometries[fpIndex] = geometry;
                        }
                        var axisIndex =  fp.config.invertAxis ? 1 : 0;
                        geometry.mouseX = d3.mouse(this)[axisIndex];
                        geometry.mouseY = d3.mouse(this)[1 - axisIndex];
                        if (focusPointService.updateFocus(fp, geometry.mouseX, geometry.mouseY, $scope.focusStrategy)) {
                            focusPointService.refreshFocusPoint(fp, plotScope, true, geometry);
                            if (plotScope.showFocusPointText) {
                                plotScope.showFocusPointText(fp);
                            }
                        }
                    }
                }
            }

            function onKeyDown() {
                var keyCode = d3.event.keyCode;
                var shiftFactor = d3.event.shiftKey ? 10 : 1;

                // do some focusPoint-independent work outside the loop
                if (keyCode == 27) { // escape
                    removeKeyListener();
                }
                if (keyCode == 9) {  // tab
                    keypressService.enableNextListener(d3.event.shiftKey ? -1 : 1);
                    d3.event.preventDefault();
                }
                for (var fpIndex = 0; fpIndex < $scope.focusPoints.length; ++fpIndex) {
                    if (!$scope.focusPoints[fpIndex].data.isActive) {
                        return;
                    }
                    var doUpdate = false;
                    var fp = $scope.focusPoints[fpIndex];
                    var geometry = geometries[fpIndex];
                    if (keyCode == 27) { // escape
                        fp.unset();
                        focusPointService.hideFocusPoint(plotScope);
                    }
                    if (keyCode == 37 || keyCode == 40) { // left & down
                        fp.move(-1 * shiftFactor);
                        doUpdate = true;
                        d3.event.preventDefault();
                    }
                    if (keyCode == 39 || keyCode == 38) { // right & up
                        fp.move(1 * shiftFactor);
                        doUpdate = true;
                        d3.event.preventDefault();
                    }
                    if (doUpdate) {
                        if (focusPointService.updateFocusData(fp)) {
                            focusPointService.moveFocusPoint(plotScope, fp);
                        }
                        else {
                            focusPointService.hideFocusPoint(plotScope);
                        }
                    }
                }
            }

            function onMouseDown() {
                if ($scope.focusPoints) {
                    $scope.focusPoints.forEach(function(fp) {
                        fp.data.lastClickX = d3.event[fp.config.invertAxis ? 'clientY' : 'clientX'];
                    });
                }
            }

            function removeKeyListener() {
                keypressService.removeListener(listenerId);
            }

            function setupGeometry() {
                return {
                    mouseX: 0,
                    mouseY: 0,
                };
            }

            init();

            $scope.$on('$destroy', function(event) {
                keypressService.removeReport($scope.reportId);
            });

            $scope.$on('sr-plotLinked', function(event) {
                plotScope = event.targetScope;
                //TODO(pjm): shouldn't put on plot scope, but needed by popupReport
                plotScope.copyToClipboard = copyToClipboard;
            });

            $scope.$on('sr-plotEvent', function(event, args) {
                if (args.name == 'hideFocusPointInfo') {
                    if (args.killFocus) {
                        removeKeyListener();
                    }
                }
            });
        },
    };
});

SIREPO.app.directive('focusCircle', function(focusPointService, plotting) {
    return {
        restrict: 'A',
        scope: {
            focusPoint: '=',
            isSoloPoint: '@',
        },
        // no "template", svg element outside a <svg> element don't work in MS Edge 38.14393
        controller: function($scope, $element) {
            plotting.setupSelector($scope, $element);
            var defaultCircleSize = $scope.select('circle').attr('r');

            function hideFocusCircle() {
                $scope.select().style('display', 'none');
            }

            function setInfoVisible(isVisible) {
                // don't invoke hideFocusCircle() - we want the data in place
                $scope.select('circle').style('opacity', isVisible ? 1.0 : 0.0);
            }

            function showFocusCircle(isMainFocus) {
                $scope.select().style('display', null);
                if (! focusPointService.updateFocusData($scope.focusPoint)) {
                    hideFocusCircle();
                    return;
                }
                var circle = $scope.select('circle');
                if (isMainFocus) {
                    circle.attr('r', defaultCircleSize);
                }
                else {
                    circle.attr('r', defaultCircleSize - 2);
                }
                circle.style('stroke', $scope.focusPoint.config.color);
                var mouseCoords = focusPointService.dataCoordsToMouseCoords(
                    $scope.$parent.$parent.modelKey || $scope.$parent.$parent.modelName,
                    $scope.focusPoint);
                $scope.select().attr('transform', 'translate(' + mouseCoords.x + ',' + mouseCoords.y + ')');
            }

            $scope.$on('sr-plotEvent', function(event, args) {
                if (args.name == 'showFocusPointInfo') {
                    if ($scope.isSoloPoint) {
                        if (args.focusPoint == $scope.focusPoint) {
                            showFocusCircle(args.isMainFocus);
                        }
                        else if (args.isMainFocus) {
                            hideFocusCircle();
                            $scope.focusPoint.unset();
                        }
                    }
                    else {
                        showFocusCircle(args.isMainFocus);
                    }
                }
                else if (args.name == 'hideFocusPointInfo') {
                    hideFocusCircle();
                }
                else if (args.name == 'moveFocusPointInfo') {
                    if (args.focusPoint == $scope.focusPoint) {
                        showFocusCircle();
                    }
                }
                else if (args.name == 'setInfoVisible') {
                    if (args.focusPoint == $scope.focusPoint) {
                        setInfoVisible(args.isVisible);
                    }
                }
            });
        },
    };
});

SIREPO.app.directive('popupReport', function(focusPointService, plotting) {
    return {
        restrict: 'A',
        scope: {
            focusPoints: '=',
        },
        template: [
            '<g class="popup-group">',
              '<g data-is-svg="true" data-ng-drag="true" data-ng-drag-data="focusPoints" data-ng-drag-success="dragDone($data, $event)">',
                '<g>',
                  '<rect class="report-window" rx="4px" ry="4px" x="0" y="0"></rect>',
                  '<g ng-drag-handle="">',
                    '<rect class="report-window-title-bar" x="1" y="1"></rect>',
                    '<text class="report-window-title-icon report-window-close close" y="0" dy="1em" dx="-1em">&#215;</text>',
                    '<text class="report-window-title-icon report-window-copy" y="0" dy="1.5em" dx="0.5em">',
                      '&#xe205;',
                    '</text>',
                  '</g>',
                '</g>',
                '<g class="text-block">',
                  '<text id="x-text" class="focus-text-popup" x="0" dx="0.5em"> </text>',
                  '<g class="text-group" data-ng-repeat="fp in focusPoints">',
                  // the space value is needed for PNG download on MSIE 11
                    '<g data-ng-attr-id="y-text-{{$index}}"></g>',
                    '<g class="fwhm-text-group">',
                      '<text data-ng-attr-id="fwhm-text-{{$index}}" class="focus-text-popup" x="0" dx="0.5em"> </text>',
                    '</g>',
                  '</g>',
                '</g>',
              '</g>',
              // this element is used to check the size of strings for wrapping.  It cannot be hidden or the size
              // will be 0, so instead we make the text transparent
              '<text class="hidden-txt-layout" fill="none"></text>',
            '</g>',
        ].join(''),
        controller: function($scope, $element) {
            if (! $scope.focusPoints) {
                // popupReport only applies if focusPoints are defined on the plot
                return;
            }
            plotting.setupSelector($scope, $element);

            var borderWidth = 1;
            var didDragToNewPositon = false;
            var moveEventDetected = false;
            var popupMargin = 4;
            var textMargin = 8;
            var titleBarHeight = 24;
            var dgElement;
            var group;
            var plotScope;

            function closePopup() {
                focusPointService.hideFocusPoint(plotScope, true);
            }

            function copyToClipboard() {
                $scope.select('.report-window-copy')
                    .transition()
                    .delay(0)
                    .duration(100)
                    .style('fill', 'white')
                    .transition()
                    .style('fill', null);
                plotScope.copyToClipboard();
            }

            function currentXform() {
                var xform = {
                    tx: NaN,
                    ty: NaN
                };
                var reportTransform = group.attr('transform');
                if (reportTransform) {
                    var xlateIndex = reportTransform.indexOf('translate(');
                    if (xlateIndex >= 0) {
                        var tmp = reportTransform.substring('translate('.length);
                        var coords = tmp.substring(0, tmp.indexOf(')'));
                        var delimiter = coords.indexOf(',') >= 0 ? ',' : ' ';
                        xform.tx = parseFloat(coords.substring(0, coords.indexOf(delimiter)));
                        xform.ty = parseFloat(coords.substring(coords.indexOf(delimiter) + 1));
                    }
                }
                return xform;
            }

            function hidePopup() {
                didDragToNewPositon = false;
                $scope.select().style('display', 'none');
            }

            function init() {
                $scope.focusPoints.allowClone = false;
                group = $scope.select('.popup-group');
                dgElement = angular.element(group.select('g').node());
                group.select('.report-window-close')
                    .on('click', closePopup);
                group.select('.report-window-copy')
                    .on('click', copyToClipboard);
            }

            function movePopup() {
                // move in response to arrow keys - but if user dragged the window we assume they don't
                // want it to track the focus point
                if (didDragToNewPositon) {
                    refreshText();
                }
                else {
                    // just use the first focus point
                    var mouseCoords = focusPointService.dataCoordsToMouseCoords(
                        $scope.$parent.modelName, $scope.focusPoints[0]);
                    var xf = currentXform();
                    if (! isNaN(xf.tx) && ! isNaN(xf.ty)) {
                        showPopup({mouseX: mouseCoords.x, mouseY: xf.ty}, true);
                    }
                }
            }

            function popupTitleSize() {
                 return {
                    width: popupWindowSize().width - 2 * borderWidth,
                    height: titleBarHeight
                };
            }

            function popupWindowSize() {
                var bbox = group.select('.text-block').node().getBBox();
                var maxWidth = parseFloat($scope.select().attr('width')) - 2 * popupMargin;
                var maxHeight = parseFloat($scope.select().attr('height')) - 2 * popupMargin;
                return {
                    width: Math.min(maxWidth, bbox.width + 2 * textMargin),
                    height: Math.min(maxHeight, titleBarHeight + bbox.height + 2 * textMargin)
                };
            }

            function refreshText() {
                // format data
                var maxWidth = selectAttr('width') - 2 * popupMargin - 2 * textMargin;

                // all focus points share the same x value
                var xText = plotScope.formatFocusPointData($scope.focusPoints[0]).xText;
                var hNode = $scope.select('.hidden-txt-layout');
                var tNode = group.select('#x-text')
                    .text(xText)
                    .style('fill', '#000000')
                    .attr('y', popupTitleSize().height)
                    .attr('dy', '1em');
                var tSize = tNode.node().getBBox();
                var txtY = tSize.y + tSize.height;
                $scope.focusPoints.forEach(function(fp, fpIndex) {
                    var color = fp.config.color;
                    var fmtText = plotScope.formatFocusPointData(fp);
                    var fits = plotting.fitSplit(fmtText.yText, hNode, maxWidth);
                    var yGrp = group.select('#y-text-' + fpIndex);
                    yGrp.selectAll('text').remove();
                    fits.forEach(function(str) {
                        tNode = yGrp.append('text')
                            .text(str)
                            .attr('class', 'focus-text-popup')
                            .style('fill', color)
                            .attr('x', 0)
                            .attr('dx', '0.5em')
                            .attr('y', txtY)
                            .attr('dy', '1em');
                        txtY += tNode.node().getBBox().height;
                    });

                    tNode = group.select('#fwhm-text-' + fpIndex)
                        .text(fmtText.fwhmText)
                        .style('fill', color)
                        .attr('y', txtY)
                        .attr('dy', '1em');
                    txtY += (tNode.node().getBBox().height + textMargin);
                });
                hNode.text('');
                refreshWindow();
            }

            function refreshWindow() {
                var size = popupWindowSize();
                $scope.select('.report-window')
                    .attr('width', size.width)
                    .attr('height', size.height);
                var tSize = popupTitleSize();
                $scope.select('.report-window-title-bar')
                    .attr('width', tSize.width)
                    .attr('height', tSize.height);
                $scope.select('.report-window-close')
                    .attr('x', size.width);
            }

            function selectAttr(name) {
                return parseFloat($scope.select().attr(name));
            }

            function setInfoVisible(pIndex, isVisible) {
                // don't completely hide for now, so it's clear the data exists
                var textAlpha = isVisible ? 1.0 : 0.4;
                group.select('#x-text-' + pIndex).style('opacity', textAlpha);
                group.select('#y-text-' + pIndex).style('opacity', textAlpha);
                group.select('#fwhm-text-' + pIndex).style('opacity', textAlpha);
            }

            function showPopup(geometry, isReposition) {
                $scope.select().style('display', 'block');
                refreshText();
                if (didDragToNewPositon && ! isReposition) {
                    return;
                }
                // set position and size
                var newX = Math.max(popupMargin, geometry.mouseX);
                var newY = Math.max(popupMargin, geometry.mouseY);
                var rptWindow = group.select('.report-window');
                var tbw = parseFloat(rptWindow.attr('width'));
                var tbh = parseFloat(rptWindow.attr('height'));

                newX = Math.min(selectAttr('width') - tbw - popupMargin, newX);
                newY = Math.min(selectAttr('height') - tbh - popupMargin, newY);
                group.attr('transform', 'translate(' + newX + ',' + newY + ')');
                group.select('.report-window-title-bar').attr('width', tbw - 2 * borderWidth);
            }

            $scope.dragDone = function($data, $event) {
                didDragToNewPositon = true;
                var xf = currentXform();
                if (moveEventDetected) {
                    showPopup({mouseX: xf.tx + $event.tx, mouseY: xf.ty + $event.ty}, true);
                }
                moveEventDetected = false;
            };

            init();

            $scope.$on('sr-plotEvent', function(event, args) {
                if (! group.node()) {
                    // special handler for Internet Explorer which can't resolve group
                    return;
                }
                if (args.name == 'showFocusPointInfo') {
                    if (args.geometry) {
                        showPopup(args.geometry);
                    }
                }
                else if (args.name == 'hideFocusPointInfo') {
                    hidePopup();
                }
                else if (args.name == 'moveFocusPointInfo') {
                    movePopup();
                }
                else if (args.name == 'setInfoVisible') {
                    setInfoVisible(args.index, args.isVisible);
                }
            });

            $scope.$on('sr-plotLinked', function(event) {
                plotScope = event.targetScope;
            });

            $scope.$on('$destroy', function() {
                group.select('.report-window-close')
                    .on('click', null);
                group.select('.report-window-copy')
                    .on('click', null);
            });

            // ngDraggable interprets even clicks as starting a drag event - we don't want to do transforms later
            // unless we really moved it
            $scope.$on('draggable:move', function(event, obj) {
                // all popups will hear this event, so confine logic to this one
                if (obj.element[0] == dgElement[0]) {
                    moveEventDetected = true;
                }
            });
        },
    };
});

SIREPO.app.directive('plot2d', function(focusPointService, plotting, plot2dService) {
    return {
        restrict: 'A',
        scope: {
            reportId: '<',
            modelName: '@',
        },
        templateUrl: '/static/html/plot2d.html' + SIREPO.SOURCE_CACHE_KEY,
        controller: function($scope) {
            var points;
            $scope.focusPoints = [];

            $scope.formatFocusPointData = function(fp) {
                return focusPointService.formatFocusPointData(fp);
            };

            $scope.init = function() {
                plot2dService.init2dPlot($scope, {
                    margin: {top: 50, right: 10, bottom: 50, left: 75},
                });
                $scope.focusPoints.push(
                    focusPointService.setupFocusPoint($scope.axes.x, $scope.axes.y, false));
            };

            $scope.load = function(json) {
                var xPoints = json.x_points
                    ? json.x_points
                    : plotting.linearlySpacedArray(json.x_range[0], json.x_range[1], json.points.length);
                var xdom = [json.x_range[0], json.x_range[1]];
                if (!($scope.axes.x.domain && $scope.axes.x.domain[0] == xdom[0] && $scope.axes.x.domain[1] == xdom[1])) {
                    $scope.axes.x.domain = xdom;
                    points = [];
                    $scope.axes.x.scale.domain(xdom);
                }
                if (!SIREPO.PLOTTING_SHOW_CONVERGENCE_LINEOUTS) {
                    points = [];
                }
                var ymin = d3.min(json.points);
                var scaleFunction = plotting.scaleFunction($scope.modelName);
                if (ymin > 0 && ! scaleFunction) {
                    ymin = 0;
                }
                $scope.axes.y.domain = plotting.ensureDomain([ymin, d3.max(json.points)], scaleFunction);
                $scope.axes.y.scale.domain($scope.axes.y.domain).nice();
                var p = d3.zip(xPoints, json.points);
                plotting.addConvergencePoints($scope.select, '.plot-viewport', points, p);

                $scope.focusPoints.forEach(function(fp) {
                    focusPointService.loadFocusPoint(fp, p, true, $scope);
                    fp.config.xLabel = json.x_label;
                    fp.config.yLabel = json.y_label;
                });

                $scope.updatePlot(json);
            };

            $scope.recalculateYDomain = function() {
                plotting.recalculateDomainFromPoints($scope.modelName, $scope.axes.y.scale, points[0], $scope.axes.x.scale.domain());
            };

            $scope.refresh = function() {
                plotting.refreshConvergencePoints($scope.select, '.plot-viewport', $scope.graphLine);
                for (var fpIndex = 0; fpIndex < $scope.focusPoints.length; ++fpIndex) {
                    focusPointService.refreshFocusPoint($scope.focusPoints[fpIndex], $scope);
                }
            };
        },
        link: function link(scope, element) {
            plotting.linkPlot(scope, element);
        },
    };
});

SIREPO.app.directive('plot3d', function(appState, focusPointService, layoutService, plotting, utilities) {
    return {
        restrict: 'A',
        scope: {
            reportId: '<',
            modelName: '@',
        },
        templateUrl: '/static/html/plot3d.html' + SIREPO.SOURCE_CACHE_KEY,
        controller: function($scope) {
            var MIN_PIXEL_RESOLUTION = 10;
            $scope.margin = {
                top: 50,
                left: 50,
                right: 45,
                bottom: 30,
            };
            $scope.pad = 10;
            $scope.noLabelPad = -18;
            // will be set to the correct size in resize()
            $scope.canvasSize = {
                width: 0,
                height: 0,
            };
            $scope.titleCenter = 0;
            $scope.subTitleCenter = 0;
            $scope.rightPanelWidth = $scope.bottomPanelHeight = 55;
            $scope.dataCleared = true;
            $scope.wantCrossHairs = ! SIREPO.PLOTTING_SUMMED_LINEOUTS;
            $scope.focusTextCloseSpace = 18;
            $scope.focusPoints = [];

            var canvas, ctx, fullDomain, heatmap, lineOuts, prevDomain, scaleFunction, xyZoom;
            var cacheCanvas, imageData;
            var aspectRatio = 1.0;
            var axes = {
                x: layoutService.plotAxis($scope.margin, 'x', 'bottom', refresh),
                y: layoutService.plotAxis($scope.margin, 'y', 'right', refresh),
                bottomY: layoutService.plotAxis($scope.margin, 'y', 'left', refresh),
                rightX: layoutService.plotAxis($scope.margin, 'x', 'bottom', refresh),
            };
            axes.rightX.noBaseFormat = true;
            axes.bottomY.noBaseFormat = true;

            var cursorShape = {
                '11': 'mouse-move-ew',
                '10': 'mouse-move-e',
                '01': 'mouse-move-w',
                '22': 'mouse-move-ns',
                '20': 'mouse-move-n',
                '02': 'mouse-move-s',
            };

            function adjustZoomToCenter(scale) {
                // if the domain is almost centered on 0.0 (within 10%) adjust zoom and offset to center
                var domain = scale.domain();
                if (domain[0] < 0 && domain[1] > 0) {
                    var width = domain[1] - domain[0];
                    var diff = (domain[0] + domain[1]) / width;
                    if (diff > 0 && diff < 0.1) {
                        domain[1] = -domain[0];
                    }
                    else if (diff > -0.1 && diff < 0) {
                        domain[0] = -domain[1];
                    }
                    else {
                        return;
                    }
                    scale.domain(domain);
                }
            }

            function centerNode(node, defaultCtr) {
                // center the node over the image; if node is too large, center it over whole plot
                if (node && ! (node.style && node.style.display == 'none')) {
                    var width = node.getBBox().width;
                    var ctr = $scope.canvasSize.width / 2;
                    if (width > $scope.canvasSize.width) {
                        ctr += $scope.rightPanelWidth / 2;
                    }
                    return ctr;
                }
                if (defaultCtr) {
                    return defaultCtr;
                }
                return 0;
            }

            function centerSubTitle() {
                $scope.subTitleCenter = centerNode(select('text.sub-title').node(), $scope.subTitleCenter);
            }

            function centerTitle() {
                $scope.titleCenter = centerNode(select('text.main-title').node(), $scope.titleCenter);
            }

            function clipDomain(scale, axisName) {
                var domain = fullDomain[axisName == 'x' ? 0 : 1];
                var domainSize = domain[1] - domain[0];
                var fudgeFactor = domainSize * 0.001;
                var d = scale.domain();
                var canMove = axisName == 'x' ? [1, 1] : [2, 2];

                if (d[0] - domain[0] <= fudgeFactor) {
                    canMove[0] = 0;
                    d[1] -= d[0] - domain[0];
                    d[0] = domain[0];
                }
                if (domain[1] - d[1] <= fudgeFactor) {
                    canMove[1] = 0;
                    d[0] -= d[1] - domain[1];
                    if (d[0] - domain[0] <= fudgeFactor) {
                        canMove[0] = 0;
                        d[0] = domain[0];
                    }
                    d[1] = domain[1];
                }
                scale.domain(d);
                var cursorKey = '' + canMove[0] + canMove[1];
                var className = 'mouse-rect-' + axisName;
                select('rect.' + className).attr('class', className + ' ' + (cursorShape[cursorKey] || 'mouse-zoom'));
                return canMove[0] + canMove[1];
            }

            function drawBottomPanelCut() {
                var row;
                var yBottom = axes.y.indexScale(axes.y.scale.domain()[0]);
                var yTop = axes.y.indexScale(axes.y.scale.domain()[1]);
                var yv = Math.round(yBottom + (yTop - yBottom) / 2);
                if (SIREPO.PLOTTING_SUMMED_LINEOUTS) {
                    row = sumRegion(
                        true,
                        Math.floor(yBottom + 0.5),
                        Math.ceil(yTop - 0.5),
                        Math.floor(axes.x.indexScale(axes.x.scale.domain()[0])),
                        Math.ceil(axes.x.indexScale(axes.x.scale.domain()[1])));
                }
                else {
                    row = heatmap[axes.y.values.length - 1 - yv];
                }
                var points = d3.zip(axes.x.values, row);
                plotting.recalculateDomainFromPoints($scope.modelName, axes.bottomY.scale, points, axes.x.scale.domain());
                drawLineout('x', yv, points, axes.x.cutLine);
                focusPointService.loadFocusPoint($scope.focusPointX, points, true, $scope);
            }

            function drawLineout(axis, key, points, cutLine) {
                if (! lineOuts[axis] || ! SIREPO.PLOTTING_SHOW_CONVERGENCE_LINEOUTS) {
                    lineOuts[axis] = {};
                }
                var axisClass = axis == 'x' ? '.bottom-panel' : '.right-panel';
                if (lineOuts[axis][key]) {
                    if (! appState.deepEquals(points, lineOuts[axis][key][0])) {
                        lineOuts[axis][key] = plotting.addConvergencePoints(select, axisClass, lineOuts[axis][key], points);
                    }
                }
                else {
                    lineOuts[axis] = {};
                    lineOuts[axis][key] = plotting.addConvergencePoints(select, axisClass, [], points);
                }
                plotting.refreshConvergencePoints(select, axisClass, cutLine);
            }

            function drawRightPanelCut() {
                var xLeft = axes.x.indexScale(axes.x.scale.domain()[0]);
                var xRight = axes.x.indexScale(axes.x.scale.domain()[1]);
                var xv = Math.round(xLeft + (xRight - xLeft) / 2);
                var points;

                if (SIREPO.PLOTTING_SUMMED_LINEOUTS) {
                    points = d3.zip(axes.y.values, sumRegion(
                        false,
                        Math.floor(axes.y.indexScale(axes.y.scale.domain()[0])),
                        Math.ceil(axes.y.indexScale(axes.y.scale.domain()[1])),
                        Math.floor(xLeft + 0.5),
                        Math.ceil(xRight - 0.5))).reverse();
                }
                else {
                    points = heatmap.map(function(v, i) {
                        return [axes.y.values[axes.y.values.length - 1 - i], v[xv]];
                    });
                }
                plotting.recalculateDomainFromPoints($scope.modelName, axes.rightX.scale, points, axes.y.scale.domain(), true);
                drawLineout('y', xv, points, axes.y.cutLine);
                focusPointService.loadFocusPoint($scope.focusPointY, points, true, $scope);
            }

            function exceededMaxZoom(scale, axisName) {
                var domain = fullDomain[axisName == 'x' ? 0 : 1];
                var domainSize = domain[1] - domain[0];
                var d = scale.domain();
                var pixels = (axisName == 'x' ? axes.x.values : axes.y.values).length * (d[1] - d[0]) / domainSize;
                return pixels < MIN_PIXEL_RESOLUTION;
            }

            function refresh() {
                if (! fullDomain) {
                    return;
                }
                if (layoutService.plotAxis.allowUpdates && ! $scope.isPlaying) {
                    var width = parseInt(select().style('width')) - $scope.margin.left - $scope.margin.right - $scope.pad;
                    if (! heatmap || isNaN(width)){
                        return;
                    }
                    width = plotting.constrainFullscreenSize($scope, width, aspectRatio);
                    var panelSize = 2 * width / 3;
                    $scope.canvasSize.width = panelSize;
                    $scope.canvasSize.height = panelSize * aspectRatio;
                    $scope.bottomPanelHeight = 2 * panelSize / 5 + $scope.pad + $scope.margin.bottom;
                    $scope.rightPanelWidth = panelSize / 2 + $scope.pad + $scope.margin.right;
                    axes.x.scale.range([0, $scope.canvasSize.width]);
                    axes.y.scale.range([$scope.canvasSize.height, 0]);
                    axes.bottomY.scale.range([$scope.bottomPanelHeight - $scope.pad - $scope.margin.bottom - 1, 0]);
                    axes.rightX.scale.range([0, $scope.rightPanelWidth - $scope.pad - $scope.margin.right]);
                }
                if (prevDomain && (exceededMaxZoom(axes.x.scale, 'x') || exceededMaxZoom(axes.y.scale, 'y'))) {
                    restoreDomain(axes.x.scale, prevDomain[0]);
                    restoreDomain(axes.y.scale, prevDomain[1]);
                }
                if (clipDomain(axes.x.scale, 'x') + clipDomain(axes.y.scale, 'y')) {
                    select('rect.mouse-rect-xy').attr('class', 'mouse-rect-xy mouse-move');
                }
                else {
                    select('rect.mouse-rect-xy').attr('class', 'mouse-rect-xy mouse-zoom');
                }
                plotting.drawImage(axes.x.scale, axes.y.scale, $scope.canvasSize.width, $scope.canvasSize.height, axes.x.values, axes.y.values, canvas, cacheCanvas, true);
                drawBottomPanelCut();
                drawRightPanelCut();

                axes.x.updateLabelAndTicks({
                    height: $scope.bottomPanelHeight,
                    width: $scope.canvasSize.width,
                }, select, '.bottom-panel ');
                axes.y.updateLabelAndTicks({
                    width: $scope.rightPanelWidth,
                    height: $scope.canvasSize.height,
                }, select, '.right-panel ');
                axes.bottomY.updateLabelAndTicks({
                    height: $scope.bottomPanelHeight,
                    width: $scope.canvasSize.width,
                    isPlaying: $scope.isPlaying,
                    scaleFunction: scaleFunction,
                }, select, '.bottom-panel ');
                axes.rightX.updateLabelAndTicks({
                    width: $scope.rightPanelWidth - $scope.margin.right,
                    height: $scope.canvasSize.height,
                    scaleFunction: scaleFunction,
                }, select, '.right-panel ');

                if (layoutService.plotAxis.allowUpdates) {
                    axes.x.grid.ticks(axes.x.tickCount);
                    axes.y.grid.ticks(axes.y.tickCount);
                    axes.x.grid.tickSize(- $scope.canvasSize.height - $scope.bottomPanelHeight + $scope.margin.bottom); // tickLine == gridline
                    axes.y.grid.tickSize(- $scope.canvasSize.width - $scope.rightPanelWidth + $scope.margin.right); // tickLine == gridline
                }
                resetZoom();
                select('.mouse-rect-xy').call(xyZoom);
                select('.mouse-rect-x').call(axes.x.zoom);
                select('.mouse-rect-y').call(axes.y.zoom);
                select('.right-panel .x.axis').call(axes.rightX.svgAxis);
                select('.x.axis.grid').call(axes.x.grid);
                select('.y.axis.grid').call(axes.y.grid);
                focusPointService.refreshFocusPoint($scope.focusPointX, $scope);
                focusPointService.refreshFocusPoint($scope.focusPointY, $scope);
                prevDomain = [
                    axes.x.scale.domain(),
                    axes.y.scale.domain(),
                ];
                centerTitle();
                centerSubTitle();
            }

            function resetZoom() {
                xyZoom = axes.x.createZoom($scope).y(axes.y.scale);
                axes.x.zoom = axes.x.createZoom($scope);
                axes.y.zoom = axes.y.createZoom($scope);
            }

            function resizefocusPointText() {
                var maxSize = 14;
                var minSize = 9;
                var focusText = select('.focus-text');
                var fs = focusText.style('font-size');

                var currentFontSize = utilities.fontSizeFromString(fs);
                var newFontSize = currentFontSize;

                var textWidth = focusText.node().getComputedTextLength();
                var pct = ($scope.canvasSize.width - $scope.focusTextCloseSpace) / textWidth;

                newFontSize *= pct;
                newFontSize = Math.max(minSize, newFontSize);
                newFontSize = Math.min(maxSize, newFontSize);
                focusText.style('font-size', newFontSize + 'px');
            }

            function restoreDomain(scale, oldValue) {
                var d = scale.domain();
                d[0] = oldValue[0];
                d[1] = oldValue[1];
            }

            function select(selector) {
                var e = d3.select($scope.element);
                return selector ? e.select(selector) : e;
            }

            function sumRegion(isWidth, bottom, top, left, right) {
                var points = [];
                var max = isWidth ? right : top;
                for (var i = 0; i <= max; i++) {
                    points[i] = 0;
                }
                for (i = bottom; i <= top; i++) {
                    for (var j = left; j <= right; j++) {
                        var index = isWidth ? j : i;
                        points[index] += heatmap[axes.y.values.length - 1 - i][j];
                    }
                }
                return points;
            }

            $scope.clearData = function() {
                $scope.dataCleared = true;
                fullDomain = null;
                lineOuts = {};
            };

            $scope.destroy = function() {
                xyZoom.on('zoom', null);
                axes.x.zoom.on('zoom', null);
                axes.y.zoom.on('zoom', null);
                document.removeEventListener(utilities.fullscreenListenerEvent(), refresh);
            };

            $scope.formatFocusPointData = function(fp) {
                return focusPointService.formatFocusPointData(
                    fp,
                    fp.config.xAxis.label,
                    select('.z-axis-label').text()
                );
            };

            $scope.hideFocusPointText = function() {
                select('.focus-text').text('');
                select('.focus-text-close').style('display', 'none');
                select('.sub-title').style('display', 'block');
            };

            $scope.hideFocusPoints = function() {
                focusPointService.hideFocusPoint($scope, true);
                $scope.focusPointX.unset();
                $scope.focusPointY.unset();
            };

            $scope.init = function() {
                document.addEventListener(utilities.fullscreenListenerEvent(), refresh);
                select('svg').attr('height', plotting.initialHeight($scope));
                axes.x.init();
                axes.y.init();
                axes.bottomY.init();
                axes.rightX.init();
                axes.x.indexScale = d3.scale.linear();
                axes.y.indexScale = d3.scale.linear();
                axes.x.grid = axes.x.createAxis();
                axes.y.grid = axes.y.createAxis('left');
                resetZoom();
                canvas = select('canvas').node();
                ctx = canvas.getContext('2d');
                cacheCanvas = document.createElement('canvas');
                axes.x.cutLine = d3.svg.line()
                    .x(function(d) {return axes.x.scale(d[0]);})
                    .y(function(d) {
                        return axes.bottomY.scale(scaleFunction ? scaleFunction(d[1]) : d[1]);
                    });
                axes.y.cutLine = d3.svg.line()
                    .y(function(d) { return axes.y.scale(d[0]);})
                    .x(function(d) {
                        return axes.rightX.scale(scaleFunction ? scaleFunction(d[1]) : d[1]);
                    });

                $scope.focusPointX = focusPointService.setupFocusPoint(axes.x, axes.bottomY, false, $scope.modelName + '-fp-X');
                $scope.focusPointY = focusPointService.setupFocusPoint(axes.y, axes.rightX, true, $scope.modelName + '-fp-Y');
                select('.focus-text-close')
                    .on('click', $scope.hideFocusPoints);
           };

            $scope.load = function(json) {
                prevDomain = null;
                $scope.dataCleared = false;
                aspectRatio = plotting.getAspectRatio($scope.modelName, json);
                heatmap = appState.clone(json.z_matrix).reverse();
                var newFullDomain = [
                    [json.x_range[0], json.x_range[1]],
                    [json.y_range[0], json.y_range[1]],
                ];
                if ((axes.y.values && axes.y.values.length != json.z_matrix.length)
                    || ! appState.deepEquals(fullDomain, newFullDomain)) {
                    fullDomain = newFullDomain;
                    lineOuts = {};
                    axes.x.values = plotting.linearlySpacedArray(fullDomain[0][0], fullDomain[0][1], json.x_range[2]);
                    axes.y.values = plotting.linearlySpacedArray(fullDomain[1][0], fullDomain[1][1], json.y_range[2]);
                    axes.x.scale.domain(fullDomain[0]);
                    axes.x.indexScale.domain(fullDomain[0]);
                    axes.y.scale.domain(fullDomain[1]);
                    axes.y.indexScale.domain(fullDomain[1]);
                    adjustZoomToCenter(axes.x.scale);
                    adjustZoomToCenter(axes.y.scale);
                }
                var xmax = axes.x.values.length - 1;
                var ymax = axes.y.values.length - 1;
                axes.x.indexScale.range([0, xmax]);
                axes.y.indexScale.range([0, ymax]);
                cacheCanvas.width = axes.x.values.length;
                cacheCanvas.height = axes.y.values.length;
                imageData = ctx.getImageData(0, 0, cacheCanvas.width, cacheCanvas.height);
                select('.main-title').text(json.title);
                select('.sub-title').text(json.subtitle);
                axes.x.parseLabelAndUnits(json.x_label);
                select('.x-axis-label').text(json.x_label);
                axes.y.parseLabelAndUnits(json.y_label);
                select('.y-axis-label').text(json.y_label);
                select('.z-axis-label').text(json.z_label);
                var zmin = plotting.min2d(heatmap);
                var zmax = plotting.max2d(heatmap);
                scaleFunction = plotting.scaleFunction($scope.modelName);
                if (zmin > 0 && ! scaleFunction) {
                    zmin = 0;
                }
                var domain = plotting.ensureDomain([zmin, zmax], scaleFunction);
                axes.bottomY.scale.domain(domain).nice();
                axes.rightX.scale.domain([domain[1], domain[0]]).nice();
                plotting.initImage({ min: zmin, max: zmax }, heatmap, cacheCanvas, imageData, $scope.modelName);
                $scope.resize();
                $scope.resize();
            };

            $scope.modelChanged = function() {
                // clear lineOuts
                $scope.clearData();
            };

            $scope.resize = function() {
                if (select().empty()) {
                    return;
                }
                refresh();
            };

            $scope.showFocusPointText = function(focusPoint) {
                select('.focus-text-close').style('display', 'block');

                var focusText = select('.focus-text');
                var fmtTxt = focusPointService.formatFocusPointData(focusPoint);
                var xyfText = fmtTxt.xText + ', ' + fmtTxt.yText;
                if (fmtTxt.fwhmText) {
                    xyfText = xyfText + ', ' + fmtTxt.fwhmText;
                }
                if (focusPoint == $scope.focusPointX) {
                    xyfText = xyfText + ' ↓';
                }
                if (focusPoint == $scope.focusPointY) {
                    xyfText = xyfText + ' →';
                }
                select('.sub-title').style('display', 'none');
                focusText.text(xyfText);
                resizefocusPointText();
            };

            $scope.$on(SIREPO.PLOTTING_LINE_CSV_EVENT, function(evt, axisName) {
                var title = $($scope.element).closest('.panel-body')
                        .parent().parent().find('.sr-panel-heading').text();
                var heading, points;
                if (axisName == 'x' || axisName == 'y') {
                    var axisText = axes[axisName].label + ' [' + axes[axisName].units + ']';
                    heading = [axisText, select('.z-axis-label').text()];
                    title += ' - ' + axisText;
                    var keys = Object.keys(lineOuts[axisName]);
                    points = lineOuts[axisName][keys[0]][0];
                }
                else {
                    // full plot to csv
                    heading = [
                        title + ': ' + select('.z-axis-label').text()
                            + ' vs ' + axes.x.label + ' [' + axes.x.units
                            + '] and ' + axes.y.label + ' [' + axes.y.units
                            + ']. The ' + axes.x.label + 's are given in the first column, '
                            +  axes.y.label + 's in the first row.'
                    ];
                    axes.y.values.forEach(function(v) {
                        heading.push('' + v.toExponential(9));
                    });
                    var width = axes.x.values.length;
                    var height = axes.y.values.length;
                    points = [];
                    axes.x.values.forEach(function(v, idx) {
                        var row = [v];
                        for (var i = 0; i < height; i++) {
                            row.push(heatmap[height - i - 1][idx]);
                        }
                        points.push(row);
                    });
                }
                plotting.exportCSV(title, heading, points);
            });
        },
        link: function link(scope, element) {
            plotting.linkPlot(scope, element);
        },
    };
});

SIREPO.app.directive('heatmap', function(appState, layoutService, plotting, utilities) {
    return {
        restrict: 'A',
        scope: {
            modelName: '@',
        },
        templateUrl: '/static/html/heatplot.html' + SIREPO.SOURCE_CACHE_KEY,
        controller: function($scope) {
            // will be set to the correct size in resize()
            $scope.canvasSize = {
                width: 0,
                height: 0,
            };
            $scope.dataCleared = true;
            $scope.margin = {top: 50, left: 70, right: 100, bottom: 50};

            document.addEventListener(utilities.fullscreenListenerEvent(), refresh);

            var aspectRatio = 1.0;
            var canvas, ctx, amrLine, heatmap, mouseMovePoint, pointer, zoom;
            var globalMin = 0.0;
            var globalMax = 1.0;
            var cacheCanvas, imageData;
            var colorbar, hideColorBar;
            var axes = {
                x: layoutService.plotAxis($scope.margin, 'x', 'bottom', refresh),
                y: layoutService.plotAxis($scope.margin, 'y', 'left', refresh),
            };

            function colorbarSize() {
                var tickFormat = colorbar.tickFormat();
                if (! tickFormat) {
                    return 0;
                }
                var maxLength = colorbar.scale().ticks().reduce(function(size, v) {
                    return Math.max(size, tickFormat(v).length);
                }, 0);
                var textSize = Math.max(25, maxLength * plotting.tickFontSize(select('.sr-plot .axis text')));
                var res = textSize + colorbar.thickness() + colorbar.margin().left;
                colorbar.margin().right = res;
                return res;
            }

            function getRange(values) {
                return [values[0], values[values.length - 1]];
            }

            var mouseMove = utilities.debounce(function() {
                /*jshint validthis: true*/
                if (! heatmap || heatmap[0].length <= 2) {
                    return;
                }
                var point = mouseMovePoint;
                var xRange = getRange(axes.x.values);
                var yRange = getRange(axes.y.values);
                var x0 = axes.x.scale.invert(point[0] - 1);
                var y0 = axes.y.scale.invert(point[1] - 1);
                var x = Math.round((heatmap[0].length - 1) * (x0 - xRange[0]) / (xRange[1] - xRange[0]));
                var y = Math.round((heatmap.length - 1) * (y0 - yRange[0]) / (yRange[1] - yRange[0]));
                try {
                    pointer.pointTo(heatmap[heatmap.length - 1 - y][x]);
                }
                catch (err) {
                    // ignore range errors due to mouse move after heatmap is reset
                }
            }, 100);

            function refresh() {
                if (layoutService.plotAxis.allowUpdates && ! $scope.isPlaying) {
                    var width = parseInt(select().style('width')) - $scope.margin.left - $scope.margin.right;
                    if (! heatmap || isNaN(width)) {
                        return;
                    }
                    width = plotting.constrainFullscreenSize($scope, width, aspectRatio);
                    $scope.canvasSize.width = width;
                    $scope.canvasSize.height = width * aspectRatio;
                    axes.x.scale.range([0, $scope.canvasSize.width]);
                    axes.y.scale.range([$scope.canvasSize.height, 0]);
                }
                if (plotting.trimDomain(axes.x.scale, getRange(axes.x.values))
                    + plotting.trimDomain(axes.y.scale, getRange(axes.y.values))) {
                    select('.mouse-rect').attr('class', 'mouse-rect mouse-zoom');
                }
                else {
                    select('.mouse-rect').attr('class', 'mouse-rect mouse-move');
                }
                plotting.drawImage(axes.x.scale, axes.y.scale, $scope.canvasSize.width, $scope.canvasSize.height, axes.x.values, axes.y.values, canvas, cacheCanvas, ! SIREPO.PLOTTING_HEATPLOT_FULL_PIXEL);
                select('.line-amr-grid').attr('d', amrLine);
                resetZoom();
                select('.mouse-rect').call(zoom);
                $scope.canvasSize.isPlaying = $scope.isPlaying;
                $.each(axes, function(dim, axis) {
                    axis.updateLabelAndTicks($scope.canvasSize, select);
                });
                if (showColorBar()) {
                    if (layoutService.plotAxis.allowUpdates) {
                        colorbar.barlength($scope.canvasSize.height).origin([$scope.canvasSize.width + $scope.margin.right, 0]);
                        // must remove the element to reset the margins
                        select('svg.colorbar').remove();
                        pointer = select('.colorbar').call(colorbar);
                        $scope.margin.right = colorbarSize();
                    }
                }
                else {
                    select('svg.colorbar').remove();
                    $scope.margin.right = 20;
                }
            }

            function resetZoom() {
                zoom = axes.x.createZoom($scope).y(axes.y.scale);
            }

            function select(selector) {
                var e = d3.select($scope.element);
                return selector ? e.select(selector) : e;
            }

            function setColorScale() {
                var plotMin = globalMin != null ? globalMin : plotting.min2d(heatmap);
                var plotMax = globalMax != null ? globalMax : plotting.max2d(heatmap);
                if (plotMin == plotMax) {
                    plotMax = (plotMin || 1e-6) * 10;
                }
                var colorScale = plotting.initImage(
                    {
                        min: plotMin,
                        max: plotMax,
                    },
                    heatmap, cacheCanvas, imageData, $scope.modelName);
                colorbar.scale(colorScale);
            }

            function showColorBar() {
                if (appState.isLoaded() && ! hideColorBar) {
                    return appState.models[$scope.modelName].colorMap != 'contrast';
                }
                return false;
            }

            $scope.clearData = function() {
                $scope.dataCleared = true;
                $scope.prevFrameIndex = -1;
            };

            $scope.destroy = function() {
                $('.mouse-rect').off();
                zoom.on('zoom', null);
                document.removeEventListener(utilities.fullscreenListenerEvent(), refresh);
            };

            $scope.init = function() {
                select('svg').attr('height', plotting.initialHeight($scope));
                $.each(axes, function(dim, axis) {
                    axis.init();
                });
                resetZoom();
                canvas = select('canvas').node();
                select('.mouse-rect').on('mousemove', function() {
                    // mouseMove is debounced, so save the point before calling
                    mouseMovePoint = d3.mouse(this);
                    mouseMove();
                });
                ctx = canvas.getContext('2d');
                cacheCanvas = document.createElement('canvas');
                colorbar = Colorbar()
                    .margin({top: 10, right: 100, bottom: 20, left: 10})
                    .thickness(30)
                    .orient('vertical');
                amrLine = d3.svg.line()
                    .defined(function(d) { return d !== null; })
                    .x(function(d) {
                        return axes.x.scale(d[0]);
                    })
                    .y(function(d) {
                        return axes.y.scale(d[1]);
                    });
            };

            $scope.load = function(json) {
                $scope.dataCleared = false;
                aspectRatio = plotting.getAspectRatio($scope.modelName, json);
                heatmap = appState.clone(json.z_matrix).reverse();
                globalMin = json.global_min;
                globalMax = json.global_max;
                select('.main-title').text(json.title);
                select('.sub-title').text(json.subtitle);
                $.each(axes, function(dim, axis) {
                    axis.values = plotting.linearlySpacedArray(json[dim + '_range'][0], json[dim + '_range'][1], json[dim + '_range'][2]);
                    axis.parseLabelAndUnits(json[dim + '_label']);
                    select('.' + dim + '-axis-label').text(json[dim + '_label']);
                    axis.scale.domain(getRange(axis.values));
                });
                cacheCanvas.width = axes.x.values.length;
                cacheCanvas.height = axes.y.values.length;
                imageData = ctx.getImageData(0, 0, cacheCanvas.width, cacheCanvas.height);
                select('.z-axis-label').text(json.z_label);
                select('.frequency-label').text(json.frequency_title);
                setColorScale();
                hideColorBar = json.hideColorBar || false;

                var amrLines = [];
                if (json.amr_grid) {
                    for (var i = 0; i < json.amr_grid.length; i++) {
                        var p = json.amr_grid[i];
                        amrLines.push([p[0][0], p[1][0]]);
                        amrLines.push([p[0][1], p[1][0]]);
                        amrLines.push([p[0][1], p[1][1]]);
                        amrLines.push(null);
                    }
                }
                select('.line-amr-grid').datum(amrLines);
                $scope.resize();
                $scope.resize();
            };

            $scope.resize = function() {
                if (select().empty()) {
                    return;
                }
                refresh();
            };
        },
        link: function link(scope, element) {
            plotting.linkPlot(scope, element);
        },
    };
});

SIREPO.app.directive('parameterPlot', function(appState, focusPointService, layoutService, mathRendering, plotting, plot2dService) {
    return {
        restrict: 'A',
        scope: {
            reportId: '<',
            modelName: '@',
        },
        templateUrl: '/static/html/plot2d.html' + SIREPO.SOURCE_CACHE_KEY,
        controller: function($scope, $element) {
            var includeForDomain = [];
            var plotLabels = [];
            var childPlots = {};
            var scaleFunction;

            // for built-in d3 symbols - the units are *pixels squared*
            var symbolSize = 144.0;
            var legendSymbolSize = 48.0;

            $scope.domPadding = {
                x: 0,
                y: 0
            };
            $scope.focusPoints = [];
            $scope.focusStrategy = 'closest';
            $scope.latexTitle = '';
            $scope.wantLegend = true;

            function build2dPointsForPlot(plotIndex) {
                var pts = [];
                var xPoints = $scope.axes.y.plots[plotIndex].x_points || $scope.axes.x.points;
                for (var ptIndex = 0; ptIndex < xPoints.length; ++ptIndex) {
                    pts.push([
                        xPoints[ptIndex],
                        $scope.axes.y.plots[plotIndex].points[ptIndex]
                    ]);
                }
                return pts;
            }

            function buildSymbols(plots, d3Selection, size, type) {
                var symbols = [];
                plots
                    .map(function (plot) {
                        return plot.symbol;
                    })
                    .forEach(function (s) {
                        if (! s) {
                            return;
                        }
                        var symId = s + '-' + type;
                        if (symbols.indexOf(s) >= 0) {
                            return;
                        }
                        symbols.push(s);
                        d3Selection.append('symbol')
                            .attr('id', symId)
                            .attr('overflow', 'visible')
                            .append('path')
                            .attr('d', d3.svg.symbol().size(size).type(s));
                    });
            }

            function canToggle(pIndex) {
                if (includeForDomain.length === 1 && includeForDomain[0] === pIndex) {
                    return false;
                }

                function intSort(a, b) {
                    return parseInt(a) - parseInt(b);
                }

                var dp = appState.clone(includeForDomain);
                dp.sort(intSort);
                if (childPlots[pIndex]) {
                    var cp = appState.clone(childPlots[pIndex]);
                    cp.push(parseInt(pIndex));
                    cp.sort(intSort);
                    if (angular.equals(cp, dp)) {
                        return false;
                    }
                }
                return true;
            }

            function createLegend(plots) {
                plotLabels.length = 0;
                var legend = $scope.select('.sr-plot-legend');
                legend.selectAll('.sr-plot-legend-item').remove();
                if (plots.length == 1) {
                    return 0;
                }
                var itemWidth;
                var count = 0;

                buildSymbols(plots, legend, legendSymbolSize, 'legend');

                plots.forEach(function(plot, i) {
                    if (! plot.label) {
                        return;
                    }
                    plotLabels.push(plot.label);
                    var item = legend.append('g').attr('class', 'sr-plot-legend-item').attr('index', i);
                    item.append('text')
                        .attr('class', 'focus-text-popup glyphicon plot-visibility')
                        .attr('x', 8)
                        .attr('y', 17 + count * 20)
                        .text(vIconText(true))
                        .on('click', function() {
                            togglePlot(i);
                            $scope.$applyAsync();
                        });
                    itemWidth = item.node().getBBox().width;
                    if (plot.symbol) {
                        item.append('use')
                            .attr('xlink:href', '#' + plot.symbol + '-legend')
                            .attr('x', 24 + itemWidth)
                            .attr('y', 10 + count * 20)
                            .attr('fill', plot.color)
                            .attr('class', 'scatter-point line-color')
                            .style('stroke', 'black')
                            .style('stroke-width', 0.5)
                            .style('fill', plot.color);
                    }
                    else {
                        item.append('circle')
                            .attr('r', 5)
                            .attr('cx', 24 + itemWidth)
                            .attr('cy', 10 + count * 20)
                            .style('stroke', plot.color)
                            .style('fill', plot.color);
                    }
                    itemWidth = item.node().getBBox().width;
                    item.append('text')
                        .attr('class', 'focus-text')
                        .attr('x', 12 + itemWidth)
                        .attr('y', 16 + count * 20)
                        .text(plot.label);
                    count++;
                });
                return count;
            }

            function includeDomain(pIndex, doInclude) {
                var domainIndex = includeForDomain.indexOf(pIndex);
                if (! doInclude) {
                    if (domainIndex >= 0) {
                        includeForDomain.splice(domainIndex, 1);
                    }
                }
                else {
                    if (domainIndex < 0) {
                        includeForDomain.push(pIndex);
                    }
                }
                if (childPlots[pIndex]) {
                    childPlots[pIndex].forEach(function (cIndex) {
                        includeDomain(cIndex, doInclude);
                    });
                }
            }

            function isPlotVisible(pIndex) {
                return parseFloat(plotPath(pIndex).style('opacity')) < 1;
            }

            function modulateRGBA(start, end, steps, reverse) {
                if (! start[3]) {
                    start.push(1.0);
                }
                if (! end[3]) {
                    end.push(1.0);
                }
                var s = reverse ? end : start;
                var e = reverse ? start : end;
                if (steps <= 1) {
                    return [e];
                }
                var rgbaSteps = [];
                for (var i  = 0; i < steps; ++i) {
                    var c = [];
                    for (var j = 0; j < 4; ++j) {
                        var startComp = s[j];
                        var endComp = e[j];
                        c.push(startComp + i * (endComp - startComp) / (steps - 1));
                    }
                    rgbaSteps.push(c);
                }
                return rgbaSteps;
            }

            function plotPath(pIndex) {
                var sel = '.plot-viewport .param-plot[index=\'' + pIndex + '\']';
                return d3.selectAll(selectAll(sel)[0]);
            }

            function rgbaToCSS(rgba) {
                return 'rgba(' + rgba[0] + ',' + rgba[1] + ',' + rgba[2] + ',' + rgba[3] + ')';
            }

            function selectAll(selector) {
                var e = d3.select($scope.element);
                return selector ? e.selectAll(selector) : e;
            }

            function setPlotVisible(pIndex, isVisible) {
                // disable last toggle - meaningless to show no plots
                if (! canToggle(pIndex)) {
                    return;
                }
                ([pIndex].concat(childPlots[pIndex] || [])).forEach(function (i) {
                    plotPath(i).style('opacity', isVisible ? 1.0 : 0.0);
                    vIcon(i).text(vIconText(isVisible));
                });

                if ($scope.axes.y.plots && $scope.axes.y.plots[pIndex]) {
                    includeDomain(pIndex, isVisible);
                    includeForDomain.forEach(function (ip) {
                        vIcon(ip).style('fill', canToggle(ip) ? null : '#aaaaaa');
                    });
                    $scope.recalculateYDomain();
                    $scope.resize();
                }
                $scope.broadcastEvent({
                    name: 'setInfoVisible',
                    isVisible: isVisible,
                    focusPoint: $scope.focusPoints[pIndex],
                    index: pIndex,
                });
            }

            function togglePlot(pIndex) {
                setPlotVisible(pIndex, isPlotVisible(pIndex));
            }

            function vIcon(pIndex) {
                return $scope.select('.sr-plot-legend .sr-plot-legend-item[index=\'' + pIndex + '\'] .plot-visibility');
            }

            function vIconText(isVisible) {
                // e067 == checked box, e157 == empty box
                return isVisible ? '\ue067' : '\ue157';
            }

            // get the broadest domain from the visible plots
            function visibleDomain() {
                var ydomMin = Math.min.apply(null,
                    includeForDomain.map(function(index) {
                        return Math.min.apply(null, $scope.axes.y.plots[index].points);
                    })
                );
                var ydomMax = Math.max.apply(null,
                    includeForDomain.map(function(index) {
                        return Math.max.apply(null, $scope.axes.y.plots[index].points);
                    })
                );
                return plotting.ensureDomain([ydomMin, ydomMax], scaleFunction);
            }

            $scope.formatFocusPointData = function(fp) {
                var yLabel = plotLabels[$scope.focusPoints.indexOf(fp)];
                var lu = {};
                if (yLabel) {
                    lu = layoutService.parseLabelAndUnits(yLabel);
                    yLabel = lu.label;
                }
                fp.config.yLabel = yLabel;
                return focusPointService.formatFocusPointData(fp, fp.config.xAxis.label, yLabel, null, lu.units);
            };

            // interface used by parameterWithLattice
            $scope.getXAxis = function() {
                return $scope.axes.x;
            };

            $scope.init = function() {
                plot2dService.init2dPlot($scope, {
                    margin: {top: 50, right: 23, bottom: 50, left: 75}
                });
                // override graphLine to work with multiple point sets
                $scope.plotGraphLine = function(plotIndex) {
                    var xPoints = (($scope.axes.y.plots || [])[plotIndex] || {}).x_points || $scope.axes.x.points;
                    return d3.svg.line()
                        .x(function(d, i) {
                            return $scope.axes.x.scale(xPoints[i]);
                        })
                        .y(function(d) {
                            return $scope.axes.y.scale(scaleFunction ? scaleFunction(d) : d);
                        });
                };
                $scope.graphLine = d3.svg.line()
                    .x(function(d, i) {
                        return $scope.axes.x.scale($scope.axes.x.points[i]);
                    })
                    .y(function(d) {
                        return $scope.axes.y.scale(scaleFunction ? scaleFunction(d) : d);
                    });
            };

            $scope.load = function(json) {
                $scope.firstRefresh = true;
                //TODO(pjm): move first part into normalizeInput()
                childPlots = {};
                includeForDomain.length = 0;
                if (json.aspectRatio) {
                    // only use aspectRatio from server for parameterPlot for now, not from model like heatplots
                    $scope.aspectRatio = json.aspectRatio;
                }
                // data may contain 2 plots (y1, y2) or multiple plots (plots)
                var plots = json.plots || [
                    {
                        points: json.points[0],
                        label: json.y1_title,
                        color: '#1f77b4',
                    },
                    {
                        points: json.points[1],
                        label: json.y2_title,
                        color: '#ff7f0e',
                    },
                ];
                if (plots.length == 1 && ! json.y_label) {
                    json.y_label = plots[0].label;
                }
                $scope.axes.x.points = json.x_points
                    || plotting.linearlySpacedArray(json.x_range[0], json.x_range[1], json.x_range[2] || json.points.length);
                var xdom = [json.x_range[0], json.x_range[1]];
                //TODO(pjm): onRefresh indicates a beamline overlay, needs improvement
                if ($scope.onRefresh && xdom[1] > 0) {
                    // beamline overlay always starts at position 0
                    xdom[0] = 0;
                }
                $scope.axes.x.domain = xdom;
                $scope.axes.x.scale.domain(xdom);
                $scope.axes.x.preserveUnits = json.preserve_units;
                scaleFunction = plotting.scaleFunction($scope.modelName);
                $scope.axes.y.domain = plotting.ensureDomain([json.y_range[0], json.y_range[1]], scaleFunction);
                $scope.axes.y.scale.domain($scope.axes.y.domain).nice();

                var viewport = $scope.select('.plot-viewport');
                viewport.selectAll('.line').remove();
                viewport.selectAll('g.param-plot').remove();

                $scope.hasSymbols = false;

                $scope.axes.y.plots = plots;
                var legendCount = createLegend(plots);

                buildSymbols(plots, viewport, symbolSize, 'data');

                plots.forEach(function(plot, ip) {
                    var color = plotting.colorsFromHexString(plot.color, 1.0);

                    // specifically meant for historical data - each data point's color gets
                    // modulated by the amount specified
                    var endColor = plot.colorModulation || color;
                    var reverseMod = (plot.modDirection || 0) < 0;
                    var strokeWidth = plot._parent ? 0.75 : 2.0;
                    var sym;
                    if (plot.symbol) {
                        $scope.hasSymbols = true;
                    }
                    if (plot.style === 'scatter') {
                        var clusterInfo;
                        var circleRadius = 2;
                        if (json.clusters) {
                            clusterInfo = json.clusters;
                            $scope.clusterInfo = clusterInfo;
                            clusterInfo.scale = clusterInfo.count > 10
                                ? d3.scale.category20()
                                : d3.scale.category10();
                            circleRadius = 4;
                        }
                        if (plot.symbol) {
                            var pointColorMod = modulateRGBA(color, endColor, plot.points.length, reverseMod);
                            sym = d3.svg.symbol().size(symbolSize).type(plot.symbol);
                            viewport.append('g')
                            .attr('class', 'param-plot')
                            .attr('index', ip)
                            .selectAll('.scatter-point')
                                .data(plot.points)
                                .enter()
                                .append('use')
                                .attr('xlink:href', '#' + plot.symbol + '-data')
                                .attr('class', 'scatter-point line-color')
                                .style('fill', function (d, j) {
                                    return rgbaToCSS(pointColorMod[j]);
                                })
                                .style('stroke', 'black')
                                .style('stroke-width', 0.5);
                        }
                        else {
                            viewport.append('g')
                            .attr('class', 'param-plot')
                            .attr('index', ip)
                            .selectAll('.scatter-point')
                                .data(plot.points)
                                .enter()
                                .append('circle')
                                .attr('r', circleRadius)
                                .style('fill', function (d, j) {
                                    return clusterInfo ? clusterInfo.scale(clusterInfo.group[j]) : plot.color;
                                })
                                .attr('class', 'scatter-point line-color');
                        }
                    }
                    else {
                        var plotColorMod = modulateRGBA(color, endColor, plots.length, reverseMod);
                        var p = viewport.append('path')
                            .attr('class', 'param-plot line line-color')
                            .attr('index', ip)
                            .style('stroke', rgbaToCSS(plotColorMod[ip]))
                            .style('stroke-width', strokeWidth)
                            .datum(plot.points);
                        if (plot.dashes) {
                            p.style('stroke-dasharray', (plot.dashes));
                        }
                        if (plot.symbol) {
                            viewport.append('g')
                                .attr('index', ip)
                                .attr('data-color', rgbaToCSS(plotColorMod[ip]))
                                .attr('class', 'param-plot').selectAll('.data-point')
                                .data(plot.points)
                                .enter()
                                    .append('use')
                                    .attr('xlink:href', '#' + plot.symbol + '-data')
                                    .attr('class', 'data-point line-color')
                                    .style('fill', rgbaToCSS(plotColorMod[ip]))
                                    .style('stroke', 'black')
                                    .style('stroke-width', 0.5);
                        }
                    }
                    if (plot._parent) {
                        var parent = plots.filter(function (p, j) {
                            return j !== ip && p.label === plot._parent;
                        })[0];
                        if (parent) {
                            var pIndex = plots.indexOf(parent);
                            var cp = childPlots[pIndex] || [];
                            cp.push(ip);
                            childPlots[pIndex] = cp;
                        }
                    }
                    // must create extra focus points here since we don't know how many to make
                    var name = $scope.modelName + '-fp-' + ip;
                    if (! $scope.focusPoints[ip]) {
                        $scope.focusPoints[ip] = focusPointService.setupFocusPoint($scope.axes.x, $scope.axes.y, false, name);
                    }
                });

                for (var fpIndex = 0; fpIndex < $scope.focusPoints.length; ++fpIndex) {
                    if (fpIndex < plots.length) {
                        $scope.focusPoints[fpIndex].config.color = plots[fpIndex].color;
                        focusPointService.loadFocusPoint($scope.focusPoints[fpIndex], build2dPointsForPlot(fpIndex), false, $scope);
                    }
                    else {
                        focusPointService.loadFocusPoint($scope.focusPoints[fpIndex], [], false, $scope);
                    }
                }

                $($element).find('.latex-title').eq(0).html(mathRendering.mathAsHTML(json.latex_label, {displayMode: true}));

                //TODO(pjm): onRefresh indicates an embedded header, needs improvement
                $scope.margin.top = json.title
                    ? 50
                    : $scope.onRefresh
                        ? 65
                        : 20;
                $scope.margin.bottom = 50 + 20 * legendCount;
                $scope.updatePlot(json);
                plots.forEach(function(plot, ip) {
                    // make sure everything is visible when reloading
                    includeDomain(ip, true);
                    setPlotVisible(ip, true);
                });
            };

            $scope.recalculateYDomain = function() {
                var ydom;
                var xdom = $scope.axes.x.scale.domain();
                var xPoints = $scope.axes.x.points;
                var plots = $scope.axes.y.plots;
                for (var i = 0; i < xPoints.length; i++) {
                    var x = xPoints[i];
                    if (x > xdom[1] || x < xdom[0]) {
                        continue;
                    }
                    for (var d in includeForDomain) {
                        var j = includeForDomain[d];
                        var y = plots[j].points[i];
                        if (ydom) {
                            if (y < ydom[0]) {
                                ydom[0] = y;
                            }
                            else if (y > ydom[1]) {
                                ydom[1] = y;
                            }
                        }
                        else {
                            ydom = [y, y];
                        }
                    }
                }
                if (ydom) {
                    plotting.scaleYDomain($scope.axes.y.scale, ydom, scaleFunction, ydom[0] > 0 && $scope.axes.y.domain[0] == 0);
                }
            };

            $scope.refresh = function() {
                // need to wait for the screen dimensions to be set, then calculate the padding once
                if ($scope.firstRefresh) {
                    $scope.firstRefresh = false;
                    if ($scope.hasSymbols) {
                        for (var dim in $scope.domPadding) {
                            $scope.domPadding[dim] = Math.abs($scope.axes[dim].scale.invert(Math.sqrt(symbolSize)) -
                                $scope.axes[dim].scale.invert(0));
                        }
                    }
                    $scope.setYDomain();
                    $scope.padXDomain();
                    $scope.axes.x.scale.domain($scope.axes.x.domain);
                }

                $scope.select('.plot-viewport').selectAll('.line')
                    .each(function (d) {
                        var ip = parseInt(d3.select(this).attr('index'));
                        d3.select(this).attr('d', $scope.plotGraphLine(ip));
                    });

                $scope.select('.plot-viewport').selectAll('g.param-plot')
                    .each(function (d, ip) {
                        var sp = d3.select(this).selectAll('.scatter-point');
                        var dp = d3.select(this).selectAll('.data-point');
                        [sp, dp].forEach(function (pt) {
                            if (! pt) {
                                return;
                            }
                            if ($scope.axes.y.plots[ip].symbol) {
                                pt.attr('x', $scope.plotGraphLine(ip).x())
                                    .attr('y', $scope.plotGraphLine(ip).y());
                            }
                            else {
                                pt.attr('cx', $scope.plotGraphLine(ip).x())
                                    .attr('cy', $scope.plotGraphLine(ip).y());
                            }
                        });
                });
                $scope.broadcastEvent({
                    name: 'retranslate'
                });

                $scope.focusPoints.forEach(function(fp) {
                    focusPointService.refreshFocusPoint(fp, $scope);
                });
                if ($scope.onRefresh) {
                    $scope.onRefresh();
                }
            };

            // Note that here we pad the axis domain, not the scale!  The scale is set by
            // user interaction
            $scope.padXDomain = function() {
                var xdom = $scope.axes.x.domain;
                $scope.axes.x.domain = [xdom[0] - $scope.domPadding.x, xdom[1] + $scope.domPadding.x];
            };

            $scope.setYDomain = function() {
                var model = appState.models[$scope.modelName];
                if (model && (model.plotRangeType == 'fixed' || model.plotRangeType == 'fit')) {
                    $scope.axes.y.scale.domain($scope.axes.y.domain).nice();
                }
                else {
                    var vd = visibleDomain();
                    $scope.axes.y.scale.domain([vd[0] - $scope.domPadding.y, vd[1] + $scope.domPadding.y]).nice();
                }
            };
        },
        link: function link(scope, element) {
            plotting.linkPlot(scope, element);
        },
    };
});

SIREPO.app.directive('particle', function(plotting, plot2dService) {
    return {
        restrict: 'A',
        scope: {
            modelName: '@',
        },
        templateUrl: '/static/html/plot2d.html' + SIREPO.SOURCE_CACHE_KEY,
        controller: function($scope) {
            var allPoints, scaleFunction;

            $scope.init = function() {
                plot2dService.init2dPlot($scope, {
                    margin: {top: 50, right: 23, bottom: 50, left: 75},
                });
            };

            $scope.load = function(json) {
                $scope.aspectRatio = plotting.getAspectRatio($scope.modelName, json, 4.0 / 7);
                allPoints = [];
                var xdom = [json.x_range[0], json.x_range[1]];
                $scope.axes.x.domain = xdom;
                $scope.axes.x.scale.domain(xdom);
                scaleFunction = plotting.scaleFunction($scope.modelName);
                $scope.axes.y.domain = plotting.ensureDomain([json.y_range[0], json.y_range[1]], scaleFunction);
                $scope.axes.y.scale.domain($scope.axes.y.domain).nice();
                var viewport = $scope.select('.plot-viewport');
                viewport.selectAll('.line').remove();
                var isFixedX = ! Array.isArray(json.x_points[0]);
                var i;
                var lineClass = json.points.length > 20 ? 'line line-7' : 'line line-0';
                var points;
                for (i = 0; i < json.points.length; i++) {
                    points = d3.zip(
                        isFixedX ? json.x_points : json.x_points[i],
                        json.points[i]);
                    viewport.append('path').attr('class', lineClass).datum(points);
                    allPoints.push(points);
                }
                if (json.lost_x && json.lost_x.length) {
                    for (i = 0; i < json.lost_x.length; i++) {
                        points = d3.zip(json.lost_x[i], json.lost_y[i]);
                        viewport.append('path').attr('class', 'line line-reflected').datum(points);
                        allPoints.push(points);
                    }
                    // absorbed/reflected legend
                    $scope.select('svg')
                        .append('circle').attr('class', 'line-absorbed').attr('r', 5).attr('cx', 8).attr('cy', 10);
                    $scope.select('svg')
                        .append('text').attr('class', 'focus-text').attr('x', 16).attr('y', 16)
                        .text('Absorbed');
                    $scope.select('svg')
                        .append('circle').attr('class', 'line-reflected').attr('r', 5).attr('cx', 8).attr('cy', 30);
                    $scope.select('svg')
                        .append('text').attr('class', 'focus-text').attr('x', 16).attr('y', 36)
                        .text('Lost');
                }
                $scope.updatePlot(json);
            };

            $scope.recalculateYDomain = function() {
                var ydom;
                var xdom = $scope.axes.x.scale.domain();
                allPoints.forEach(function(points) {
                    points.forEach(function(p) {
                        var x = p[0];
                        var y = p[1];
                        if (x >= xdom[0] && x <= xdom[1]) {
                            if (ydom) {
                                if (y < ydom[0]) {
                                    ydom[0] = y;
                                }
                                else if (y > ydom[1]) {
                                    ydom[1] = y;
                                }
                            }
                            else {
                                ydom = [y, y];
                            }
                        }
                    });
                });
                if (ydom) {
                    plotting.scaleYDomain($scope.axes.y.scale, ydom, scaleFunction, ydom[0] > 0 && $scope.axes.y.domain[0] == 0);
                }
            };

            $scope.refresh = function() {
                $scope.select('.plot-viewport').selectAll('.line').attr('d', $scope.graphLine);
            };
        },
        link: function link(scope, element) {
            plotting.linkPlot(scope, element);
        },
    };
});

<<<<<<< HEAD
//TODO(pjm): share with warpvnd
SIREPO.app.service('vtkToPNG', function(plotToPNG, utilities) {
    this.pngCanvas = function(reportId, vtkRenderer, panel) {
        var canvas = document.createElement('canvas');
        var res = {
            copyCanvas: function() {
                var canvas3d = $(panel).find('canvas')[0];
                canvas.width = parseInt(canvas3d.getAttribute('width'));
                canvas.height = parseInt(canvas3d.getAttribute('height'));
                // this call makes sure the buffer is fresh (it appears)
                vtkRenderer.getOpenGLRenderWindow().traverseAllPasses();
                canvas.getContext('2d').drawImage(canvas3d, 0, 0, canvas.width, canvas.height);
            },
            destroy: function() {
                panel.off();
                plotToPNG.removeCanvas(reportId);
            },
        };
        plotToPNG.addCanvas(canvas, reportId);
        $(panel).on('pointerup', res.copyCanvas);
        $(panel).on('wheel', utilities.debounce(res.copyCanvas, 100));
        return res;
=======
// use this to display a raw SVG string
SIREPO.app.directive('svgPlot', function(appState, focusPointService, panelState) {
    return {
        restrict: 'A',
        scope: {
            reportId: '<',
            modelName: '@',
            reportCfg: '<',
        },
        template: [
            '<div class="sr-svg-plot">',
                '<svg></svg>',
            '</div>'
        ].join(''),
        controller: function($scope, $element) {

            function load() {
                var reload = (($scope.reportCfg || {}).reload || function() {return true;})();
                panelState.requestData($scope.modelName, function(data) {
                    var svg = data.svg;
                    if ($scope.reportCfg && $scope.reportCfg.process) {
                        svg = $scope.reportCfg.process(svg);
                    }
                    $($element).find('.sr-svg-plot > svg').replaceWith(svg);
                }, reload);
            }

            appState.whenModelsLoaded($scope, function() {
                load();
            });

        },
>>>>>>> 3d523f89
    };
});<|MERGE_RESOLUTION|>--- conflicted
+++ resolved
@@ -3575,7 +3575,6 @@
     };
 });
 
-<<<<<<< HEAD
 //TODO(pjm): share with warpvnd
 SIREPO.app.service('vtkToPNG', function(plotToPNG, utilities) {
     this.pngCanvas = function(reportId, vtkRenderer, panel) {
@@ -3598,7 +3597,9 @@
         $(panel).on('pointerup', res.copyCanvas);
         $(panel).on('wheel', utilities.debounce(res.copyCanvas, 100));
         return res;
-=======
+    };
+});
+
 // use this to display a raw SVG string
 SIREPO.app.directive('svgPlot', function(appState, focusPointService, panelState) {
     return {
@@ -3631,6 +3632,5 @@
             });
 
         },
->>>>>>> 3d523f89
     };
 });