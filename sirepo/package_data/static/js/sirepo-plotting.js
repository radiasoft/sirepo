'use strict';

var srlog = SIREPO.srlog;
var srdbg = SIREPO.srdbg;
SIREPO.PLOTTING_LINE_CSV_EVENT = 'plottingLineoutCSV';
SIREPO.DEFAULT_COLOR_MAP = 'viridis';

SIREPO.app.factory('plotting', function(appState, d3Service, frameCache, panelState, $interval, $rootScope, $window) {

    var INITIAL_HEIGHT = 400;
    var MAX_PLOTS = 11;
    var COLOR_MAP = {
        grayscale: ['#333', '#fff'],
        afmhot: colorsFromString('0000000200000400000600000800000a00000c00000e00001000001200001400001600001800001a00001c00001e00002000002200002400002600002800002a00002c00002e00003000003200003400003600003800003a00003c00003e00004000004200004400004600004800004a00004c00004e00005000005200005400005600005800005a00005c00005e00006000006200006400006600006800006a00006c00006e00007000007200007400007600007800007a00007c00007e00008000008202008404008607008808008a0a008c0d008e0f009010009212009414009617009818009a1a009c1d009e1f00a02000a22200a42400a62700a82800aa2a00ac2d00ae2f00b03000b23200b43400b63700b83800ba3a00bc3d00be3f00c04000c24200c44400c64600c84800ca4a00cc4d00ce4e00d05000d25200d45400d65600d85800da5a00dc5d00de5e00e06000e26200e46400e66600e86800ea6a00ec6d00ee6e00f07000f27200f47400f67600f87800fa7a00fc7d00fe7e00ff8001ff8203ff8405ff8607ff8809ff8b0bff8c0dff8e0fff9011ff9213ff9415ff9617ff9919ff9b1bff9c1dff9e1fffa021ffa223ffa425ffa627ffa829ffab2bffac2dffae2fffb031ffb233ffb435ffb637ffb939ffbb3bffbc3dffbe3fffc041ffc243ffc445ffc647ffc849ffcb4bffcc4dffce4fffd051ffd253ffd455ffd657ffd959ffdb5bffdc5dffde5fffe061ffe263ffe465ffe667ffe869ffeb6bffec6dffee6ffff071fff273fff475fff677fff979fffb7bfffc7dfffe7fffff81ffff83ffff85ffff87ffff89ffff8bffff8dffff8fffff91ffff93ffff95ffff97ffff99ffff9bffff9dffff9fffffa1ffffa3ffffa5ffffa7ffffa9ffffabffffadffffafffffb1ffffb3ffffb5ffffb7ffffb9ffffbbffffbdffffbfffffc1ffffc3ffffc5ffffc7ffffc9ffffcbffffcdffffcfffffd1ffffd3ffffd5ffffd7ffffd9ffffdbffffddffffdfffffe1ffffe3ffffe5ffffe7ffffe9ffffebffffedffffeffffff1fffff3fffff5fffff7fffff9fffffbfffffdffffff'),
        coolwarm: colorsFromString('3b4cc03c4ec23d50c33e51c53f53c64055c84257c94358cb445acc455cce465ecf485fd14961d24a63d34b64d54c66d64e68d84f69d9506bda516ddb536edd5470de5572df5673e05875e15977e35a78e45b7ae55d7ce65e7de75f7fe86180e96282ea6384eb6485ec6687ed6788ee688aef6a8bef6b8df06c8ff16e90f26f92f37093f37295f47396f57597f67699f6779af7799cf87a9df87b9ff97da0f97ea1fa80a3fa81a4fb82a6fb84a7fc85a8fc86a9fc88abfd89acfd8badfd8caffe8db0fe8fb1fe90b2fe92b4fe93b5fe94b6ff96b7ff97b8ff98b9ff9abbff9bbcff9dbdff9ebeff9fbfffa1c0ffa2c1ffa3c2fea5c3fea6c4fea7c5fea9c6fdaac7fdabc8fdadc9fdaec9fcafcafcb1cbfcb2ccfbb3cdfbb5cdfab6cefab7cff9b9d0f9bad0f8bbd1f8bcd2f7bed2f6bfd3f6c0d4f5c1d4f4c3d5f4c4d5f3c5d6f2c6d6f1c7d7f0c9d7f0cad8efcbd8eeccd9edcdd9eccedaebcfdaead1dae9d2dbe8d3dbe7d4dbe6d5dbe5d6dce4d7dce3d8dce2d9dce1dadce0dbdcdedcdddddddcdcdedcdbdfdbd9e0dbd8e1dad6e2dad5e3d9d3e4d9d2e5d8d1e6d7cfe7d7cee8d6cce9d5cbead5c9ead4c8ebd3c6ecd3c5edd2c3edd1c2eed0c0efcfbfefcebdf0cdbbf1cdbaf1ccb8f2cbb7f2cab5f2c9b4f3c8b2f3c7b1f4c6aff4c5adf5c4acf5c2aaf5c1a9f5c0a7f6bfa6f6bea4f6bda2f7bca1f7ba9ff7b99ef7b89cf7b79bf7b599f7b497f7b396f7b194f7b093f7af91f7ad90f7ac8ef7aa8cf7a98bf7a889f7a688f6a586f6a385f6a283f5a081f59f80f59d7ef59c7df49a7bf4987af39778f39577f39475f29274f29072f18f71f18d6ff08b6ef08a6cef886bee8669ee8468ed8366ec8165ec7f63eb7d62ea7b60e97a5fe9785de8765ce7745be67259e57058e46e56e36c55e36b54e26952e16751e0654fdf634ede614ddd5f4bdc5d4ada5a49d95847d85646d75445d65244d55042d44e41d24b40d1493fd0473dcf453ccd423bcc403acb3e38ca3b37c83836c73635c53334c43032c32e31c12b30c0282fbe242ebd1f2dbb1b2cba162bb8122ab70d28b50927b40426'),
        jet: colorsFromString('00008000008400008900008d00009200009600009b00009f0000a40000a80000ad0000b20000b60000bb0000bf0000c40000c80000cd0000d10000d60000da0000df0000e30000e80000ed0000f10000f60000fa0000ff0000ff0000ff0000ff0000ff0004ff0008ff000cff0010ff0014ff0018ff001cff0020ff0024ff0028ff002cff0030ff0034ff0038ff003cff0040ff0044ff0048ff004cff0050ff0054ff0058ff005cff0060ff0064ff0068ff006cff0070ff0074ff0078ff007cff0080ff0084ff0088ff008cff0090ff0094ff0098ff009cff00a0ff00a4ff00a8ff00acff00b0ff00b4ff00b8ff00bcff00c0ff00c4ff00c8ff00ccff00d0ff00d4ff00d8ff00dcfe00e0fb00e4f802e8f406ecf109f0ee0cf4eb0ff8e713fce416ffe119ffde1cffdb1fffd723ffd426ffd129ffce2cffca30ffc733ffc436ffc139ffbe3cffba40ffb743ffb446ffb149ffad4dffaa50ffa753ffa456ffa05aff9d5dff9a60ff9763ff9466ff906aff8d6dff8a70ff8773ff8377ff807aff7d7dff7a80ff7783ff7387ff708aff6d8dff6a90ff6694ff6397ff609aff5d9dff5aa0ff56a4ff53a7ff50aaff4dadff49b1ff46b4ff43b7ff40baff3cbeff39c1ff36c4ff33c7ff30caff2cceff29d1ff26d4ff23d7ff1fdbff1cdeff19e1ff16e4ff13e7ff0febff0ceeff09f1fc06f4f802f8f500fbf100feed00ffea00ffe600ffe200ffde00ffdb00ffd700ffd300ffd000ffcc00ffc800ffc400ffc100ffbd00ffb900ffb600ffb200ffae00ffab00ffa700ffa300ff9f00ff9c00ff9800ff9400ff9100ff8d00ff8900ff8600ff8200ff7e00ff7a00ff7700ff7300ff6f00ff6c00ff6800ff6400ff6000ff5d00ff5900ff5500ff5200ff4e00ff4a00ff4700ff4300ff3f00ff3b00ff3800ff3400ff3000ff2d00ff2900ff2500ff2200ff1e00ff1a00ff1600ff1300fa0f00f60b00f10800ed0400e80000e40000df0000da0000d60000d10000cd0000c80000c40000bf0000bb0000b60000b20000ad0000a80000a400009f00009b00009600009200008d0000890000840000800000'),
        viridis: colorsFromString('44015444025645045745055946075a46085c460a5d460b5e470d60470e6147106347116447136548146748166848176948186a481a6c481b6d481c6e481d6f481f70482071482173482374482475482576482677482878482979472a7a472c7a472d7b472e7c472f7d46307e46327e46337f463480453581453781453882443983443a83443b84433d84433e85423f854240864241864142874144874045884046883f47883f48893e49893e4a893e4c8a3d4d8a3d4e8a3c4f8a3c508b3b518b3b528b3a538b3a548c39558c39568c38588c38598c375a8c375b8d365c8d365d8d355e8d355f8d34608d34618d33628d33638d32648e32658e31668e31678e31688e30698e306a8e2f6b8e2f6c8e2e6d8e2e6e8e2e6f8e2d708e2d718e2c718e2c728e2c738e2b748e2b758e2a768e2a778e2a788e29798e297a8e297b8e287c8e287d8e277e8e277f8e27808e26818e26828e26828e25838e25848e25858e24868e24878e23888e23898e238a8d228b8d228c8d228d8d218e8d218f8d21908d21918c20928c20928c20938c1f948c1f958b1f968b1f978b1f988b1f998a1f9a8a1e9b8a1e9c891e9d891f9e891f9f881fa0881fa1881fa1871fa28720a38620a48621a58521a68522a78522a88423a98324aa8325ab8225ac8226ad8127ad8128ae8029af7f2ab07f2cb17e2db27d2eb37c2fb47c31b57b32b67a34b67935b77937b87838b9773aba763bbb753dbc743fbc7340bd7242be7144bf7046c06f48c16e4ac16d4cc26c4ec36b50c46a52c56954c56856c66758c7655ac8645cc8635ec96260ca6063cb5f65cb5e67cc5c69cd5b6ccd5a6ece5870cf5773d05675d05477d1537ad1517cd2507fd34e81d34d84d44b86d54989d5488bd6468ed64590d74393d74195d84098d83e9bd93c9dd93ba0da39a2da37a5db36a8db34aadc32addc30b0dd2fb2dd2db5de2bb8de29bade28bddf26c0df25c2df23c5e021c8e020cae11fcde11dd0e11cd2e21bd5e21ad8e219dae319dde318dfe318e2e418e5e419e7e419eae51aece51befe51cf1e51df4e61ef6e620f8e621fbe723fde725'),
    };

    function cleanNumber(v) {
        v = v.replace(/\.0+(\D+)/, '$1');
        v = v.replace(/(\.\d)0+(\D+)/, '$1$2');
        v = v.replace(/(\.0+)$/, '');
        return v;
    }

    function colorsFromString(s) {
        return s.match(/.{6}/g).map(function(x) {
            return "#" + x;
        });
    }

    function createAxis(scale, orient) {
        return d3.svg.axis()
            .scale(scale)
            .orient(orient);
    }

    // Returns a function, that, as long as it continues to be invoked, will not
    // be triggered. The function will be called after it stops being called for
    // N milliseconds.
    // taken from http://davidwalsh.name/javascript-debounce-function
    function debounce(delayedFunc, milliseconds) {
        var debounceInterval = null;
        return function() {
            var context = this, args = arguments;
            var later = function() {
                if (debounceInterval) {
                    $interval.cancel(debounceInterval);
                    debounceInterval = null;
                }
                delayedFunc.apply(context, args);
            };
            if (debounceInterval) {
                $interval.cancel(debounceInterval);
            }
            debounceInterval = $interval(later, milliseconds, 1);
        };
    }

    function initAnimation(scope) {
        scope.prevFrameIndex = -1;
        scope.isPlaying = false;
        var requestData = scope.requestData || function() {
            if (! scope.hasFrames()) {
                return;
            }
            var index = frameCache.getCurrentFrame(scope.modelName);
            if (frameCache.getCurrentFrame(scope.modelName) == scope.prevFrameIndex) {
                return;
            }
            scope.prevFrameIndex = index;
            frameCache.getFrame(scope.modelName, index, scope.isPlaying, function(index, data) {
                if (scope.element) {
                    if (data.error) {
                        panelState.setError(scope.modelName, data.error);
                        return;
                    }
                    scope.load(data);
                }
                if (scope.isPlaying) {
                    scope.advanceFrame(1);
                }
            });
        };
        scope.advanceFrame = function(increment) {
            var next = frameCache.getCurrentFrame(scope.modelName) + increment;
            if (next < 0 || next > frameCache.getFrameCount(scope.modelName) - 1) {
                scope.isPlaying = false;
                return;
            }
            frameCache.setCurrentFrame(scope.modelName, next);
            requestData();
        };
        scope.defaultFrame = function() {
            if (scope.getDefaultFrame) {
                frameCache.setCurrentFrame(scope.modelName, scope.getDefaultFrame());
                requestData();
            }
            else {
                scope.lastFrame();
            }
        };
        scope.firstFrame = function() {
            scope.isPlaying = false;
            frameCache.setCurrentFrame(scope.modelName, 0);
            if (scope.modelChanged) {
                scope.modelChanged();
            }
            requestData();
        };
        scope.hasFrames = function() {
            return frameCache.isLoaded() && frameCache.getFrameCount(scope.modelName) > 0;
        };
        scope.hasManyFrames = function() {
            if (SIREPO.APP_NAME == 'srw') {
                return false;
            }
            return frameCache.isLoaded() && frameCache.getFrameCount(scope.modelName) > 1;
        };
        scope.isFirstFrame = function() {
            return frameCache.getCurrentFrame(scope.modelName) === 0;
        };
        scope.isLastFrame = function() {
            return frameCache.getCurrentFrame(scope.modelName) == frameCache.getFrameCount(scope.modelName) - 1;
        };
        scope.lastFrame = function() {
            scope.isPlaying = false;
            frameCache.setCurrentFrame(scope.modelName, frameCache.getFrameCount(scope.modelName) - 1);
            requestData();
        };
        scope.togglePlay = function() {
            scope.isPlaying = ! scope.isPlaying;
            if (scope.isPlaying) {
                scope.advanceFrame(1);
            }
        };
        scope.$on('framesCleared', function() {
            scope.prevFrameIndex = -1;
            if (scope.clearData) {
                scope.clearData();
            }
        });
        scope.$on('modelsLoaded', requestData);
        scope.$on('framesLoaded', function(event, oldFrameCount) {
            if (scope.prevFrameIndex < 0 || oldFrameCount === 0) {
                scope.defaultFrame();
            }
            else if (scope.prevFrameIndex > frameCache.getFrameCount(scope.modelName)) {
                scope.firstFrame();
            }
            // go to the next last frame, if the current frame was the previous last frame
            else if (frameCache.getCurrentFrame(scope.modelName) >= oldFrameCount - 1) {
                scope.defaultFrame();
            }
        });
        return requestData;
    }

    function initPlot(scope) {
        var priority = 0;
        var current = scope.$parent;
        while (current) {
            if (current.requestPriority) {
                priority = current.requestPriority;
                break;
            }
            current = current.$parent;
        }
        var interval = null;
        var requestData = function(forceRunCount) {
            interval = $interval(function() {
                if (interval) {
                    $interval.cancel(interval);
                    interval = null;
                }
                if (! scope.element) {
                    return;
                }
                panelState.requestData(scope.modelName, function(data) {
                    if (! scope.element) {
                        return;
                    }
                    forceRunCount = forceRunCount || 0;
                    if (data.x_range) {
                        scope.clearData();
                        scope.load(data);
                        if (data.summaryData) {
                            $rootScope.$broadcast(scope.modelName + '.summaryData', data.summaryData);
                        }
                    }
                    else if (forceRunCount++ <= 2) {
                        // try again, probably bad data
                        panelState.clear(scope.modelName);
                        requestData(forceRunCount);
                    }
                    else {
                        panelState.setError(scope.modelName, 'server error: incomplete result');
                        srlog('incomplete response: ', data);
                    }
                }, forceRunCount ? true : false);
            }, 50 + priority * 10, 1);
        };
        return requestData;
    }

    function linspace(start, stop, nsteps) {
        var delta = (stop - start) / (nsteps - 1);
        var res = d3.range(nsteps).map(function(d) { return start + d * delta; });
        res[res.length - 1] = stop;

        if (res.length != nsteps) {
            throw "invalid linspace steps: " + nsteps + " != " + res.length;
        }
        return res;
    }

    return {
        COLOR_MAP: COLOR_MAP,

        addConvergencePoints: function(select, parentClass, pointsList, points) {
            var i;
            if (points.length > 1 && SIREPO.PLOTTING_SUMMED_LINEOUTS) {
                var newPoints = [];
                var dist = (points[1][0] - points[0][0]) / 2.0;
                newPoints.push(points[0]);
                var prevY = points[0][1];
                for (i = 1; i < points.length; i++) {
                    var p = points[i];
                    if (prevY != p[1]) {
                        var x = p[0] - dist;
                        newPoints.push([x, prevY], [x, p[1]]);
                        prevY = p[1];
                    }
                }
                newPoints.push(points[points.length - 1]);
                points = newPoints;
            }
            pointsList.splice(0, 0, points);
            if (pointsList.length > MAX_PLOTS) {
                pointsList = pointsList.slice(0, MAX_PLOTS);
            }
            for (i = 0; i < MAX_PLOTS; i++) {
                select(parentClass + ' .line-' + i).datum(pointsList[i] || []);
            }
            return pointsList;
        },

        createAxis: createAxis,

        createExponentialAxis: function(scale, orient) {
            return createAxis(scale, orient)
            // this causes a 'number of fractional digits' error in MSIE
            //.tickFormat(d3.format('e'))
                .tickFormat(function (value) {
                    if (value) {
                        if (Math.abs(value) < 1e3 && Math.abs(value) > 1e-3) {
                            return cleanNumber(value.toFixed(3));
                        } else {
                            return cleanNumber(value.toExponential(2));
                        }
                    }
                    return value;
                });
        },

        exportCSV: function(fileName, heading, points) {
            fileName = fileName.replace(/\s+$/, '').replace(/(\_|\W|\s)+/g, '-') + '.csv';
            // format csv heading values within quotes
            var res = '"' + heading.map(function(v) {
                return v.replace(/"/g, '');
            }).join('","') + '"' + "\n";
            points.forEach(function(row) {
                res += row[0].toExponential(9) + ',' + row[1].toExponential(9) + "\n";
            });
            saveAs(new Blob([res], {type: "text/csv;charset=utf-8"}), fileName);
        },

        drawImage: function(xAxisScale, yAxisScale, width, height, xValues, yValues, canvas, cacheCanvas, alignOnPixel) {
            var xZoomDomain = xAxisScale.domain();
            var xDomain = [xValues[0], xValues[xValues.length - 1]];
            var yZoomDomain = yAxisScale.domain();
            var yDomain = [yValues[0], yValues[yValues.length - 1]];
            var zoomWidth = xZoomDomain[1] - xZoomDomain[0];
            var zoomHeight = yZoomDomain[1] - yZoomDomain[0];
            canvas.width = width;
            canvas.height = height;
            var xPixelSize = alignOnPixel ? ((xDomain[1] - xDomain[0]) / zoomWidth * width / xValues.length) : 0;
            var yPixelSize = alignOnPixel ? ((yDomain[1] - yDomain[0]) / zoomHeight * height / yValues.length) : 0;
            var ctx = canvas.getContext('2d');
            ctx.imageSmoothingEnabled = false;
            ctx.msImageSmoothingEnabled = false;
            ctx.drawImage(
                cacheCanvas,
                -(xZoomDomain[0] - xDomain[0]) / zoomWidth * width - xPixelSize / 2,
                -(yDomain[1] - yZoomDomain[1]) / zoomHeight * height - yPixelSize / 2,
                (xDomain[1] - xDomain[0]) / zoomWidth * width + xPixelSize,
                (yDomain[1] - yDomain[0]) / zoomHeight * height + yPixelSize);
        },

        extractUnits: function(scope, axis, label) {
            scope[axis + 'units'] = '';
            var match = label.match(/\[(.*?)\]/);
            if (match) {
                scope[axis + 'units'] = match[1];
                label = label.replace(/\[.*?\]/, '');
            }
            return label;
        },

        fixFormat: function(scope, axis, precision) {
            var format = d3.format('.' + (precision || '3') + 's');
            var format2 = d3.format('.2f');
            // amounts near zero may appear as NNNz, change them to 0
            return function(n) {
                var units = scope[axis + 'units'];
                if (! units) {
                    return cleanNumber(format2(n));
                }
                var v = format(n);
                //TODO(pjm): use a regexp
                if ((v && (v.indexOf('z') > 0 || v.indexOf('y') > 0)) || v == '0.00' || v == '0.0000') {
                    return '0';
                }
                v = cleanNumber(v);
                return v + units;
            };
        },

        initialHeight: function(scope) {
            return scope.isAnimation ? 1 : INITIAL_HEIGHT;
        },

        colorRangeFromModel: function(modelName) {

            var model = appState.models[modelName];
            var modelMap = model ? model.colorMap : null;

            var modelDefaultMap;
            var info = SIREPO.APP_SCHEMA.model[modelName];
            if(info) {
                var mapInfo = info.colorMap;
                modelDefaultMap = mapInfo ? mapInfo[SIREPO.INFO_INDEX_DEFAULT_VALUE] : null;
            }

            return this.colorMapOrDefault(modelMap, modelDefaultMap);
        },

        colorMapNameOrDefault: function (mapName, defaultMapName) {
            return mapName || defaultMapName || SIREPO.PLOTTING_COLOR_MAP || SIREPO.DEFAULT_COLOR_MAP;
        },

        colorMapOrDefault: function (mapName, defaultMapName) {
            return COLOR_MAP[this.colorMapNameOrDefault(mapName, defaultMapName)];
        },

        initImage: function(zMin, zMax, heatmap, cacheCanvas, imageData, modelName) {
            var colorRange = this.colorRangeFromModel(modelName);
            var colorScale = d3.scale.linear()
                .domain(linspace(zMin, zMax, colorRange.length))
                .range(colorRange);
            var xSize = heatmap[0].length;
            var ySize = heatmap.length;
            var img = imageData;

            for (var yi = 0, p = -1; yi < ySize; ++yi) {
                for (var xi = 0; xi < xSize; ++xi) {
                    var c = d3.rgb(colorScale(heatmap[yi][xi]));
                    img.data[++p] = c.r;
                    img.data[++p] = c.g;
                    img.data[++p] = c.b;
                    img.data[++p] = 255;
                }
            }
            cacheCanvas.getContext('2d').putImageData(img, 0, 0);
            return colorScale;
        },

        linkPlot: function(scope, element) {
            d3Service.d3().then(function(d3) {
                scope.element = element[0];
                scope.isAnimation = scope.modelName.indexOf('Animation') >= 0;
                var requestData;

                if (scope.isClientOnly) {
                    requestData = function() {};
                }
                else if (scope.isAnimation) {
                    requestData = initAnimation(scope);
                }
                else {
                    requestData = initPlot(scope);
                }

                scope.windowResize = debounce(function() {
                    scope.resize();
                }, 250);

                scope.$on('$destroy', function() {
                    scope.destroy();
                    $(d3.select(scope.element).select('svg').node()).off();
                    scope.element = null;
                    $($window).off('resize', scope.windowResize);
                });

                scope.$on(
                    scope.modelName + '.changed',
                    function() {
                        scope.prevFrameIndex = -1;
                        if (scope.modelChanged) {
                            scope.modelChanged();
                        }
                        panelState.clear(scope.modelName);
                        requestData();
                    });
                scope.isLoading = function() {
                    if (scope.isAnimation) {
                        return false;
                    }
                    return panelState.isLoading(scope.modelName);
                };
                $($window).resize(scope.windowResize);
                // #777 catch touchstart on outer svg nodes to prevent browser zoom on ipad
                $(d3.select(scope.element).select('svg').node()).on('touchstart touchmove', function(event) {
                    event.preventDefault();
                    event.stopPropagation();
                });
                scope.init();
                if (appState.isLoaded()) {
                    if (scope.isAnimation && scope.defaultFrame) {
                        scope.defaultFrame();
                    }
                    else {
                        requestData();
                    }
                }
            });
        },

        linspace: linspace,

        min2d: function(data) {
            return d3.min(data, function(row) {
                return d3.min(row);
            });
        },

        max2d: function(data) {
            return d3.max(data, function(row) {
                return d3.max(row);
            });
        },

        recalculateDomainFromPoints: function(yScale, points, xDomain, invertAxis) {
            var ydom;

            for (var i = 0; i < points.length; i++) {
                var d = points[i];
                if (d[0] > xDomain[1] || d[0] < xDomain[0]) {
                    continue;
                }
                if (ydom) {
                    if (d[1] < ydom[0]) {
                        ydom[0] = d[1];
                    }
                    else if (d[1] > ydom[1]) {
                        ydom[1] = d[1];
                    }
                }
                else {
                    ydom = [d[1], d[1]];
                }
            }
            if (ydom && ydom[0] != ydom[1]) {
                if (ydom[0] > 0) {
                    ydom[0] = 0;
                }
                if (invertAxis) {
                    var x = ydom[0];
                    ydom[0] = ydom[1];
                    ydom[1] = x;
                }
                yScale.domain(ydom).nice();
            }
        },

        refreshConvergencePoints: function(select, parentClass, graphLine) {
            for (var i = 0; i < MAX_PLOTS; i++) {
                select(parentClass + ' .line-' + i).attr('d', graphLine);
            }
        },

        ticks: function(axis, width, isHorizontalAxis) {
            var spacing = isHorizontalAxis ? 100 : 60;
            var n = Math.max(Math.round(width / spacing), 2);
            axis.ticks(n);
        },

        // ensures the axis domain fits in the fullDomain
        // returns true if size is reset to full
        trimDomain: function(axisScale, fullDomain) {
            var dom = axisScale.domain();
            var zoomSize = dom[1] - dom[0];

            if (zoomSize >= (fullDomain[1] - fullDomain[0])) {
                axisScale.domain(fullDomain);
                return true;
            }
            if (dom[0] < fullDomain[0]) {
                axisScale.domain([fullDomain[0], zoomSize + fullDomain[0]]);
            }
            if (dom[1] > fullDomain[1]) {
                axisScale.domain([fullDomain[1] - zoomSize, fullDomain[1]]);
            }
            return false;
        },
    };
});

SIREPO.app.directive('animationButtons', function() {
    return {
        restrict: 'A',
        template: [
            '<div data-ng-if="isAnimation && hasManyFrames()" style="width: 100%;" class="text-center">',
              '<button type="button" class="btn btn-default" data-ng-disabled="isFirstFrame()" data-ng-click="firstFrame()"><span class="glyphicon glyphicon-backward"></span></button>',
              '<button type="button" class="btn btn-default" data-ng-disabled="isFirstFrame()" data-ng-click="advanceFrame(-1)"><span class="glyphicon glyphicon-step-backward"></span></button>',
              '<button type="button" class="btn btn-default" data-ng-disabled="isLastFrame()" data-ng-click="togglePlay()"><span class="glyphicon glyphicon-{{ isPlaying ? \'pause\' : \'play\' }}"></span></button>',
              '<button type="button" class="btn btn-default" data-ng-disabled="isLastFrame()" data-ng-click="advanceFrame(1)"><span class="glyphicon glyphicon-step-forward"></span></button>',
              '<button type="button" class="btn btn-default" data-ng-disabled="isLastFrame()" data-ng-click="lastFrame()"><span class="glyphicon glyphicon-forward"></span></button>',
            '</div>',
        ].join(''),
    };
});

//TODO(pjm): remove global function, change into a service
function setupFocusPoint(overlay, circleClass, xAxisScale, yAxisScale, invertAxis, scope) {

    var defaultCircleSize, focusIndex, formatter, keyListener, lastClickX, ordinateFormatter, points;

    function isPositive(num) {
        return true ? num > 0 : false;
    }

    function normalizeValues(yValues, shift) {
        var yMin = Math.min.apply(Math, yValues);
        var yMax = Math.max.apply(Math, yValues);
        var yRange = yMax - yMin;
        for (var i = 0; i < yValues.length; i++) {
            yValues[i] = (yValues[i] - yMin) / yRange - shift;  // roots are at Y=0
        }
        return yValues;
    }

    function calculateFWHM(xValues, yValues) {
        yValues = normalizeValues(yValues, 0.5);
        var positive = isPositive(yValues[0]);
        var listOfRoots = [];
        for (var i = 0; i < yValues.length; i++) {
            var currentPositive = isPositive(yValues[i]);
            if (currentPositive !== positive) {
                listOfRoots.push(xValues[i - 1] + (xValues[i] - xValues[i - 1]) / (Math.abs(yValues[i]) + Math.abs(yValues[i - 1])) * Math.abs(yValues[i - 1]));
                positive = !positive;
            }
        }
        var fwhm = null;
        if (listOfRoots.length >= 2) {
            fwhm = Math.abs(listOfRoots[listOfRoots.length - 1] - listOfRoots[0]);
        }
        return fwhm;
    }

    function formatValue(v) {
        if (v < 1 || v > 1000000) {
            return ordinateFormatter(v);
        }
        return formatter(v);
    }

    function hasFocusPoint() {
        return points && focusIndex >= 0 && focusIndex < points.length;
    }

    function hideFocusPoint() {
        select(circleClass).style('display', 'none');
        select('.focus-text').text('');
    }

    function init() {
        focusIndex = -1;
        formatter = d3.format('.3f');
        ordinateFormatter = d3.format('.3e');
        overlay
            .on('mouseover', function() {
                if (! keyListener) {
                    keyListener = true;
                    d3.select('body').on('keydown', onKeyDown);
                }
            })
            .on('mouseout', function() {
                d3.select('body').on('keydown', null);
                keyListener = false;
            })
            .on('mousedown', function(e) {
                lastClickX = d3.event[invertAxis ? 'clientY' : 'clientX'];
            })
            .on('click', onClick)
            .on('dblclick', function copyToClipboard() {
                var focusText = select('.focus-text');
                var focusHint = select('.focus-hint');
                var inputField = $('<input>');
                $('body').append(inputField);
                inputField.val(focusText.text()).select();
                try {
                    document.execCommand('copy');
                    focusHint.style('display', null);
                    focusHint.text('Copied to clipboard');
                    setTimeout(function () {
                        focusHint.style('display', 'none');
                    }, 1000);
                } catch(e) {}
                inputField.remove();
            });

        return {
            load: function(axisPoints, preservePoint) {
                if (preservePoint && (axisPoints.length != (points || []).length)) {
                    preservePoint = false;
                }
                points = axisPoints;
                if (preservePoint) {
                    var focus = select(circleClass);
                    if (focus.style('display') != 'none') {
                        return;
                    }
                }
                focusIndex = -1;
                hideFocusPoint();
            },
            refresh: function() {
                if (hasFocusPoint()) {
                    showFocusPoint(true);
                }
            },
        };
    }

    function moveFocus(step) {
        if (! hasFocusPoint()) {
            return;
        }
        if (invertAxis) {
            step = -step;
        }
        var newIndex = focusIndex + step;
        if (newIndex < 0 || newIndex >= points.length) {
            return;
        }
        focusIndex = newIndex;
        showFocusPoint(false);
    }

    function onClick() {
        /*jshint validthis: true*/
        // lastClickX determines if the user is panning or clicking on a point
        if (! points || Math.abs(lastClickX - d3.event[invertAxis ? 'clientY' : 'clientX']) > 10) {
            return;
        }
        var axisIndex = invertAxis ? 1 : 0;
        var mouseX = d3.mouse(this)[axisIndex];
        var xMin = xAxisScale.invert(mouseX - 10);
        var xMax = xAxisScale.invert(mouseX + 10);
        if (xMin > xMax) {
            var swap = xMin;
            xMin = xMax;
            xMax = swap;
        }
        var domain = xAxisScale.domain();
        if (xMin < domain[0]) {
            xMin = domain[0];
        }
        if (xMax > domain[1]) {
            xMax = domain[1];
        }

        focusIndex = -1;
        var maxPoint;
        for (var i = 0; i < points.length; i++) {
            var p = points[i];
            if (p[0] > xMax || p[0] < xMin) {
                continue;
            }
            if (! maxPoint || p[1] > maxPoint[1]) {
                maxPoint = p;
                focusIndex = i;
            }
        }
        if (maxPoint) {
            showFocusPoint(true);
        }
    }

    function onKeyDown() {
        if (! hasFocusPoint()) {
            return;
        }
        var keyCode = d3.event.keyCode;
        if (keyCode == 27) { // escape
            hideFocusPoint();
        }
        if (keyCode == 37 || keyCode == 40) { // left & down
            moveFocus(-1);
            d3.event.preventDefault();
        }
        if (keyCode == 39 || keyCode == 38) { // right & up
            moveFocus(1);
            d3.event.preventDefault();
        }
    }

    function select(selector) {
        var e = d3.select(overlay.node().parentNode);
        return e.select(selector);
    }

    function showFocusPoint(isMainFocus) {
        if (! hasFocusPoint()) {
            return;
        }
        var p = points[focusIndex];
        var domain = xAxisScale.domain();
        $(overlay.node()).parent().find('[class=focus]').hide();

        if (p[0] < domain[0] || p[0] > domain[1]) {
            hideFocusPoint();
            return;
        }
        var focus = select(circleClass);
        focus.style('display', null);
        var circle = select(circleClass + ' circle');
        if (isMainFocus) {
            if (! defaultCircleSize) {
                defaultCircleSize = circle.attr('r');
            }
            circle.attr('r', defaultCircleSize);
        }
        else {
            circle.attr('r', defaultCircleSize - 2);
        }

        var xValues = [];
        var yValues = [];
        for (var i = 0; i < points.length; i++) {
            xValues.push(points[i][0]);
            yValues.push(points[i][1]);
        }

        // Find the local maximum and the left and righ minima:
        var peakIndex = null;
        var rightMinIndex = null;
        var leftMinIndex = null;
        var fwhm = null;
        if (focusIndex < xValues.length - 1 && focusIndex > 0) { // check if the index is within the range
            if (points[focusIndex][1] < points[focusIndex - 1][1] || points[focusIndex][1] < points[focusIndex + 1][1]) { // step on the left and on the right to see if it's a local maximum
                // It's not a local maximum!
                if (points[focusIndex][1] < points[focusIndex - 1][1]) { // we are on the right from the maximum
                    for (i = focusIndex; i > 0; i--) { // <<< go to the left to find the maximum
                        if (points[i-1][1] < points[i][1]) { // we crossed the maximum and started to descend
                            // ^ <<< - we reached the maximum:
                            peakIndex = i;
                            break;
                        }
                    }
                } else { // we are on the left from the maximum
                    for (i = focusIndex + 1; i < xValues.length; i++) { // >>> go to the right to find the maximum
                        if (points[i-1][1] > points[i][1]) { // we crossed the maximum and started to descend
                            // >>> ^ - we reached the maximum:
                            peakIndex = i - 1;
                            break;
                        }
                    }
                }
            } else {
                // ^ - we are at the local maximum.
                peakIndex = focusIndex;
            }

            // >>> go to the right from the peak to find the right minimum:
            for (i = peakIndex + 1; i < xValues.length; i++) {
                if (points[i-1][1] < points[i][1]) {
                    // >>> v - we reached the right minimum:
                    rightMinIndex = i - 1;
                    break;
                }
            }
            if (! rightMinIndex) {
                rightMinIndex = xValues.length - 1;
            }

            // <<< go to the left to find the left minimum:
            for (i = peakIndex; i > 0; i--) {
                if (points[i-1][1] > points[i][1]) {
                    // v <<< - we reached the left minimum:
                    leftMinIndex = i;
                    break;
                }
            }
            if (! leftMinIndex) {
                leftMinIndex = 0;
            }
        }

        // Calculate the FWHM for the selected peak (between the left and the right minima - v^v):
        if (peakIndex) {
            var localXValues = [];
            var localYValues = [];
            for (i = leftMinIndex; i <= rightMinIndex; i++) {
                localXValues.push(points[i][0]);
                localYValues.push(points[i][1]);
            }
            fwhm = calculateFWHM(localXValues, localYValues);
        }

        var fwhmText = '';
        if (fwhm !== null && typeof(fwhm) !== 'undefined') {
            var fwhmConverted = fwhm;
            var units = invertAxis ? scope.yunits : scope.xunits;
            if (fwhm >= 1e9 && fwhm < 1e12) {
                fwhmConverted = fwhm * 1e-9;
                units = 'G' + units;
            } else if (fwhm >= 1e6 && fwhm < 1e9) {
                fwhmConverted = fwhm * 1e-6;
                units = 'M' + units;
            } else if (fwhm >= 1e3 && fwhm < 1e6) {
                fwhmConverted = fwhm * 1e-3;
                units = 'k' + units;
            } else if (fwhm >= 1e-3 && fwhm < 1e0) {
                fwhmConverted = fwhm * 1e3;
                units = 'm' + units;
            } else if (fwhm >= 1e-6 && fwhm < 1e-3) {
                fwhmConverted = fwhm * 1e6;
                units = 'µ' + units;
            } else if (fwhm >= 1e-9 && fwhm < 1e-6) {
                fwhmConverted = fwhm * 1e9;
                units = 'n' + units;
            } else if (fwhm >= 1e-12 && fwhm < 1e-9) {
                fwhmConverted = fwhm * 1e12;
                units = 'p' + units;
            }
            fwhmText = ', FWHM=' + fwhmConverted.toFixed(3) + ' ' + units;
        }
        if (invertAxis) {
            focus.attr('transform', 'translate(' + yAxisScale(p[1]) + ',' + xAxisScale(p[0]) + ')');
        } else {
            focus.attr('transform', 'translate(' + xAxisScale(p[0]) + ',' + yAxisScale(p[1]) + ')');
        }
        select('.focus-text').text('X=' + formatValue(p[0]) + ', Y=' + formatValue(p[1]) + '' + fwhmText);
    }

    return init();
}

SIREPO.app.directive('plot2d', function(plotting) {
    return {
        restrict: 'A',
        scope: {
            modelName: '@',
        },
        templateUrl: '/static/html/plot2d.html' + SIREPO.SOURCE_CACHE_KEY,
        controller: function($scope) {
            var ASPECT_RATIO = 4.0 / 7;
            $scope.margin = {top: 50, right: 20, bottom: 50, left: 80};
            $scope.width = $scope.height = 0;
            $scope.dataCleared = true;
            var focusPoint, graphLine, points, xAxis, xAxisGrid, xAxisScale, xDomain, yAxis, yAxisGrid, yAxisScale, yDomain, zoom;

            function refresh() {
                if (! xDomain) {
                    return;
                }

                if (plotting.trimDomain(xAxisScale, xDomain)) {
                    select('.overlay').attr('class', 'overlay mouse-zoom');
                    yAxisScale.domain(yDomain).nice();
                }
                else {
                    select('.overlay').attr('class', 'overlay mouse-move-ew');
                    plotting.recalculateDomainFromPoints(yAxisScale, points[0], xAxisScale.domain());
                }
                resetZoom();
                select('.overlay').call(zoom);
                select('.x.axis').call(xAxis);
                select('.x.axis.grid').call(xAxisGrid); // tickLine == gridline
                select('.y.axis').call(yAxis);
                select('.y.axis.grid').call(yAxisGrid);
                plotting.refreshConvergencePoints(select, '.plot-viewport', graphLine);
                focusPoint.refresh();
            }

            function resetZoom() {
                zoom = d3.behavior.zoom()
                    .x(xAxisScale)
                    .on('zoom', refresh);
            }

            function select(selector) {
                var e = d3.select($scope.element);
                return selector ? e.select(selector) : e;
            }

            $scope.clearData = function() {
                $scope.dataCleared = true;
                xDomain = null;
            };

            $scope.destroy = function() {
                zoom.on('zoom', null);
                $('.overlay').off();
            };

            $scope.init = function() {
                select('svg').attr('height', plotting.initialHeight($scope));
                xAxisScale = d3.scale.linear();
                yAxisScale = d3.scale.linear();
                xAxis = plotting.createAxis(xAxisScale, 'bottom');
                xAxis.tickFormat(plotting.fixFormat($scope, 'x'));
                xAxisGrid = plotting.createAxis(xAxisScale, 'bottom');
                yAxis = plotting.createExponentialAxis(yAxisScale, 'left');
                yAxisGrid = plotting.createAxis(yAxisScale, 'left');
                graphLine = d3.svg.line()
                    .x(function(d) {return xAxisScale(d[0]);})
                    .y(function(d) {return yAxisScale(d[1]);});
                focusPoint = setupFocusPoint(select('.overlay'), '.focus', xAxisScale, yAxisScale, false, $scope);
                resetZoom();
            };

            $scope.load = function(json) {
                $scope.dataCleared = false;
                var xPoints = json.x_points
                    ? json.x_points
                    : plotting.linspace(json.x_range[0], json.x_range[1], json.points.length);
                $scope.xRange = json.x_range;
                var xdom = [json.x_range[0], json.x_range[1]];
                if (! (xDomain && xDomain[0] == xdom[0] && xDomain[1] == xdom[1])) {
                    xDomain = xdom;
                    points = [];
                    xAxisScale.domain(xdom);
                }
                if (! SIREPO.PLOTTING_SHOW_CONVERGENCE_LINEOUTS) {
                    points = [];
                }
                var ymin = d3.min(json.points);
                if (ymin > 0) {
                    ymin = 0;
                }
                yDomain = [ymin, d3.max(json.points)];
                yAxisScale.domain(yDomain).nice();
                var p = d3.zip(xPoints, json.points);
                plotting.addConvergencePoints(select, '.plot-viewport', points, p);
                focusPoint.load(p, true);
                select('.y-axis-label').text(json.y_label);
                select('.x-axis-label').text(plotting.extractUnits($scope, 'x', json.x_label));
                select('.main-title').text(json.title);
                $scope.resize();
            };

            $scope.resize = function() {
                if (select().empty()) {
                    return;
                }
                var width = parseInt(select().style('width')) - $scope.margin.left - $scope.margin.right;
                if (! points || isNaN(width)) {
                    return;
                }
                $scope.width = width;
                $scope.height = ASPECT_RATIO * $scope.width;
                select('svg')
                    .attr('width', $scope.width + $scope.margin.left + $scope.margin.right)
                    .attr('height', $scope.height + $scope.margin.top + $scope.margin.bottom);
                plotting.ticks(xAxis, $scope.width, true);
                plotting.ticks(xAxisGrid, $scope.width, true);
                plotting.ticks(yAxis, $scope.height, false);
                plotting.ticks(yAxisGrid, $scope.height, false);
                xAxisScale.range([0, $scope.width]);
                yAxisScale.range([$scope.height, 0]);
                xAxisGrid.tickSize(-$scope.height);
                yAxisGrid.tickSize(-$scope.width);
                refresh();
            };
        },
        link: function link(scope, element) {
            plotting.linkPlot(scope, element);
        },
    };
});

SIREPO.app.directive('plot3d', function(appState, plotting) {
    return {
        restrict: 'A',
        scope: {
            modelName: '@',
        },
        templateUrl: '/static/html/plot3d.html' + SIREPO.SOURCE_CACHE_KEY,
        controller: function($scope) {

            var MIN_PIXEL_RESOLUTION = 10;
            $scope.margin = 50;
            $scope.bottomPanelMargin = {top: 10, bottom: 30};
            $scope.rightPanelMargin = {left: 10, right: 50};
            // will be set to the correct size in resize()
            $scope.canvasSize = 0;
            $scope.titleCenter = 0;
            $scope.rightPanelWidth = $scope.bottomPanelHeight = 50;
            $scope.dataCleared = true;
            $scope.wantCrossHairs = ! SIREPO.PLOTTING_SUMMED_LINEOUTS;

            var bottomPanelCutLine, bottomPanelXAxis, bottomPanelYAxis, bottomPanelYScale, canvas, ctx, focusPointX, focusPointY, fullDomain, heatmap, lineOuts, mainXAxis, mainYAxis, prevDomain, rightPanelCutLine, rightPanelXAxis, rightPanelYAxis, rightPanelXScale, xAxisScale, xIndexScale, xValues, xyZoom, xZoom, yAxisScale, yIndexScale, yValues, yZoom;
            var cacheCanvas, imageData;

            var cursorShape = {
                '11': 'mouse-move-ew',
                '10': 'mouse-move-e',
                '01': 'mouse-move-w',
                '22': 'mouse-move-ns',
                '20': 'mouse-move-n',
                '02': 'mouse-move-s',
            };

            function adjustZoomToCenter(scale) {
                // if the domain is almost centered on 0.0 (within 10%) adjust zoom and offset to center
                var domain = scale.domain();
                if (domain[0] < 0 && domain[1] > 0) {
                    var width = domain[1] - domain[0];
                    var diff = (domain[0] + domain[1]) / width;
                    if (diff > 0 && diff < 0.1) {
                        domain[1] = -domain[0];
                    }
                    else if (diff > -0.1 && diff < 0) {
                        domain[0] = -domain[1];
                    }
                    else {
                        return;
                    }
                    scale.domain(domain);
                }
            }

            function centerTitle() {
                // center the title over the image, if text is too large, center it over whole plot
                var titleNode = select('text.main-title').node();
                if (titleNode) {
                    var width = titleNode.getBBox().width;
                    $scope.titleCenter = $scope.canvasSize / 2;
                    if (width > $scope.canvasSize) {
                        $scope.titleCenter += $scope.rightPanelWidth / 2;
                    }
                }
            }

            function clipDomain(scale, axisName) {
                var domain = fullDomain[axisName == 'x' ? 0 : 1];
                var domainSize = domain[1] - domain[0];
                var fudgeFactor = domainSize * 0.001;
                var d = scale.domain();
                var canMove = axisName == 'x' ? [1, 1] : [2, 2];

                if (d[0] - domain[0] <= fudgeFactor) {
                    canMove[0] = 0;
                    d[1] -= d[0] - domain[0];
                    d[0] = domain[0];
                }
                if (domain[1] - d[1] <= fudgeFactor) {
                    canMove[1] = 0;
                    d[0] -= d[1] - domain[1];
                    if (d[0] - domain[0] <= fudgeFactor) {
                        canMove[0] = 0;
                        d[0] = domain[0];
                    }
                    d[1] = domain[1];
                }
                scale.domain(d);
                var cursorKey = '' + canMove[0] + canMove[1];
                var className = 'mouse-rect-' + axisName;
                select('rect.' + className).attr('class', className + ' ' + (cursorShape[cursorKey] || 'mouse-zoom'));
                return canMove[0] + canMove[1];
            }

            function sumRegion(isWidth, bottom, top, left, right) {
                var points = [];
                var max = isWidth ? right : top;
                for (var i = 0; i <= max; i++) {
                    points[i] = 0;
                }
                for (i = bottom; i <= top; i++) {
                    for (var j = left; j <= right; j++) {
                        var index = isWidth ? j : i;
                        points[index] += heatmap[yValues.length - 1 - i][j];
                    }
                }
                return points;
            }

            function drawBottomPanelCut() {
                var row;
                var yBottom = yIndexScale(yAxisScale.domain()[0]);
                var yTop = yIndexScale(yAxisScale.domain()[1]);
                var yv = Math.round(yBottom + (yTop - yBottom) / 2);
                if (SIREPO.PLOTTING_SUMMED_LINEOUTS) {
                    row = sumRegion(
                        true,
                        Math.floor(yBottom + 0.5),
                        Math.ceil(yTop - 0.5),
                        Math.floor(xIndexScale(xAxisScale.domain()[0])),
                        Math.ceil(xIndexScale(xAxisScale.domain()[1])));
                }
                else {
                    row = heatmap[yValues.length - 1 - yv];
                }
                var points = d3.zip(xValues, row);
                plotting.recalculateDomainFromPoints(bottomPanelYScale, points, xAxisScale.domain());
                drawLineout('x', yv, points, bottomPanelCutLine);
                focusPointX.load(points, true);
            }

            function drawLineout(axis, key, points, cutLine) {
                if (! lineOuts[axis] || ! SIREPO.PLOTTING_SHOW_CONVERGENCE_LINEOUTS) {
                    lineOuts[axis] = {};
                }
                var axisClass = axis == 'x' ? '.bottom-panel' : '.right-panel';
                if (lineOuts[axis][key]) {
                    if (! appState.deepEquals(points, lineOuts[axis][key][0])) {
                        lineOuts[axis][key] = plotting.addConvergencePoints(select, axisClass, lineOuts[axis][key], points);
                    }
                }
                else {
                    lineOuts[axis] = {};
                    lineOuts[axis][key] = plotting.addConvergencePoints(select, axisClass, [], points);
                }
                plotting.refreshConvergencePoints(select, axisClass, cutLine);
            }

            function drawRightPanelCut() {
                var xLeft = xIndexScale(xAxisScale.domain()[0]);
                var xRight = xIndexScale(xAxisScale.domain()[1]);
                var xv = Math.round(xLeft + (xRight - xLeft) / 2);
                var points;

                if (SIREPO.PLOTTING_SUMMED_LINEOUTS) {
                    points = d3.zip(yValues, sumRegion(
                        false,
                        Math.floor(yIndexScale(yAxisScale.domain()[0])),
                        Math.ceil(yIndexScale(yAxisScale.domain()[1])),
                        Math.floor(xLeft + 0.5),
                        Math.ceil(xRight - 0.5)));
                }
                else {
                    points = heatmap.map(function (v, i) {
                        return [yValues[yValues.length - 1 - i], v[xv]];
                    });
                }
                plotting.recalculateDomainFromPoints(rightPanelXScale, points, yAxisScale.domain(), true);
                drawLineout('y', xv, points, rightPanelCutLine);
                focusPointY.load(points, true);
            }

            function exceededMaxZoom(scale, axisName) {
                var domain = fullDomain[axisName == 'x' ? 0 : 1];
                var domainSize = domain[1] - domain[0];
                var d = scale.domain();
                var pixels = (axisName == 'x' ? xValues : yValues).length * (d[1] - d[0]) / domainSize;
                return pixels < MIN_PIXEL_RESOLUTION;
            }

            function refresh() {
                if (! fullDomain) {
                    return;
                }
                if (prevDomain && (exceededMaxZoom(xAxisScale, 'x') || exceededMaxZoom(yAxisScale, 'y'))) {
                    restoreDomain(xAxisScale, prevDomain[0]);
                    restoreDomain(yAxisScale, prevDomain[1]);
                }
                if (clipDomain(xAxisScale, 'x') + clipDomain(yAxisScale, 'y')) {
                    select('rect.mouse-rect-xy').attr('class', 'mouse-rect-xy mouse-move');
                }
                else {
                    select('rect.mouse-rect-xy').attr('class', 'mouse-rect-xy mouse-zoom');
                }
                plotting.drawImage(xAxisScale, yAxisScale, $scope.canvasSize, $scope.canvasSize, xValues, yValues, canvas, cacheCanvas, true);
                drawBottomPanelCut();
                drawRightPanelCut();
                resetZoom();
                select('.mouse-rect-xy').call(xyZoom);
                select('.mouse-rect-x').call(xZoom);
                select('.mouse-rect-y').call(yZoom);
                select('.bottom-panel .x.axis').call(bottomPanelXAxis);
                select('.bottom-panel .y.axis').call(bottomPanelYAxis);
                select('.right-panel .x.axis').call(rightPanelXAxis);
                select('.right-panel .y.axis').call(rightPanelYAxis);
                select('.x.axis.grid').call(mainXAxis);
                select('.y.axis.grid').call(mainYAxis);
                focusPointX.refresh();
                focusPointY.refresh();
                prevDomain = [
                    xAxisScale.domain(),
                    yAxisScale.domain(),
                ];
                centerTitle();
            }

            function resetZoom() {
                xyZoom = d3.behavior.zoom()
                    .x(xAxisScale)
                    .y(yAxisScale)
                    .on('zoom', refresh);
                xZoom = d3.behavior.zoom()
                    .x(xAxisScale)
                    .on('zoom', refresh);
                yZoom = d3.behavior.zoom()
                    .y(yAxisScale)
                    .on('zoom', refresh);
            }

            function restoreDomain(scale, oldValue) {
                var d = scale.domain();
                d[0] = oldValue[0];
                d[1] = oldValue[1];
            }

            function select(selector) {
                var e = d3.select($scope.element);
                return selector ? e.select(selector) : e;
            }

            $scope.clearData = function() {
                $scope.dataCleared = true;
                fullDomain = null;
                lineOuts = {};
            };

            $scope.destroy = function() {
                xyZoom.on('zoom', null);
                xZoom.on('zoom', null);
                yZoom.on('zoom', null);
            };

            $scope.init = function() {
                select('svg').attr('height', plotting.initialHeight($scope));
                xAxisScale = d3.scale.linear();
                xIndexScale = d3.scale.linear();
                yAxisScale = d3.scale.linear();
                yIndexScale = d3.scale.linear();
                bottomPanelYScale = d3.scale.linear();
                rightPanelXScale = d3.scale.linear();
                mainXAxis = plotting.createAxis(xAxisScale, 'bottom');
                mainYAxis = plotting.createAxis(yAxisScale, 'left');
                bottomPanelXAxis = plotting.createAxis(xAxisScale, 'bottom');
                bottomPanelXAxis.tickFormat(plotting.fixFormat($scope, 'x'));
                bottomPanelYAxis = plotting.createExponentialAxis(bottomPanelYScale, 'left');
                rightPanelXAxis = plotting.createExponentialAxis(rightPanelXScale, 'bottom');
                rightPanelYAxis = plotting.createAxis(yAxisScale, 'right');
                rightPanelYAxis.tickFormat(plotting.fixFormat($scope, 'y'));
                resetZoom();
                canvas = select('canvas').node();
                ctx = canvas.getContext('2d');
                cacheCanvas = document.createElement('canvas');
                bottomPanelCutLine = d3.svg.line()
                    .x(function(d) {return xAxisScale(d[0]);})
                    .y(function(d) {return bottomPanelYScale(d[1]);});
                rightPanelCutLine = d3.svg.line()
                    .y(function(d) { return yAxisScale(d[0]);})
                    .x(function(d) { return rightPanelXScale(d[1]);});
                focusPointX = setupFocusPoint(select('.mouse-rect-x'), '.bottom-panel .focus', xAxisScale, bottomPanelYScale, false, $scope);
                focusPointY = setupFocusPoint(select('.mouse-rect-y'), '.right-panel .focus', yAxisScale, rightPanelXScale, true, $scope);
            };

            $scope.load = function(json) {
                prevDomain = null;
                $scope.dataCleared = false;
                heatmap = appState.clone(json.z_matrix).reverse();
                var newFullDomain = [
                    [json.x_range[0], json.x_range[1]],
                    [json.y_range[0], json.y_range[1]],
                ];
                if ((yValues && yValues.length != json.z_matrix.length)
                    || ! appState.deepEquals(fullDomain, newFullDomain)) {
                    fullDomain = newFullDomain;
                    lineOuts = {};
                    xValues = plotting.linspace(fullDomain[0][0], fullDomain[0][1], json.x_range[2]);
                    yValues = plotting.linspace(fullDomain[1][0], fullDomain[1][1], json.y_range[2]);
                    xAxisScale.domain(fullDomain[0]);
                    xIndexScale.domain(fullDomain[0]);
                    yAxisScale.domain(fullDomain[1]);
                    yIndexScale.domain(fullDomain[1]);
                    adjustZoomToCenter(xAxisScale);
                    adjustZoomToCenter(yAxisScale);
                }
                var xmax = xValues.length - 1;
                var ymax = yValues.length - 1;
                xIndexScale.range([0, xmax]);
                yIndexScale.range([0, ymax]);
                cacheCanvas.width = xValues.length;
                cacheCanvas.height = yValues.length;
                imageData = ctx.getImageData(0, 0, cacheCanvas.width, cacheCanvas.height);
                select('.main-title').text(json.title);
                select('.x-axis-label').text(plotting.extractUnits($scope, 'x', json.x_label));
                select('.y-axis-label').text(plotting.extractUnits($scope, 'y', json.y_label));
                select('.z-axis-label').text(json.z_label);
                var zmin = plotting.min2d(heatmap);
                var zmax = plotting.max2d(heatmap);

                //TODO(pjm): for now, we always want the lower range to be 0
                if (zmin > 0) {
                    zmin = 0;
                }
                bottomPanelYScale.domain([zmin, zmax]).nice();
                rightPanelXScale.domain([zmax, zmin]).nice();
                plotting.initImage(zmin, zmax, heatmap, cacheCanvas, imageData, $scope.modelName);
                $scope.resize();
            };

            $scope.modelChanged = function() {
                // clear lineOuts
                $scope.clearData();
            };

            $scope.resize = function() {
                if (select().empty()) {
                    return;
                }
                var width = parseInt(select().style('width')) - 2 * $scope.margin;
                if (! heatmap || isNaN(width)){
                    return;
                }
                var canvasSize = 2 * (width - $scope.rightPanelMargin.left - $scope.rightPanelMargin.right) / 3;
                $scope.canvasSize = canvasSize;
                $scope.bottomPanelHeight = 2 * canvasSize / 5 + $scope.bottomPanelMargin.top + $scope.bottomPanelMargin.bottom;
                $scope.rightPanelWidth = canvasSize / 2 + $scope.rightPanelMargin.left + $scope.rightPanelMargin.right;
                plotting.ticks(rightPanelXAxis, $scope.rightPanelWidth - $scope.rightPanelMargin.left - $scope.rightPanelMargin.right, true);
                plotting.ticks(rightPanelYAxis, canvasSize, false);
                plotting.ticks(bottomPanelXAxis, canvasSize, true);
                plotting.ticks(bottomPanelYAxis, $scope.bottomPanelHeight, false);
                plotting.ticks(mainXAxis, canvasSize, true);
                plotting.ticks(mainYAxis, canvasSize, false);
                xAxisScale.range([0, canvasSize]);
                yAxisScale.range([canvasSize, 0]);
                bottomPanelYScale.range([$scope.bottomPanelHeight - $scope.bottomPanelMargin.top - $scope.bottomPanelMargin.bottom - 1, 0]);
                rightPanelXScale.range([0, $scope.rightPanelWidth - $scope.rightPanelMargin.left - $scope.rightPanelMargin.right]);
                mainXAxis.tickSize(- canvasSize - $scope.bottomPanelHeight + $scope.bottomPanelMargin.bottom); // tickLine == gridline
                mainYAxis.tickSize(- canvasSize - $scope.rightPanelWidth + $scope.rightPanelMargin.right); // tickLine == gridline
                refresh();
            };

            $scope.$on(SIREPO.PLOTTING_LINE_CSV_EVENT, function(evt, axisName) {
                var keys = Object.keys(lineOuts[axisName]);
                var points = lineOuts[axisName][keys[0]][0];
                var xHeading = select('.' + axisName + '-axis-label').text();
                plotting.exportCSV(
                    xHeading,
                    [xHeading + ' [' + $scope.xunits +']', select('.z-axis-label').text()],
                    points);
            });
        },
        link: function link(scope, element) {
            plotting.linkPlot(scope, element);
        },
    };
});

SIREPO.app.directive('heatmap', function(appState, plotting) {
    return {
        restrict: 'A',
        scope: {
            modelName: '@',
        },
        templateUrl: '/static/html/heatplot.html' + SIREPO.SOURCE_CACHE_KEY,
        controller: function($scope) {

            $scope.margin = {top: 40, left: 80, right: 100, bottom: 50};
            // will be set to the correct size in resize()
            $scope.canvasSize = {
                width: 0,
                height: 0,
            };
            $scope.dataCleared = true;

            var aspectRatio = 1.0;
            var canvas, colorbar, ctx, heatmap, pointer, xAxis, xAxisScale, xValues, yAxis, yAxisScale, yValues, zoom;
            var cacheCanvas, imageData;

            var EMA = function() {
                var avg = null;
                var length = 3;
                var alpha = 2.0 / (length + 1.0);
                this.compute = function(value) {
                    return avg += avg !== null
                    ? alpha * (value - avg)
                    : value;
                };
            };

            var allFrameMin = new EMA();
            var allFrameMax = new EMA();

            function getRange(values) {
                return [values[0], values[values.length - 1]];
            }

            function initDraw(zmin, zmax) {
                var colorScale = plotting.initImage(zmin, zmax, heatmap, cacheCanvas, imageData, $scope.modelName);
                colorbar = Colorbar()
                    .scale(colorScale)
                    .thickness(30)
                    .margin({top: 0, right: 60, bottom: 20, left: 10})
                    .orient("vertical");
            }

            function mouseMove() {
                /*jshint validthis: true*/
                if (! heatmap || heatmap[0].length <= 2) {
                    return;
                }
                var point = d3.mouse(this);
                var xRange = getRange(xValues);
                var yRange = getRange(yValues);
                var x0 = xAxisScale.invert(point[0] - 1);
                var y0 = yAxisScale.invert(point[1] - 1);
                var x = Math.round((heatmap[0].length - 1) * (x0 - xRange[0]) / (xRange[1] - xRange[0]));
                var y = Math.round((heatmap.length - 1) * (y0 - yRange[0]) / (yRange[1] - yRange[0]));
                var value = heatmap[heatmap.length - 1 - y][x];
                pointer.pointTo(value);
            }

            function refresh() {
                if (plotting.trimDomain(xAxisScale, getRange(xValues))
                    + plotting.trimDomain(yAxisScale, getRange(yValues))) {
                    select('.mouse-rect').attr('class', 'mouse-rect mouse-zoom');
                }
                else {
                    select('.mouse-rect').attr('class', 'mouse-rect mouse-move');
                }
                plotting.drawImage(xAxisScale, yAxisScale, $scope.canvasSize.width, $scope.canvasSize.height, xValues, yValues, canvas, cacheCanvas, false);
                resetZoom();
                select('.mouse-rect').call(zoom);
                select('.x.axis').call(xAxis);
                select('.y.axis').call(yAxis);
            }

            function resetZoom() {
                zoom = d3.behavior.zoom()
                    .x(xAxisScale)
                    .y(yAxisScale)
                    .on('zoom', refresh);
            }

            function select(selector) {
                var e = d3.select($scope.element);
                return selector ? e.select(selector) : e;
            }

            $scope.clearData = function() {
                $scope.dataCleared = true;
                $scope.prevFrameIndex = -1;
            };

            $scope.destroy = function() {
                $('.mouse-rect').off();
                zoom.on('zoom', null);
            };

            $scope.init = function() {
                select('svg').attr('height', plotting.initialHeight($scope));
                xAxisScale = d3.scale.linear();
                yAxisScale = d3.scale.linear();
                xAxis = plotting.createAxis(xAxisScale, 'bottom');
                xAxis.tickFormat(plotting.fixFormat($scope, 'x', 5));
                yAxis = plotting.createAxis(yAxisScale, 'left');
                yAxis.tickFormat(plotting.fixFormat($scope, 'y', 5));
                resetZoom();
                canvas = select('canvas').node();
                select('.mouse-rect').on('mousemove', mouseMove);
                ctx = canvas.getContext('2d');
                cacheCanvas = document.createElement('canvas');
            };

            $scope.load = function(json) {
                $scope.dataCleared = false;
                aspectRatio = json.aspect_ratio || 1.0;
                heatmap = appState.clone(json.z_matrix).reverse();
                xValues = plotting.linspace(json.x_range[0], json.x_range[1], json.x_range[2]);
                yValues = plotting.linspace(json.y_range[0], json.y_range[1], json.y_range[2]);
                cacheCanvas.width = xValues.length;
                cacheCanvas.height = yValues.length;
                imageData = ctx.getImageData(0, 0, cacheCanvas.width, cacheCanvas.height);
                select('.main-title').text(json.title);
                select('.x-axis-label').text(plotting.extractUnits($scope, 'x', json.x_label));
                select('.y-axis-label').text(plotting.extractUnits($scope, 'y', json.y_label));
                select('.z-axis-label').text(json.z_label);
                select('.frequency-label').text(json.frequency_title);
                xAxisScale.domain(getRange(xValues));
                yAxisScale.domain(getRange(yValues));
                initDraw(
                    allFrameMin.compute(plotting.min2d(heatmap)),
                    allFrameMax.compute(plotting.max2d(heatmap)));
                $scope.resize();
            };

            $scope.modelChanged = function() {
                allFrameMin = new EMA();
                allFrameMax = new EMA();
            };

            $scope.resize = function() {
                if (select().empty()) {
                    return;
                }
                var width = parseInt(select().style('width')) - $scope.margin.left - $scope.margin.right;
                if (! heatmap || isNaN(width)) {
                    return;
                }
                $scope.canvasSize.width = width;
                $scope.canvasSize.height = width * aspectRatio;
                plotting.ticks(yAxis, $scope.canvasSize.height, false);
                plotting.ticks(xAxis, $scope.canvasSize.width, true);
                xAxisScale.range([0, $scope.canvasSize.width]);
                yAxisScale.range([$scope.canvasSize.height, 0]);
                colorbar.barlength($scope.canvasSize.height)
                    .origin([0, 0]);
                pointer = select('.colorbar').call(colorbar);
                refresh();
            };
        },
        link: function link(scope, element) {
            plotting.linkPlot(scope, element);
        },
    };
});

//TODO(pjm): consolidate plot code with plotting service
SIREPO.app.directive('parameterPlot', function(plotting) {
    return {
        restrict: 'A',
        scope: {
            modelName: '@',
        },
        templateUrl: '/static/html/plot2d.html' + SIREPO.SOURCE_CACHE_KEY,
        controller: function($scope) {
            var ASPECT_RATIO = 4.0 / 7;
<<<<<<< HEAD
            $scope.margin = {top: 50, right: 20, bottom: 50, left: 70};
            $scope.wantLegend = true;
=======
            $scope.margin = {top: 50, right: 25, bottom: 50, left: 80};
>>>>>>> e22ad699
            $scope.width = $scope.height = 0;
            $scope.dataCleared = true;
            var graphLine, xAxis, xAxisGrid, xAxisScale, xDomain, yAxis, yAxisGrid, yAxisScale, yDomain, zoom, xPoints;

            function refresh() {
                if (! xDomain) {
                    return;
                }
                var xdom = xAxisScale.domain();
                var zoomWidth = xdom[1] - xdom[0];

                if (zoomWidth >= (xDomain[1] - xDomain[0])) {
                    select('.overlay').attr('class', 'overlay mouse-zoom');
                    xAxisScale.domain(xDomain);
                    yAxisScale.domain(yDomain).nice();
                }
                else {
                    select('.overlay').attr('class', 'overlay mouse-move-ew');
                    if (xdom[0] < xDomain[0]) {
                        xAxisScale.domain([xDomain[0], zoomWidth + xDomain[0]]);
                    }
                    if (xdom[1] > xDomain[1]) {
                        xAxisScale.domain([xDomain[1] - zoomWidth, xDomain[1]]);
                    }
                }
                resetZoom();
                select('.overlay').call(zoom);
                select('.x.axis').call(xAxis);
                select('.x.axis.grid').call(xAxisGrid); // tickLine == gridline
                select('.y.axis').call(yAxis);
                select('.y.axis.grid').call(yAxisGrid);
                select('.plot-viewport').selectAll('.line').attr('d', graphLine);
            }

            function resetZoom() {
                zoom = d3.behavior.zoom()
                    .x(xAxisScale)
                    .on('zoom', refresh);
            }

            function select(selector) {
                var e = d3.select($scope.element);
                return selector ? e.select(selector) : e;
            }

            $scope.clearData = function() {
                $scope.dataCleared = true;
                xDomain = null;
            };

            $scope.destroy = function() {
                zoom.on('zoom', null);
                $('.overlay').off();
            };

            $scope.init = function() {
                select('svg').attr('height', plotting.initialHeight($scope));
                xAxisScale = d3.scale.linear();
                yAxisScale = d3.scale.linear();
                xAxis = plotting.createAxis(xAxisScale, 'bottom');
                xAxis.tickFormat(plotting.fixFormat($scope, 'x'));
                xAxisGrid = plotting.createAxis(xAxisScale, 'bottom');
                yAxis = plotting.createAxis(yAxisScale, 'left');
                yAxis.tickFormat(plotting.fixFormat($scope, 'y'));
                yAxisGrid = plotting.createAxis(yAxisScale, 'left');
                graphLine = d3.svg.line()
                    .x(function(d, i) {
                        return xAxisScale(xPoints[i]);
                    })
                    .y(function(d) {
                        return yAxisScale(d);
                    });
                resetZoom();
            };

            $scope.load = function(json) {
                $scope.dataCleared = false;
                var pointCount = json.points ? json.points.length : json.plots[0].points.length;
                xPoints = json.x_points
                    ? json.x_points
                    : plotting.linspace(json.x_range[0], json.x_range[1], pointCount);
                $scope.xRange = json.x_range;
                var xdom = [json.x_range[0], json.x_range[1]];
                xDomain = xdom;
                xAxisScale.domain(xdom);
                yDomain = [json.y_range[0], json.y_range[1]];
                yAxisScale.domain(yDomain).nice();
                select('.y-axis-label').text(plotting.extractUnits($scope, 'y', json.y_label));
                select('.x-axis-label').text(plotting.extractUnits($scope, 'x', json.x_label));
                select('.main-title').text(json.title);

                // data may contain 2 plots (y1, y2) or multiple plots (plots)
                var plots = json.plots || [
                    {
                        points: json.points[0],
                        label: json.y1_title,
                        color: '#1f77b4',
                    },
                    {
                        points: json.points[1],
                        label: json.y2_title,
                        color: '#ff7f0e',
                    },
                ];

                var viewport = select('.plot-viewport');
                viewport.selectAll('.line').remove();
                var legend = select('.sr-plot-legend');
                legend.selectAll('.sr-plot-legend-item').remove();
                for (var i = 0; i < plots.length; i++) {
                    var plot = plots[i];
                    viewport.append('path')
                        .attr('class', 'line line-color')
                        .style('stroke', plot.color)
                        .datum(plot.points);
                    var item = legend.append('g').attr('class', 'sr-plot-legend-item');
                    item.append('circle')
                        .attr('r', 5)
                        .attr('cx', 8)
                        .attr('cy', 10 + i * 20)
                        .style('stroke', plot.color)
                        .style('fill', plot.color);
                    item.append('text')
                        .attr('class', 'focus-text')
                        .attr('x', 16)
                        .attr('y', 16 + i * 20)
                        .text(plot.label);
                }
                $scope.margin.top = json.title ? 50 : 10;
                $scope.margin.bottom = 50 + 20 * plots.length;
                $scope.resize();
            };

            $scope.resize = function() {
                if (select().empty()) {
                    return;
                }
                var width = parseInt(select().style('width')) - $scope.margin.left - $scope.margin.right;
                if (! xPoints || isNaN(width)) {
                    return;
                }
                $scope.width = width;
                $scope.height = ASPECT_RATIO * $scope.width;
                select('svg')
                    .attr('width', $scope.width + $scope.margin.left + $scope.margin.right)
                    .attr('height', $scope.height + $scope.margin.top + $scope.margin.bottom);
                plotting.ticks(xAxis, $scope.width, true);
                plotting.ticks(xAxisGrid, $scope.width, true);
                plotting.ticks(yAxis, $scope.height, false);
                plotting.ticks(yAxisGrid, $scope.height, false);
                xAxisScale.range([0, $scope.width]);
                yAxisScale.range([$scope.height, 0]);
                xAxisGrid.tickSize(-$scope.height);
                yAxisGrid.tickSize(-$scope.width);
                refresh();
            };
        },
        link: function link(scope, element) {
            plotting.linkPlot(scope, element);
        },
    };
});

//TODO(pjm): consolidate plot code with plotting service
SIREPO.app.directive('particle', function(plotting) {
    return {
        restrict: 'A',
        scope: {
            modelName: '@',
        },
        templateUrl: '/static/html/plot2d.html' + SIREPO.SOURCE_CACHE_KEY,
        controller: function($scope) {
            var ASPECT_RATIO = 4.0 / 7;
            $scope.margin = {top: 50, right: 25, bottom: 50, left: 80};
            $scope.width = $scope.height = 0;
            $scope.dataCleared = true;
            var graphLine, xAxis, xAxisGrid, xAxisScale, xDomain, yAxis, yAxisGrid, yAxisScale, yDomain, zoom;

            function refresh() {
                if (! xDomain) {
                    return;
                }
                var xdom = xAxisScale.domain();
                var zoomWidth = xdom[1] - xdom[0];

                if (zoomWidth >= (xDomain[1] - xDomain[0])) {
                    select('.overlay').attr('class', 'overlay mouse-zoom');
                    xAxisScale.domain(xDomain);
                    yAxisScale.domain(yDomain).nice();
                }
                else {
                    select('.overlay').attr('class', 'overlay mouse-move-ew');
                    if (xdom[0] < xDomain[0]) {
                        xAxisScale.domain([xDomain[0], zoomWidth + xDomain[0]]);
                    }
                    if (xdom[1] > xDomain[1]) {
                        xAxisScale.domain([xDomain[1] - zoomWidth, xDomain[1]]);
                    }
                }
                resetZoom();
                select('.overlay').call(zoom);
                select('.x.axis').call(xAxis);
                select('.x.axis.grid').call(xAxisGrid); // tickLine == gridline
                select('.y.axis').call(yAxis);
                select('.y.axis.grid').call(yAxisGrid);
                select('.plot-viewport').selectAll('.line').attr('d', graphLine);
            }

            function resetZoom() {
                zoom = d3.behavior.zoom()
                    .x(xAxisScale)
                    .on('zoom', refresh);
            }

            function select(selector) {
                var e = d3.select($scope.element);
                return selector ? e.select(selector) : e;
            }

            $scope.clearData = function() {
                $scope.dataCleared = true;
                xDomain = null;
            };

            $scope.destroy = function() {
                zoom.on('zoom', null);
                $('.overlay').off();
            };

            $scope.init = function() {
                select('svg').attr('height', plotting.initialHeight($scope));
                xAxisScale = d3.scale.linear();
                yAxisScale = d3.scale.linear();
                xAxis = plotting.createAxis(xAxisScale, 'bottom');
                xAxis.tickFormat(plotting.fixFormat($scope, 'x'));
                xAxisGrid = plotting.createAxis(xAxisScale, 'bottom');
                yAxis = plotting.createAxis(yAxisScale, 'left');
                yAxis.tickFormat(plotting.fixFormat($scope, 'y'));
                yAxisGrid = plotting.createAxis(yAxisScale, 'left');
                graphLine = d3.svg.line()
                    .x(function(d) {
                        return xAxisScale(d[0]);
                    })
                    .y(function(d) {
                        return yAxisScale(d[1]);
                    });
                resetZoom();
            };

            $scope.load = function(json) {
                $scope.dataCleared = false;
                $scope.xRange = json.x_range;
                var xdom = [json.x_range[0], json.x_range[1]];
                xDomain = xdom;
                xAxisScale.domain(xdom);
                yDomain = [json.y_range[0], json.y_range[1]];
                yAxisScale.domain(yDomain).nice();
                var viewport = select('.plot-viewport');
                viewport.selectAll('.line').remove();
                var isFixedX = ! Array.isArray(json.x_points[0]);
                var i;
                for (i = 0; i < json.points.length; i++) {
                    var p = d3.zip(
                        isFixedX ? json.x_points : json.x_points[i],
                        json.points[i]);
                    viewport.append('path').attr('class', 'line line-7').datum(p);
                }
                if (json.lost_x && json.lost_x.length) {
                    for (i = 0; i < json.lost_x.length; i++) {
                        viewport.append('path').attr('class', 'line line-reflected').datum(
                            d3.zip(json.lost_x[i], json.lost_y[i]));
                    }
                    // absorbed/reflected legend
                    select('svg')
                        .append('circle').attr('class', 'line-absorbed').attr('r', 5).attr('cx', 8).attr('cy', 10);
                    select('svg')
                        .append('text').attr('class', 'focus-text').attr('x', 16).attr('y', 16)
                        .text('Absorbed');
                    select('svg')
                        .append('circle').attr('class', 'line-reflected').attr('r', 5).attr('cx', 8).attr('cy', 30);
                    select('svg')
                        .append('text').attr('class', 'focus-text').attr('x', 16).attr('y', 36)
                        .text('Reflected');
                }
                select('.y-axis-label').text(plotting.extractUnits($scope, 'y', json.y_label));
                select('.x-axis-label').text(plotting.extractUnits($scope, 'x', json.x_label));
                select('.main-title').text(json.title);
                $scope.resize();
            };

            $scope.resize = function() {
                if (select().empty()) {
                    return;
                }
                var width = parseInt(select().style('width')) - $scope.margin.left - $scope.margin.right;
                if (! xDomain || isNaN(width)) {
                    return;
                }
                $scope.width = width;
                $scope.height = ASPECT_RATIO * $scope.width;
                select('svg')
                    .attr('width', $scope.width + $scope.margin.left + $scope.margin.right)
                    .attr('height', $scope.height + $scope.margin.top + $scope.margin.bottom);
                plotting.ticks(xAxis, $scope.width, true);
                plotting.ticks(xAxisGrid, $scope.width, true);
                plotting.ticks(yAxis, $scope.height, false);
                plotting.ticks(yAxisGrid, $scope.height, false);
                xAxisScale.range([0, $scope.width]);
                yAxisScale.range([$scope.height, 0]);
                xAxisGrid.tickSize(-$scope.height);
                yAxisGrid.tickSize(-$scope.width);
                refresh();
            };
        },
        link: function link(scope, element) {
            plotting.linkPlot(scope, element);
        },
    };
});<|MERGE_RESOLUTION|>--- conflicted
+++ resolved
@@ -1544,12 +1544,8 @@
         templateUrl: '/static/html/plot2d.html' + SIREPO.SOURCE_CACHE_KEY,
         controller: function($scope) {
             var ASPECT_RATIO = 4.0 / 7;
-<<<<<<< HEAD
-            $scope.margin = {top: 50, right: 20, bottom: 50, left: 70};
+            $scope.margin = {top: 50, right: 25, bottom: 50, left: 80};
             $scope.wantLegend = true;
-=======
-            $scope.margin = {top: 50, right: 25, bottom: 50, left: 80};
->>>>>>> e22ad699
             $scope.width = $scope.height = 0;
             $scope.dataCleared = true;
             var graphLine, xAxis, xAxisGrid, xAxisScale, xDomain, yAxis, yAxisGrid, yAxisScale, yDomain, zoom, xPoints;
