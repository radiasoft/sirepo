--- conflicted
+++ resolved
@@ -3883,11 +3883,7 @@
                         axes[dim],
                         vpOutline,
                         dim,
-<<<<<<< HEAD
                         axisCfg[dim].orientation
-=======
-                        info.orientation
->>>>>>> a4ad2e0e
                     );
                 }
                 //boundAxes.x = vpOutline.bindAxis(
