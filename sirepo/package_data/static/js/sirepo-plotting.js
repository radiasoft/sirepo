'use strict';

var srlog = SIREPO.srlog;
var srdbg = SIREPO.srdbg;
SIREPO.PLOTTING_LINE_CSV_EVENT = 'plottingLineoutCSV';
SIREPO.DEFAULT_COLOR_MAP = 'viridis';

SIREPO.app.factory('plotting', function(appState, frameCache, panelState, utilities, requestQueue, simulationQueue, $interval, $rootScope, $window) {

    var INITIAL_HEIGHT = 400;
    var MAX_PLOTS = 11;
    var COLOR_MAP = {
        grayscale: ['#333', '#fff'],
        afmhot: colorsFromString('0000000200000400000600000800000a00000c00000e00001000001200001400001600001800001a00001c00001e00002000002200002400002600002800002a00002c00002e00003000003200003400003600003800003a00003c00003e00004000004200004400004600004800004a00004c00004e00005000005200005400005600005800005a00005c00005e00006000006200006400006600006800006a00006c00006e00007000007200007400007600007800007a00007c00007e00008000008202008404008607008808008a0a008c0d008e0f009010009212009414009617009818009a1a009c1d009e1f00a02000a22200a42400a62700a82800aa2a00ac2d00ae2f00b03000b23200b43400b63700b83800ba3a00bc3d00be3f00c04000c24200c44400c64600c84800ca4a00cc4d00ce4e00d05000d25200d45400d65600d85800da5a00dc5d00de5e00e06000e26200e46400e66600e86800ea6a00ec6d00ee6e00f07000f27200f47400f67600f87800fa7a00fc7d00fe7e00ff8001ff8203ff8405ff8607ff8809ff8b0bff8c0dff8e0fff9011ff9213ff9415ff9617ff9919ff9b1bff9c1dff9e1fffa021ffa223ffa425ffa627ffa829ffab2bffac2dffae2fffb031ffb233ffb435ffb637ffb939ffbb3bffbc3dffbe3fffc041ffc243ffc445ffc647ffc849ffcb4bffcc4dffce4fffd051ffd253ffd455ffd657ffd959ffdb5bffdc5dffde5fffe061ffe263ffe465ffe667ffe869ffeb6bffec6dffee6ffff071fff273fff475fff677fff979fffb7bfffc7dfffe7fffff81ffff83ffff85ffff87ffff89ffff8bffff8dffff8fffff91ffff93ffff95ffff97ffff99ffff9bffff9dffff9fffffa1ffffa3ffffa5ffffa7ffffa9ffffabffffadffffafffffb1ffffb3ffffb5ffffb7ffffb9ffffbbffffbdffffbfffffc1ffffc3ffffc5ffffc7ffffc9ffffcbffffcdffffcfffffd1ffffd3ffffd5ffffd7ffffd9ffffdbffffddffffdfffffe1ffffe3ffffe5ffffe7ffffe9ffffebffffedffffeffffff1fffff3fffff5fffff7fffff9fffffbfffffdffffff'),
        coolwarm: colorsFromString('3b4cc03c4ec23d50c33e51c53f53c64055c84257c94358cb445acc455cce465ecf485fd14961d24a63d34b64d54c66d64e68d84f69d9506bda516ddb536edd5470de5572df5673e05875e15977e35a78e45b7ae55d7ce65e7de75f7fe86180e96282ea6384eb6485ec6687ed6788ee688aef6a8bef6b8df06c8ff16e90f26f92f37093f37295f47396f57597f67699f6779af7799cf87a9df87b9ff97da0f97ea1fa80a3fa81a4fb82a6fb84a7fc85a8fc86a9fc88abfd89acfd8badfd8caffe8db0fe8fb1fe90b2fe92b4fe93b5fe94b6ff96b7ff97b8ff98b9ff9abbff9bbcff9dbdff9ebeff9fbfffa1c0ffa2c1ffa3c2fea5c3fea6c4fea7c5fea9c6fdaac7fdabc8fdadc9fdaec9fcafcafcb1cbfcb2ccfbb3cdfbb5cdfab6cefab7cff9b9d0f9bad0f8bbd1f8bcd2f7bed2f6bfd3f6c0d4f5c1d4f4c3d5f4c4d5f3c5d6f2c6d6f1c7d7f0c9d7f0cad8efcbd8eeccd9edcdd9eccedaebcfdaead1dae9d2dbe8d3dbe7d4dbe6d5dbe5d6dce4d7dce3d8dce2d9dce1dadce0dbdcdedcdddddddcdcdedcdbdfdbd9e0dbd8e1dad6e2dad5e3d9d3e4d9d2e5d8d1e6d7cfe7d7cee8d6cce9d5cbead5c9ead4c8ebd3c6ecd3c5edd2c3edd1c2eed0c0efcfbfefcebdf0cdbbf1cdbaf1ccb8f2cbb7f2cab5f2c9b4f3c8b2f3c7b1f4c6aff4c5adf5c4acf5c2aaf5c1a9f5c0a7f6bfa6f6bea4f6bda2f7bca1f7ba9ff7b99ef7b89cf7b79bf7b599f7b497f7b396f7b194f7b093f7af91f7ad90f7ac8ef7aa8cf7a98bf7a889f7a688f6a586f6a385f6a283f5a081f59f80f59d7ef59c7df49a7bf4987af39778f39577f39475f29274f29072f18f71f18d6ff08b6ef08a6cef886bee8669ee8468ed8366ec8165ec7f63eb7d62ea7b60e97a5fe9785de8765ce7745be67259e57058e46e56e36c55e36b54e26952e16751e0654fdf634ede614ddd5f4bdc5d4ada5a49d95847d85646d75445d65244d55042d44e41d24b40d1493fd0473dcf453ccd423bcc403acb3e38ca3b37c83836c73635c53334c43032c32e31c12b30c0282fbe242ebd1f2dbb1b2cba162bb8122ab70d28b50927b40426'),
        jet: colorsFromString('00008000008400008900008d00009200009600009b00009f0000a40000a80000ad0000b20000b60000bb0000bf0000c40000c80000cd0000d10000d60000da0000df0000e30000e80000ed0000f10000f60000fa0000ff0000ff0000ff0000ff0000ff0004ff0008ff000cff0010ff0014ff0018ff001cff0020ff0024ff0028ff002cff0030ff0034ff0038ff003cff0040ff0044ff0048ff004cff0050ff0054ff0058ff005cff0060ff0064ff0068ff006cff0070ff0074ff0078ff007cff0080ff0084ff0088ff008cff0090ff0094ff0098ff009cff00a0ff00a4ff00a8ff00acff00b0ff00b4ff00b8ff00bcff00c0ff00c4ff00c8ff00ccff00d0ff00d4ff00d8ff00dcfe00e0fb00e4f802e8f406ecf109f0ee0cf4eb0ff8e713fce416ffe119ffde1cffdb1fffd723ffd426ffd129ffce2cffca30ffc733ffc436ffc139ffbe3cffba40ffb743ffb446ffb149ffad4dffaa50ffa753ffa456ffa05aff9d5dff9a60ff9763ff9466ff906aff8d6dff8a70ff8773ff8377ff807aff7d7dff7a80ff7783ff7387ff708aff6d8dff6a90ff6694ff6397ff609aff5d9dff5aa0ff56a4ff53a7ff50aaff4dadff49b1ff46b4ff43b7ff40baff3cbeff39c1ff36c4ff33c7ff30caff2cceff29d1ff26d4ff23d7ff1fdbff1cdeff19e1ff16e4ff13e7ff0febff0ceeff09f1fc06f4f802f8f500fbf100feed00ffea00ffe600ffe200ffde00ffdb00ffd700ffd300ffd000ffcc00ffc800ffc400ffc100ffbd00ffb900ffb600ffb200ffae00ffab00ffa700ffa300ff9f00ff9c00ff9800ff9400ff9100ff8d00ff8900ff8600ff8200ff7e00ff7a00ff7700ff7300ff6f00ff6c00ff6800ff6400ff6000ff5d00ff5900ff5500ff5200ff4e00ff4a00ff4700ff4300ff3f00ff3b00ff3800ff3400ff3000ff2d00ff2900ff2500ff2200ff1e00ff1a00ff1600ff1300fa0f00f60b00f10800ed0400e80000e40000df0000da0000d60000d10000cd0000c80000c40000bf0000bb0000b60000b20000ad0000a80000a400009f00009b00009600009200008d0000890000840000800000'),
        viridis: colorsFromString('44015444025645045745055946075a46085c460a5d460b5e470d60470e6147106347116447136548146748166848176948186a481a6c481b6d481c6e481d6f481f70482071482173482374482475482576482677482878482979472a7a472c7a472d7b472e7c472f7d46307e46327e46337f463480453581453781453882443983443a83443b84433d84433e85423f854240864241864142874144874045884046883f47883f48893e49893e4a893e4c8a3d4d8a3d4e8a3c4f8a3c508b3b518b3b528b3a538b3a548c39558c39568c38588c38598c375a8c375b8d365c8d365d8d355e8d355f8d34608d34618d33628d33638d32648e32658e31668e31678e31688e30698e306a8e2f6b8e2f6c8e2e6d8e2e6e8e2e6f8e2d708e2d718e2c718e2c728e2c738e2b748e2b758e2a768e2a778e2a788e29798e297a8e297b8e287c8e287d8e277e8e277f8e27808e26818e26828e26828e25838e25848e25858e24868e24878e23888e23898e238a8d228b8d228c8d228d8d218e8d218f8d21908d21918c20928c20928c20938c1f948c1f958b1f968b1f978b1f988b1f998a1f9a8a1e9b8a1e9c891e9d891f9e891f9f881fa0881fa1881fa1871fa28720a38620a48621a58521a68522a78522a88423a98324aa8325ab8225ac8226ad8127ad8128ae8029af7f2ab07f2cb17e2db27d2eb37c2fb47c31b57b32b67a34b67935b77937b87838b9773aba763bbb753dbc743fbc7340bd7242be7144bf7046c06f48c16e4ac16d4cc26c4ec36b50c46a52c56954c56856c66758c7655ac8645cc8635ec96260ca6063cb5f65cb5e67cc5c69cd5b6ccd5a6ece5870cf5773d05675d05477d1537ad1517cd2507fd34e81d34d84d44b86d54989d5488bd6468ed64590d74393d74195d84098d83e9bd93c9dd93ba0da39a2da37a5db36a8db34aadc32addc30b0dd2fb2dd2db5de2bb8de29bade28bddf26c0df25c2df23c5e021c8e020cae11fcde11dd0e11cd2e21bd5e21ad8e219dae319dde318dfe318e2e418e5e419e7e419eae51aece51befe51cf1e51df4e61ef6e620f8e621fbe723fde725'),
        // String.repeat() not available in all browsers
        contrast: colorsFromString('000000' + Array(255).join('ffffff')),
    };

    function colorsFromString(s) {
        return s.match(/.{6}/g).map(function(x) {
            return "#" + x;
        });
    }

    function initAnimation(scope) {
        scope.prevFrameIndex = -1;
        scope.isPlaying = false;
        var requestData = scope.requestData || function() {
            if (! scope.hasFrames()) {
                return;
            }
            var index = frameCache.getCurrentFrame(scope.modelName);
            if (frameCache.getCurrentFrame(scope.modelName) == scope.prevFrameIndex) {
                return;
            }
            scope.prevFrameIndex = index;
            frameCache.getFrame(scope.modelName, index, scope.isPlaying, function(index, data) {
                if (scope.element) {
                    if (data.error) {
                        panelState.setError(scope.modelName, data.error);
                        return;
                    }
                    panelState.setError(scope.modelName, null);
                    scope.load(data);
                    if (data.summaryData) {
                        $rootScope.$broadcast(scope.modelName + '.summaryData', data.summaryData);
                    }
                }
                if (scope.isPlaying) {
                    scope.advanceFrame(1);
                }
            });
        };
        scope.advanceFrame = function(increment, stopPlaying) {
            if (stopPlaying) {
                scope.isPlaying = false;
            }
            var next = frameCache.getCurrentFrame(scope.modelName) + increment;
            if (next < 0 || next > frameCache.getFrameCount(scope.modelName) - 1) {
                scope.isPlaying = false;
                return;
            }
            frameCache.setCurrentFrame(scope.modelName, next);
            requestData();
        };
        scope.defaultFrame = function() {
            if (scope.getDefaultFrame) {
                frameCache.setCurrentFrame(scope.modelName, scope.getDefaultFrame());
                requestData();
            }
            else {
                scope.lastFrame();
            }
        };
        scope.firstFrame = function() {
            scope.isPlaying = false;
            frameCache.setCurrentFrame(scope.modelName, 0);
            if (scope.modelChanged) {
                scope.modelChanged();
            }
            requestData();
        };
        scope.hasFrames = function() {
            return frameCache.isLoaded() && frameCache.getFrameCount(scope.modelName) > 0;
        };
        scope.hasManyFrames = function() {
            if (SIREPO.SINGLE_FRAME_ANIMATION && SIREPO.SINGLE_FRAME_ANIMATION.indexOf(scope.modelName) >= 0) {
                return false;
            }
            if (appState.isLoaded() && appState.models[scope.modelName].showAllFrames == '1') {
                return false;
            }
            return frameCache.isLoaded() && frameCache.getFrameCount(scope.modelName) > 1;
        };
        scope.isFirstFrame = function() {
            return frameCache.getCurrentFrame(scope.modelName) === 0;
        };
        scope.isLastFrame = function() {
            return frameCache.getCurrentFrame(scope.modelName) == frameCache.getFrameCount(scope.modelName) - 1;
        };
        scope.lastFrame = function() {
            scope.isPlaying = false;
            frameCache.setCurrentFrame(scope.modelName, frameCache.getFrameCount(scope.modelName) - 1);
            requestData();
        };
        scope.togglePlay = function() {
            scope.isPlaying = ! scope.isPlaying;
            if (scope.isPlaying) {
                if (scope.isLastFrame()) {
                    frameCache.setCurrentFrame(scope.modelName, 0);
                    requestData();
                }
                else {
                    scope.advanceFrame(1);
                }
            }
        };
        scope.$on('framesCleared', function() {
            scope.prevFrameIndex = -1;
            if (scope.clearData) {
                scope.clearData();
            }
        });
        scope.$on('modelsLoaded', requestData);
        scope.$on('framesLoaded', function(event, oldFrameCount) {
            if (scope.prevFrameIndex < 0 || oldFrameCount === 0) {
                scope.defaultFrame();
            }
            else if (scope.prevFrameIndex > frameCache.getFrameCount(scope.modelName)) {
                scope.firstFrame();
            }
            // go to the next last frame, if the current frame was the previous last frame
            else if (
                frameCache.getCurrentFrame(scope.modelName) >= oldFrameCount - 1
                || frameCache.getCurrentFrame(scope.modelName) == frameCache.getFrameCount(scope.modelName) - 2
            ) {
                scope.defaultFrame();
            }
        });
        return requestData;
    }

    function initPlot(scope) {
        var interval = null;
        var requestData = function(forceRunCount) {
            //TODO(pjm): see #1155
            // Don't request data if saving sim (data will be requested again when the save is complete)
            // var qi = requestQueue.getCurrentQI('requestQueue');
            // if (qi && qi.params && qi.params.urlOrParams === 'saveSimulationData') {
            //     return;
            // }
            var priority = getCurrentPriority();
            interval = $interval(function() {
                if (interval) {
                    $interval.cancel(interval);
                    interval = null;
                }
                if (! scope.element) {
                    return;
                }
                panelState.requestData(scope.modelName, function(data) {
                    if (! scope.element) {
                        return;
                    }
                    forceRunCount = forceRunCount || 0;
                    if (data.x_range) {
                        scope.clearData();
                        scope.load(data);
                        if (data.summaryData) {
                            $rootScope.$broadcast(scope.modelName + '.summaryData', data.summaryData);
                        }
                    }
                    else if (forceRunCount++ <= 2) {
                        // try again, probably bad data
                        panelState.clear(scope.modelName);
                        requestData(forceRunCount);
                    }
                    else {
                        panelState.setError(scope.modelName, 'server error: incomplete result');
                        srlog('incomplete response: ', data);
                    }
                }, forceRunCount ? true : false);
            }, 50 + priority * 10, 1);
        };
        function getCurrentPriority() {
            var current = scope.$parent;
            while (current) {
                if (current.getRequestPriority) {
                    return current.getRequestPriority();
                }
                if (current.requestPriority) {
                    return current.requestPriority;
                }
                current = current.$parent;
            }
            return 0;
        }

        return requestData;
    }

    function linearlySpacedArray(start, stop, nsteps) {
        if (nsteps < 1) {
            throw "linearlySpacedArray: steps " + nsteps + " < 1";
        }
        var delta = (stop - start) / (nsteps - 1);
        var res = d3.range(nsteps).map(function(d) { return start + d * delta; });
        res[res.length - 1] = stop;

        if (res.length != nsteps) {
            throw "linearlySpacedArray: steps " + nsteps + " != " + res.length;
        }
        return res;
    }

    function normalizeValues(yValues, shift) {
        var yMin = Math.min.apply(Math, yValues);
        var yMax = Math.max.apply(Math, yValues);
        var yRange = yMax - yMin;
        for (var i = 0; i < yValues.length; i++) {
            yValues[i] = (yValues[i] - yMin) / yRange - shift;  // roots are at Y=0
        }
        return yValues;
    }

    function setupSelector(scope, element) {
        scope.element = element[0];
        scope.select = function(selector) {
            var e = d3.select(scope.element);
            return selector ? e.select(selector) : e;
        };
    }

    var self = {
        COLOR_MAP: COLOR_MAP,

        addConvergencePoints: function(select, parentClass, pointsList, points) {
            var i;
            if (points.length > 1 && SIREPO.PLOTTING_SUMMED_LINEOUTS) {
                var newPoints = [];
                var dist = (points[1][0] - points[0][0]) / 2.0;
                newPoints.push(points[0]);
                var prevY = points[0][1];
                for (i = 1; i < points.length; i++) {
                    var p = points[i];
                    if (prevY != p[1]) {
                        var x = p[0] - dist;
                        newPoints.push([x, prevY], [x, p[1]]);
                        prevY = p[1];
                    }
                }
                newPoints.push(points[points.length - 1]);
                points = newPoints;
            }
            pointsList.splice(0, 0, points);
            if (pointsList.length > MAX_PLOTS) {
                pointsList = pointsList.slice(0, MAX_PLOTS);
            }
            for (i = 0; i < MAX_PLOTS; i++) {
                select(parentClass + ' .line-' + i).datum(pointsList[i] || []);
            }
            return pointsList;
        },

        calculateFWHM: function(xValues, yValues) {
            yValues = normalizeValues(yValues, 0.5);
            var positive = yValues[0] > 0;
            var listOfRoots = [];
            for (var i = 0; i < yValues.length; i++) {
                var currentPositive = yValues[i] > 0;
                if (currentPositive !== positive) {
                    listOfRoots.push(xValues[i - 1] + (xValues[i] - xValues[i - 1]) / (Math.abs(yValues[i]) + Math.abs(yValues[i - 1])) * Math.abs(yValues[i - 1]));
                    positive = !positive;
                }
            }
            var fwhm = NaN;
            if (listOfRoots.length >= 2) {
                fwhm = Math.abs(listOfRoots[listOfRoots.length - 1] - listOfRoots[0]);
            }
            return fwhm;
        },

        colorMapFromModel: function(modelName, fieldName) {

            var model = appState.models[modelName];
            var modelMap = model ? (model[fieldName] || model.colorMap) : null;

            var modelDefaultMap;
            var info = SIREPO.APP_SCHEMA.model[modelName];
            if (info) {
                var mapInfo = info.colorMap;
                modelDefaultMap = mapInfo ? mapInfo[SIREPO.INFO_INDEX_DEFAULT_VALUE] : null;
            }

            return this.colorMapOrDefault(modelMap, modelDefaultMap);
        },

        colorMapNameOrDefault: function(mapName, defaultMapName) {
            return mapName || defaultMapName || SIREPO.PLOTTING_COLOR_MAP || SIREPO.DEFAULT_COLOR_MAP;
        },

        colorMapOrDefault: function(mapName, defaultMapName) {
            return COLOR_MAP[this.colorMapNameOrDefault(mapName, defaultMapName)];
        },

        colorScaleForPlot: function(plotRange, modelName, fieldName) {
            var m = appState.models[modelName];
            var zMin = plotRange.min;
            var zMax = plotRange.max;
            if (m.colorRangeType == 'fixed') {
                zMin = m.colorMin;
                zMax = m.colorMax;
            }
            var colorMap = this.colorMapFromModel(modelName, fieldName);
            return d3.scale.linear()
                .domain(linearlySpacedArray(zMin, zMax, colorMap.length))
                .range(colorMap)
                .clamp(true);
        },

        colorsFromHexString: function(color, range) {
            if (! (/^#([0-9a-f]{2}){3}$/i).test(color)) {
                throw color + ': Invalid color string';
            }
            return color.match((/[0-9a-f]{2}/ig)).map(function(h) {
                return parseInt(h, 16) / (range || 1.0);
            });
        },

        constrainFullscreenSize: function(scope, plotWidth, aspectRatio) {
            if (utilities.isFullscreen()) {
                // rough size of the panel heading, panel margins and rounded corners
                var panelTitleSize = 50 + 2 * 15 + 2 * 4;
                if (scope.isAnimation && scope.hasFrames()) {
                    // animation buttons
                    panelTitleSize += 34;
                }
                var fsel = $(utilities.getFullScreenElement());
                var height = fsel.height() - scope.margin.top - scope.margin.bottom - panelTitleSize;
                if (height < plotWidth * aspectRatio) {
                    return height / aspectRatio;
                }
            }
            return plotWidth;
        },

        drawImage: function(xAxisScale, yAxisScale, width, height, xValues, yValues, canvas, cacheCanvas, alignOnPixel) {
            var xZoomDomain = xAxisScale.domain();
            var xDomain = [xValues[0], xValues[xValues.length - 1]];
            var yZoomDomain = yAxisScale.domain();
            var yDomain = [yValues[0], yValues[yValues.length - 1]];
            var zoomWidth = xZoomDomain[1] - xZoomDomain[0];
            var zoomHeight = yZoomDomain[1] - yZoomDomain[0];
            canvas.width = width;
            canvas.height = height;
            var xPixelSize = alignOnPixel ? ((xDomain[1] - xDomain[0]) / zoomWidth * width / xValues.length) : 0;
            var yPixelSize = alignOnPixel ? ((yDomain[1] - yDomain[0]) / zoomHeight * height / yValues.length) : 0;
            var ctx = canvas.getContext('2d');
            ctx.imageSmoothingEnabled = false;
            ctx.msImageSmoothingEnabled = false;
            ctx.drawImage(
                cacheCanvas,
                -(xZoomDomain[0] - xDomain[0]) / zoomWidth * width - xPixelSize / 2,
                -(yDomain[1] - yZoomDomain[1]) / zoomHeight * height - yPixelSize / 2,
                (xDomain[1] - xDomain[0]) / zoomWidth * width + xPixelSize,
                (yDomain[1] - yDomain[0]) / zoomHeight * height + yPixelSize);
        },

        ensureDomain: function(domain) {
            if (domain[0] == domain[1]) {
                domain[0] -= (domain[0] || 1);
                domain[1] += (domain[1] || 1);
            }
            return domain;
        },

        exportCSV: function(fileName, heading, points) {
            fileName = fileName.replace(/\s+$/, '').replace(/(\_|\W|\s)+/g, '-') + '.csv';
            // format csv heading values within quotes
            var res = '"' + heading.map(function(v) {
                return v.replace(/"/g, '');
            }).join('","') + '"' + "\n";
            points.forEach(function(row) {
                res += row[0].toExponential(9) + ',' + row[1].toExponential(9) + "\n";
            });
            saveAs(new Blob([res], {type: "text/csv;charset=utf-8"}), fileName);
        },

        // returns an array of substrings of str that fit in the given width. The provided d3Text selection
        // must be part of the document so its size can be calculated
        fitSplit: function(str, d3Text, width) {
            if (!str || str.length === 0) {
                return [];
            }
            var splits = utilities.wordSplits(str).reverse();
            var split;
            for (var i = 0; i < splits.length; ++i) {
                var s = splits[i];
                var w = d3Text.text(s).node().getBBox().width;
                if (w <= width) {
                    split = s;
                    break;
                }
            }
            if (!split) {
                return [];
            }
            return $.merge([split], self.fitSplit(str.substring(split.length), d3Text, width));
        },

        formatValue: function(v, formatter, ordinateFormatter) {
            var fmt = formatter ? formatter : d3.format('.3f');
            var ordfmt = ordinateFormatter ? ordinateFormatter : d3.format('.3e');
            if (v < 1 || v > 1000000) {
                return ordfmt(v);
            }
            return fmt(v);
        },

        getAspectRatio: function(modelName, json) {
            if (appState.isLoaded() && appState.applicationState()[modelName]) {
                var ratioEnum = appState.applicationState()[modelName].aspectRatio;
                if (ratioEnum) {
                    return parseFloat(ratioEnum);
                }
            }
            return json.aspectRatio || 1.0;
        },

        initialHeight: function(scope) {
            return scope.isAnimation ? 1 : INITIAL_HEIGHT;
        },

        initImage: function(plotRange, heatmap, cacheCanvas, imageData, modelName) {
            var colorScale = this.colorScaleForPlot(plotRange, modelName);
            var xSize = heatmap[0].length;
            var ySize = heatmap.length;
            var img = imageData;

            for (var yi = 0, p = -1; yi < ySize; ++yi) {
                for (var xi = 0; xi < xSize; ++xi) {
                    var c = d3.rgb(colorScale(heatmap[yi][xi]));
                    img.data[++p] = c.r;
                    img.data[++p] = c.g;
                    img.data[++p] = c.b;
                    img.data[++p] = 255;
                }
            }
            cacheCanvas.getContext('2d').putImageData(img, 0, 0);
            return colorScale;
        },

        linkPlot: function(scope, element) {
            setupSelector(scope, element);
            scope.isAnimation = appState.isAnimationModelName(scope.modelName);
            var requestData;

            if (scope.isClientOnly) {
                requestData = function() {};
            }
            else if (scope.isAnimation) {
                requestData = initAnimation(scope);
            }
            else {
                requestData = initPlot(scope);
            }

            scope.windowResize = utilities.debounce(function() {
                scope.resize();
            }, 250);

            scope.broadcastEvent = function(args) {
                scope.$broadcast('sr-plotEvent', args);
            };

            scope.$on('$destroy', function() {
                scope.destroy();
                $(d3.select(scope.element).select('svg').node()).off();
                scope.element = null;
                $($window).off('resize', scope.windowResize);
            });

            scope.$on(
                scope.modelName + '.changed',
                function() {
                    scope.prevFrameIndex = -1;
                    if (scope.modelChanged) {
                        scope.modelChanged();
                    }
                    panelState.clear(scope.modelName);
                    requestData();
                });
            scope.isLoading = function() {
                if (scope.isAnimation) {
                    return false;
                }
                return panelState.isLoading(scope.modelName);
            };
            $($window).resize(scope.windowResize);
            // #777 catch touchstart on outer svg nodes to prevent browser zoom on ipad
            $(d3.select(scope.element).select('svg').node()).on('touchstart touchmove', function(event) {
                event.preventDefault();
                event.stopPropagation();
            });
            scope.init();
            if (appState.isLoaded()) {
                if (scope.isAnimation && scope.defaultFrame) {
                    scope.defaultFrame();
                }
                else {
                    requestData();
                }
            }
            // let the parent and child scope know the plot is ready.
            // used by parameterWithLattice
            scope.$emit('sr-plotLinked');
            // used by interactiveOverlay, focusCircle, popupReport
            scope.$broadcast('sr-plotLinked');
        },

        linearlySpacedArray: linearlySpacedArray,

        min2d: function(data) {
            return d3.min(data, function(row) {
                return d3.min(row);
            });
        },

        max2d: function(data) {
            return d3.max(data, function(row) {
                return d3.max(row);
            });
        },

        recalculateDomainFromPoints: function(yScale, points, xDomain, invertAxis) {
            var ydom;

            for (var i = 0; i < points.length; i++) {
                var d = points[i];
                if (d[0] > xDomain[1] || d[0] < xDomain[0]) {
                    continue;
                }
                if (ydom) {
                    if (d[1] < ydom[0]) {
                        ydom[0] = d[1];
                    }
                    else if (d[1] > ydom[1]) {
                        ydom[1] = d[1];
                    }
                }
                else {
                    ydom = [d[1], d[1]];
                }
            }
            if (ydom && ydom[0] != ydom[1]) {
                if (ydom[0] > 0) {
                    ydom[0] = 0;
                }
                if (invertAxis) {
                    var x = ydom[0];
                    ydom[0] = ydom[1];
                    ydom[1] = x;
                }
                yScale.domain(ydom).nice();
            }
        },

        refreshConvergencePoints: function(select, parentClass, graphLine) {
            for (var i = 0; i < MAX_PLOTS; i++) {
                select(parentClass + ' .line-' + i).attr('d', graphLine);
            }
        },

        setupSelector: setupSelector,

        tickFontSize: function(node) {
            var defaultSize = 12;
            if (! node || ! node[0] || ! node[0][0]) {
                return defaultSize;
            }
            if (node.style) {
                return utilities.fontSizeFromString(node.style('font-size')) || defaultSize;
            }
            return defaultSize;
        },

        ticks: function(axis, width, isHorizontalAxis) {
            var spacing = isHorizontalAxis ? 80 : 50;
            var n = Math.max(Math.round(width / spacing), 2);
            axis.ticks(n);
        },

        // ensures the axis domain fits in the fullDomain
        // returns true if size is reset to full
        trimDomain: function(axisScale, fullDomain) {
            var dom = axisScale.domain();
            var zoomSize = dom[1] - dom[0];

            if (zoomSize >= (fullDomain[1] - fullDomain[0])) {
                axisScale.domain(fullDomain);
                return true;
            }
            if (dom[0] < fullDomain[0]) {
                axisScale.domain([fullDomain[0], zoomSize + fullDomain[0]]);
            }
            if (dom[1] > fullDomain[1]) {
                axisScale.domain([fullDomain[1] - zoomSize, fullDomain[1]]);
            }
            return false;
        },

        vtkPlot: function(scope, element) {

            scope.element = element[0];
            var requestData = initAnimation(scope);

            scope.windowResize = utilities.debounce(function() {
                scope.resize();
            }, 250);

            scope.$on('$destroy', function() {
                scope.destroy();
                scope.element = null;
                $($window).off('resize', scope.windowResize);
            });

            scope.$on(
                scope.modelName + '.changed',
                function() {
                    scope.prevFrameIndex = -1;
                    if (scope.modelChanged) {
                        scope.modelChanged();
                    }
                    panelState.clear(scope.modelName);
                    requestData();
                });
            scope.isLoading = function() {
                return panelState.isLoading(scope.modelName);
            };
            $($window).resize(scope.windowResize);

            scope.init();
            if (appState.isLoaded()) {
                requestData();
            }
        },

    };

    return self;
});

SIREPO.app.directive('animationButtons', function() {
    return {
        restrict: 'A',
        template: [
            '<div data-ng-if="isAnimation && hasManyFrames()" style="width: 100%;" class="text-center">',
              '<button type="button" class="btn btn-default" data-ng-disabled="isFirstFrame()" data-ng-click="firstFrame()"><span class="glyphicon glyphicon-backward"></span></button>',
              '<button type="button" class="btn btn-default" data-ng-disabled="isFirstFrame()" data-ng-click="advanceFrame(-1, true)"><span class="glyphicon glyphicon-step-backward"></span></button>',
              '<button type="button" class="btn btn-default" data-ng-click="togglePlay()"><span class="glyphicon glyphicon-{{ isPlaying ? \'pause\' : \'play\' }}"></span></button>',
              '<button type="button" class="btn btn-default" data-ng-disabled="isLastFrame()" data-ng-click="advanceFrame(1, true)"><span class="glyphicon glyphicon-step-forward"></span></button>',
              '<button type="button" class="btn btn-default" data-ng-disabled="isLastFrame()" data-ng-click="lastFrame()"><span class="glyphicon glyphicon-forward"></span></button>',
            '</div>',
        ].join(''),
    };
});

SIREPO.app.directive('colorPicker', function() {
    return {
        restrict: 'A',
        scope: {
            color: '=',
            defaultColor: '<'
        },
        template: [
            '<div>',
                '<button class="dropdown-toggle sr-color-button" data-ng-style="bgColorStyle()" data-toggle="dropdown"></button>',
                '<ul class="dropdown-menu">',
                    '<div class="container col-sm-8">',
                        '<div data-ng-repeat="r in range(rows) track by $index" class="row">',
                            '<li data-ng-repeat="c in range(cols) track by $index" style="display: inline-block">',
                                '<button data-ng-if="pcIndex(r, c) < pickerColors.length" class="sr-color-button" data-ng-class="{\'selected\': getColor(color).toUpperCase() == getPickerColor(r, c).toUpperCase()}" data-ng-style="bgColorStyle(getPickerColor(r, c))" data-ng-click="setColor(getPickerColor(r, c))"></button>',
                            '</li>',
                        '<div>',
                    '<div>',
                '</ul>',
            '</div>',
        ].join(''),
        controller: function($scope, $element) {

            $scope.pickerColors = [
                '#000000', '#222222', '#444444', '#666666', '#888888', '#aaaaaa', '#cccccc', '#ffffff',
                '#0000ff', '#337777', '#3377bf', '#6992ff', '#33bb33', '#33ff33', '#00ff00', '#bbff77',
                '#ffff00', '#fff44f', '#ffbb77', '#ffa500', '#ff0000', '#bb33ff', '#ff77ff', '#f3d4c8',
            ];

            $scope.cols = 8;
            $scope.rows = Math.ceil($scope.pickerColors.length / $scope.cols);
            $scope.range = function(n) {
                var arr = [];
                for (var i = 0; i < n; ++i) {
                    arr.push(i);
                }
                return arr;
            };
            $scope.pcIndex = function(row, col) {
                return $scope.cols * row + col;
            };

            $scope.getPickerColor = function(row, col) {
                return $scope.pickerColors[$scope.pcIndex(row, col)];
            };
            $scope.getColor = function(color) {
                return color || $scope.color || $scope.defaultColor;
            };

            $scope.bgColorStyle = function(c) {
                return {
                    'background-color': $scope.getColor(c)
                };
            };

            $scope.setColor = function(color) {
                $scope.color = color;
            };
        },
    };
});

SIREPO.app.service('plot2dService', function(layoutService, panelState, plotting, utilities) {

    this.init2dPlot = function($scope, attrs) {
        var colorbar, zoom;
        // default scope values
        $.extend($scope, {
            aspectRatio: 4.0 / 7,
            zoomContainer: '.overlay',
        });
        $.extend($scope, attrs);
        $scope.width = $scope.height = 0;
        $scope.dataCleared = true;
        $scope.axes = {
            x: layoutService.plotAxis($scope.margin, 'x', 'bottom', refresh),
            y: layoutService.plotAxis($scope.margin, 'y', 'left', refresh),
        };

        function init() {
            document.addEventListener(utilities.fullscreenListenerEvent(), refresh);
            $scope.select('svg').attr('height', plotting.initialHeight($scope));
            $.each($scope.axes, function(dim, axis) {
                axis.init();
                axis.grid = axis.createAxis();
            });
            $scope.graphLine = d3.svg.line()
                .x(function(d) {
                    return $scope.axes.x.scale(d[0]);
                })
                .y(function(d) {
                    return $scope.axes.y.scale(d[1]);
                });
            resetZoom();
        }

        function refresh() {
            if (! $scope.axes.x.domain) {
                return;
            }
            if (layoutService.plotAxis.allowUpdates) {
                var width = parseInt($scope.select().style('width')) - $scope.margin.left - $scope.margin.right;
                if (isNaN(width)) {
                    return;
                }
                $scope.width = plotting.constrainFullscreenSize($scope, width, $scope.aspectRatio);
                $scope.height = $scope.aspectRatio * $scope.width;
                $scope.select('svg')
                    .attr('width', $scope.width + $scope.margin.left + $scope.margin.right)
                    .attr('height', $scope.height + $scope.margin.top + $scope.margin.bottom);
                $scope.axes.x.scale.range([0, $scope.width]);
                $scope.axes.y.scale.range([$scope.height, 0]);
                $scope.axes.x.grid.tickSize(-$scope.height);
                $scope.axes.y.grid.tickSize(-$scope.width);
            }
            var isFullSize = plotting.trimDomain($scope.axes.x.scale, $scope.axes.x.domain);
            if (isFullSize) {
                $scope.setYDomain();
            }
            else if ($scope.recalculateYDomain) {
                $scope.recalculateYDomain();
            }
            $scope.select($scope.zoomContainer)
                .classed('mouse-zoom', isFullSize)
                .classed('mouse-move-ew', ! isFullSize);
            resetZoom();
            $scope.select($scope.zoomContainer).call(zoom);
            $.each($scope.axes, function(dim, axis) {
                axis.updateLabelAndTicks({
                    width: $scope.width,
                    height: $scope.height,
                }, $scope.select);
                axis.grid.ticks(axis.tickCount);
                $scope.select('.' + dim + '.axis.grid').call(axis.grid);
            });
            if ($scope.wantColorbar) {
                colorbar.barlength($scope.height)
                    .origin([0, 0]);
                $scope.pointer = $scope.select('.colorbar').call(colorbar);
            }
            $scope.refresh();
        }

        function resetZoom() {
            zoom = $scope.axes.x.createZoom($scope);
            if ($scope.isZoomXY) {
                zoom.y($scope.axes.y.scale);
            }
        }

        $scope.clearData = function() {
            $scope.dataCleared = true;
            $scope.axes.x.domain = null;
        };

        $scope.destroy = function() {
            zoom.on('zoom', null);
            $($scope.element).find($scope.zoomContainer).off();
            // not part of all plots, just parameterPlot
            $($scope.element).find('.sr-plot-legend-item text').off();
            document.removeEventListener(utilities.fullscreenListenerEvent(), refresh);
        };

        $scope.resize = function() {
            if ($scope.select().empty()) {
                return;
            }
            refresh();
        };

        if (! $scope.setYDomain) {
            $scope.setYDomain = function() {
                $scope.axes.y.scale.domain($scope.axes.y.domain).nice();
            };
        }

        $scope.updatePlot = function(json) {
            $scope.dataCleared = false;
            $.each($scope.axes, function(dim, axis) {
                axis.parseLabelAndUnits(json[dim + '_label']);
                $scope.select('.' + dim + '-axis-label').text(json[dim + '_label']);
            });
            $scope.select('.main-title').text(json.title);
            $scope.select('.sub-title').text(json.subtitle);
            if ($scope.wantColorbar) {
                var colorMap = plotting.colorMapFromModel($scope.modelName);
                $scope.colorScale = d3.scale.linear()
                    .domain(plotting.linearlySpacedArray(json.v_min, json.v_max, colorMap.length))
                    .range(colorMap);
                colorbar = Colorbar()
                    .scale($scope.colorScale)
                    .thickness(30)
                    .margin({top: 10, right: 60, bottom: 20, left: 10})
                    .orient("vertical");
            }
            panelState.waitForUI($scope.resize);
        };

        init();
    };
});

SIREPO.app.service('focusPointService', function(plotting) {
    var svc = this;

    svc.dataCoordsToMouseCoords = function(focusPoint) {
        var mouseX, mouseY;
        if (focusPoint.config.invertAxis) {
            mouseX = focusPoint.config.yAxis.scale(focusPoint.data.y);
            mouseY = focusPoint.config.xAxis.scale(focusPoint.data.x);
        }
        else {
            mouseX = focusPoint.config.xAxis.scale(focusPoint.data.x);
            mouseY = focusPoint.config.yAxis.scale(focusPoint.data.y);
        }
        return {
            x: mouseX,
            y: mouseY
        };
    };

    svc.formatFocusPointData = function(focusPoint, xLabel, yLabel, xUnits, yUnits) {
        var xl = xLabel || focusPoint.config.xLabel || 'X';
        var yl = yLabel || focusPoint.config.yLabel || 'Y';
        var xu = processUnit(xUnits || focusPoint.config.xAxis.units);
        var yu = processUnit(yUnits || focusPoint.config.yAxis.units);
        var fmt = {
            xText: formatDatum(xl, focusPoint.data.x, xu),
            yText: formatDatum(yl, focusPoint.data.y, yu),
        };
        if (SIREPO.PLOTTING_SHOW_FWHM) {
            fmt.fwhmText = formatFWHM(focusPoint.data.fwhm, focusPoint.config.xAxis.units);
        }
        return fmt;
    };

    svc.hideFocusPoint = function(plotScope, killFocus) {
        plotScope.broadcastEvent({
            name: 'hideFocusPointInfo',
            killFocus: killFocus,
        });
        if (plotScope.hideFocusPointText) {
            plotScope.hideFocusPointText();
        }
    };

    svc.loadFocusPoint = function(focusPoint, axisPoints, preservePoint, plotScope) {
        var hideAfterLoad = ! focusPoint.load(axisPoints, preservePoint);
        if (hideAfterLoad) {
            svc.hideFocusPoint(plotScope);
        }
    };

    svc.moveFocusPoint = function(plotScope, focusPoint) {
        plotScope.broadcastEvent({
            name: 'moveFocusPointInfo',
            focusPoint: focusPoint,
        });
        if (plotScope.showFocusPointText) {
            plotScope.showFocusPointText(focusPoint);
        }
    };

    svc.refreshFocusPoint = function(focusPoint, plotScope, isMainFocus, geometry) {
        plotScope.broadcastEvent({
            name: 'showFocusPointInfo',
            focusPoint: focusPoint,
            isMainFocus: isMainFocus,
            geometry: geometry,
        });
    };

    svc.setupFocusPoint = function(xAxis, yAxis, invertAxis, name) {
        return {
            config: {
                name: name,
                color: 'steelblue',
                invertAxis: invertAxis,
                xAxis: xAxis,
                yAxis: yAxis,
                xLabel: '',
                yLabel: '',
            },
            data: {
                focusIndex: -1,
                isActive: false,
            },
            load: function(axisPoints, preservePoint) {
                if (preservePoint && (axisPoints.length != (this.config.points || []).length)) {
                    preservePoint = false;
                }
                this.config.points = axisPoints;
                if (preservePoint) {
                    return true;
                }
                return false;
            },
            move: function(step) {
                if (! this.data.isActive) {
                    return false;
                }
                if (this.config.invertAxis) {
                    step = -step;
                }
                var newIndex = this.data.focusIndex + step;
                if (newIndex < 0 || newIndex >= this.config.points.length) {
                    return false;
                }
                this.data.focusIndex = newIndex;
                return true;
            },
            unset: function() {
                this.data.focusIndex = -1;
                this.data.isActive = false;
            },
        };
    };

    svc.updateFocus = function(focusPoint, mouseX, mouseY, strategy) {
        // lastClickX determines if the user is panning or clicking on a point
        if (! focusPoint.config.points || Math.abs(focusPoint.data.lastClickX - d3.event[focusPoint.config.invertAxis ? 'clientY' : 'clientX']) > 10) {
            return false;
        }
        var x = focusPoint.config.xAxis.scale.invert(mouseX);
        strategy = strategy || 'maximum';
        var spread = strategy == 'maximum' ? 10 : 100;
        var xMin = focusPoint.config.xAxis.scale.invert(mouseX - spread);
        var xMax = focusPoint.config.xAxis.scale.invert(mouseX + spread);
        if (xMin > xMax) {
            var swap = xMin;
            xMin = xMax;
            xMax = swap;
        }
        var domain = focusPoint.config.xAxis.scale.domain();
        if (xMin < domain[0]) {
            xMin = domain[0];
        }
        if (xMax > domain[1]) {
            xMax = domain[1];
        }

        focusPoint.data.focusIndex = -1;
        var selectedPoint;
        for (var i = 0; i < focusPoint.config.points.length; i++) {
            var p = focusPoint.config.points[i];
            if (p[0] > xMax || p[0] < xMin) {
                continue;
            }
            if (strategy == 'maximum') {
                if (! selectedPoint || p[1] > selectedPoint[1]) {
                    selectedPoint = p;
                    focusPoint.data.focusIndex = i;
                    focusPoint.data.isActive = true;
                }
            }
            else if (strategy == 'closest') {
                if (! selectedPoint || (Math.abs(p[0] - x) < Math.abs(selectedPoint[0] - x))) {
                    selectedPoint = p;
                    focusPoint.data.focusIndex = i;
                    focusPoint.data.isActive = true;
                }
            }
            else {
                throw 'invalid focus point strategy: ' + strategy;
            }
        }
        if (selectedPoint) {
            return svc.updateFocusData(focusPoint);
        }
        return false;
    };

    svc.updateFocusData = function(focusPoint) {
        if (! focusPoint.data.isActive) {
            return false;
        }

        var p = focusPoint.config.points[focusPoint.data.focusIndex];
        var domain = focusPoint.config.xAxis.scale.domain();
        if (!p || p[0] < domain[0] || p[0] > domain[1]) {
            return false;
        }

        focusPoint.data.x = p[0];
        focusPoint.data.y = p[1];
        focusPoint.data.fwhm = fwhmFromLocalVals(focusPoint);
        return true;
    };

    function formatDatum(label, val, units) {
        return val || val === 0 ? label + ' = ' + plotting.formatValue(val) + (units || '') : '';
    }

    function formatFWHM(fwhm, units) {
        return fwhm ? 'FWHM = ' + d3.format('.6s')(fwhm) + (units || '') : '';
    }

    function fwhmFromLocalVals(focusPoint) {

        var points = focusPoint.config.points;
        var focusIndex = focusPoint.data.focusIndex;

        var xValues = [];
        var yValues = [];
        for (var i = 0; i < points.length; i++) {
            xValues.push(points[i][0]);
            yValues.push(points[i][1]);
        }

        // Find the local maximum and the left and right minima:
        var peakIndex = null;
        var rightMinIndex = null;
        var leftMinIndex = null;
        if (focusIndex < xValues.length - 1 && focusIndex > 0) { // check if the index is within the range
            if (points[focusIndex][1] < points[focusIndex - 1][1] || points[focusIndex][1] < points[focusIndex + 1][1]) { // step on the left and on the right to see if it's a local maximum
                // It's not a local maximum!
                if (points[focusIndex][1] < points[focusIndex - 1][1]) { // we are on the right from the maximum
                    for (i = focusIndex; i > 0; i--) { // <<< go to the left to find the maximum
                        if (points[i-1][1] < points[i][1]) { // we crossed the maximum and started to descend
                            // ^ <<< - we reached the maximum:
                            peakIndex = i;
                            break;
                        }
                    }
                }
                else { // we are on the left from the maximum
                    for (i = focusIndex + 1; i < xValues.length; i++) { // >>> go to the right to find the maximum
                        if (points[i-1][1] > points[i][1]) { // we crossed the maximum and started to descend
                            // >>> ^ - we reached the maximum:
                            peakIndex = i - 1;
                            break;
                        }
                    }
                }
            }
            else {
                // ^ - we are at the local maximum.
                peakIndex = focusIndex;
            }

            // >>> go to the right from the peak to find the right minimum:
            for (i = peakIndex + 1; i < xValues.length; i++) {
                if (points[i-1][1] < points[i][1]) {
                    // >>> v - we reached the right minimum:
                    rightMinIndex = i - 1;
                    break;
                }
            }
            if (! rightMinIndex) {
                rightMinIndex = xValues.length - 1;
            }

            // <<< go to the left to find the left minimum:
            for (i = peakIndex; i > 0; i--) {
                if (points[i-1][1] > points[i][1]) {
                    // v <<< - we reached the left minimum:
                    leftMinIndex = i;
                    break;
                }
            }
            if (! leftMinIndex) {
                leftMinIndex = 0;
            }
        }
        // Calculate the FWHM for the selected peak (between the left and the right minima - v^v):
        if (peakIndex) {
            var localXValues = [];
            var localYValues = [];
            for (i = leftMinIndex; i <= rightMinIndex; i++) {
                localXValues.push(points[i][0]);
                localYValues.push(points[i][1]);
            }
            return plotting.calculateFWHM(localXValues, localYValues);
        }
        return NaN;
    }

    function processUnit(unit) {
        if (! unit) {
            return null;
        }
        // units that are "1/<unit>" become "<unit>-1" (otherwise the "1" looks like part of the value)
        // Once laTeX is handled we won't need this kind of thing
        var isInverse = /^1\/([a-zA-Z]+)$/;
        var m = unit.match(isInverse);
        if (m) {
            return m[1] + '-1';
        }
        return unit;
    }

});

SIREPO.app.service('layoutService', function(plotting, utilities) {

    var svc = this;

    svc.parseLabelAndUnits = function(label) {
        var units = '';
        var match = label.match(/\[(.*?)\]/);
        if (match) {
            units = match[1];
            label = label.replace(/\s*\[.*?\]/, '');
        }
        return {
            label: label,
            units: units
        };
    };

    svc.plotAxis = function(margin, dimension, orientation, refresh) {
        var MAX_TICKS = 10;
        var ZERO_REGEX = /^\-?0(\.0+)?(e\+0)?$/;
        // global value, don't allow margin updates during zoom/pad handling
        svc.plotAxis.allowUpdates = true;

        var self = {};
        var debouncedRefresh = utilities.debounce(function() {
            var sum = margin.left + margin.right;
            refresh();
            if (sum != margin.left + margin.right) {
                refresh();
            }
        }, 500);

        function applyUnit(v, unit) {
            return unit ? unit.scale(v) : v;
        }

        function calcFormat(count, unit, base, isBaseFormat) {
            var code = 'e';
            var tickValues = self.scale.ticks(count);
            var v0 = applyUnit(tickValues[0] - (base || 0), unit);
            var v1 = applyUnit(tickValues[tickValues.length - 1] - (base || 0), unit);
            var p0 = valuePrecision(v0);
            var p1 = valuePrecision(v1);
            var decimals = valuePrecision(applyUnit(tickValues[1] - tickValues[0], unit));
            if (isBaseFormat || useFloatFormat(decimals)) {
                if ((v0 == 0 && useFloatFormat(p1)) || (v1 == 0 && useFloatFormat(p0)) || (useFloatFormat(p0) && useFloatFormat(p1))) {
                    code = 'f';
                }
            }
            else {
                if (p0 == 0) {
                    decimals -= p1;
                }
                else if (p1 == 0) {
                    decimals -= p0;
                }
                else {
                    decimals -= Math.max(p0, p1);
                }
            }
            decimals = decimals < 0 ? Math.abs(decimals) : 0;
            return {
                decimals: decimals,
                code: code,
                unit: unit,
                tickValues: tickValues,
                format: d3.format('.' + decimals + code),
            };
        }

        function calcTickCount(format, canvasSize, unit, base, fontSize) {
            var d = self.scale.domain();
            var width = Math.max(
                4,
                Math.max(format(applyUnit(d[0] - (base || 0), unit)).length, format(applyUnit(d[1] - (base || 0), unit)).length)
            );
            var tickCount;
            if (dimension == 'x') {
                tickCount = Math.min(MAX_TICKS, Math.round(canvasSize.width / (width * fontSize)));
            }
            else {
                tickCount = Math.min(MAX_TICKS, Math.round(canvasSize.height / (5 * fontSize)));
            }
            return Math.max(2, tickCount);
        }

        //TODO(pjm): this could be refactored, moving the base recalc out
        function calcTicks(formatInfo, canvasSize, unit, fontSize) {
            var d = self.scale.domain();
            var tickCount = calcTickCount(formatInfo.format, canvasSize, unit, null, fontSize);
            formatInfo = calcFormat(tickCount, unit);
            if (formatInfo.decimals > 3) {
                var baseFormat = calcFormat(tickCount, unit, null, true).format;
                var base = midPoint(formatInfo, d);
                if (unit) {
                    unit = d3.formatPrefix(Math.max(Math.abs(d[0] - base), Math.abs(d[1] - base)), 0);
                }
                formatInfo = calcFormat(tickCount, unit, base);
                tickCount = calcTickCount(formatInfo.format, canvasSize, unit, base, fontSize);
                var f2 = calcFormat(tickCount, unit);
                base = midPoint(f2, d);
                if (unit) {
                    unit = d3.formatPrefix(Math.max(Math.abs(d[0] - base), Math.abs(d[1] - base)), 0);
                }
                formatInfo = calcFormat(tickCount, unit, base);
                formatInfo.base = base;
                formatInfo.baseFormat = baseFormat;
            }
            if ((orientation == 'left' || orientation == 'right') && ! canvasSize.isPlaying) {
                var w = Math.max(formatInfo.format(applyUnit(d[0] - (formatInfo.base || 0), unit)).length, formatInfo.format(applyUnit(d[1] - (formatInfo.base || 0), unit)).length);
                margin[orientation] = (w + 6) * (fontSize / 2);
            }
            self.svgAxis.ticks(tickCount);
            self.tickCount = tickCount;
            self.svgAxis.tickFormat(function(v) {
                var res = formatInfo.format(applyUnit(v - (formatInfo.base || 0), unit));
                // format zero values as '0'
                if (ZERO_REGEX.test(res)) {
                    return '0';
                }
                return res.replace(/e\+0$/, '');
            });
            self.unitSymbol = formatInfo.unit ? formatInfo.unit.symbol : '';
            return formatInfo;
        }

        function midPoint(formatInfo, domain) {
            // find the tickValue which is closest to the domain midpoint
            var mid = domain[0] + (domain[1] - domain[0]) / 2;
            var values = formatInfo.tickValues;
            var v = (values.length - 1) / 2;
            var i1 = Math.floor(v);
            var i2 = Math.ceil(v);
            if (Math.abs(values[i1] - mid) > Math.abs(values[i2] - mid)) {
                return values[i2];
            }
            return values[i1];
        }

        function useFloatFormat(logV) {
            return logV >= -2 && logV <= 3;
        }

        function valuePrecision(v) {
            Math.log10 = Math.log10 || function(x) {
                return Math.log(x) * Math.LOG10E;
            };
            return Math.floor(Math.log10(Math.abs(v || 1)));
        }

        self.createAxis = function(orient) {
            return d3.svg.axis().scale(self.scale).orient(orient || orientation);
        };

        self.createZoom = function() {
            return d3.behavior.zoom()[dimension](self.scale)
                .on('zoom', function() {
                    // don't update the plot margins during zoom/pad
                    svc.plotAxis.allowUpdates = false;
                    refresh();
                    svc.plotAxis.allowUpdates = true;
                    // schedule a refresh to adjust margins later
                    debouncedRefresh();
                });
        };

        self.init = function() {
            self.scale = d3.scale.linear();
            self.svgAxis = self.createAxis();
        };

        self.parseLabelAndUnits = function(label) {
            var lu = svc.parseLabelAndUnits(label);
            self.units = lu.units;
            self.unitSymbol = '';
            self.label = lu.label;
        };

        function baseLabel() {
            // remove any parenthesis first, ex. "p (mec)" --> "p"
            var label = self.label.replace(/\s\(.*/, '');
            var res = label.length > 4 ? dimension : label;
            // padding is unicode thin-space
            return res ? ('< ' + res + ' >') : '';
        }

        self.updateLabelAndTicks = function(canvasSize, select, cssPrefix) {
            if (svc.plotAxis.allowUpdates) {
                // update the axis to get the tick font size from the css
                select((cssPrefix || '') + '.' + dimension + '.axis').call(self.svgAxis);
                var fontSize = plotting.tickFontSize(select('.sr-plot .axis text'));
                var formatInfo, unit;
                if (self.units) {
                    var d = self.scale.domain();
                    unit = d3.formatPrefix(Math.max(Math.abs(d[0]), Math.abs(d[1])), 0);
                    formatInfo = calcTicks(calcFormat(MAX_TICKS, unit), canvasSize, unit, fontSize);
                    select('.' + dimension + '-axis-label').text(
                        self.label + (formatInfo.base ? (' - ' + baseLabel()) : '')
                        + ' [' + formatInfo.unit.symbol + self.units + ']');
                }
                else {
                    formatInfo = calcTicks(calcFormat(MAX_TICKS), canvasSize, null, fontSize);
                    if (self.label) {
                        select('.' + dimension + '-axis-label').text(
                            self.label + (formatInfo.base ? (' - ' + baseLabel()) : ''));
                    }
                }
                var formattedBase = '';
                if (formatInfo.base) {
                    var label = baseLabel();
                    if (label) {
                        label += ' = ';
                    }
                    else {
                        if (formatInfo.base > 0) {
                            label = '+';
                        }
                    }
                    formattedBase = label + formatInfo.baseFormat(applyUnit(formatInfo.base, unit));
                    formattedBase = formattedBase.replace(/0+$/, '');
                    formattedBase = formattedBase.replace(/0+e/, 'e');
                    if (unit) {
                        formattedBase += unit.symbol + self.units;
                    }
                }
                if (! self.noBaseFormat) {
                    select('.' + dimension + '-base').text(formattedBase);
                }
            }
            select((cssPrefix || '') + '.' + dimension + '.axis').call(self.svgAxis);
        };

        return self;
    };
});

SIREPO.app.directive('columnForAspectRatio', function(appState) {
    return {
        restrict: 'A',
        scope: {
            modelName: '@columnForAspectRatio',
        },
        transclude: true,
        template: [
            '<div class="{{ columnClass() }}">',
              '<div data-ng-transclude=""></div>',
            '</div>',
        ].join(''),
        controller: function($scope) {
            $scope.columnClass = function() {
                if (appState.isLoaded()) {
                    var ratio = parseFloat(appState.applicationState()[$scope.modelName].aspectRatio);
                    if (ratio <= 0.5) {
                        return 'col-md-12 col-xl-8';
                    }
                }
                return 'col-md-6 col-xl-4';
            };
        }
    };
});

SIREPO.app.directive('interactiveOverlay', function(focusPointService, keypressService, plotting, $timeout) {
    return {
        restrict: 'A',
        scope: {
            reportId: '<',
            focusPoints: '=',
            focusStrategy: '=',
        },
        controller: function($scope, $element) {
            if (! $scope.focusPoints) {
                // interactiveOverlay only applies if focusPoints are defined on the plot
                return;
            }
            plotting.setupSelector($scope, $element);

            // random id for this listener
            var listenerId = Math.floor(Math.random() * Number.MAX_SAFE_INTEGER);
            var geometries = [];
            var plotScope;

            function copyToClipboard() {
                if (! $scope.focusPoints || $scope.focusPoints.length === 0) {
                    return;
                }
                var focusHint = plotScope.select('.focus-hint');
                var focusText = plotScope.select('.focus-text');
                focusText.style('display', 'none');
                var inputField = $('<textarea>');
                $('body').append(inputField);

                var fmtText = '';
                $scope.focusPoints.forEach(function(fp, fpIndex) {
                    var fpt = plotScope.formatFocusPointData(fp);
                    if (fpIndex === 0) {
                        fmtText = fmtText + fpt.xText + '\n';
                    }
                    fmtText = fmtText + fpt.yText;
                    if (fpt.fwhmText) {
                        fmtText = fmtText + ', ' + fpt.fwhmText;
                    }
                    fmtText = fmtText + '\n';
                });
                inputField.val(fmtText).select();
                try {
                    document.execCommand('copy');
                    focusHint.style('display', null);
                    focusHint.text('Copied to clipboard');
                    $timeout(function() {
                        focusHint.style('display', 'none');
                        focusText.style('display', null);
                    }, 1000);
                }
                catch (e) {
                }
                inputField.remove();
            }

            function init() {
                if ($scope.focusPoints) {
                    $scope.focusPoints.forEach(function(fp) {
                        geometries.push(setupGeometry());
                    });
                }
                $scope.select()
                    .on('mousedown', onMouseDown)
                    .on('click', onClick)
                    .on('dblclick', copyToClipboard);
            }

            function onClick() {
                /*jshint validthis: true*/
                if (d3.event.defaultPrevented) {
                    // ignore event if drag is occurring
                    return;
                }
                // start listening on clicks instead of mouseover
                keypressService.addListener(listenerId, onKeyDown, $scope.reportId);

                if ($scope.focusPoints) {
                    for (var fpIndex = 0; fpIndex < $scope.focusPoints.length; ++fpIndex) {
                        var fp = $scope.focusPoints[fpIndex];
                        var geometry = geometries[fpIndex];
                        if (! geometry) {
                            geometry = setupGeometry();
                            geometries[fpIndex] = geometry;
                        }
                        var axisIndex =  fp.config.invertAxis ? 1 : 0;
                        geometry.mouseX = d3.mouse(this)[axisIndex];
                        geometry.mouseY = d3.mouse(this)[1 - axisIndex];
                        if (focusPointService.updateFocus(fp, geometry.mouseX, geometry.mouseY, $scope.focusStrategy)) {
                            focusPointService.refreshFocusPoint(fp, plotScope, true, geometry);
                            if (plotScope.showFocusPointText) {
                                plotScope.showFocusPointText(fp);
                            }
                        }
                    }
                }
            }

            function onKeyDown() {
                var keyCode = d3.event.keyCode;
                var shiftFactor = d3.event.shiftKey ? 10 : 1;

                // do some focusPoint-independent work outside the loop
                if (keyCode == 27) { // escape
                    removeKeyListener();
                }
                if (keyCode == 9) {  // tab
                    keypressService.enableNextListener(d3.event.shiftKey ? -1 : 1);
                    d3.event.preventDefault();
                }
                for (var fpIndex = 0; fpIndex < $scope.focusPoints.length; ++fpIndex) {
                    if (!$scope.focusPoints[fpIndex].data.isActive) {
                        return;
                    }
                    var doUpdate = false;
                    var fp = $scope.focusPoints[fpIndex];
                    var geometry = geometries[fpIndex];
                    if (keyCode == 27) { // escape
                        fp.unset();
                        focusPointService.hideFocusPoint(plotScope);
                    }
                    if (keyCode == 37 || keyCode == 40) { // left & down
                        fp.move(-1 * shiftFactor);
                        doUpdate = true;
                        d3.event.preventDefault();
                    }
                    if (keyCode == 39 || keyCode == 38) { // right & up
                        fp.move(1 * shiftFactor);
                        doUpdate = true;
                        d3.event.preventDefault();
                    }
                    if (doUpdate) {
                        if (focusPointService.updateFocusData(fp)) {
                            focusPointService.moveFocusPoint(plotScope, fp);
                        }
                        else {
                            focusPointService.hideFocusPoint(plotScope);
                        }
                    }
                }
            }

            function onMouseDown() {
                if ($scope.focusPoints) {
                    $scope.focusPoints.forEach(function(fp) {
                        fp.data.lastClickX = d3.event[fp.config.invertAxis ? 'clientY' : 'clientX'];
                    });
                }
            }

            function removeKeyListener() {
                keypressService.removeListener(listenerId);
            }

            function setupGeometry() {
                return {
                    mouseX: 0,
                    mouseY: 0,
                };
            }

            init();

            $scope.$on('$destroy', function(event) {
                keypressService.removeReport($scope.reportId);
            });

            $scope.$on('sr-plotLinked', function(event) {
                plotScope = event.targetScope;
                //TODO(pjm): shouldn't put on plot scope, but needed by popupReport
                plotScope.copyToClipboard = copyToClipboard;
            });

            $scope.$on('sr-plotEvent', function(event, args) {
                if (args.name == 'hideFocusPointInfo') {
                    if (args.killFocus) {
                        removeKeyListener();
                    }
                }
            });
        },
    };
});

SIREPO.app.directive('focusCircle', function(focusPointService, plotting) {
    return {
        restrict: 'A',
        scope: {
            focusPoint: '=',
            isSoloPoint: '@',
        },
        // no "template", svg element outside a <svg> element don't work in MS Edge 38.14393
        controller: function($scope, $element) {
            plotting.setupSelector($scope, $element);
            var defaultCircleSize = $scope.select('circle').attr('r');

            function hideFocusCircle() {
                $scope.select().style('display', 'none');
            }

            function setInfoVisible(isVisible) {
                // don't invoke hideFocusCircle() - we want the data in place
                $scope.select('circle').style('opacity', isVisible ? 1.0 : 0.0);
            }

            function showFocusCircle(isMainFocus) {
                $scope.select().style('display', null);
                if (! focusPointService.updateFocusData($scope.focusPoint)) {
                    hideFocusCircle();
                    return;
                }
                var circle = $scope.select('circle');
                if (isMainFocus) {
                    circle.attr('r', defaultCircleSize);
                }
                else {
                    circle.attr('r', defaultCircleSize - 2);
                }
                circle.style('stroke', $scope.focusPoint.config.color);
                var mouseCoords = focusPointService.dataCoordsToMouseCoords($scope.focusPoint);
                $scope.select().attr('transform', 'translate(' + mouseCoords.x + ',' + mouseCoords.y + ')');
            }

            $scope.$on('sr-plotEvent', function(event, args) {
                if (args.name == 'showFocusPointInfo') {
                    if ($scope.isSoloPoint) {
                        if (args.focusPoint == $scope.focusPoint) {
                            showFocusCircle(args.isMainFocus);
                        }
                        else if (args.isMainFocus) {
                            hideFocusCircle();
                            $scope.focusPoint.unset();
                        }
                    }
                    else {
                        showFocusCircle(args.isMainFocus);
                    }
                }
                else if (args.name == 'hideFocusPointInfo') {
                    hideFocusCircle();
                }
                else if (args.name == 'moveFocusPointInfo') {
                    if (args.focusPoint == $scope.focusPoint) {
                        showFocusCircle();
                    }
                }
                else if (args.name == 'setInfoVisible') {
                    if (args.focusPoint == $scope.focusPoint) {
                        setInfoVisible(args.isVisible);
                    }
                }
            });
        },
    };
});

SIREPO.app.directive('popupReport', function(focusPointService, plotting) {
    return {
        restrict: 'A',
        scope: {
            focusPoints: '=',
        },
        template: [
            '<g class="popup-group">',
              '<g data-is-svg="true" data-ng-drag="true" data-ng-drag-data="focusPoints" data-ng-drag-success="dragDone($data, $event)">',
                '<g>',
                  '<rect class="report-window" rx="4px" ry="4px" x="0" y="0"></rect>',
                  '<g ng-drag-handle="">',
                    '<rect class="report-window-title-bar" x="1" y="1"></rect>',
                    '<text class="report-window-title-icon report-window-close close" y="0" dy="1em" dx="-1em">&#215;</text>',
                    '<text class="report-window-title-icon report-window-copy" y="0" dy="1.5em" dx="0.5em">',
                      '&#xe205;',
                    '</text>',
                  '</g>',
                '</g>',
                '<g class="text-block">',
                  '<text id="x-text" class="focus-text-popup" x="0" dx="0.5em"> </text>',
                  '<g class="text-group" data-ng-repeat="fp in focusPoints">',
                  // the space value is needed for PNG download on MSIE 11
                    '<g data-ng-attr-id="y-text-{{$index}}"></g>',
                    '<g class="fwhm-text-group">',
                      '<text data-ng-attr-id="fwhm-text-{{$index}}" class="focus-text-popup" x="0" dx="0.5em"> </text>',
                    '</g>',
                  '</g>',
                '</g>',
              '</g>',
              // this element is used to check the size of strings for wrapping.  It cannot be hidden or the size
              // will be 0, so instead we make the text transparent
              '<text class="hidden-txt-layout" fill="none"></text>',
            '</g>',
        ].join(''),
        controller: function($scope, $element) {
            if (! $scope.focusPoints) {
                // popupReport only applies if focusPoints are defined on the plot
                return;
            }
            plotting.setupSelector($scope, $element);

            var borderWidth = 1;
            var didDragToNewPositon = false;
            var moveEventDetected = false;
            var popupMargin = 4;
            var textMargin = 8;
            var titleBarHeight = 24;
            var dgElement;
            var group;
            var plotScope;

            function closePopup() {
                focusPointService.hideFocusPoint(plotScope, true);
            }

            function copyToClipboard() {
                $scope.select('.report-window-copy')
                    .transition()
                    .delay(0)
                    .duration(100)
                    .style('fill', 'white')
                    .transition()
                    .style('fill', null);
                plotScope.copyToClipboard();
            }

            function currentXform() {
                var xform = {
                    tx: NaN,
                    ty: NaN
                };
                var reportTransform = group.attr('transform');
                if (reportTransform) {
                    var xlateIndex = reportTransform.indexOf('translate(');
                    if (xlateIndex >= 0) {
                        var tmp = reportTransform.substring('translate('.length);
                        var coords = tmp.substring(0, tmp.indexOf(')'));
                        var delimiter = coords.indexOf(',') >= 0 ? ',' : ' ';
                        xform.tx = parseFloat(coords.substring(0, coords.indexOf(delimiter)));
                        xform.ty = parseFloat(coords.substring(coords.indexOf(delimiter) + 1));
                    }
                }
                return xform;
            }

            function hidePopup() {
                didDragToNewPositon = false;
                $scope.select().style('display', 'none');
            }

            function init() {
                $scope.focusPoints.allowClone = false;
                group = $scope.select('.popup-group');
                dgElement = angular.element(group.select('g').node());
                group.select('.report-window-close')
                    .on('click', closePopup);
                group.select('.report-window-copy')
                    .on('click', copyToClipboard);
            }

            function movePopup() {
                // move in response to arrow keys - but if user dragged the window we assume they don't
                // want it to track the focus point
                if (didDragToNewPositon) {
                    refreshText();
                }
                else {
                    // just use the first focus point
                    var mouseCoords = focusPointService.dataCoordsToMouseCoords($scope.focusPoints[0]);
                    var xf = currentXform();
                    if (! isNaN(xf.tx) && ! isNaN(xf.ty)) {
                        showPopup({mouseX: mouseCoords.x, mouseY: xf.ty}, true);
                    }
                }
            }

            function popupTitleSize() {
                 return {
                    width: popupWindowSize().width - 2 * borderWidth,
                    height: titleBarHeight
                };
            }

            function popupWindowSize() {
                var bbox = group.select('.text-block').node().getBBox();
                var maxWidth = parseFloat($scope.select().attr('width')) - 2 * popupMargin;
                var maxHeight = parseFloat($scope.select().attr('height')) - 2 * popupMargin;
                return {
                    width: Math.min(maxWidth, bbox.width + 2 * textMargin),
                    height: Math.min(maxHeight, titleBarHeight + bbox.height + 2 * textMargin)
                };
            }

            function refreshText() {
                // format data
                var maxWidth = selectAttr('width') - 2 * popupMargin - 2 * textMargin;

                // all focus points share the same x value
                var xText = plotScope.formatFocusPointData($scope.focusPoints[0]).xText;
                var hNode = $scope.select('.hidden-txt-layout');
                var tNode = group.select('#x-text')
                    .text(xText)
                    .style('fill', '#000000')
                    .attr('y', popupTitleSize().height)
                    .attr('dy', '1em');
                var tSize = tNode.node().getBBox();
                var txtY = tSize.y + tSize.height;
                $scope.focusPoints.forEach(function(fp, fpIndex) {
                    var color = fp.config.color;
                    var fmtText = plotScope.formatFocusPointData(fp);
                    var fits = plotting.fitSplit(fmtText.yText, hNode, maxWidth);
                    var yGrp = group.select('#y-text-' + fpIndex);
                    yGrp.selectAll('text').remove();
                    fits.forEach(function(str) {
                        tNode = yGrp.append('text')
                            .text(str)
                            .attr('class', 'focus-text-popup')
                            .style('fill', color)
                            .attr('x', 0)
                            .attr('dx', '0.5em')
                            .attr('y', txtY)
                            .attr('dy', '1em');
                        txtY += tNode.node().getBBox().height;
                    });

                    tNode = group.select('#fwhm-text-' + fpIndex)
                        .text(fmtText.fwhmText)
                        .style('fill', color)
                        .attr('y', txtY)
                        .attr('dy', '1em');
                    txtY += (tNode.node().getBBox().height + textMargin);
                });
                hNode.text('');
                refreshWindow();
            }

            function refreshWindow() {
                var size = popupWindowSize();
                $scope.select('.report-window')
                    .attr('width', size.width)
                    .attr('height', size.height);
                var tSize = popupTitleSize();
                $scope.select('.report-window-title-bar')
                    .attr('width', tSize.width)
                    .attr('height', tSize.height);
                $scope.select('.report-window-close')
                    .attr('x', size.width);
            }

            function selectAttr(name) {
                return parseFloat($scope.select().attr(name));
            }

            function setInfoVisible(pIndex, isVisible) {
                // don't completely hide for now, so it's clear the data exists
                var textAlpha = isVisible ? 1.0 : 0.4;
                group.select('#x-text-' + pIndex).style('opacity', textAlpha);
                group.select('#y-text-' + pIndex).style('opacity', textAlpha);
                group.select('#fwhm-text-' + pIndex).style('opacity', textAlpha);
            }

            function showPopup(geometry, isReposition) {
                $scope.select().style('display', 'block');
                refreshText();
                if (didDragToNewPositon && ! isReposition) {
                    return;
                }
                // set position and size
                var newX = Math.max(popupMargin, geometry.mouseX);
                var newY = Math.max(popupMargin, geometry.mouseY);
                var rptWindow = group.select('.report-window');
                var tbw = parseFloat(rptWindow.attr('width'));
                var tbh = parseFloat(rptWindow.attr('height'));

                newX = Math.min(selectAttr('width') - tbw - popupMargin, newX);
                newY = Math.min(selectAttr('height') - tbh - popupMargin, newY);
                group.attr('transform', 'translate(' + newX + ',' + newY + ')');
                group.select('.report-window-title-bar').attr('width', tbw - 2 * borderWidth);
            }

            $scope.dragDone = function($data, $event) {
                didDragToNewPositon = true;
                var xf = currentXform();
                if (moveEventDetected) {
                    showPopup({mouseX: xf.tx + $event.tx, mouseY: xf.ty + $event.ty}, true);
                }
                moveEventDetected = false;
            };

            init();

            $scope.$on('sr-plotEvent', function(event, args) {
                if (! group.node()) {
                    // special handler for Internet Explorer which can't resolve group
                    return;
                }
                if (args.name == 'showFocusPointInfo') {
                    if (args.geometry) {
                        showPopup(args.geometry);
                    }
                }
                else if (args.name == 'hideFocusPointInfo') {
                    hidePopup();
                }
                else if (args.name == 'moveFocusPointInfo') {
                    movePopup();
                }
                else if (args.name == 'setInfoVisible') {
                    setInfoVisible(args.index, args.isVisible);
                }
            });

            $scope.$on('sr-plotLinked', function(event) {
                plotScope = event.targetScope;
            });

            $scope.$on('$destroy', function() {
                group.select('.report-window-close')
                    .on('click', null);
                group.select('.report-window-copy')
                    .on('click', null);
            });

            // ngDraggable interprets even clicks as starting a drag event - we don't want to do transforms later
            // unless we really moved it
            $scope.$on('draggable:move', function(event, obj) {
                // all popups will hear this event, so confine logic to this one
                if (obj.element[0] == dgElement[0]) {
                    moveEventDetected = true;
                }
            });
        },
    };
});

SIREPO.app.directive('plot2d', function(focusPointService, plotting, plot2dService) {
    return {
        restrict: 'A',
        scope: {
            reportId: '<',
            modelName: '@',
        },
        templateUrl: '/static/html/plot2d.html' + SIREPO.SOURCE_CACHE_KEY,
        controller: function($scope) {
            var points;
            $scope.focusPoints = [];

            $scope.formatFocusPointData = function(fp) {
                return focusPointService.formatFocusPointData(fp);
            };

            $scope.init = function() {
                plot2dService.init2dPlot($scope, {
                    margin: {top: 50, right: 10, bottom: 50, left: 75},
                });
                $scope.focusPoints.push(
                    focusPointService.setupFocusPoint($scope.axes.x, $scope.axes.y, false));
            };

            $scope.load = function(json) {
                var xPoints = json.x_points
                    ? json.x_points
                    : plotting.linearlySpacedArray(json.x_range[0], json.x_range[1], json.points.length);
                var xdom = [json.x_range[0], json.x_range[1]];
                if (!($scope.axes.x.domain && $scope.axes.x.domain[0] == xdom[0] && $scope.axes.x.domain[1] == xdom[1])) {
                    $scope.axes.x.domain = xdom;
                    points = [];
                    $scope.axes.x.scale.domain(xdom);
                }
                if (!SIREPO.PLOTTING_SHOW_CONVERGENCE_LINEOUTS) {
                    points = [];
                }
                var ymin = d3.min(json.points);
                if (ymin > 0) {
                    ymin = 0;
                }
                $scope.axes.y.domain = [ymin, d3.max(json.points)];
                $scope.axes.y.scale.domain($scope.axes.y.domain).nice();
                var p = d3.zip(xPoints, json.points);
                plotting.addConvergencePoints($scope.select, '.plot-viewport', points, p);

                $scope.focusPoints.forEach(function(fp) {
                    focusPointService.loadFocusPoint(fp, p, true, $scope);
                    fp.config.xLabel = json.x_label;
                    fp.config.yLabel = json.y_label;
                });

                $scope.updatePlot(json);
            };

            $scope.recalculateYDomain = function() {
                plotting.recalculateDomainFromPoints($scope.axes.y.scale, points[0], $scope.axes.x.scale.domain());
            };

            $scope.refresh = function() {
                plotting.refreshConvergencePoints($scope.select, '.plot-viewport', $scope.graphLine);
                for (var fpIndex = 0; fpIndex < $scope.focusPoints.length; ++fpIndex) {
                    focusPointService.refreshFocusPoint($scope.focusPoints[fpIndex], $scope);
                }
            };
        },
        link: function link(scope, element) {
            plotting.linkPlot(scope, element);
        },
    };
});

SIREPO.app.directive('plot3d', function(appState, focusPointService, layoutService, plotting, utilities) {
    return {
        restrict: 'A',
        scope: {
            reportId: '<',
            modelName: '@',
        },
        templateUrl: '/static/html/plot3d.html' + SIREPO.SOURCE_CACHE_KEY,
        controller: function($scope) {
            var MIN_PIXEL_RESOLUTION = 10;
            $scope.margin = {
                top: 50,
                left: 50,
                right: 45,
                bottom: 30,
            };
            $scope.pad = 10;
            $scope.noLabelPad = -18;
            // will be set to the correct size in resize()
            $scope.canvasSize = {
                width: 0,
                height: 0,
            };
            $scope.titleCenter = 0;
            $scope.subTitleCenter = 0;
            $scope.rightPanelWidth = $scope.bottomPanelHeight = 55;
            $scope.dataCleared = true;
            $scope.wantCrossHairs = ! SIREPO.PLOTTING_SUMMED_LINEOUTS;
            $scope.focusTextCloseSpace = 18;
            $scope.focusPoints = [];

            var canvas, ctx, fullDomain, heatmap, lineOuts, prevDomain, xyZoom;
            var cacheCanvas, imageData;
            var aspectRatio = 1.0;
            var axes = {
                x: layoutService.plotAxis($scope.margin, 'x', 'bottom', refresh),
                y: layoutService.plotAxis($scope.margin, 'y', 'right', refresh),
                bottomY: layoutService.plotAxis($scope.margin, 'y', 'left', refresh),
                rightX: layoutService.plotAxis($scope.margin, 'x', 'bottom', refresh),
            };
            axes.rightX.noBaseFormat = true;
            axes.bottomY.noBaseFormat = true;

            var cursorShape = {
                '11': 'mouse-move-ew',
                '10': 'mouse-move-e',
                '01': 'mouse-move-w',
                '22': 'mouse-move-ns',
                '20': 'mouse-move-n',
                '02': 'mouse-move-s',
            };

            function adjustZoomToCenter(scale) {
                // if the domain is almost centered on 0.0 (within 10%) adjust zoom and offset to center
                var domain = scale.domain();
                if (domain[0] < 0 && domain[1] > 0) {
                    var width = domain[1] - domain[0];
                    var diff = (domain[0] + domain[1]) / width;
                    if (diff > 0 && diff < 0.1) {
                        domain[1] = -domain[0];
                    }
                    else if (diff > -0.1 && diff < 0) {
                        domain[0] = -domain[1];
                    }
                    else {
                        return;
                    }
                    scale.domain(domain);
                }
            }

            function centerNode(node, defaultCtr) {
                // center the node over the image; if node is too large, center it over whole plot
                if (node && ! (node.style && node.style.display == 'none')) {
                    var width = node.getBBox().width;
                    var ctr = $scope.canvasSize.width / 2;
                    if (width > $scope.canvasSize.width) {
                        ctr += $scope.rightPanelWidth / 2;
                    }
                    return ctr;
                }
                if (defaultCtr) {
                    return defaultCtr;
                }
                return 0;
            }

            function centerSubTitle() {
                $scope.subTitleCenter = centerNode(select('text.sub-title').node(), $scope.subTitleCenter);
            }

            function centerTitle() {
                $scope.titleCenter = centerNode(select('text.main-title').node(), $scope.titleCenter);
            }

            function clipDomain(scale, axisName) {
                var domain = fullDomain[axisName == 'x' ? 0 : 1];
                var domainSize = domain[1] - domain[0];
                var fudgeFactor = domainSize * 0.001;
                var d = scale.domain();
                var canMove = axisName == 'x' ? [1, 1] : [2, 2];

                if (d[0] - domain[0] <= fudgeFactor) {
                    canMove[0] = 0;
                    d[1] -= d[0] - domain[0];
                    d[0] = domain[0];
                }
                if (domain[1] - d[1] <= fudgeFactor) {
                    canMove[1] = 0;
                    d[0] -= d[1] - domain[1];
                    if (d[0] - domain[0] <= fudgeFactor) {
                        canMove[0] = 0;
                        d[0] = domain[0];
                    }
                    d[1] = domain[1];
                }
                scale.domain(d);
                var cursorKey = '' + canMove[0] + canMove[1];
                var className = 'mouse-rect-' + axisName;
                select('rect.' + className).attr('class', className + ' ' + (cursorShape[cursorKey] || 'mouse-zoom'));
                return canMove[0] + canMove[1];
            }

            function drawBottomPanelCut() {
                var row;
                var yBottom = axes.y.indexScale(axes.y.scale.domain()[0]);
                var yTop = axes.y.indexScale(axes.y.scale.domain()[1]);
                var yv = Math.round(yBottom + (yTop - yBottom) / 2);
                if (SIREPO.PLOTTING_SUMMED_LINEOUTS) {
                    row = sumRegion(
                        true,
                        Math.floor(yBottom + 0.5),
                        Math.ceil(yTop - 0.5),
                        Math.floor(axes.x.indexScale(axes.x.scale.domain()[0])),
                        Math.ceil(axes.x.indexScale(axes.x.scale.domain()[1])));
                }
                else {
                    row = heatmap[axes.y.values.length - 1 - yv];
                }
                var points = d3.zip(axes.x.values, row);
                plotting.recalculateDomainFromPoints(axes.bottomY.scale, points, axes.x.scale.domain());
                drawLineout('x', yv, points, axes.x.cutLine);
                focusPointService.loadFocusPoint($scope.focusPointX, points, true, $scope);
            }

            function drawLineout(axis, key, points, cutLine) {
                if (! lineOuts[axis] || ! SIREPO.PLOTTING_SHOW_CONVERGENCE_LINEOUTS) {
                    lineOuts[axis] = {};
                }
                var axisClass = axis == 'x' ? '.bottom-panel' : '.right-panel';
                if (lineOuts[axis][key]) {
                    if (! appState.deepEquals(points, lineOuts[axis][key][0])) {
                        lineOuts[axis][key] = plotting.addConvergencePoints(select, axisClass, lineOuts[axis][key], points);
                    }
                }
                else {
                    lineOuts[axis] = {};
                    lineOuts[axis][key] = plotting.addConvergencePoints(select, axisClass, [], points);
                }
                plotting.refreshConvergencePoints(select, axisClass, cutLine);
            }

            function drawRightPanelCut() {
                var xLeft = axes.x.indexScale(axes.x.scale.domain()[0]);
                var xRight = axes.x.indexScale(axes.x.scale.domain()[1]);
                var xv = Math.round(xLeft + (xRight - xLeft) / 2);
                var points;

                if (SIREPO.PLOTTING_SUMMED_LINEOUTS) {
                    points = d3.zip(axes.y.values, sumRegion(
                        false,
                        Math.floor(axes.y.indexScale(axes.y.scale.domain()[0])),
                        Math.ceil(axes.y.indexScale(axes.y.scale.domain()[1])),
                        Math.floor(xLeft + 0.5),
                        Math.ceil(xRight - 0.5))).reverse();
                }
                else {
                    points = heatmap.map(function(v, i) {
                        return [axes.y.values[axes.y.values.length - 1 - i], v[xv]];
                    });
                }
                plotting.recalculateDomainFromPoints(axes.rightX.scale, points, axes.y.scale.domain(), true);
                drawLineout('y', xv, points, axes.y.cutLine);
                focusPointService.loadFocusPoint($scope.focusPointY, points, true, $scope);
            }

            function exceededMaxZoom(scale, axisName) {
                var domain = fullDomain[axisName == 'x' ? 0 : 1];
                var domainSize = domain[1] - domain[0];
                var d = scale.domain();
                var pixels = (axisName == 'x' ? axes.x.values : axes.y.values).length * (d[1] - d[0]) / domainSize;
                return pixels < MIN_PIXEL_RESOLUTION;
            }

            function refresh() {
                if (! fullDomain) {
                    return;
                }
                if (layoutService.plotAxis.allowUpdates && ! $scope.isPlaying) {
                    var width = parseInt(select().style('width')) - $scope.margin.left - $scope.margin.right - $scope.pad;
                    if (! heatmap || isNaN(width)){
                        return;
                    }
                    width = plotting.constrainFullscreenSize($scope, width, aspectRatio);
                    var panelSize = 2 * width / 3;
                    $scope.canvasSize.width = panelSize;
                    $scope.canvasSize.height = panelSize * aspectRatio;
                    $scope.bottomPanelHeight = 2 * panelSize / 5 + $scope.pad + $scope.margin.bottom;
                    $scope.rightPanelWidth = panelSize / 2 + $scope.pad + $scope.margin.right;
                    axes.x.scale.range([0, $scope.canvasSize.width]);
                    axes.y.scale.range([$scope.canvasSize.height, 0]);
                    axes.bottomY.scale.range([$scope.bottomPanelHeight - $scope.pad - $scope.margin.bottom - 1, 0]);
                    axes.rightX.scale.range([0, $scope.rightPanelWidth - $scope.pad - $scope.margin.right]);
                }
                if (prevDomain && (exceededMaxZoom(axes.x.scale, 'x') || exceededMaxZoom(axes.y.scale, 'y'))) {
                    restoreDomain(axes.x.scale, prevDomain[0]);
                    restoreDomain(axes.y.scale, prevDomain[1]);
                }
                if (clipDomain(axes.x.scale, 'x') + clipDomain(axes.y.scale, 'y')) {
                    select('rect.mouse-rect-xy').attr('class', 'mouse-rect-xy mouse-move');
                }
                else {
                    select('rect.mouse-rect-xy').attr('class', 'mouse-rect-xy mouse-zoom');
                }
                plotting.drawImage(axes.x.scale, axes.y.scale, $scope.canvasSize.width, $scope.canvasSize.height, axes.x.values, axes.y.values, canvas, cacheCanvas, true);
                drawBottomPanelCut();
                drawRightPanelCut();

                axes.x.updateLabelAndTicks({
                    height: $scope.bottomPanelHeight,
                    width: $scope.canvasSize.width,
                }, select, '.bottom-panel ');
                axes.y.updateLabelAndTicks({
                    width: $scope.rightPanelWidth,
                    height: $scope.canvasSize.height,
                }, select, '.right-panel ');
                axes.bottomY.updateLabelAndTicks({
                    height: $scope.bottomPanelHeight,
                    width: $scope.canvasSize.width,
                    isPlaying: $scope.isPlaying,
                }, select, '.bottom-panel ');
                axes.rightX.updateLabelAndTicks({
                    width: $scope.rightPanelWidth - $scope.margin.right,
                    height: $scope.canvasSize.height,
                }, select, '.right-panel ');

                if (layoutService.plotAxis.allowUpdates) {
                    axes.x.grid.ticks(axes.x.tickCount);
                    axes.y.grid.ticks(axes.y.tickCount);
                    axes.x.grid.tickSize(- $scope.canvasSize.height - $scope.bottomPanelHeight + $scope.margin.bottom); // tickLine == gridline
                    axes.y.grid.tickSize(- $scope.canvasSize.width - $scope.rightPanelWidth + $scope.margin.right); // tickLine == gridline
                }
                resetZoom();
                select('.mouse-rect-xy').call(xyZoom);
                select('.mouse-rect-x').call(axes.x.zoom);
                select('.mouse-rect-y').call(axes.y.zoom);
                select('.right-panel .x.axis').call(axes.rightX.svgAxis);
                select('.x.axis.grid').call(axes.x.grid);
                select('.y.axis.grid').call(axes.y.grid);
                focusPointService.refreshFocusPoint($scope.focusPointX, $scope);
                focusPointService.refreshFocusPoint($scope.focusPointY, $scope);
                prevDomain = [
                    axes.x.scale.domain(),
                    axes.y.scale.domain(),
                ];
                centerTitle();
                centerSubTitle();
            }

            function resetZoom() {
                xyZoom = axes.x.createZoom($scope).y(axes.y.scale);
                axes.x.zoom = axes.x.createZoom($scope);
                axes.y.zoom = axes.y.createZoom($scope);
            }

            function resizefocusPointText() {
                var maxSize = 14;
                var minSize = 9;
                var focusText = select('.focus-text');
                var fs = focusText.style('font-size');

                var currentFontSize = utilities.fontSizeFromString(fs);
                var newFontSize = currentFontSize;

                var textWidth = focusText.node().getComputedTextLength();
                var pct = ($scope.canvasSize.width - $scope.focusTextCloseSpace) / textWidth;

                newFontSize *= pct;
                newFontSize = Math.max(minSize, newFontSize);
                newFontSize = Math.min(maxSize, newFontSize);
                focusText.style('font-size', newFontSize + 'px');
            }

            function restoreDomain(scale, oldValue) {
                var d = scale.domain();
                d[0] = oldValue[0];
                d[1] = oldValue[1];
            }

            function select(selector) {
                var e = d3.select($scope.element);
                return selector ? e.select(selector) : e;
            }

            function sumRegion(isWidth, bottom, top, left, right) {
                var points = [];
                var max = isWidth ? right : top;
                for (var i = 0; i <= max; i++) {
                    points[i] = 0;
                }
                for (i = bottom; i <= top; i++) {
                    for (var j = left; j <= right; j++) {
                        var index = isWidth ? j : i;
                        points[index] += heatmap[axes.y.values.length - 1 - i][j];
                    }
                }
                return points;
            }

            $scope.clearData = function() {
                $scope.dataCleared = true;
                fullDomain = null;
                lineOuts = {};
            };

            $scope.destroy = function() {
                xyZoom.on('zoom', null);
                axes.x.zoom.on('zoom', null);
                axes.y.zoom.on('zoom', null);
                document.removeEventListener(utilities.fullscreenListenerEvent(), refresh);
            };

            $scope.formatFocusPointData = function(fp) {
                return focusPointService.formatFocusPointData(
                    fp,
                    fp.config.xAxis.label,
                    select('.z-axis-label').text()
                );
            };

            $scope.hideFocusPointText = function() {
                select('.focus-text').text('');
                select('.focus-text-close').style('display', 'none');
                select('.sub-title').style('display', 'block');
            };

            $scope.hideFocusPoints = function() {
                focusPointService.hideFocusPoint($scope, true);
                $scope.focusPointX.unset();
                $scope.focusPointY.unset();
            };

            $scope.init = function() {
                document.addEventListener(utilities.fullscreenListenerEvent(), refresh);
                select('svg').attr('height', plotting.initialHeight($scope));
                axes.x.init();
                axes.y.init();
                axes.bottomY.init();
                axes.rightX.init();
                axes.x.indexScale = d3.scale.linear();
                axes.y.indexScale = d3.scale.linear();
                axes.x.grid = axes.x.createAxis();
                axes.y.grid = axes.y.createAxis('left');
                resetZoom();
                canvas = select('canvas').node();
                ctx = canvas.getContext('2d');
                cacheCanvas = document.createElement('canvas');
                axes.x.cutLine = d3.svg.line()
                    .x(function(d) {return axes.x.scale(d[0]);})
                    .y(function(d) {return axes.bottomY.scale(d[1]);});
                axes.y.cutLine = d3.svg.line()
                    .y(function(d) { return axes.y.scale(d[0]);})
                    .x(function(d) { return axes.rightX.scale(d[1]);});

                $scope.focusPointX = focusPointService.setupFocusPoint(axes.x, axes.bottomY, false, $scope.modelName + '-fp-X');
                $scope.focusPointY = focusPointService.setupFocusPoint(axes.y, axes.rightX, true, $scope.modelName + '-fp-Y');
                select('.focus-text-close')
                    .on('click', $scope.hideFocusPoints);
           };

            $scope.load = function(json) {
                prevDomain = null;
                $scope.dataCleared = false;
                aspectRatio = plotting.getAspectRatio($scope.modelName, json);
                heatmap = appState.clone(json.z_matrix).reverse();
                var newFullDomain = [
                    [json.x_range[0], json.x_range[1]],
                    [json.y_range[0], json.y_range[1]],
                ];
                if ((axes.y.values && axes.y.values.length != json.z_matrix.length)
                    || ! appState.deepEquals(fullDomain, newFullDomain)) {
                    fullDomain = newFullDomain;
                    lineOuts = {};
                    axes.x.values = plotting.linearlySpacedArray(fullDomain[0][0], fullDomain[0][1], json.x_range[2]);
                    axes.y.values = plotting.linearlySpacedArray(fullDomain[1][0], fullDomain[1][1], json.y_range[2]);
                    axes.x.scale.domain(fullDomain[0]);
                    axes.x.indexScale.domain(fullDomain[0]);
                    axes.y.scale.domain(fullDomain[1]);
                    axes.y.indexScale.domain(fullDomain[1]);
                    adjustZoomToCenter(axes.x.scale);
                    adjustZoomToCenter(axes.y.scale);
                }
                var xmax = axes.x.values.length - 1;
                var ymax = axes.y.values.length - 1;
                axes.x.indexScale.range([0, xmax]);
                axes.y.indexScale.range([0, ymax]);
                cacheCanvas.width = axes.x.values.length;
                cacheCanvas.height = axes.y.values.length;
                imageData = ctx.getImageData(0, 0, cacheCanvas.width, cacheCanvas.height);
                select('.main-title').text(json.title);
                select('.sub-title').text(json.subtitle);
                axes.x.parseLabelAndUnits(json.x_label);
                select('.x-axis-label').text(json.x_label);
                axes.y.parseLabelAndUnits(json.y_label);
                select('.y-axis-label').text(json.y_label);
                select('.z-axis-label').text(json.z_label);
                var zmin = plotting.min2d(heatmap);
                var zmax = plotting.max2d(heatmap);

                //TODO(pjm): for now, we always want the lower range to be 0
                if (zmin > 0) {
                    zmin = 0;
                }
                axes.bottomY.scale.domain([zmin, zmax]).nice();
                axes.rightX.scale.domain([zmax, zmin]).nice();
                plotting.initImage({ min: zmin, max: zmax }, heatmap, cacheCanvas, imageData, $scope.modelName);
                $scope.resize();
                $scope.resize();
            };

            $scope.modelChanged = function() {
                // clear lineOuts
                $scope.clearData();
            };

            $scope.resize = function() {
                if (select().empty()) {
                    return;
                }
                refresh();
            };

            $scope.showFocusPointText = function(focusPoint) {
                select('.focus-text-close').style('display', 'block');

                var focusText = select('.focus-text');
                var fmtTxt = focusPointService.formatFocusPointData(focusPoint);
                var xyfText = fmtTxt.xText + ', ' + fmtTxt.yText;
                if (fmtTxt.fwhmText) {
                    xyfText = xyfText + ', ' + fmtTxt.fwhmText;
                }
                if (focusPoint == $scope.focusPointX) {
                    xyfText = xyfText + ' ↓';
                }
                if (focusPoint == $scope.focusPointY) {
                    xyfText = xyfText + ' →';
                }
                select('.sub-title').style('display', 'none');
                focusText.text(xyfText);
                resizefocusPointText();
            };

            $scope.$on(SIREPO.PLOTTING_LINE_CSV_EVENT, function(evt, axisName) {
                var keys = Object.keys(lineOuts[axisName]);
                var points = lineOuts[axisName][keys[0]][0];
                var xHeading = select('.' + axisName + '-axis-label').text();
                plotting.exportCSV(
                    xHeading,
                    [xHeading + ' [' + $scope.xunits +']', select('.z-axis-label').text()],
                    points);
            });
        },
        link: function link(scope, element) {
            plotting.linkPlot(scope, element);
        },
    };
});

SIREPO.app.directive('heatmap', function(appState, layoutService, plotting, utilities) {
    return {
        restrict: 'A',
        scope: {
            modelName: '@',
        },
        templateUrl: '/static/html/heatplot.html' + SIREPO.SOURCE_CACHE_KEY,
        controller: function($scope) {
            // will be set to the correct size in resize()
            $scope.canvasSize = {
                width: 0,
                height: 0,
            };
            $scope.dataCleared = true;
            $scope.margin = {top: 50, left: 70, right: 100, bottom: 50};

            document.addEventListener(utilities.fullscreenListenerEvent(), refresh);

            var aspectRatio = 1.0;
            var canvas, ctx, amrLine, heatmap, mouseMovePoint, pointer, zoom;
            var cacheCanvas, imageData;
            var colorbar;
            var axes = {
                x: layoutService.plotAxis($scope.margin, 'x', 'bottom', refresh),
                y: layoutService.plotAxis($scope.margin, 'y', 'left', refresh),
            };

            function colorbarSize() {
                var tickFormat = colorbar.tickFormat();
                if (! tickFormat) {
                    return 0;
                }
                var maxLength = colorbar.scale().ticks().reduce(function(size, v) {
                    return Math.max(size, tickFormat(v).length);
                }, 0);
                var textSize = Math.max(25, maxLength * plotting.tickFontSize(select('.sr-plot .axis text')));
                var res = textSize + colorbar.thickness() + colorbar.margin().left;
                colorbar.margin().right = res;
                return res;
            }

            function getRange(values) {
                return [values[0], values[values.length - 1]];
            }

            var mouseMove = utilities.debounce(function() {
                /*jshint validthis: true*/
                if (! heatmap || heatmap[0].length <= 2) {
                    return;
                }
                var point = mouseMovePoint;
                var xRange = getRange(axes.x.values);
                var yRange = getRange(axes.y.values);
                var x0 = axes.x.scale.invert(point[0] - 1);
                var y0 = axes.y.scale.invert(point[1] - 1);
                var x = Math.round((heatmap[0].length - 1) * (x0 - xRange[0]) / (xRange[1] - xRange[0]));
                var y = Math.round((heatmap.length - 1) * (y0 - yRange[0]) / (yRange[1] - yRange[0]));
                try {
                    pointer.pointTo(heatmap[heatmap.length - 1 - y][x]);
                }
                catch (err) {
                    // ignore range errors due to mouse move after heatmap is reset
                }
            }, 100);

            function refresh() {
                if (layoutService.plotAxis.allowUpdates && ! $scope.isPlaying) {
                    var width = parseInt(select().style('width')) - $scope.margin.left - $scope.margin.right;
                    if (! heatmap || isNaN(width)) {
                        return;
                    }
                    width = plotting.constrainFullscreenSize($scope, width, aspectRatio);
                    $scope.canvasSize.width = width;
                    $scope.canvasSize.height = width * aspectRatio;
                    axes.x.scale.range([0, $scope.canvasSize.width]);
                    axes.y.scale.range([$scope.canvasSize.height, 0]);
                }
                if (plotting.trimDomain(axes.x.scale, getRange(axes.x.values))
                    + plotting.trimDomain(axes.y.scale, getRange(axes.y.values))) {
                    select('.mouse-rect').attr('class', 'mouse-rect mouse-zoom');
                }
                else {
                    select('.mouse-rect').attr('class', 'mouse-rect mouse-move');
                }
                plotting.drawImage(axes.x.scale, axes.y.scale, $scope.canvasSize.width, $scope.canvasSize.height, axes.x.values, axes.y.values, canvas, cacheCanvas, ! SIREPO.PLOTTING_HEATPLOT_FULL_PIXEL);
                select('.line-amr-grid').attr('d', amrLine);
                resetZoom();
                select('.mouse-rect').call(zoom);
                $scope.canvasSize.isPlaying = $scope.isPlaying;
                $.each(axes, function(dim, axis) {
                    axis.updateLabelAndTicks($scope.canvasSize, select);
                });
                if (showColorBar()) {
                    if (layoutService.plotAxis.allowUpdates) {
                        colorbar.barlength($scope.canvasSize.height).origin([$scope.canvasSize.width + $scope.margin.right, 0]);
                        // must remove the element to reset the margins
                        select('svg.colorbar').remove();
                        pointer = select('.colorbar').call(colorbar);
                        $scope.margin.right = colorbarSize();
                    }
                }
                else {
                    select('svg.colorbar').remove();
                    $scope.margin.right = 20;
                }
            }

            function resetZoom() {
                zoom = axes.x.createZoom($scope).y(axes.y.scale);
            }

            function select(selector) {
                var e = d3.select($scope.element);
                return selector ? e.select(selector) : e;
            }

            function setColorScale() {
                var plotMin = plotting.min2d(heatmap);
                var plotMax = plotting.max2d(heatmap);
                if (plotMin == plotMax) {
                    plotMax = (plotMin || 1e-6) * 10;
                }
                var colorScale = plotting.initImage(
                    {
                        min: plotMin,
                        max: plotMax,
                    },
                    heatmap, cacheCanvas, imageData, $scope.modelName);
                colorbar.scale(colorScale);
            }

            function showColorBar() {
                if (appState.isLoaded()) {
                    return appState.models[$scope.modelName].colorMap != 'contrast';
                }
                return false;
            }

            $scope.clearData = function() {
                $scope.dataCleared = true;
                $scope.prevFrameIndex = -1;
            };

            $scope.destroy = function() {
                $('.mouse-rect').off();
                zoom.on('zoom', null);
                document.removeEventListener(utilities.fullscreenListenerEvent(), refresh);
            };

            $scope.init = function() {
                select('svg').attr('height', plotting.initialHeight($scope));
                $.each(axes, function(dim, axis) {
                    axis.init();
                });
                resetZoom();
                canvas = select('canvas').node();
                select('.mouse-rect').on('mousemove', function() {
                    // mouseMove is debounced, so save the point before calling
                    mouseMovePoint = d3.mouse(this);
                    mouseMove();
                });
                ctx = canvas.getContext('2d');
                cacheCanvas = document.createElement('canvas');
                colorbar = Colorbar()
                    .margin({top: 10, right: 100, bottom: 20, left: 10})
                    .thickness(30)
                    .orient('vertical');
                amrLine = d3.svg.line()
                    .defined(function(d) { return d !== null; })
                    .x(function(d) {
                        return axes.x.scale(d[0]);
                    })
                    .y(function(d) {
                        return axes.y.scale(d[1]);
                    });
            };

            $scope.load = function(json) {
                $scope.dataCleared = false;
                aspectRatio = plotting.getAspectRatio($scope.modelName, json);
                heatmap = appState.clone(json.z_matrix).reverse();
                select('.main-title').text(json.title);
                select('.sub-title').text(json.subtitle);
                $.each(axes, function(dim, axis) {
                    axis.values = plotting.linearlySpacedArray(json[dim + '_range'][0], json[dim + '_range'][1], json[dim + '_range'][2]);
                    axis.parseLabelAndUnits(json[dim + '_label']);
                    select('.' + dim + '-axis-label').text(json[dim + '_label']);
                    axis.scale.domain(getRange(axis.values));
                });
                cacheCanvas.width = axes.x.values.length;
                cacheCanvas.height = axes.y.values.length;
                imageData = ctx.getImageData(0, 0, cacheCanvas.width, cacheCanvas.height);
                select('.z-axis-label').text(json.z_label);
                select('.frequency-label').text(json.frequency_title);
                setColorScale();

                var amrLines = [];
                if (json.amr_grid) {
                    for (var i = 0; i < json.amr_grid.length; i++) {
                        var p = json.amr_grid[i];
                        amrLines.push([p[0][0], p[1][0]]);
                        amrLines.push([p[0][1], p[1][0]]);
                        amrLines.push([p[0][1], p[1][1]]);
                        amrLines.push(null);
                    }
                }
                select('.line-amr-grid').datum(amrLines);
                $scope.resize();
                $scope.resize();
            };

            $scope.resize = function() {
                if (select().empty()) {
                    return;
                }
                refresh();
            };
        },
        link: function link(scope, element) {
            plotting.linkPlot(scope, element);
        },
    };
});

SIREPO.app.directive('parameterPlot', function(appState, focusPointService, layoutService, mathRendering, plotting, plot2dService) {
    return {
        restrict: 'A',
        scope: {
            reportId: '<',
            modelName: '@',
        },
        templateUrl: '/static/html/plot2d.html' + SIREPO.SOURCE_CACHE_KEY,
        controller: function($scope, $element) {
            var includeForDomain = [];
            var plotLabels = [];
            var childPlots = {};

            $scope.focusPoints = [];
            $scope.focusStrategy = 'closest';
            $scope.latexTitle = '';
            $scope.wantLegend = true;

            function build2dPointsForPlot(plotIndex) {
                var pts = [];
                for (var ptIndex = 0; ptIndex < $scope.axes.x.points.length; ++ptIndex) {
                    pts.push([
                        $scope.axes.x.points[ptIndex],
                        $scope.axes.y.plots[plotIndex].points[ptIndex]
                    ]);
                }
                return pts;
            }

            function createLegend(plots) {
                plotLabels.length = 0;
                var legend = $scope.select('.sr-plot-legend');
                legend.selectAll('.sr-plot-legend-item').remove();
                if (plots.length == 1) {
                    return 0;
                }
                var itemWidth;
                var count = 0;
                plots.forEach(function(plot, i) {
                    if(! plot.label) {
                        return;
                    }
                    count++;
                    plotLabels.push(plot.label);
                    var item = legend.append('g').attr('class', 'sr-plot-legend-item');
                    item.append('text')
                        .attr('class', 'focus-text-popup glyphicon plot-visibility')
                        .attr('x', 8)
                        .attr('y', 17 + i * 20)
                        .text(vIconText(true))
                        .on('click', function() {
                            togglePlot(i);
                        });
                    itemWidth = item.node().getBBox().width;
                    item.append('circle')
                        .attr('r', 5)
                        .attr('cx', 24 + itemWidth)
                        .attr('cy', 10 + i * 20)
                        .style('stroke', plot.color)
                        .style('fill', plot.color);
                    itemWidth = item.node().getBBox().width;
                    item.append('text')
                        .attr('class', 'focus-text')
                        .attr('x', 12 + itemWidth)
                        .attr('y', 16 + i * 20)
                        .text(plot.label);
                });
                return count;
            }

            function includeDomain(pIndex, doInclude) {
                var domainIndex = includeForDomain.indexOf(pIndex);
                if (! doInclude) {
                    if (domainIndex >= 0) {
                        includeForDomain.splice(domainIndex, 1);
                    }
                }
                else {
                    if (domainIndex < 0) {
                        includeForDomain.push(pIndex);
                    }
                }
            }

            function isPlotVisible(pIndex) {
                return parseFloat(plotPath(pIndex).style('opacity')) < 1;
            }

            function plotPath(pIndex) {
                return d3.select(selectAll('.plot-viewport .param-plot')[0][pIndex]);
            }

            function selectAll(selector) {
                var e = d3.select($scope.element);
                return selector ? e.selectAll(selector) : e;
            }

            function setPlotVisible(pIndex, isVisible) {
                // disable last toggle - meaningless to show no plots
                if (includeForDomain.length == 1 && includeForDomain[0] == pIndex) {
                    return;
                }
                plotPath(pIndex).style('opacity', isVisible ? 1.0 : 0.0);
                vIcon(pIndex).text(vIconText(isVisible));

                if ($scope.axes.y.plots && $scope.axes.y.plots[pIndex]) {
                    includeDomain(pIndex, isVisible);
                    if (includeForDomain.length == 1) {
                        vIcon(includeForDomain[0]).style('fill', '#aaaaaa');
                    }
                    else {
                        selectAll('.sr-plot-legend .plot-visibility').style('fill', null);
                    }
                    $scope.recalculateYDomain();
                    $scope.resize();
                }
                $scope.broadcastEvent({
                    name: 'setInfoVisible',
                    isVisible: isVisible,
                    focusPoint: $scope.focusPoints[pIndex],
                    index: pIndex,
                });
            }

            function togglePlot(pIndex) {
                setPlotVisible(pIndex, isPlotVisible(pIndex));
                (childPlots[pIndex] || []).forEach(function (i) {
                    setPlotVisible(i, isPlotVisible(i));
                });
            }

            function vIcon(pIndex) {
                return d3.select(selectAll('.sr-plot-legend .plot-visibility')[0][pIndex]);
            }

            function vIconText(isVisible) {
                // e067 == checked box, e157 == empty box
                return isVisible ? '\ue067' : '\ue157';
            }

            // get the broadest domain from the visible plots
            function visibleDomain() {
                var ydomMin = Math.min.apply(null,
                    includeForDomain.map(function(index) {
                        return Math.min.apply(null, $scope.axes.y.plots[index].points);
                    })
                );
                var ydomMax = Math.max.apply(null,
                    includeForDomain.map(function(index) {
                        return Math.max.apply(null, $scope.axes.y.plots[index].points);
                    })
                );
                return plotting.ensureDomain([ydomMin, ydomMax]);
            }

            $scope.formatFocusPointData = function(fp) {
                var yLabel = plotLabels[$scope.focusPoints.indexOf(fp)];
                var lu = {};
                if (yLabel) {
                    lu = layoutService.parseLabelAndUnits(yLabel);
                    yLabel = lu.label;
                }
                fp.config.yLabel = yLabel;
                return focusPointService.formatFocusPointData(fp, fp.config.xAxis.label, yLabel, null, lu.units);
            };

            // interface used by parameterWithLattice
            $scope.getXAxis = function() {
                return $scope.axes.x;
            };

            $scope.init = function() {
                plot2dService.init2dPlot($scope, {
                    margin: {top: 50, right: 23, bottom: 50, left: 75},
                });
                // override graphLine to work with multiple point sets
                $scope.graphLine = d3.svg.line()
                    .x(function(d, i) {
                        return $scope.axes.x.scale($scope.axes.x.points[i]);
                    })
                    .y(function(d) {
                        return $scope.axes.y.scale(d);
                    });
            };

            $scope.load = function(json) {
                //TODO(pjm): move first part into normalizeInput()
                childPlots = {};
                includeForDomain.length = 0;
                // data may contain 2 plots (y1, y2) or multiple plots (plots)
                var plots = json.plots || [
                    {
                        points: json.points[0],
                        label: json.y1_title,
                        color: '#1f77b4',
                    },
                    {
                        points: json.points[1],
                        label: json.y2_title,
                        color: '#ff7f0e',
                    },
                ];
                if (plots.length == 1 && ! json.y_label) {
                    json.y_label = plots[0].label;
                }
                $scope.axes.x.points = json.x_points
                    || plotting.linearlySpacedArray(json.x_range[0], json.x_range[1], json.x_range[2] || json.points.length);
                var xdom = [json.x_range[0], json.x_range[1]];
                //TODO(pjm): onRefresh indicates a beamline overlay, needs improvement
                if ($scope.onRefresh) {
                    // beamline overlay always starts at position 0
                    xdom[0] = 0;
                }
                $scope.axes.x.domain = xdom;
                $scope.axes.x.scale.domain(xdom);
                plotting.ensureDomain(json.y_range);
                $scope.axes.y.domain = [json.y_range[0], json.y_range[1]];
                $scope.axes.y.scale.domain($scope.axes.y.domain).nice();

                var viewport = $scope.select('.plot-viewport');
                viewport.selectAll('.line').remove();
                viewport.selectAll('.scatter-point').remove();
                var legendCount = createLegend(plots);
                plots.forEach(function(plot, i) {
                    var strokeWidth = plot._parent ? 0.75 : 2.0;
                    if(plot.style === 'scatter') {
                        var clusterInfo;
                        var circleRadius = 2;
                        if (json.clusters) {
                            clusterInfo = json.clusters;
                            $scope.clusterInfo = clusterInfo;
                            clusterInfo.scale = clusterInfo.count > 10
                                ? d3.scale.category20()
                                : d3.scale.category10();
                            circleRadius = 4;
                        }
                        viewport.selectAll('.param-plot').remove();
                        var pg = viewport.append('g')
                            .attr('class', 'param-plot');
                            pg.selectAll('.scatter-point')
                                .data(plot.points)
                                .enter()
                                    .append('circle')
                                    .attr('cx', $scope.graphLine.x())
                                    .attr('cy', $scope.graphLine.y())
                                    .attr('r', circleRadius)
                                    .style('fill', function(d, i) {
                                        return clusterInfo ? clusterInfo.scale(clusterInfo.group[i]) : null;
                                    })
                                    .attr('class', 'scatter-point line-color');
                    }
                    else {
                        viewport.append('path')
                            .attr('class', 'param-plot line line-color')
                            .style('stroke', plot.color)
                            .style('stroke-width', strokeWidth)
                            .datum(plot.points);
                    }
                    if(plot._parent) {
                        var parent = plots.filter(function (p, j) {
                            return j !== i && p.label === plot._parent;
                        })[0];
                        if(parent) {
                            var pIndex = plots.indexOf(parent);
                            var cp = childPlots[pIndex] || [];
                            cp.push(i);
                            childPlots[pIndex] = cp;
                        }
                    }
                    // must create extra focus points here since we don't know how many to make
                    var name = $scope.modelName + '-fp-' + i;
                    if (! $scope.focusPoints[i]) {
                        $scope.focusPoints[i] = focusPointService.setupFocusPoint($scope.axes.x, $scope.axes.y, false, name);
                    }

                    // make sure everything is visible when reloading
                    includeDomain(i, true);
                    setPlotVisible(i, true);
                });
                $scope.axes.y.plots = plots;
                for (var fpIndex = 0; fpIndex < $scope.focusPoints.length; ++fpIndex) {
                    if (fpIndex < plots.length) {
                        $scope.focusPoints[fpIndex].config.color = plots[fpIndex].color;
                        focusPointService.loadFocusPoint($scope.focusPoints[fpIndex], build2dPointsForPlot(fpIndex), false, $scope);
                    }
                    else {
                        focusPointService.loadFocusPoint($scope.focusPoints[fpIndex], [], false, $scope);
                    }
                }

                $($element).find('.latex-title').eq(0).html(mathRendering.mathAsHTML(json.latex_label, {displayMode: true}));

                //TODO(pjm): onRefresh indicates an embedded header, needs improvement
                $scope.margin.top = json.title
                    ? 50
                    : $scope.onRefresh
                        ? 65
                        : 20;
                $scope.margin.bottom = 50 + 20 * legendCount;
                $scope.updatePlot(json);
            };

            $scope.recalculateYDomain = function() {
                var ydom;
                var xdom = $scope.axes.x.scale.domain();
                var xPoints = $scope.axes.x.points;
                var plots = $scope.axes.y.plots;
                for (var i = 0; i < xPoints.length; i++) {
                    var x = xPoints[i];
                    if (x > xdom[1] || x < xdom[0]) {
                        continue;
                    }
                    for (var d in includeForDomain) {
                        var j = includeForDomain[d];
                        var y = plots[j].points[i];
                        if (ydom) {
                            if (y < ydom[0]) {
                                ydom[0] = y;
                            }
                            else if (y > ydom[1]) {
                                ydom[1] = y;
                            }
                        }
                        else {
                            ydom = [y, y];
                        }
                    }
                }
                if (ydom && ydom[0] != ydom[1]) {
                    if (ydom[0] > 0 && $scope.axes.y.domain[0] == 0) {
                        ydom[0] = 0;
                    }
                    $scope.axes.y.scale.domain(ydom).nice();
                }
            };

            $scope.refresh = function() {
                $scope.select('.plot-viewport').selectAll('.line').attr('d', $scope.graphLine);
                $scope.select('.plot-viewport').selectAll('.scatter-point').attr('d', $scope.graphLine)
                    .attr('cx', $scope.graphLine.x())
                    .attr('cy', $scope.graphLine.y());
                $scope.focusPoints.forEach(function(fp) {
                    focusPointService.refreshFocusPoint(fp, $scope);
                });
                if ($scope.onRefresh) {
                    $scope.onRefresh();
                }
            };

            $scope.setYDomain = function() {
                var model = appState.models[$scope.modelName];
                if (model && (model.plotRangeType == 'fixed' || model.plotRangeType == 'fit')) {
                    $scope.axes.y.scale.domain($scope.axes.y.domain).nice();
                }
                else {
                    $scope.axes.y.scale.domain(visibleDomain()).nice();
                }
            };
        },
        link: function link(scope, element) {
            plotting.linkPlot(scope, element);
        },
    };
});

SIREPO.app.directive('particle', function(plotting, plot2dService) {
    return {
        restrict: 'A',
        scope: {
            modelName: '@',
        },
        templateUrl: '/static/html/plot2d.html' + SIREPO.SOURCE_CACHE_KEY,
        controller: function($scope) {
            var allPoints;

            $scope.init = function() {
                plot2dService.init2dPlot($scope, {
                    margin: {top: 50, right: 23, bottom: 50, left: 75},
                });
            };

            $scope.load = function(json) {
                allPoints = [];
                var xdom = [json.x_range[0], json.x_range[1]];
                $scope.axes.x.domain = xdom;
                $scope.axes.x.scale.domain(xdom);
                $scope.axes.y.domain = [json.y_range[0], json.y_range[1]];
                $scope.axes.y.scale.domain($scope.axes.y.domain).nice();
                var viewport = $scope.select('.plot-viewport');
                viewport.selectAll('.line').remove();
                var isFixedX = ! Array.isArray(json.x_points[0]);
                var i;
                var lineClass = json.points.length > 20 ? 'line line-7' : 'line line-0';
                var points;
                for (i = 0; i < json.points.length; i++) {
                    points = d3.zip(
                        isFixedX ? json.x_points : json.x_points[i],
                        json.points[i]);
                    viewport.append('path').attr('class', lineClass).datum(points);
                    allPoints.push(points);
                }
                if (json.lost_x && json.lost_x.length) {
                    for (i = 0; i < json.lost_x.length; i++) {
                        points = d3.zip(json.lost_x[i], json.lost_y[i]);
                        viewport.append('path').attr('class', 'line line-reflected').datum(points);
                        allPoints.push(points);
                    }
                    // absorbed/reflected legend
                    $scope.select('svg')
                        .append('circle').attr('class', 'line-absorbed').attr('r', 5).attr('cx', 8).attr('cy', 10);
                    $scope.select('svg')
                        .append('text').attr('class', 'focus-text').attr('x', 16).attr('y', 16)
                        .text('Absorbed');
                    $scope.select('svg')
                        .append('circle').attr('class', 'line-reflected').attr('r', 5).attr('cx', 8).attr('cy', 30);
                    $scope.select('svg')
                        .append('text').attr('class', 'focus-text').attr('x', 16).attr('y', 36)
                        .text('Reflected');
                }
                $scope.updatePlot(json);
            };

            $scope.recalculateYDomain = function() {
                var ydom;
                var xdom = $scope.axes.x.scale.domain();
                allPoints.forEach(function(points) {
                    points.forEach(function(p) {
                        var x = p[0];
                        var y = p[1];
                        if (x >= xdom[0] && x <= xdom[1]) {
                            if (ydom) {
                                if (y < ydom[0]) {
                                    ydom[0] = y;
                                }
                                else if (y > ydom[1]) {
                                    ydom[1] = y;
                                }
                            }
                            else {
                                ydom = [y, y];
                            }
                        }
                    });
                });
                if (ydom && ydom[0] != ydom[1]) {
                    if (ydom[0] > 0 && $scope.axes.y.domain[0] == 0) {
                        ydom[0] = 0;
                    }
                    $scope.axes.y.scale.domain(ydom).nice();
                }
            };

            $scope.refresh = function() {
                $scope.select('.plot-viewport').selectAll('.line').attr('d', $scope.graphLine);
            };
        },
        link: function link(scope, element) {
            plotting.linkPlot(scope, element);
        },
    };
});

// NOTE: the vtk and warp coordinate systems are related the following way:
//    vtk X (left to right) = warp Z
//    vtk Y (bottom to top) = warp X
//    vtk Z (out to in) = warp Y
//TODO(mvk): This directive should move to sirepo-plotting-vtk
<<<<<<< HEAD
SIREPO.app.directive('particle3d', function(appState, errorService, frameCache, geometry, layoutService, panelState, plotting, plotToPNG, requestSender, utilities, vtkPlotting, warpvndService, $timeout) {
=======
SIREPO.app.directive('particle3d', function(appState, errorService, frameCache, geometry, layoutService, panelState, plotting, plotToPNG, requestSender, utilities, vtkPlotting, $timeout) {
>>>>>>> 343daa9d

    return {
        restrict: 'A',
        scope: {
            modelName: '@',
            reportId: '<',
        },
        templateUrl: '/static/html/particle3d.html' + SIREPO.SOURCE_CACHE_KEY,
        controller: function($scope, $element) {

            var d3self;
            var xzAspectRatio = 4.0 / 7.0;
            $scope.margin = {top: 50, right: 23, bottom: 50, left: 75};
            $scope.width = $scope.height = 0;
            $scope.axesMargins = {
                x: { width: 16.0, height: 0.0 },
                y: { width: 0.0, height: 16.0 }
            };

            // little test boxes are useful for translating vtk space to screen space
            $scope.testBoxes = [];

            // The side of the plot facing the user
            $scope.side = 'y';
            $scope.xdir = 1;
            $scope.ydir = 1;
            $scope.zdir = 1;

            $scope.canInteract = true;
            $scope.interactionStyle = function() {
                if (! $scope.canInteract) {
                    return {
                        'cursor': 'not-allowed'
                    };
                }
                return {
                    'cursor': 'pointer'
                };
            };

            $scope.dataCleared = true;

            $scope.hasAbsorbed = false;
            $scope.hasConductors = false;
            $scope.hasReflected = false;
            $scope.showAbsorbed = true;
            $scope.showReflected = true;
            $scope.showImpact = true;
            $scope.enableImpactDensity = true;
            $scope.showImpactDensity = false;
            $scope.showConductors = true;

            // these are in screen/vtk coords, not lab coords
            //TODO(mvk): should refer only to lab coords outside of plotting-vtk (?)
            var axes = {
                x: layoutService.plotAxis($scope.margin, 'x', 'bottom', refresh, utilities),
                y: layoutService.plotAxis($scope.margin, 'y', 'left', refresh, utilities),
                z: layoutService.plotAxis($scope.margin, 'z', 'bottom', refresh, utilities)
            };
            var axisCfg = {};
            var boundAxes = {};

            // rendering
            var fsRenderer = null;
            var renderWindow = null;
            var mainView = null;
            var renderer = null;
            var cam = null;
            var camPos = [0, 0, 1];
            var camViewUp = [0, 1, 0];
            var camFP = [0, 0, 0];
            var camZoom = 1.3;
            var lastCamPos = camPos;
            var lastCamViewUp = camViewUp;
            var lastCamFP = camFP;
            var lastCamZoom = camZoom;
            var interactor;

            // planes
            var gridPlaneBundles = [];

            var startPlaneBundle = null;
            var endPlaneBundle = null;
            var densityPlaneBundles = [];

            // conductors (boxes)
            var conductorBundles = [];
            var conductorActors = [];

            var stlActors = {};
            var stlReaders = {};

            var toMetersFactor = Math.min.apply(null, warpvndService.stlScaleRanges.scale);
            var toMicronFactor = 1e-6;
            var gridOffsets = [0, 0, 0];
            var xfactor = 1;

            // lines
            var absorbedLineBundle;
            var reflectedLineBundle;

            // spheres
            var impactSphereActors = [];

            // outline
            var outlineSource = null;
            var outlineBundle = null;
            var vpOutline = null;

            // orientation cube/axis
            var orientationMarker = null;

            // geometry
            var coordMapper = vtkPlotting.coordMapper();
            var scaleTransform = coordMapper.xform;
            var scaleTransformNorm = coordMapper.xform;

            // data
            var numPoints = 0;
            var pointData = {};
            var fieldData = {};
            var impactData = [];
            var xmin = 0.0;  var xmax = 1.0;
            var ymin = 0.0;  var ymax = 1.0;
            var zmin = 0.0;  var zmax = 1.0;

            var heatmap = [];
            var fieldXFactor = 1.0;
            var fieldZFactor = 1.0;
            var fieldYFactor = 1.0;
            var fieldColorScale = null;
            var indexMaps = [];

            var minZSpacing = Number.MAX_VALUE;

            var impactSphereSize = 0.0125 * xzAspectRatio;
            var zoomUnits = 0;
            var didPan = false;
            var sceneRect;
            var sceneArea;
            var screenRect;
            var malSized = false;
            var offscreen = false;
            var picker = vtk.Rendering.Core.vtkPicker.newInstance();

            // colors - vtk uses a range of 0-1 for RGB components
            var zeroVoltsColor = vtk.Common.Core.vtkMath.hex2float(SIREPO.APP_SCHEMA.constants.zeroVoltsColor);
            var voltsColor = vtk.Common.Core.vtkMath.hex2float(SIREPO.APP_SCHEMA.constants.nonZeroVoltsColor);
            var particleTrackColor = vtk.Common.Core.vtkMath.hex2float(SIREPO.APP_SCHEMA.constants.particleTrackColor);
            var reflectedParticleTrackColor = vtk.Common.Core.vtkMath.hex2float(SIREPO.APP_SCHEMA.constants.reflectedParticleTrackColor);

            // this canvas is the one created by vtk
            var canvas3d;

            // we keep this one updated with a copy of the vtk canvas
            var snapshotCanvas;
            var snapshotCtx;

            document.addEventListener(utilities.fullscreenListenerEvent(), refresh);

            function addSTLConductors() {
                var typeMap = warpvndService.conductorTypeMap();

                appState.models.conductors.filter(function (c) {
                    return warpvndService.getConductorType(c) === 'stl';
                }).forEach(function (c) {
                    var cModel = typeMap[c.conductorTypeId];
                    toMetersFactor = Math.max(toMetersFactor, cModel.scale);
                    toMicronFactor = 1e-6 / toMetersFactor;
                    loadConductor(c, cModel);
                });
            }

            var labMatrix = [0, 0, 1, 0, 0, 1, 0, 0, 1, 0, 0, 0, 0, 0, 0, 1];  //stl
            function loadConductor(conductor, type) {
                $scope.isWaitingForSTL = true;
                coordMapper.buildSTL(type.file, conductorLoader(conductor, type));
            }

            function conductorLoader(conductor, type) {
                return function (bundle) {
                    setupConductor(bundle, conductor, type);
                };
            }

            function buildSTLCoordMapper(scale) {
                var t1 = geometry.transform([
                    [0, 1, 0],
                    [0, 0, 1],
                    [1, 0, 0]
                ]);

                // transforms stl scale to microns
                var t2 = geometry.transform(
                     [
                        [scale, 0, 0],
                        [0, scale, 0],
                        [0, 0, scale]
                    ]
                );
                var tstln = t2.compose(scaleTransformNorm);
                var stlcm = vtkPlotting.coordMapper(tstln.compose(t1));
                //var stlcm = vtkPlotting.coordMapper(t2.compose(t1));
                //var stlcm = vtkPlotting.coordMapper(scaleTransform.compose(t1));
                return stlcm;
            }
            function setupConductor(bundle, conductor, type) {
                vtkPlotting.addSTLReader(type.file, bundle.source);
                // stl coordinates should be multiplied by toMicronFactor to become microns.  This is
                // independent of the scaling of warp data
                var cm = buildSTLCoordMapper(1.0 / toMicronFactor);
                var reader = bundle.source;
                var actor = bundle.actor;
                var bounds = reader.getOutputData().getBounds();
                // offsets are in coords set by the stl data - convert to microns
                var xOffset = (bounds[0] + (bounds[1] - bounds[0]) / 2) / toMicronFactor;
                var yOffset = (bounds[2] + (bounds[3] - bounds[2]) / 2) / toMicronFactor;
                var zOffset = (bounds[4] + (bounds[5] - bounds[4]) / 2) / toMicronFactor;
                // the conductor centers are already in microns
                var offsetPos = [
                    toMicronFactor * (conductor.xCenter - xOffset),
                    toMicronFactor * (conductor.yCenter - yOffset),
                    toMicronFactor * (conductor.zCenter - zOffset)
                ];
                var cColor = vtk.Common.Core.vtkMath.hex2float(type.color || SIREPO.APP_SCHEMA.constants.nonZeroVoltsColor);
                var userMatrix = [];
                cm.xform.matrix.forEach(function (row) {
                    userMatrix = userMatrix.concat(row);
                    userMatrix.push(0);
                });
                userMatrix = userMatrix.concat([0, 0, 0, 1]);
                actor.setUserMatrix(userMatrix);  // rotates from lab to "vtk world" coords
                actor.addPosition(offsetPos);
                actor.getProperty().setColor(cColor[0], cColor[1], cColor[2]);
                actor.getProperty().setLighting(false);
                fsRenderer.getRenderer().addActor(actor);
                stlActors[conductor.id] = actor;
            }

            var cFactor = 1000000.0;
            function scaleWithShave(a) {
                var shave = 0.01;
                return (1.0 - shave) * a / cFactor;
            }

            function scaleConductor(a) {
                return a / cFactor;
            }

            $scope.requestData = function() {
                if (! $scope.hasFrames()) {
                    return;
                }
                frameCache.getFrame($scope.modelName, 0, false, function(index, data) {
                    if ($scope.element) {
                        if (data.error) {
                            panelState.setError($scope.modelName, data.error);
                            return;
                        }
                        panelState.setError($scope.modelName, null);
                        pointData = data;
                        frameCache.getFrame('fieldAnimation', 0, false, function(index, data) {
                            if ($scope.element) {
                                if (data.error) {
                                    panelState.setError($scope.modelName, data.error);
                                    return;
                                }
                                panelState.setError($scope.modelName, null);
                                fieldData = data;
                                frameCache.getFrame('impactDensityAnimation', 0, false, function(index, data) {
                                    if ($scope.element) {
                                        if (data.error) {
                                            panelState.setError($scope.modelName, data.error);
                                            return;
                                        }
                                        panelState.setError($scope.modelName, null);
                                        impactData = data;
                                        $scope.load();
                                    }
                                });
                             }
                        });
                    }
                });
            };

            $scope.init = function() {

                d3self = d3.selectAll($element);

                var rw = angular.element($($element).find('.sr-plot-particle-3d .vtk-canvas-holder'))[0];
                fsRenderer = vtk.Rendering.Misc.vtkFullScreenRenderWindow.newInstance({
                    background: [1, 1, 1, 1],
                    container: rw,
                    listenWindowResize: false,
                });
                renderer = fsRenderer.getRenderer();
                renderer.getLights()[0].setLightTypeToSceneLight();
                renderWindow = fsRenderer.getRenderWindow();
                interactor = renderWindow.getInteractor();
                mainView = renderWindow.getViews()[0];

                cam = renderer.get().activeCamera;

                rw.addEventListener('dblclick', resetAndDigest);

                var worldCoord = vtk.Rendering.Core.vtkCoordinate.newInstance({
                    renderer: renderer
                });
                worldCoord.setCoordinateSystemToWorld();

                var isDragging = false;
                var isPointerUp = true;
                rw.onpointerdown = function(evt) {
                    isDragging = false;
                    isPointerUp = false;
                };
                rw.onpointermove = function(evt) {
                    if (isPointerUp) {
                        return;
                    }
                    isDragging = true;
                    didPan = didPan || evt.shiftKey;
                    $scope.side = null;
                    utilities.debounce(refresh, 100)();
                };
                rw.onpointerup = function(evt) {
                    if (! isDragging) {
                        // use picker to display info on objects
                    }
                    isDragging = false;
                    isPointerUp = true;
                    refresh(true);
                };
                rw.onwheel = function(evt) {
                    var camPos = cam.getPosition();

                    // If zoom needs to be halted or limited, it can be done here.  For now track the "zoom units"
                    // for managing refreshing and resetting
                    if (! malSized) {
                        zoomUnits += evt.deltaY;
                    }
                    utilities.debounce(
                        function() {
                            refresh(true);
                        },
                        100)();
                };

                //warpVTKService.initScene(coordMapper, renderer);

                // the emitter plane
                startPlaneBundle = coordMapper.buildPlane();
                startPlaneBundle.actor.getProperty().setColor(zeroVoltsColor[0], zeroVoltsColor[1], zeroVoltsColor[2]);
                //startPlaneBundle.actor.getProperty().setOpacity(0.5);
                startPlaneBundle.actor.getProperty().setLighting(false);
                renderer.addActor(startPlaneBundle.actor);

                // the collector plane
                endPlaneBundle = coordMapper.buildPlane();
                endPlaneBundle.actor.getProperty().setColor(voltsColor[0], voltsColor[1], voltsColor[2]);
                //endPlaneBundle.actor.getProperty().setOpacity(0.5);
                endPlaneBundle.actor.getProperty().setLighting(false);
                renderer.addActor(endPlaneBundle.actor);

                // a box around the elements, for visual clarity
                outlineBundle = coordMapper.buildBox();
                outlineSource =  outlineBundle.source;

                outlineBundle.actor.getProperty().setColor(1, 1, 1);
                outlineBundle.actor.getProperty().setEdgeVisibility(true);
                outlineBundle.actor.getProperty().setEdgeColor(0, 0, 0);
                outlineBundle.actor.getProperty().setFrontfaceCulling(true);
                outlineBundle.actor.getProperty().setLighting(false);
                renderer.addActor(outlineBundle.actor);

                vpOutline = vtkPlotting.vpBox(outlineBundle.source, renderer);

                // a little widget that mirrors the orientation (not the scale) of the scence
                var axesActor = vtk.Rendering.Core.vtkAxesActor.newInstance();
                orientationMarker = vtk.Interaction.Widgets.vtkOrientationMarkerWidget.newInstance({
                    actor: axesActor,
                    interactor: renderWindow.getInteractor()
                });
                orientationMarker.setEnabled(true);
                orientationMarker.setViewportCorner(
                    vtk.Interaction.Widgets.vtkOrientationMarkerWidget.Corners.TOP_RIGHT
                );
                orientationMarker.setViewportSize(0.08);
                orientationMarker.setMinPixelSize(100);
                orientationMarker.setMaxPixelSize(300);

                // 6 grid planes indexed by dimension then side
                for (var d = 0; d < 3; ++d) {
                    var dpb = [];
                    for (var s = 0; s < 1; ++s) {
                        var pb = coordMapper.buildPlane();
                        pb.actor.getProperty().setColor(0, 0, 0);
                        pb.actor.getProperty().setLighting(false);
                        pb.actor.getProperty().setRepresentationToWireframe();
                        renderer.addActor(pb.actor);
                        dpb.push(pb);
                    }
                    gridPlaneBundles.push(dpb);
                }

                absorbedLineBundle = coordMapper.buildActorBundle();
                reflectedLineBundle = coordMapper.buildActorBundle();

                canvas3d = $($element).find('canvas')[0];

                // this canvas is used to store snapshots of the 3d canvas
                snapshotCanvas = document.createElement('canvas');
                snapshotCtx = snapshotCanvas.getContext('2d');
                plotToPNG.addCanvas(snapshotCanvas, $scope.reportId);
            };

            $scope.load = function() {
                $scope.dataCleared = false;

                vtkPlotting.removeActors(renderer, impactSphereActors);
                vtkPlotting.removeActors(renderer, conductorActors);

                densityPlaneBundles = [];

                conductorActors = [];
                conductorBundles = [];
                impactSphereActors = [];

                if (!pointData) {
                    return;
                }

                var grid = appState.models.simulationGrid;

                var xpoints = pointData.points;
                xmin = pointData.y_range[0];
                xmax = pointData.y_range[1];

                var zpoints = pointData.x_points;
                zmin = pointData.x_range[0];
                zmax = pointData.x_range[1];

                var ypoints = pointData.z_points;
                ymin = pointData.z_range[0];
                ymax = pointData.z_range[1];

                var gXMin = 10e-6 * (-grid.channel_width / 2.0);
                var gXMax = 10e-6 * (grid.channel_width / 2.0);
                var gYMin = 10e-6 * (-grid.channel_height / 2.0);
                var gYMax = 10e-6 * (grid.channel_height / 2.0);
                var gZMin = 0;
                var gZMax = 10e-6 * grid.plate_spacing;

                //srdbg('grid scaled', gXMin, gXMax, gYMin, gYMax, gZMin, gZMax);
                //srdbg('particle bounds', xmin, xmax, ymin, ymax, zmin, zmax);

                var lcoords = [];
                var lostCoords = [];
                zpoints.forEach(function(z, i) {
                    lcoords.push(geometry.transpose([xpoints[i], ypoints[i], zpoints[i]]));
                });
                pointData.lost_z.forEach(function(z, i) {
                    lostCoords.push(geometry.transpose([pointData.lost_y[i], pointData.lost_z[i], pointData.lost_x[i]]));
                });

                $scope.hasAbsorbed = lcoords.length > 0;
                $scope.hasConductors = appState.models.conductors.length > 0;

                axisCfg = {
                    x: {
                        dimLabel: 'z',
                        label: pointData.x_label,
                        min: zmin,
                        max: zmax,
                        //min: gZMin,
                        //max: gZMax,
                        numPoints: zpoints.length,
                        screenDim: 'x',
                    },
                    y: {
                        dimLabel: 'x',
                        label: pointData.y_label,
                        min: xmin,
                        max: xmax,
                        //min: gXMin,
                        //max: gXMax,
                        numPoints: xpoints.length,
                        screenDim: 'y',
                    },
                    z: {
                        dimLabel: 'y',
                        label: pointData.z_label,
                        min: ymin,
                        max: ymax,
                        //min: gYMin,
                        //max: gYMax,
                        numPoints: ypoints.length,
                        screenDim: 'x',
                    },
                };


                var yzAspectRatio =  grid.channel_height / grid.channel_width;

                //addSTLConductors();

                // vtk makes things fit so it does not particularly care about the
                // absolute sizes of things - except that really small values (e.g. 10^-7) don't scale
                // up properly.  We use these scaling factors to overcome that problem

                // This defines how axes are mapped...
                var t1 = geometry.transform(SIREPO.PLOT_3D_CONFIG.coordMatrix);

                // ...this scales the new axes
                // just put in µ?
                var t2 = geometry.transform(
                     [
                        [1.0 / Math.abs(zmax - zmin), 0, 0],
                        [0, xzAspectRatio / Math.abs(xmax - xmin), 0],
                        [0, 0, yzAspectRatio * xzAspectRatio / Math.abs(ymax - ymin)]
                     ]
                     //[
                     //   [1.0 / Math.abs(gZMax - gZMin), 0, 0],
                     //   [0, xzAspectRatio / Math.abs(gXMax - gXMin), 0],
                     //   [0, 0, yzAspectRatio * xzAspectRatio / Math.abs(gYMin - gYMin)]
                     //]
                     //[
                     //   [1e6, 0, 0],
                     //   [0, 1e6 * xzAspectRatio * Math.abs(zmax - zmin) / Math.abs(xmax - xmin), 0],
                     //   [0, 0, 1e6 * yzAspectRatio * xzAspectRatio * Math.abs(zmax - zmin) / Math.abs(ymax - ymin)]
                     //]
                );
                // normalize to z length
                scaleTransformNorm = geometry.transform(
                     [
                        [1.0, 0, 0],
                        [0, xzAspectRatio * Math.abs(zmax - zmin) / Math.abs(xmax - xmin), 0],
                        [0, 0, yzAspectRatio * xzAspectRatio * Math.abs(zmax - zmin) / Math.abs(ymax - ymin)]
                     ]
                     //[
                     //   [1.0, 0, 0],
                     //   [0, xzAspectRatio * Math.abs(gZMax - gZMin) / Math.abs(gXMax - gXMin), 0],
                     //   [0, 0, yzAspectRatio * xzAspectRatio * Math.abs(gZMax - gYMin) / Math.abs(gYMax - gYMin)]
                     //]
                );
                scaleTransform = t2;
                coordMapper = vtkPlotting.coordMapper(t2.compose(t1));

                coordMapper.setPlane(startPlaneBundle,
                    [xmin, ymin, zmin],
                    [xmin, ymax, zmin],
                    [xmax, ymin, zmin]
                    //[gXMin, gYMin, gZMin],
                  //  [gXMin, gYMin, gZMin],
                  //  [gXMax, gYMin, gZMin]
                );
                coordMapper.setPlane(endPlaneBundle,
                    [xmin, ymin, zmax],
                    [xmin, ymax, zmax],
                    [xmax, ymin, zmax]
                    //[gXMin, gYMin, gZMax],
                   // [gXMin, gYMin, gZMax],
                  //  [gXMax, gYMin, gZMax]
                );

                var padding = 0.01;
                var spsOrigin = startPlaneBundle.source.getOrigin();
                var epsOrigin = endPlaneBundle.source.getOrigin();
                var epsP1 = endPlaneBundle.source.getPoint1();
                var epsP2 = endPlaneBundle.source.getPoint2();

                var osXLen = Math.abs(epsOrigin[0] - spsOrigin[0]) + padding;
                var osYLen = Math.abs(epsP2[1] - epsP1[1]) + padding;
                var osZLen = Math.abs(epsP2[2] - epsP1[2]) + padding;
                var osCtr = [];
                epsOrigin.forEach(function(o, i) {
                    osCtr.push((o - spsOrigin[i]) / 2.0);
                });

                outlineBundle.setLength([
                    Math.abs(epsOrigin[0] - spsOrigin[0]) + padding,
                    Math.abs(epsP2[1] - epsP1[1]) + padding,
                    Math.abs(epsP2[2] - epsP1[2]) + padding
                ]);
                outlineBundle.setCenter(osCtr);


                for (var d = 0; d < 3; ++d) {
                    for (var s = 0; s < 1; ++s) {
                        var pb = gridPlaneBundles[d][s];
                        var gpOrigin = s == 0 ?
                            [osCtr[0] - osXLen/2.0, osCtr[1] - osYLen/2.0, osCtr[2] - osZLen/2.0] :
                            [osCtr[0] + osXLen/2.0, osCtr[1] + osYLen/2.0, osCtr[2] + osZLen/2.0];
                        var gpP1 = [0,0,1];
                        var gpP2 = [0,1,0];
                        switch (2*d + s) {
                            // bottom
                            case 0:
                                gpP1 = [osCtr[0] + osXLen/2.0, osCtr[1] - osYLen/2.0, osCtr[2] - osZLen/2.0];
                                gpP2 = [osCtr[0] - osXLen/2.0, osCtr[1] - osYLen/2.0, osCtr[2] + osZLen/2.0];
                                break;
                            // top
                            case 1:
                                gpP1 = [osCtr[0] - osXLen/2.0, osCtr[1] + osYLen/2.0, osCtr[2] + osZLen/2.0];
                                gpP2 = [osCtr[0] + osXLen/2.0, osCtr[1] + osYLen/2.0, osCtr[2] - osZLen/2.0];
                                break;
                            // left
                            case 2:
                                gpP1 = [osCtr[0] - osXLen/2.0, osCtr[1] - osYLen/2.0, osCtr[2] + osZLen/2.0];
                                gpP2 = [osCtr[0] - osXLen/2.0, osCtr[1] + osYLen/2.0, osCtr[2] - osZLen/2.0];
                                break;
                            // right
                            case 3:
                                gpP1 = [osCtr[0] + osXLen/2.0, osCtr[1] + osYLen/2.0, osCtr[2] - osZLen/2.0];
                                gpP2 = [osCtr[0] + osXLen/2.0, osCtr[1] - osYLen/2.0, osCtr[2] + osZLen/2.0];
                                break;
                            // back
                            case 4:
                                gpP1 = [osCtr[0] + osXLen/2.0, osCtr[1] - osYLen/2.0, osCtr[2] - osZLen/2.0];
                                gpP2 = [osCtr[0] - osXLen/2.0, osCtr[1] + osYLen/2.0, osCtr[2] - osZLen/2.0];
                                break;
                            // front
                            case 5:
                                gpP1 = [osCtr[0] - osXLen/2.0, osCtr[1] + osYLen/2.0, osCtr[2] + osZLen/2.0];
                                gpP2 = [osCtr[0] + osXLen/2.0, osCtr[1] - osYLen/2.0, osCtr[2] + osZLen/2.0];
                                break;
                            default:
                                break;
                        }
                        // all coords are within vtk, so use the default (identity) coordMapper
                        vtkPlotting.coordMapper().setPlane(pb, gpOrigin, gpP1, gpP2);
                    }
                }

                // evenly spaced points to be linearly interpolated between the data, for
                // purposes of coloring lines with the field colors
                var numInterPoints = 50;

                for (var dim in axes) {
                    var cfg = axisCfg[dim];
                    axes[dim].init();
                    axes[dim].svgAxis.tickSize(0);
                    axes[dim].values = plotting.linearlySpacedArray(cfg.min, cfg.max, cfg.numPoints);
                    axes[dim].scale.domain([cfg.min, cfg.max]);
                    axes[dim].parseLabelAndUnits(cfg.label);
                }

                minZSpacing = Math.abs((zmax - zmin)) / numInterPoints;
                var nearestIndex = 0;
                indexMaps = [];

                // linearly interpolate the data
                for (var i = 0; i < lcoords.length; ++i) {
                    var ptsArr = lcoords[i];

                    var newIndexMap = {0:0};
                    var lastNearestIndex = 0;
                    nearestIndex = 1;
                    var newZ = ptsArr[0][2];
                    var finalZ = ptsArr[ptsArr.length-1][2];
                    var j = 1;

                    // ASSUMES MONOTONICALLY INCREASING Z
                    while (newZ <= finalZ) {
                        newZ = ptsArr[0][2] + j * minZSpacing;
                        nearestIndex = 1;  // start at the beginning
                        lastNearestIndex = 1;
                        var checkZ = ptsArr[nearestIndex][2];
                        while (nearestIndex < ptsArr.length && checkZ < newZ) {
                            if (! newIndexMap[nearestIndex]) {
                                // ensures we don't skip any indices, mapping them to the nearest previously mapped value
                                newIndexMap[nearestIndex] = indexValPriorTo(newIndexMap, nearestIndex, 1) || 0;
                            }
                            ++nearestIndex;
                            checkZ = (ptsArr[nearestIndex] || [])[2];
                        }
                        if (nearestIndex != lastNearestIndex) {
                            lastNearestIndex = nearestIndex;
                        }

                        var lo = Math.max(0, nearestIndex - 1);
                        var hi = Math.min(ptsArr.length-1, nearestIndex);
                        var p = ptsArr[lo];
                        var nextP = ptsArr[hi];
                        var dzz = nextP[2] - p[2];
                        var newP = [0, 0, newZ];
                        for (var ci = 0; ci < 2; ++ci) {
                            newP[ci] = dzz ? p[ci] + (newP[2] - p[2]) * (nextP[ci] - p[ci]) / dzz : p[ci];
                        }
                        ptsArr.splice(lo + 1, 0, newP);

                        newIndexMap[hi] = j;
                        ++j;
                    }
                    newIndexMap[ptsArr.length-1] = indexValPriorTo(newIndexMap, nearestIndex, 1);
                    indexMaps.push(newIndexMap);
                }

                // distribute the heat map evenly over the interpolated points
                heatmap = appState.clone(fieldData.z_matrix).reverse();
                var hm_zlen = heatmap.length;
                var hm_xlen = heatmap[0].length;
                var hm_ylen = numInterPoints;
                fieldXFactor = hm_xlen / numInterPoints;
                fieldZFactor = hm_zlen / numInterPoints;
                fieldYFactor = hm_ylen / numInterPoints;

                var hm_zmin = Math.max(0, plotting.min2d(heatmap));
                var hm_zmax = plotting.max2d(heatmap);
                fieldColorScale = plotting.colorScaleForPlot({ min: hm_zmin, max: hm_zmax }, 'particle3d');

                setLinesFromPoints(absorbedLineBundle, lcoords, null, true);

                if (pointData.lost_x) {
                    $scope.hasReflected = pointData.lost_x.length > 0;
                    setLinesFromPoints(reflectedLineBundle, lostCoords, reflectedParticleTrackColor, false);
                }

                mapImpactDensity();

                function coordAtIndex(startVal, sk, sl, k, l) {
                    return startVal + k * sk + l * sl;
                }

                function scaleWithShave(a) {
                    var shave = 0.01;
                    return (1.0 - shave) * a / cFactor;
                }

                function scaleConductor(a) {
                    return a / cFactor;
                }

                function toMicron(v) {
                    return v * 1e-6;
                }

                // build conductors -- make them a tiny bit small so the edges do not bleed into each other
                for (var cIndex = 0; cIndex < appState.models.conductors.length; ++cIndex) {
                    var conductor = appState.models.conductors[cIndex];

                    // lengths and centers are in µm
                    var cFactor = 1000000.0;
                    var cModel = null;
                    var cColor = [0, 0, 0];
                    var cEdgeColor = [0, 0, 0];
                    for (var ctIndex = 0; ctIndex < appState.models.conductorTypes.length; ++ctIndex) {
                        if (appState.models.conductorTypes[ctIndex].id == conductor.conductorTypeId) {
                            cModel = appState.models.conductorTypes[ctIndex];
                            var vColor = vtk.Common.Core.vtkMath.hex2float(cModel.color || SIREPO.APP_SCHEMA.constants.nonZeroVoltsColor);
                            var zColor = vtk.Common.Core.vtkMath.hex2float(cModel.color || SIREPO.APP_SCHEMA.constants.zeroVoltsColor);
                            cColor = cModel.voltage == 0 ? zColor : vColor;
                            break;
                        }
                    }
                    if (cModel) {
                        var bl = [cModel.xLength, cModel.yLength, cModel.zLength].map(scaleWithShave);
                        var bc = [conductor.xCenter, conductor.yCenter, conductor.zCenter].map(scaleConductor);

                        var bb = coordMapper.buildBox(bl, bc);
                        conductorBundles.push(bb);
                        bb.actor.getProperty().setColor(cColor[0], cColor[1], cColor[2]);
                        bb.actor.getProperty().setEdgeVisibility(true);
                        bb.actor.getProperty().setEdgeColor(cEdgeColor[0], cEdgeColor[1], cEdgeColor[2]);
                        bb.actor.getProperty().setLighting(false);
                        bb.actor.getProperty().setOpacity(0.80);
                        conductorActors.push(bb.actor);
                    }
                }

                // do an initial render
                renderWindow.render();

                // wait to initialize after the render so the world to viewport transforms are ready
                vpOutline.initializeWorld();

                //addSTLConductors();

                refresh(true);
            };

            function mapImpactDensity() {
                // loop over conductors
                // arr[0][0] + k * sk + l * sl
                (impactData.density || []).forEach(function (c) {
                    if(! $scope.enableImpactDensity) {
                        return;
                    }
                    // loop over faces
                    c.forEach(function (f) {
                        if(! f.y) {
                            $scope.enableImpactDensity = false;
                            return;
                        }
                        var o = [f.x.startVal, f.y.startVal, f.z.startVal].map(toNano);
                        var sk = [f.x.slopek, f.y.slopek, f.z.slopek].map(toNano);
                        var sl = [f.x.slopel, f.y.slopel, f.z.slopel].map(toNano);
                        var d = f.dArr;
                        var nk = d.length;
                        var nl = d[0].length;
                        var numPoints = nk * nl;
                        var numCells = (nk - 1) * (nl - 1);
                        var smin = plotting.min2d(d);
                        var smax = plotting.max2d(d);
                        var fcs = plotting.colorScaleForPlot({ min: smin, max: smax }, $scope.modelName,  'impactColorMap');

                        var p1 = [
                            o[0] + (nk - 1) * sk[0],
                            o[1] + (nk - 1) * sk[1],
                            o[2] + (nk - 1) * sk[2]
                        ];
                        var p2 = [
                            o[0] + (nl - 1) * sl[0],
                            o[1] + (nl - 1) * sl[1],
                            o[2] + (nl - 1) * sl[2]
                        ];
                        var p = coordMapper.buildPlane(o, p1, p2);
                        p.source.setXResolution(nl - 1);
                        p.source.setYResolution(nk - 1);
                        p.actor.getProperty().setLighting(false);

                        var dataColors = [];
                        for(var k = 0; k < nk - 1; ++k) {
                            for(var l = 0; l < nl - 1; ++l) {
                                var color = vtk.Common.Core.vtkMath.hex2float(fcs(d[k][l])).map(function (cc) {
                                    return Math.floor(255*cc);
                                });
                                dataColors.push(color[0], color[1], color[2]);
                           }
                        }
                        var carr = vtk.Common.Core.vtkDataArray.newInstance({
                            numberOfComponents: 3,
                            values: dataColors,
                            dataType: vtk.Common.Core.vtkDataArray.VtkDataTypes.UNSIGNED_CHAR
                        });
                        p.source.getOutputData().getCellData().setScalars(carr);

                        densityPlaneBundles.push(p);
                    });
                });

                function toNano(v) {
                    return v * 1e-9;
                }
            }

            function setLinesFromPoints(bundle, points, color, includeImpact) {
                if (! bundle) {
                    return;
                }

                var k = 0;
                var dataPoints = [];
                var dataLines = [];
                var dataColors = [];
                for (var i = 0; i < points.length; ++i) {
                    var l = points[i].length;
                    for (var j = 0; j < l; ++j) {
                        ++numPoints;
                        if (j < l - 1) {
                            k = j + 1;
                            pushLineData(points[i][j], points[i][k], color || colorAtIndex(indexMaps[i][j]));
                        }
                    }
                    if (l > j) {
                        k = j - 1;
                        ++numPoints;
                        pushLineData(points[i][k], points[i][l - 1], color || colorAtIndex(indexMaps[i][k]));
                    }
                    if (includeImpact) {
                        k = points[i].length - 1;
                        impactSphereActors.push(coordMapper.buildSphere(points[i][k], impactSphereSize, color || colorAtIndex(indexMaps[i][k])).actor);
                    }
                }
                var p32 = window.Float32Array.from(dataPoints);
                var l32 = window.Uint32Array.from(dataLines);
                var pd = vtk.Common.DataModel.vtkPolyData.newInstance();
                pd.getPoints().setData(p32, 3);
                pd.getLines().setData(l32);
                bundle.mapper.setInputData(pd);

                if (color) {
                    bundle.mapper.setScalarVisibility(false);
                    bundle.actor.getProperty().setColor(color[0], color[1], color[2]);
                }
                else {
                    bundle.mapper.setScalarVisibility(true);
                    var carr = vtk.Common.Core.vtkDataArray.newInstance({
                        numberOfComponents: 3,
                        values: dataColors,
                        dataType: vtk.Common.Core.vtkDataArray.VtkDataTypes.UNSIGNED_CHAR
                    });

                    // lines live in "cells"
                    pd.getCellData().setScalars(carr);
                }

                function pushLineData(p1, p2, c) {
                    // we always have two points per line
                    dataLines.push(2);
                    dataLines.push(dataPoints.length / 3, 1 + dataPoints.length / 3);
                    [p1, p2].forEach(function(p) {
                        coordMapper.xform.doTransform(p).forEach(function(a) {
                            dataPoints.push(a);
                        });
                    });

                    // scalar colors are unsigned chars, not floats like for every other part of vtk
                    c.forEach(function(comp) {
                        dataColors.push(Math.floor(255*comp));
                    });
                }
            }

            function indexValPriorTo(map, startIndex, spacing) {
                var k = startIndex - spacing;
                var prevVal = map[k];
                while(k >= 0 && (prevVal == null || prevVal === 'undefined')) {
                    k -= spacing;
                    prevVal = map[k];
                }
                return prevVal;
            }

            function colorAtIndex(index) {
                var fieldxIndex = Math.min(heatmap[0].length-1, Math.floor(fieldXFactor * index));
                var fieldzIndex = Math.min(heatmap.length-1, Math.floor(fieldZFactor * index));
                var fieldyIndex = Math.floor(fieldYFactor * index);
                return plotting.colorsFromHexString(fieldColorScale(heatmap[fieldzIndex][fieldxIndex]), 255.0);
            }

            $scope.vtkCanvasGeometry = function() {
                var vtkCanvasHolder = $($element).find('.vtk-canvas-holder')[0];
                return {
                    pos: $(vtkCanvasHolder).position(),
                    size: {
                        width: $(vtkCanvasHolder).width(),
                        height: $(vtkCanvasHolder).height()
                    }
                };
            };

            function refresh(doCacheCanvas) {

                var width = parseInt($($element).css('width')) - $scope.margin.left - $scope.margin.right;
                $scope.width = plotting.constrainFullscreenSize($scope, width, xzAspectRatio);
                $scope.height = xzAspectRatio * $scope.width;

                var vtkCanvasHolderSize = {
                    width: $('.vtk-canvas-holder').width(),
                    height: $('.vtk-canvas-holder').height()
                };

                screenRect = geometry.rect(
                    geometry.point(
                        $scope.axesMargins.x.width,
                        $scope.axesMargins.y.height
                    ),
                    geometry.point(
                        vtkCanvasHolderSize.width - $scope.axesMargins.x.width,
                        vtkCanvasHolderSize.height - $scope.axesMargins.y.height
                    )
                );

                var vtkCanvasSize = {
                    width: $scope.width + $scope.margin.left + $scope.margin.right,
                    height: $scope.height + $scope.margin.top + $scope.margin.bottom
                };

                select('.vtk-canvas-holder svg')
                    .attr('width', vtkCanvasSize.width)
                    .attr('height', vtkCanvasSize.height);

                // Note that vtk does not re-add actors to the renderer if they already exist
                vtkPlotting.addActor(renderer, absorbedLineBundle.actor);
                vtkPlotting.addActor(renderer, reflectedLineBundle.actor);
                vtkPlotting.addActors(renderer, conductorActors);
                vtkPlotting.addActors(renderer, impactSphereActors);
                vtkPlotting.addActors(renderer, densityPlaneBundles.map(function (b) {
                    return b.actor;
                }));

                vtkPlotting.showActor(renderWindow, startPlaneBundle.actor, ! $scope.showImpactDensity);
                vtkPlotting.showActor(renderWindow, endPlaneBundle.actor, ! $scope.showImpactDensity);
                vtkPlotting.showActor(renderWindow, absorbedLineBundle.actor, $scope.showAbsorbed);
                vtkPlotting.showActors(renderWindow, impactSphereActors, $scope.showAbsorbed && $scope.showImpact);
                vtkPlotting.showActor(renderWindow, reflectedLineBundle.actor, $scope.showReflected);
                vtkPlotting.showActors(renderWindow, conductorActors, $scope.showConductors, 0.80);
                vtkPlotting.showActors(renderWindow, densityPlaneBundles.map(function (b) {
                    return b.actor;
                }), $scope.showImpactDensity, 1.0);

                // reset camera will negate zoom and pan but *not* rotation
                if (zoomUnits == 0 && ! didPan) {
                    renderer.resetCamera();
                }
                renderWindow.render();

                sceneRect =  vpOutline.boundingRect();

                // initial area of scene
                if (! sceneArea) {
                    sceneArea = sceneRect.area();
                }

                offscreen = ! (
                    sceneRect.intersectsRect(screenRect) ||
                    screenRect.containsRect(sceneRect) ||
                    sceneRect.containsRect(screenRect)
                );
                var a = sceneRect.area() / sceneArea;
                malSized = false;  //a < 0.1 || a > 7.5;
                $scope.canInteract = ! offscreen && ! malSized;
                if ($scope.canInteract) {
                    lastCamPos = cam.getPosition();
                    lastCamViewUp = cam.getViewUp();
                    lastCamFP = cam.getFocalPoint();
                }
                else {
                    setCam(lastCamPos, lastCamFP ,lastCamViewUp);
                }

                refreshAxes();

                // do this after the axes are set so the number of sections in the grids
                // match the new number of ticks
                refreshGridPlanes();

                if (SIREPO.APP_SCHEMA.feature_config.display_test_boxes) {
                    $scope.testBoxes = [

                        /*
                        {
                            x: xAxisLeft, //clippedXEnds[0][0],
                            y: xAxisTop, //clippedXEnds[0][1],
                            color: "red"
                        },
                        {
                            x: xAxisRight, //clippedXEnds[1][0],
                            y: xAxisBottom, //clippedXEnds[1][1],
                            color: "blue"
                        },
                        */
                        /*
                        {
                            x: yAxisLeft, //clippedYEnds[0][0],
                            y: yAxisTop, //clippedYEnds[0][1],
                            color: "red"
                        },
                        {
                            x: yAxisRight, //clippedYEnds[1][0],
                            y: yAxisBottom, //clippedYEnds[1][1],
                            color: "blue"
                        },
                        */
                        /*
                        {
                            x: clippedYEnds[0][0],
                            y: clippedYEnds[0][1],
                            color: "red"
                        },
                        {
                            x: clippedYEnds[1][0],
                            y: clippedYEnds[1][1],
                            color: "blue"
                        },
                        */
                        /*
                        {
                            x: screenYEnds.left[0],
                            y: screenYEnds.left[1],
                            color: "red"
                        },
                        {
                            x: screenYEnds.right[0],
                            y: screenYEnds.right[1],
                            color: "blue"
                        },
                        */
                        /*
                         {
                            x: clippedZEnds[0][0],
                            y: clippedZEnds[0][1],
                            color: "red"
                        },
                        {
                            x: clippedZEnds[1][0],
                            y: clippedZEnds[1][1],
                            color: "blue"
                        },
                        */
                        /*
                        {
                            x: zAxisLeft,
                            y: zAxisTop,
                            color: "red"
                        },
                        {
                            x: zAxisRight,
                            y: zAxisBottom,
                            color: "blue"
                        }
                        */
                    ];

                }

                if (doCacheCanvas) {
                    cacheCanvas();
                }
            }

            function refreshAxes() {

                // If an axis is shorter than this, don't display it -- the ticks will
                // be cramped and unreadable
                var minAxisDisplayLen = 50;

                //var b = ['z'];
                //for (var i in b) {  // use to test inidividual axes
                for (var i in geometry.basis) {

                    //var dim = b[i];
                    var dim = geometry.basis[i];

                    var screenDim = axisCfg[dim].screenDim;
                    var isHorizontal = screenDim === 'x';
                    var axisEnds = isHorizontal ? ['◄', '►'] : ['▼', '▲'];
                    var perpScreenDim = isHorizontal ? 'y' : 'x';

                    var showAxisEnds = false;
                    var axisSelector = '.' + dim + '.axis';
                    var axisLabelSelector = '.' + dim + '-axis-label';

                    // sort the external edges so we'll preferentially pick the left and bottom
                    var externalEdges = vpOutline.externalVpEdgesForDimension(dim)
                        .sort(edgeSorter(perpScreenDim, ! isHorizontal));
                    var seg = geometry.bestEdgeAndSectionInBounds(externalEdges, screenRect, dim, false);

                    if (! seg) {
                        // all possible axis ends offscreen, so try a centerline
                        var cl = vpOutline.vpCenterLineForDimension(dim);
                        seg = geometry.bestEdgeAndSectionInBounds([cl], screenRect, dim, false);
                        if (! seg) {
                            // don't draw axes
                            select(axisSelector).style('opacity', 0.0);
                            select(axisLabelSelector).style('opacity', 0.0);
                            continue;
                        }
                        showAxisEnds = true;
                    }
                    select(axisSelector).style('opacity', 1.0);

                    var fullSeg = seg.full;
                    var clippedSeg = seg.clipped;
                    var reverseOnScreen = shouldReverseOnScreen(dim, seg.index, screenDim);
                    var sortedPts = geometry.sortInDimension(clippedSeg.points(), screenDim, false);
                    var axisLeft = sortedPts[0].x;
                    var axisTop = sortedPts[0].y;
                    var axisRight = sortedPts[1].x;
                    var axisBottom = sortedPts[1].y;

                    var newRange = Math.min(fullSeg.length(), clippedSeg.length());
                    var radAngle = Math.atan(clippedSeg.slope());
                    if (! isHorizontal) {
                        radAngle -= Math.PI / 2;
                        if (radAngle < -Math.PI / 2) {
                            radAngle += Math.PI;
                        }
                    }
                    var angle = (180 * radAngle / Math.PI);

                    var allPts = geometry.sortInDimension(fullSeg.points().concat(clippedSeg.points()), screenDim, false);

                    var limits = reverseOnScreen ? [axisCfg[dim].max, axisCfg[dim].min] : [axisCfg[dim].min, axisCfg[dim].max];
                    var newDom = [axisCfg[dim].min, axisCfg[dim].max];
                    // 1st 2, last 2 points
                    for (var m = 0; m < allPts.length; m += 2) {
                        // a point may coincide with its successor
                        var d = allPts[m].dist(allPts[m+1]);
                        if (d != 0) {
                            var j = Math.floor(m / 2);
                            var k = reverseOnScreen ? 1 - j : j;
                            var l1 = limits[j];
                            var l2 = limits[1 - j];
                            var part = (l1 - l2) * d / fullSeg.length();
                            var newLimit = l1 - part;
                            newDom[k] = newLimit;
                        }
                    }
                    var xform = 'translate(' + axisLeft + ',' + axisTop + ') ' +
                        'rotate(' + angle + ')';

                    axes[dim].scale.domain(newDom).nice();
                    axes[dim].scale.range([reverseOnScreen ? newRange : 0, reverseOnScreen ? 0 : newRange]);

                    // this places the axis tick labels on the appropriate side of the axis
                    var outsideCorner = geometry.sortInDimension(vpOutline.vpCorners(), perpScreenDim, isHorizontal)[0];
                    var bottomOrLeft = outsideCorner.equals(sortedPts[0]) || outsideCorner.equals(sortedPts[1]);
                    if (isHorizontal) {
                        axes[dim].svgAxis.orient(bottomOrLeft ? 'bottom' : 'top');
                    }
                    else {
                        axes[dim].svgAxis.orient(bottomOrLeft ? 'left' : 'right');
                    }


                    if (showAxisEnds) {
                        axes[dim].svgAxis.ticks(0);
                        select(axisSelector).call(axes[dim].svgAxis);
                    }
                    else {
                        axes[dim].updateLabelAndTicks({
                            width: newRange,
                            height: newRange
                        }, select);
                    }

                    select(axisSelector).attr('transform', xform);

                    var dimLabel = axisCfg[dim].dimLabel;
                    d3self.selectAll(axisSelector + '-end')
                        .style('opacity', showAxisEnds ? 1 : 0);

                    var tf = axes[dim].svgAxis.tickFormat();
                    if (tf) {
                        select(axisSelector + '-end.low')
                            .text(axisEnds[0] + ' ' + dimLabel + ' ' + tf(reverseOnScreen ? newDom[1] : newDom[0]) + axes[dim].unitSymbol + axes[dim].units)
                            .attr('x', axisLeft)
                            .attr('y', axisTop)
                            .attr('transform', 'rotate(' + (angle) + ', ' + axisLeft + ', ' + axisTop + ')');

                        select(axisSelector + '-end.high')
                            .attr('text-anchor', 'end')
                            .text(tf(reverseOnScreen ? newDom[0] : newDom[1]) + axes[dim].unitSymbol + axes[dim].units + ' ' + dimLabel + ' ' + axisEnds[1])
                            .attr('x', axisRight)
                            .attr('y', axisBottom)
                            .attr('transform', 'rotate(' + (angle) + ', ' + axisRight + ', ' + axisBottom + ')');
                    }

                    // counter-rotate the tick labels
                    var labels = d3self.selectAll(axisSelector + ' text');
                    labels.attr('transform', 'rotate(' + (-angle) + ')');
                    select(axisSelector + ' .domain').style({'stroke': 'none'});
                    select(axisSelector).style('opacity', newRange < minAxisDisplayLen ? 0 : 1);

                    var labelSpace = 2 * plotting.tickFontSize(select(axisSelector + '-label'));
                    var labelSpaceX = (isHorizontal ? Math.sin(radAngle) : Math.cos(radAngle)) * labelSpace;
                    var labelSpaceY = (isHorizontal ? Math.cos(radAngle) : Math.sin(radAngle)) * labelSpace;
                    var labelX = axisLeft + (bottomOrLeft ? -1 : 1) * labelSpaceX + (axisRight - axisLeft) / 2.0;
                    var labelY = axisTop + (bottomOrLeft ? 1 : -1) * labelSpaceY + (axisBottom - axisTop) / 2.0;
                    var labelXform = 'rotate(' + (isHorizontal ? 0 : -90) + ' ' + labelX + ' ' + labelY + ')';

                    select('.' + dim + '-axis-label')
                        .attr('x', labelX)
                        .attr('y', labelY)
                        .attr('transform', labelXform)
                        .style('opacity', (showAxisEnds || newRange < minAxisDisplayLen) ? 0 : 1);
                }
            }

            function edgeSorter(dim, shouldReverse) {
                return function(e1, e2) {
                    if (! e1) {
                        if (! e2) {
                            return 0;
                        }
                        return 1;
                    }
                    if (! e2) {
                        return -1;
                    }
                    var pt1 = geometry.sortInDimension(e1.points(), dim, shouldReverse)[0];
                    var pt2 = geometry.sortInDimension(e2.points(), dim, shouldReverse)[0];
                    return (shouldReverse ? -1 : 1) * (pt2[dim] - pt1[dim]);
                };
            }

            function shouldReverseOnScreen(dim, index, screenDim) {
                var currentEdge = vpOutline.vpEdgesForDimension(dim)[index];
                var currDiff = currentEdge.points()[1][screenDim] - currentEdge.points()[0][screenDim];
                return currDiff < 0;
            }

            // Redraw the grid planes to match the number of tick marks
            // on the axes
            function refreshGridPlanes() {

                var numX = Math.max($($element).find('.x.axis .tick').length - 1, 1);
                var numY = Math.max($($element).find('.y.axis .tick').length - 1, 1);
                var numZ = Math.max($($element).find('.z.axis .tick').length - 1, 1);
                for (var d = 0; d < 3; ++d) {
                    for (var s = 0; s < 1; ++s) {
                        var ps = gridPlaneBundles[d][s].source;
                        var xres = 2;
                        var yres = 2;
                        switch (2*d + s) {
                            // bottom, top
                            case 0: case 1:
                                xres = numX;
                                yres = numZ;
                                break;
                            // left, right
                            case 2: case 3:
                                xres = numZ;
                                yres = numY;
                                break;
                            // back, front
                            case 4: case 5:
                                xres = numX;
                                yres = numY;
                                break;
                            default:
                                break;
                        }
                        ps.setXResolution(xres);
                        ps.setYResolution(yres);
                    }
                }
            }

            function resetAndDigest() {
                $scope.$apply(reset);
            }
            function reset() {
                camPos = [0, 0, 1];
                camViewUp = [0, 1, 0];
                $scope.side = 'y';
                $scope.xdir = 1;  $scope.ydir = 1;  $scope.zdir = 1;
                resetCam();
            }
            function resetCam() {
                setCam(camPos, [0,0,0], camViewUp);
                cam.zoom(1.3);
                renderer.resetCamera();
                zoomUnits = 0;
                didPan = false;
                orientationMarker.updateMarkerOrientation();
                refresh(true);
            }
            function setCam(pos, fp, vu) {
                cam.setPosition(pos[0], pos[1], pos[2]);
                cam.setFocalPoint(fp[0], fp[1], fp[2]);
                cam.setViewUp(vu[0], vu[1], vu[2]);
            }
            function cacheCanvas() {
                if (! snapshotCtx) {
                    return;
                }
                var w = parseInt(canvas3d.getAttribute('width'));
                var h = parseInt(canvas3d.getAttribute('height'));
                snapshotCanvas.width = w;
                snapshotCanvas.height = h;
                // this call makes sure the buffer is fresh (it appears)
                fsRenderer.getOpenGLRenderWindow().traverseAllPasses();
                snapshotCtx.drawImage(canvas3d, 0, 0, w, h);
            }

            function resetZoom() {
            }

            $scope.clearData = function() {
            };

            $scope.destroy = function() {
                document.removeEventListener(utilities.fullscreenListenerEvent(), refresh);
                var rw = angular.element($($element).find('.sr-plot-particle-3d .vtk-canvas-holder'))[0];
                rw.removeEventListener('dblclick', resetAndDigest);
                $($element).off();
                fsRenderer.getInteractor().unbindEvents();
                fsRenderer.delete();
                plotToPNG.removeCanvas($scope.reportId);
            };

            $scope.resize = function() {
                refresh(false);
            };

            $scope.toggleAbsorbed = function() {
                $scope.showAbsorbed = ! $scope.showAbsorbed;
                vtkPlotting.showActor(renderWindow, absorbedLineBundle.actor, $scope.showAbsorbed);
                vtkPlotting.showActors(renderWindow, impactSphereActors, $scope.showAbsorbed && $scope.showImpact);
            };
            $scope.toggleImpact = function() {
                $scope.showImpact = ! $scope.showImpact;
                vtkPlotting.showActors(renderWindow, impactSphereActors, $scope.showAbsorbed && $scope.showImpact);
            };
            $scope.toggleReflected = function() {
                $scope.showReflected = ! $scope.showReflected;
                vtkPlotting.showActor(renderWindow, reflectedLineBundle.actor, $scope.showReflected);
            };
            $scope.toggleConductors = function() {
                $scope.showConductors = ! $scope.showConductors;
                vtkPlotting.showActors(renderWindow, conductorActors, $scope.showConductors, 0.80);
            };
            $scope.toggleImpactDensity = function() {
                $scope.showImpactDensity = ! $scope.showImpactDensity;
                $scope.showConductors = ! $scope.showImpactDensity;
                refresh();
            };


            $scope.xdir = 1;  $scope.ydir = 1;  $scope.zdir = 1;
            $scope.side = 'y';
            $scope.showSide = function(side) {
                var dir = side === 'x' ? $scope.xdir : (side === 'y' ? $scope.ydir : $scope.zdir);
                if ( side == $scope.side ) {
                    dir *= -1;
                    if (side === 'x') {
                        $scope.xdir = dir;
                    }
                    if (side === 'y') {
                        $scope.ydir = dir;
                    }
                    if (side === 'z') {
                        $scope.zdir = dir;
                    }
                }
                $scope.side = side;

                camPos = side === 'x' ? [0, dir, 0] : (side === 'y' ? [0, 0, dir] : [dir, 0, 0] );
                camViewUp = side === 'x' ? [0, 0, 1] : [0, 1, 0];
                resetCam();
            };

            $scope.mode = 'move';
            $scope.selectMode = function(mode) {
                $scope.mode = mode;
                // turn off interactor?
            };

            function select(selector) {
                var e = d3.select($scope.element);
                return selector ? e.select(selector) : e;
            }


        },

        link: function link(scope, element) {
            plotting.vtkPlot(scope, element);
        },
    };
});<|MERGE_RESOLUTION|>--- conflicted
+++ resolved
@@ -3197,11 +3197,7 @@
 //    vtk Y (bottom to top) = warp X
 //    vtk Z (out to in) = warp Y
 //TODO(mvk): This directive should move to sirepo-plotting-vtk
-<<<<<<< HEAD
 SIREPO.app.directive('particle3d', function(appState, errorService, frameCache, geometry, layoutService, panelState, plotting, plotToPNG, requestSender, utilities, vtkPlotting, warpvndService, $timeout) {
-=======
-SIREPO.app.directive('particle3d', function(appState, errorService, frameCache, geometry, layoutService, panelState, plotting, plotToPNG, requestSender, utilities, vtkPlotting, $timeout) {
->>>>>>> 343daa9d
 
     return {
         restrict: 'A',
