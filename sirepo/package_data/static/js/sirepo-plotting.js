'use strict';

var srlog = SIREPO.srlog;
var srdbg = SIREPO.srdbg;
<<<<<<< HEAD
=======
SIREPO.PLOTTING_LINE_CSV_EVENT = 'plottingLineoutCSV';
SIREPO.PLOTTING_YMIN_ZERO = true;
>>>>>>> 603358a2
SIREPO.DEFAULT_COLOR_MAP = 'viridis';
SIREPO.PLOT_DIRECTIVES = ['heatmap', 'parameterPlot', 'particle', 'plot2d', 'plot3d',];
SIREPO.PLOTTING_LINE_CSV_EVENT = 'plottingLineoutCSV';
SIREPO.SCREEN_DIMS = ['x', 'y'];
SIREPO.SCREEN_INFO = {x: { direction: 1 },  y: { direction: -1 }};

<<<<<<< HEAD
//const directivePlot2d = 'plot2d';

angular.element(document).ready(function() {
    for (let d of SIREPO.PLOT_DIRECTIVES) {
        SIREPO.PANELS[d].addWatermark = function(authState) {
            if (SIREPO.authState.watermarkReports) {
                $('svg.sr-plot').find('g.rs-watermark-group').append(SIREPO.SNIPPETS.watermark);
            }
        };
    }
});

SIREPO.app.factory('plotting', function(appState, authState, frameCache, panelState, utilities, requestQueue, simulationQueue, $interval, $rootScope) {
=======
SIREPO.app.factory('plotting', function(appState, frameCache, panelState, utilities, requestQueue, simulationQueue, $interval, $rootScope, $window) {
>>>>>>> 603358a2

    var INITIAL_HEIGHT = 400;
    var MAX_PLOTS = 11;
    var COLOR_MAP = {
        grayscale: ['#333', '#fff'],
        afmhot: colorsFromString('0000000200000400000600000800000a00000c00000e00001000001200001400001600001800001a00001c00001e00002000002200002400002600002800002a00002c00002e00003000003200003400003600003800003a00003c00003e00004000004200004400004600004800004a00004c00004e00005000005200005400005600005800005a00005c00005e00006000006200006400006600006800006a00006c00006e00007000007200007400007600007800007a00007c00007e00008000008202008404008607008808008a0a008c0d008e0f009010009212009414009617009818009a1a009c1d009e1f00a02000a22200a42400a62700a82800aa2a00ac2d00ae2f00b03000b23200b43400b63700b83800ba3a00bc3d00be3f00c04000c24200c44400c64600c84800ca4a00cc4d00ce4e00d05000d25200d45400d65600d85800da5a00dc5d00de5e00e06000e26200e46400e66600e86800ea6a00ec6d00ee6e00f07000f27200f47400f67600f87800fa7a00fc7d00fe7e00ff8001ff8203ff8405ff8607ff8809ff8b0bff8c0dff8e0fff9011ff9213ff9415ff9617ff9919ff9b1bff9c1dff9e1fffa021ffa223ffa425ffa627ffa829ffab2bffac2dffae2fffb031ffb233ffb435ffb637ffb939ffbb3bffbc3dffbe3fffc041ffc243ffc445ffc647ffc849ffcb4bffcc4dffce4fffd051ffd253ffd455ffd657ffd959ffdb5bffdc5dffde5fffe061ffe263ffe465ffe667ffe869ffeb6bffec6dffee6ffff071fff273fff475fff677fff979fffb7bfffc7dfffe7fffff81ffff83ffff85ffff87ffff89ffff8bffff8dffff8fffff91ffff93ffff95ffff97ffff99ffff9bffff9dffff9fffffa1ffffa3ffffa5ffffa7ffffa9ffffabffffadffffafffffb1ffffb3ffffb5ffffb7ffffb9ffffbbffffbdffffbfffffc1ffffc3ffffc5ffffc7ffffc9ffffcbffffcdffffcfffffd1ffffd3ffffd5ffffd7ffffd9ffffdbffffddffffdfffffe1ffffe3ffffe5ffffe7ffffe9ffffebffffedffffeffffff1fffff3fffff5fffff7fffff9fffffbfffffdffffff'),
        blues: colorsFromString('f7fbffdeebf7c6dbef9ecae16baed64292c62171b508519c08306b'),
        coolwarm: colorsFromString('3b4cc03c4ec23d50c33e51c53f53c64055c84257c94358cb445acc455cce465ecf485fd14961d24a63d34b64d54c66d64e68d84f69d9506bda516ddb536edd5470de5572df5673e05875e15977e35a78e45b7ae55d7ce65e7de75f7fe86180e96282ea6384eb6485ec6687ed6788ee688aef6a8bef6b8df06c8ff16e90f26f92f37093f37295f47396f57597f67699f6779af7799cf87a9df87b9ff97da0f97ea1fa80a3fa81a4fb82a6fb84a7fc85a8fc86a9fc88abfd89acfd8badfd8caffe8db0fe8fb1fe90b2fe92b4fe93b5fe94b6ff96b7ff97b8ff98b9ff9abbff9bbcff9dbdff9ebeff9fbfffa1c0ffa2c1ffa3c2fea5c3fea6c4fea7c5fea9c6fdaac7fdabc8fdadc9fdaec9fcafcafcb1cbfcb2ccfbb3cdfbb5cdfab6cefab7cff9b9d0f9bad0f8bbd1f8bcd2f7bed2f6bfd3f6c0d4f5c1d4f4c3d5f4c4d5f3c5d6f2c6d6f1c7d7f0c9d7f0cad8efcbd8eeccd9edcdd9eccedaebcfdaead1dae9d2dbe8d3dbe7d4dbe6d5dbe5d6dce4d7dce3d8dce2d9dce1dadce0dbdcdedcdddddddcdcdedcdbdfdbd9e0dbd8e1dad6e2dad5e3d9d3e4d9d2e5d8d1e6d7cfe7d7cee8d6cce9d5cbead5c9ead4c8ebd3c6ecd3c5edd2c3edd1c2eed0c0efcfbfefcebdf0cdbbf1cdbaf1ccb8f2cbb7f2cab5f2c9b4f3c8b2f3c7b1f4c6aff4c5adf5c4acf5c2aaf5c1a9f5c0a7f6bfa6f6bea4f6bda2f7bca1f7ba9ff7b99ef7b89cf7b79bf7b599f7b497f7b396f7b194f7b093f7af91f7ad90f7ac8ef7aa8cf7a98bf7a889f7a688f6a586f6a385f6a283f5a081f59f80f59d7ef59c7df49a7bf4987af39778f39577f39475f29274f29072f18f71f18d6ff08b6ef08a6cef886bee8669ee8468ed8366ec8165ec7f63eb7d62ea7b60e97a5fe9785de8765ce7745be67259e57058e46e56e36c55e36b54e26952e16751e0654fdf634ede614ddd5f4bdc5d4ada5a49d95847d85646d75445d65244d55042d44e41d24b40d1493fd0473dcf453ccd423bcc403acb3e38ca3b37c83836c73635c53334c43032c32e31c12b30c0282fbe242ebd1f2dbb1b2cba162bb8122ab70d28b50927b40426'),
        jet: colorsFromString('00008000008400008900008d00009200009600009b00009f0000a40000a80000ad0000b20000b60000bb0000bf0000c40000c80000cd0000d10000d60000da0000df0000e30000e80000ed0000f10000f60000fa0000ff0000ff0000ff0000ff0000ff0004ff0008ff000cff0010ff0014ff0018ff001cff0020ff0024ff0028ff002cff0030ff0034ff0038ff003cff0040ff0044ff0048ff004cff0050ff0054ff0058ff005cff0060ff0064ff0068ff006cff0070ff0074ff0078ff007cff0080ff0084ff0088ff008cff0090ff0094ff0098ff009cff00a0ff00a4ff00a8ff00acff00b0ff00b4ff00b8ff00bcff00c0ff00c4ff00c8ff00ccff00d0ff00d4ff00d8ff00dcfe00e0fb00e4f802e8f406ecf109f0ee0cf4eb0ff8e713fce416ffe119ffde1cffdb1fffd723ffd426ffd129ffce2cffca30ffc733ffc436ffc139ffbe3cffba40ffb743ffb446ffb149ffad4dffaa50ffa753ffa456ffa05aff9d5dff9a60ff9763ff9466ff906aff8d6dff8a70ff8773ff8377ff807aff7d7dff7a80ff7783ff7387ff708aff6d8dff6a90ff6694ff6397ff609aff5d9dff5aa0ff56a4ff53a7ff50aaff4dadff49b1ff46b4ff43b7ff40baff3cbeff39c1ff36c4ff33c7ff30caff2cceff29d1ff26d4ff23d7ff1fdbff1cdeff19e1ff16e4ff13e7ff0febff0ceeff09f1fc06f4f802f8f500fbf100feed00ffea00ffe600ffe200ffde00ffdb00ffd700ffd300ffd000ffcc00ffc800ffc400ffc100ffbd00ffb900ffb600ffb200ffae00ffab00ffa700ffa300ff9f00ff9c00ff9800ff9400ff9100ff8d00ff8900ff8600ff8200ff7e00ff7a00ff7700ff7300ff6f00ff6c00ff6800ff6400ff6000ff5d00ff5900ff5500ff5200ff4e00ff4a00ff4700ff4300ff3f00ff3b00ff3800ff3400ff3000ff2d00ff2900ff2500ff2200ff1e00ff1a00ff1600ff1300fa0f00f60b00f10800ed0400e80000e40000df0000da0000d60000d10000cd0000c80000c40000bf0000bb0000b60000b20000ad0000a80000a400009f00009b00009600009200008d0000890000840000800000'),
        viridis: colorsFromString('44015444025645045745055946075a46085c460a5d460b5e470d60470e6147106347116447136548146748166848176948186a481a6c481b6d481c6e481d6f481f70482071482173482374482475482576482677482878482979472a7a472c7a472d7b472e7c472f7d46307e46327e46337f463480453581453781453882443983443a83443b84433d84433e85423f854240864241864142874144874045884046883f47883f48893e49893e4a893e4c8a3d4d8a3d4e8a3c4f8a3c508b3b518b3b528b3a538b3a548c39558c39568c38588c38598c375a8c375b8d365c8d365d8d355e8d355f8d34608d34618d33628d33638d32648e32658e31668e31678e31688e30698e306a8e2f6b8e2f6c8e2e6d8e2e6e8e2e6f8e2d708e2d718e2c718e2c728e2c738e2b748e2b758e2a768e2a778e2a788e29798e297a8e297b8e287c8e287d8e277e8e277f8e27808e26818e26828e26828e25838e25848e25858e24868e24878e23888e23898e238a8d228b8d228c8d228d8d218e8d218f8d21908d21918c20928c20928c20938c1f948c1f958b1f968b1f978b1f988b1f998a1f9a8a1e9b8a1e9c891e9d891f9e891f9f881fa0881fa1881fa1871fa28720a38620a48621a58521a68522a78522a88423a98324aa8325ab8225ac8226ad8127ad8128ae8029af7f2ab07f2cb17e2db27d2eb37c2fb47c31b57b32b67a34b67935b77937b87838b9773aba763bbb753dbc743fbc7340bd7242be7144bf7046c06f48c16e4ac16d4cc26c4ec36b50c46a52c56954c56856c66758c7655ac8645cc8635ec96260ca6063cb5f65cb5e67cc5c69cd5b6ccd5a6ece5870cf5773d05675d05477d1537ad1517cd2507fd34e81d34d84d44b86d54989d5488bd6468ed64590d74393d74195d84098d83e9bd93c9dd93ba0da39a2da37a5db36a8db34aadc32addc30b0dd2fb2dd2db5de2bb8de29bade28bddf26c0df25c2df23c5e021c8e020cae11fcde11dd0e11cd2e21bd5e21ad8e219dae319dde318dfe318e2e418e5e419e7e419eae51aece51befe51cf1e51df4e61ef6e620f8e621fbe723fde725'),
        // String.repeat() not available in all browsers
        contrast: colorsFromString('000000' + Array(255).join('ffffff')),
    };

    // polyfill for MSIE without Math.log2 and Math.log10
    Math.log2 = Math.log2 || function(x) {
        return Math.log(x) * Math.LOG2E;
    };
    Math.log10 = Math.log10 || function(x) {
        return Math.log(x) * Math.LOG10E;
    };

    var LOG_SCALE = {
        log: safeLog(Math.log, 'e'),
        log2: safeLog(Math.log2, '2'),
        log10: safeLog(Math.log10, '10'),
    };

    function broadcastSummaryData(name, summaryData) {
        // send info in two formats, similar to modelChanged
        $rootScope.$broadcast(name + '.summaryData', summaryData);
        $rootScope.$broadcast('summaryData', name, summaryData);
    }

    function colorsFromString(s) {
        return s.match(/.{6}/g).map(function(x) {
            return "#" + x;
        });
    }

    function initAnimation(scope) {
        scope.prevFrameIndex = -1;
        scope.isPlaying = false;
        var requestData = scope.requestData || function() {
            if (! scope.hasFrames()) {
                return;
            }
            var index = frameCache.getCurrentFrame(scope.modelName);
            if (frameCache.getCurrentFrame(scope.modelName) == scope.prevFrameIndex) {
                return;
            }
            scope.prevFrameIndex = index;
            frameCache.getFrame(scope.modelName, index, scope.isPlaying, function(index, data) {
                if (scope.element) {
                    if (data.error) {
                        panelState.setError(scope.modelName, data.error);
                        return;
                    }
                    panelState.setError(scope.modelName, null);
                    scope.load(data);
                    if (data.summaryData) {
                        broadcastSummaryData(scope.modelName, data.summaryData);
                    }
                }
                if (scope.isPlaying) {
                    scope.advanceFrame(1);
                }
            });
        };

        scope.advanceFrame = function(increment, stopPlaying) {
            if (stopPlaying) {
                scope.isPlaying = false;
            }
            var next = frameCache.getCurrentFrame(scope.modelName) + increment;
            if (next < 0 || next > frameCache.getFrameCount(scope.modelName) - 1) {
                scope.isPlaying = false;
                return;
            }
            frameCache.setCurrentFrame(scope.modelName, next);
            requestData();
        };
        scope.defaultFrame = function() {
            if (scope.getDefaultFrame) {
                frameCache.setCurrentFrame(scope.modelName, scope.getDefaultFrame());
                requestData();
            }
            else {
                scope.lastFrame();
            }
        };
        scope.firstFrame = function() {
            scope.isPlaying = false;
            frameCache.setCurrentFrame(scope.modelName, 0);
            if (scope.modelChanged) {
                scope.modelChanged();
            }
            requestData();
        };
        scope.hasFrames = function() {
//rn scope.modelName is beamAnimation or particleAnimation but there would
// be no frames.
            return frameCache.isLoaded() && frameCache.getFrameCount(scope.modelName) > 0;
        };
        scope.hasManyFrames = function() {
            if (SIREPO.SINGLE_FRAME_ANIMATION && SIREPO.SINGLE_FRAME_ANIMATION.indexOf(scope.modelName) >= 0) {
                return false;
            }
            if (appState.isLoaded() && appState.models[scope.modelName].showAllFrames == '1') {
                return false;
            }
            return frameCache.isLoaded() && frameCache.getFrameCount(scope.modelName) > 1;
        };
        scope.isFirstFrame = function() {
            return frameCache.getCurrentFrame(scope.modelName) === 0;
        };
        scope.isLastFrame = function() {
            return frameCache.getCurrentFrame(scope.modelName) == frameCache.getFrameCount(scope.modelName) - 1;
        };
        scope.lastFrame = function() {
            scope.isPlaying = false;
            frameCache.setCurrentFrame(scope.modelName, frameCache.getFrameCount(scope.modelName) - 1);
            requestData();
        };
        scope.togglePlay = function() {
            scope.isPlaying = ! scope.isPlaying;
            if (scope.isPlaying) {
                if (scope.isLastFrame()) {
                    frameCache.setCurrentFrame(scope.modelName, 0);
                    requestData();
                }
                else {
                    scope.advanceFrame(1);
                }
            }
        };
        scope.$on('framesCleared', function() {
            scope.prevFrameIndex = -1;
            if (scope.clearData) {
                scope.clearData();
            }
        });
        scope.$on('modelsLoaded', requestData);
        scope.$on('framesLoaded', function(event, oldFrameCount) {
            if (scope.prevFrameIndex < 0 || oldFrameCount === 0) {
                scope.defaultFrame();
            }
            else if (scope.prevFrameIndex > frameCache.getFrameCount(scope.modelName)) {
                scope.firstFrame();
            }
            // go to the next last frame, if the current frame was the previous last frame
            else if (
                frameCache.getCurrentFrame(scope.modelName) >= oldFrameCount - 1
                || frameCache.getCurrentFrame(scope.modelName) == frameCache.getFrameCount(scope.modelName) - 2
            ) {
                scope.defaultFrame();
            }
        });
        return requestData;
    }

    function initPlot(scope) {
        var interval = null;
        var requestData = function(forceRunCount) {
            //TODO(pjm): see #1155
            // Don't request data if saving sim (data will be requested again when the save is complete)
            // var qi = requestQueue.getCurrentQI('requestQueue');
            // if (qi && qi.params && qi.params.urlOrParams === 'saveSimulationData') {
            //     return;
            // }
            var priority = getCurrentPriority();
            interval = $interval(function() {
                if (interval) {
                    $interval.cancel(interval);
                    interval = null;
                }
                if (! scope.element) {
                    return;
                }
                panelState.requestData(scope.modelName, function(data) {
                    if (! scope.element) {
                        return;
                    }
                    forceRunCount = forceRunCount || 0;
                    if (data.x_range) {
                        scope.clearData();
                        scope.load(data);
                        if (data.summaryData) {
                            broadcastSummaryData(scope.modelName, data.summaryData);
                        }
                    }
                    else if (forceRunCount++ <= 2) {
                        // try again, probably bad data
                        panelState.clear(scope.modelName);
                        requestData(forceRunCount);
                    }
                    else {
                        panelState.setError(scope.modelName, 'server error: incomplete result');
                        srlog('incomplete response: ', data);
                    }
                }, forceRunCount ? true : false);
            }, 50 + priority * 10, 1);
        };
        function getCurrentPriority() {
            var current = scope.$parent;
            while (current) {
                if (current.getRequestPriority) {
                    return current.getRequestPriority();
                }
                if (current.requestPriority) {
                    return current.requestPriority;
                }
                current = current.$parent;
            }
            return 0;
        }

        return requestData;
    }

    function linearlySpacedArray(start, stop, nsteps) {
        if (nsteps < 1) {
            throw new Error("linearlySpacedArray: steps " + nsteps + " < 1");
        }
        var delta = (stop - start) / (nsteps - 1);
        var res = d3.range(nsteps).map(function(d) { return start + d * delta; });
        res[res.length - 1] = stop;

        if (res.length != nsteps) {
            throw new Error("linearlySpacedArray: steps " + nsteps + " != " + res.length);
        }
        return res;
    }

    function noOp() {}

    function normalizeValues(yValues, shift) {
        var yMin = Math.min.apply(Math, yValues);
        var yMax = Math.max.apply(Math, yValues);
        var yRange = yMax - yMin;
        for (var i = 0; i < yValues.length; i++) {
            yValues[i] = (yValues[i] - yMin) / yRange - shift;  // roots are at Y=0
        }
        return yValues;
    }

    function safeLog(logFunction, powerName) {
        var res = function(v) {
            if (v > 0) {
                return logFunction(v);
            }
            // small log value
            return -100;
        };
        res.powerName = powerName;
        return res;
    }

    function setupSelector(scope, element) {
        scope.element = element[0];
        scope.select = function(selector) {
            var e = d3.select(scope.element);
            return selector ? e.select(selector) : e;
        };
    }

    var self = {
        COLOR_MAP: COLOR_MAP,

        addConvergencePoints: function(select, parentClass, pointsList, points) {
            var i;
            if (points.length > 1 && SIREPO.PLOTTING_SUMMED_LINEOUTS) {
                var newPoints = [];
                var dist = (points[1][0] - points[0][0]) / 2.0;
                newPoints.push(points[0]);
                var prevY = points[0][1];
                for (i = 1; i < points.length; i++) {
                    var p = points[i];
                    if (prevY != p[1]) {
                        var x = p[0] - dist;
                        newPoints.push([x, prevY], [x, p[1]]);
                        prevY = p[1];
                    }
                }
                newPoints.push(points[points.length - 1]);
                points = newPoints;
            }
            pointsList.splice(0, 0, points);
            if (pointsList.length > MAX_PLOTS) {
                pointsList = pointsList.slice(0, MAX_PLOTS);
            }
            for (i = 0; i < MAX_PLOTS; i++) {
                select(parentClass + ' .line-' + i).datum(pointsList[i] || []);
            }
            return pointsList;
        },

        addWatermark: function() {
            if (SIREPO.authState.watermarkReports) {
                $('svg.sr-plot').find('g.rs-watermark-group').append(SIREPO.SNIPPETS.watermark);
            }
        },

        calculateFWHM: function(xValues, yValues) {
            yValues = normalizeValues(yValues, 0.5);
            var positive = yValues[0] > 0;
            var listOfRoots = [];
            for (var i = 0; i < yValues.length; i++) {
                var currentPositive = yValues[i] > 0;
                if (currentPositive !== positive) {
                    listOfRoots.push(xValues[i - 1] + (xValues[i] - xValues[i - 1]) / (Math.abs(yValues[i]) + Math.abs(yValues[i - 1])) * Math.abs(yValues[i - 1]));
                    positive = !positive;
                }
            }
            var fwhm = NaN;
            if (listOfRoots.length >= 2) {
                fwhm = Math.abs(listOfRoots[listOfRoots.length - 1] - listOfRoots[0]);
            }
            return fwhm;
        },

        colorMapFromModel: function(modelName, fieldName) {

            var model = appState.models[modelName];
            var modelMap = model ? (model[fieldName] || model.colorMap) : null;

            var modelDefaultMap;
            var info = SIREPO.APP_SCHEMA.model[modelName];
            if (info) {
                var mapInfo = info.colorMap;
                modelDefaultMap = mapInfo ? mapInfo[SIREPO.INFO_INDEX_DEFAULT_VALUE] : null;
            }

            return this.colorMapOrDefault(modelMap, modelDefaultMap);
        },

        colorMapNameOrDefault: function(mapName, defaultMapName) {
            return mapName || defaultMapName || SIREPO.PLOTTING_COLOR_MAP || SIREPO.DEFAULT_COLOR_MAP;
        },

        colorMapOrDefault: function(mapName, defaultMapName) {
            return COLOR_MAP[this.colorMapNameOrDefault(mapName, defaultMapName)];
        },

        colorScaleForPlot: function(plotRange, modelName, fieldName) {
            var m = appState.models[modelName];
            var zMin = plotRange.min;
            var zMax = plotRange.max;
            if (m.colorRangeType == 'fixed') {
                zMin = m.colorMin;
                zMax = m.colorMax;
            }
            var colorMap = this.colorMapFromModel(modelName, fieldName);
            return d3.scale.linear()
                .domain(linearlySpacedArray(zMin, zMax, colorMap.length))
                .range(colorMap)
                .clamp(true);
        },

        colorScale: function(min, max, colorMap) {
            return d3.scale.linear()
                .domain(linearlySpacedArray(min, max, colorMap.length))
                .range(colorMap)
                .clamp(true);
        },

        colorsFromHexString: function(color, range) {
            if (! (/^#([0-9a-f]{2}){3}$/i).test(color)) {
                throw new Error(color + ': Invalid color string');
            }
            return color.match((/[0-9a-f]{2}/ig)).map(function(h) {
                return parseInt(h, 16) / (range || 1.0);
            });
        },

        constrainFullscreenSize: function(scope, plotWidth, aspectRatio) {
            if (utilities.isFullscreen()) {
                // rough size of the panel heading, panel margins and rounded corners
                var panelTitleSize = 50 + 2 * 15 + 2 * 4;
                if (scope.isAnimation && scope.hasFrames()) {
                    // animation buttons
                    panelTitleSize += 34;
                }
                var fsel = $(utilities.getFullScreenElement());
                var height = fsel.height() - scope.margin.top - scope.margin.bottom - panelTitleSize;
                if (height < plotWidth * aspectRatio) {
                    return height / aspectRatio;
                }
            }
            return plotWidth;
        },

        drawImage: function(xAxisScale, yAxisScale, width, height, xValues, yValues, canvas, cacheCanvas, alignOnPixel) {
            var xZoomDomain = xAxisScale.domain();
            var xDomain = [xValues[0], xValues[xValues.length - 1]];
            var yZoomDomain = yAxisScale.domain();
            var yDomain = [yValues[0], yValues[yValues.length - 1]];
            var zoomWidth = xZoomDomain[1] - xZoomDomain[0];
            var zoomHeight = yZoomDomain[1] - yZoomDomain[0];
            canvas.width = width;
            canvas.height = height;
            var xPixelSize = alignOnPixel ? ((xDomain[1] - xDomain[0]) / zoomWidth * width / xValues.length) : 0;
            var yPixelSize = alignOnPixel ? ((yDomain[1] - yDomain[0]) / zoomHeight * height / yValues.length) : 0;
            var ctx = canvas.getContext('2d');
            ctx.imageSmoothingEnabled = false;
            ctx.msImageSmoothingEnabled = false;
            ctx.drawImage(
                cacheCanvas,
                -(xZoomDomain[0] - xDomain[0]) / zoomWidth * width - xPixelSize / 2,
                -(yDomain[1] - yZoomDomain[1]) / zoomHeight * height - yPixelSize / 2,
                (xDomain[1] - xDomain[0]) / zoomWidth * width + xPixelSize,
                (yDomain[1] - yDomain[0]) / zoomHeight * height + yPixelSize);
        },

        ensureDomain: function(domain, scaleFunction) {
            if (domain && scaleFunction) {
                domain = domain.map(scaleFunction);
            }
            if (domain && (domain[0] == domain[1])) {
                domain[0] -= (domain[0] || 1);
                domain[1] += (domain[1] || 1);
            }
            return domain;
        },

        exportCSV: function(fileName, heading, points) {
            fileName = fileName.replace(/\[.*\]/, '')
                .replace(/\s+$/, '')
                .replace(/(\_|\W|\s)+/g, '-') + '.csv';
            var res = heading.map(function(v) {
                v = v.replace(/"/g, '');
                if (v.indexOf(',') >= 0) {
                    v = '"' + v + '"';
                }
                return v;
            }).join(',') + "\n";
            points.forEach(function(row) {
                res += row.map(function(v) {
                    return v.toExponential(9);
                }).join(',') + "\n";
            });
            saveAs(new Blob([res], {type: "text/csv;charset=utf-8"}), fileName);
        },

        // returns an array of substrings of str that fit in the given width. The provided d3Text selection
        // must be part of the document so its size can be calculated
        fitSplit: function(str, d3Text, width) {
            if (!str || str.length === 0) {
                return [];
            }
            var splits = utilities.wordSplits(str).reverse();
            var split;
            for (var i = 0; i < splits.length; ++i) {
                var s = splits[i];
                var w = d3Text.text(s).node().getBBox().width;
                if (w <= width) {
                    split = s;
                    break;
                }
            }
            if (!split) {
                return [];
            }
            return $.merge([split], self.fitSplit(str.substring(split.length), d3Text, width));
        },

        formatValue: function(v, formatter, ordinateFormatter) {
            var fmt = formatter ? formatter : d3.format('.3f');
            var ordfmt = ordinateFormatter ? ordinateFormatter : d3.format('.3e');
            if (v < 1 || v > 1000000) {
                return ordfmt(v);
            }
            return fmt(v);
        },

        getAspectRatio: function(modelName, json, defaultRatio) {
            if (appState.isLoaded() && appState.applicationState()[modelName]) {
                var ratioEnum = appState.applicationState()[modelName].aspectRatio;
                if (ratioEnum) {
                    return parseFloat(ratioEnum);
                }
            }
            return json.aspectRatio || defaultRatio || 1.0;
        },

        initialHeight: function(scope) {
            return scope.isAnimation ? 1 : INITIAL_HEIGHT;
        },

        initImage: function(plotRange, heatmap, cacheCanvas, imageData, modelName) {
            var scaleFunction = this.scaleFunction(modelName);
            if (scaleFunction) {
                if (["e", "10", "2"].indexOf(scaleFunction.powerName) >= 0) {
                    plotRange.min = d3.min(heatmap, function(row) {
                        return d3.min(row, function(x) {
                            return x <= 0 ? Infinity : x;});
                    });
                }
                plotRange = {
                    min: scaleFunction(plotRange.min),
                    max: scaleFunction(plotRange.max),
                };
            }
            var colorScale = this.colorScaleForPlot(plotRange, modelName);
            var xSize = heatmap[0].length;
            var ySize = heatmap.length;
            var img = imageData;

            for (var yi = 0, p = -1; yi < ySize; ++yi) {
                for (var xi = 0; xi < xSize; ++xi) {
                    var v = heatmap[yi][xi];
                    if (scaleFunction) {
                        v = scaleFunction(v);
                    }
                    var c = d3.rgb(colorScale(v));
                    img.data[++p] = c.r;
                    img.data[++p] = c.g;
                    img.data[++p] = c.b;
                    img.data[++p] = 255;
                }
            }
            try {
                cacheCanvas.getContext('2d').putImageData(img, 0, 0);
            }
            catch (e) {
                throw new Error('Plot data size is not supported by the browser');
            }
            return colorScale;
        },

        linkPlot: function(scope, element) {
            setupSelector(scope, element);
            scope.isAnimation = appState.isAnimationModelName(scope.modelName);
            var requestData;

            if (scope.isClientOnly) {
                requestData = function() {};
            }
            else if (scope.isAnimation) {
                requestData = initAnimation(scope);
            }
            else {
                requestData = initPlot(scope);
            }

            // also emit so scopes in either direction can see
            scope.broadcastEvent = function(args) {
                scope.$broadcast('sr-plotEvent', args);
                scope.$emit('sr-plotEvent', args);
            };

            scope.$on('$destroy', function() {
                scope.destroy();
                $(d3.select(scope.element).select('svg').node()).off();
                scope.element = null;
            });

            scope.$on(
                scope.modelName + '.changed',
                function() {
                    scope.prevFrameIndex = -1;
                    if (scope.modelChanged) {
                        scope.modelChanged();
                    }
                    panelState.clear(scope.modelName);
                    requestData();
                });

            scope.isLoading = function() {
                if (scope.isAnimation) {
                    return false;
                }
                return panelState.isLoading(scope.modelName);
            };

            scope.$on('sr-window-resize', function() {
                scope.resize();
            });

            // #777 catch touchstart on outer svg nodes to prevent browser zoom on ipad
            $(d3.select(scope.element).select('svg').node()).on('touchstart touchmove', function(event) {
                event.preventDefault();
                event.stopPropagation();
            });
            scope.init();
            if (appState.isLoaded()) {
                if (scope.isAnimation && scope.defaultFrame) {
                    scope.defaultFrame();
                }
                else {
                    requestData();
                }
            }
            // let the parent and child scope know the plot is ready.
            // used by parameterWithLattice
            scope.$emit('sr-plotLinked');
            // used by interactiveOverlay, focusCircle, popupReport
            scope.$broadcast('sr-plotLinked');
        },

        linearlySpacedArray: linearlySpacedArray,

        min2d: function(data) {
            return d3.min(data, function(row) {
                return d3.min(row);
            });
        },

        min3d: function(data) {
            return d3.min(data, function(row) {
                return d3.min(row, function(col) {
                    return d3.min(col);
                });
            });
        },

        max2d: function(data) {
            return d3.max(data, function(row) {
                return d3.max(row);
            });
        },

        max3d: function(data) {
            return d3.max(data, function(row) {
                return d3.max(row, function(col) {
                    return d3.max(col);
                });
            });
        },

        // create a 2d shape for d3 to plot - note that x, y are required because d3 looks for those
        // attributes
        plotShape: function(id, name, center, size, color, alpha, fillStyle, strokeStyle, dashes, layoutShape) {
            function getCoords(obj) {
                var coords = [];
                for (var dim in obj) {
                    coords.push(obj[dim]);
                }
                return coords;
            }
            function setCoords(obj, coords) {
                Object.keys(obj).forEach(function(dim, i) {
                    obj[dim] = coords[i];
                });
            }
            var shape = {
                addLink: function(otherShape, linkFunction) {
                    this.links.push(self.plotShapeLink(this, otherShape, linkFunction));
                },
                getCenterCoords: function() {
                    return getCoords(this.center);
                },
                getSizeCoords: function() {
                    return getCoords(this.size);
                },
                runLinks: function() {
                    var linkRes = [];
                    this.links.forEach(function (l) {
                        linkRes.push(l.fn(l.shape, l.linkedShape));
                    });
                    return linkRes;
                },
                setCenter: function(coords) {
                    setCoords(this.center, coords);
                },
                setSize: function(coords) {
                    setCoords(this.size, coords);
                },
                alpha: alpha,
                axes: ['x', 'y'],
                center: {
                    x: center[0], y: center[1]
                },
                color: color,
                dashes: dashes,
                draggable: true,
                fillStyle: fillStyle,
                id: id,
                layoutShape: layoutShape,
                links: [],
                name: name,
                size: {
                    x: size[0], y: size[1]
                },
                strokeStyle: strokeStyle,
                x: center[0] + SIREPO.SCREEN_INFO.x.direction * size[0] / 2,
                y: center[1] + SIREPO.SCREEN_INFO.y.direction * size[1] / 2,
            };
            return shape;
        },

        plotLine: function(id, name, line, color, alpha, strokeStyle, dashes) {
            var shape = this.plotShape(id, name, SIREPO.ZERO_ARR, SIREPO.ZERO_ARR, color, alpha, null, strokeStyle, dashes, 'line');
            shape.line = line;
            return shape;
        },

        // link on shape to another so that some aspect of the linked shape is tied to
        // the main shape via a prvoided function
        plotShapeLink: function(shape, linkedShape, linkFunction) {
            return {
                shape: shape,
                linkedShape: linkedShape,
                fn: linkFunction,
            };
        },

        recalculateDomainFromPoints: function(modelName, yScale, points, xDomain, invertAxis) {
            var ydom;
            var min_nonzero = Number.MAX_VALUE;
            var scaleFunction = this.scaleFunction(modelName);

            for (var i = 0; i < points.length; i++) {
                var d = points[i];
                if (d[0] > xDomain[1] || d[0] < xDomain[0]) {
                    continue;
                }
                if (ydom) {
                    if (d[1] < ydom[0]) {
                        ydom[0] = d[1];
                    }
                    else if (d[1] > ydom[1]) {
                        ydom[1] = d[1];
                    }
                }
                else {
                    ydom = [d[1], d[1]];
                }
                if (d[1] > 0 && d[1] < min_nonzero) { min_nonzero = d[1]; }
            }
            if (appState.models[modelName].useIntensityLimits == '1') {
                var m = appState.models[modelName];
                ydom = [
                    m.minIntensityLimit,
                    m.maxIntensityLimit,
                ];
            }
            if (ydom) {
                if (scaleFunction && ydom[0] <= 0 && ['e', '2', '10'].indexOf(scaleFunction.powerName) >= 0) {
                    ydom[0] = min_nonzero;
                }

                ydom = this.scaleYDomain(yScale, ydom, scaleFunction, ydom[0] > 0);
                if (invertAxis) {
                    var x = ydom[0];
                    ydom[0] = ydom[1];
                    ydom[1] = x;
                    yScale.domain(ydom).nice();
                }
            }
        },

        refreshConvergencePoints: function(select, parentClass, graphLine) {
            for (var i = 0; i < MAX_PLOTS; i++) {
                select(parentClass + ' .line-' + i).attr('d', graphLine);
            }
        },

        // takes a 24-bit color integer and returns an rgb array with values 0 -> <range>
        // (typically 256 or 1.0)
        //rgbFromInt: function(c, range=256.0)  {
        rgbFromInt: function(c, range)  {
            if (angular.isUndefined(range)) {
                range = 256.0;
            }
            var b = range * ((c % 256) / 256.0);
            var g = range * ((((c - b) / 256) % 256) / 256.0);
            var r = range * (((c - b - 256 * g) / (256 * 256)) / 256.0);
            return [r, g, b];
        },

        safeHeatmap: function(heatmap) {
            const FIREFOX_MAX_SIZE = 16384;
            // special case for Firefox which limits canvas dimensions
            // no sampling: just cut array size in half until proper size is reached
            if ($window.navigator.userAgent.indexOf('Firefox') >= 0) {
                while (heatmap[0].length > FIREFOX_MAX_SIZE) {
                    const rows = heatmap.length;
                    for (let i = 0; i < rows; i++) {
                        heatmap[i] = heatmap[i].filter((d, idx) => idx % 2 == 0);
                    }
                }
                while (heatmap.length > FIREFOX_MAX_SIZE) {
                    const rows = parseInt(heatmap.length / 2);
                    for (let i = 0; i < rows; i++) {
                        heatmap[i] = heatmap[i * 2];
                    }
                    heatmap.length = rows;
                }
            }
            return heatmap;
        },

        scaleFunction: function(modelName) {
            // returns the scaling function (ex. Math.log) or null
            var scale = null;
            if (appState.isLoaded() && appState.models[modelName]) {
                scale = appState.models[modelName].plotScale;
            }
            return scale ? LOG_SCALE[scale] : null;
        },

        scaleYDomain: function(yScale, yDomain, scaleFunction, isZeroMin) {
            if (yDomain && yDomain[0] != yDomain[1]) {
                if (scaleFunction) {
                    yDomain = yDomain.map(scaleFunction);
                }
                else if (isZeroMin && SIREPO.PLOTTING_YMIN_ZERO) {
                    yDomain[0] = 0;
                }
                yScale.domain(yDomain).nice();
            }
            return yDomain;
        },

        setTextOnlyReport: function(plotScope) {
            plotScope.clearData = noOp;
            plotScope.destroy = noOp;
            plotScope.init = noOp;
            plotScope.resize = noOp;
        },

        setWatermarkPosition: function (jqueryElement, x, y) {
            let wm = jqueryElement.find('svg.rs-watermark-icon');
            wm.attr('x', x);
            wm.attr('y', y);
        },

        setupSelector: setupSelector,

        tickFontSize: function(node) {
            var defaultSize = 12;
            if (! node || ! node[0] || ! node[0][0]) {
                return defaultSize;
            }
            if (node.style) {
                return utilities.fontSizeFromString(node.style('font-size')) || defaultSize;
            }
            return defaultSize;
        },

        ticks: function(axis, width, isHorizontalAxis) {
            var spacing = isHorizontalAxis ? 80 : 50;
            var n = Math.max(Math.round(width / spacing), 2);
            axis.ticks(n);
        },

        // ensures the axis domain fits in the fullDomain
        // returns true if size is reset to full
        trimDomain: function(axisScale, fullDomain) {
            var dom = axisScale.domain();
            var zoomSize = dom[1] - dom[0];

            if (zoomSize >= (fullDomain[1] - fullDomain[0])) {
                axisScale.domain(fullDomain);
                return true;
            }
            if (dom[0] < fullDomain[0]) {
                axisScale.domain([fullDomain[0], zoomSize + fullDomain[0]]);
            }
            if (dom[1] > fullDomain[1]) {
                axisScale.domain([fullDomain[1] - zoomSize, fullDomain[1]]);
            }
            return false;
        },

        vtkPlot: function(scope, element) {

            scope.element = element[0];
            var requestData = initAnimation(scope);

            scope.$on('$destroy', function() {
                scope.destroy();
                scope.element = null;
            });

            scope.$on(
                scope.modelName + '.changed',
                function() {
                    scope.prevFrameIndex = -1;
                    if (scope.modelChanged) {
                        scope.modelChanged();
                    }
                    panelState.clear(scope.modelName);
                    requestData();
                });
            scope.isLoading = function() {
                return panelState.isLoading(scope.modelName);
            };
            scope.$on('sr-window-resize', function() {
                scope.resize();
            });

            scope.init();
            if (appState.isLoaded()) {
                requestData();
            }
        },

    };

    return self;
});

SIREPO.app.directive('animationButtons', function() {
    return {
        restrict: 'A',
        template: [
            '<div data-ng-if="isAnimation && hasManyFrames()" style="width: 100%;" class="text-center">',
              '<button type="button" class="btn btn-default" data-ng-disabled="isFirstFrame()" data-ng-click="firstFrame()"><span class="glyphicon glyphicon-backward"></span></button>',
              '<button type="button" class="btn btn-default" data-ng-disabled="isFirstFrame()" data-ng-click="advanceFrame(-1, true)"><span class="glyphicon glyphicon-step-backward"></span></button>',
              '<button type="button" class="btn btn-default" data-ng-click="togglePlay()"><span class="glyphicon glyphicon-{{ isPlaying ? \'pause\' : \'play\' }}"></span></button>',
              '<button type="button" class="btn btn-default" data-ng-disabled="isLastFrame()" data-ng-click="advanceFrame(1, true)"><span class="glyphicon glyphicon-step-forward"></span></button>',
              '<button type="button" class="btn btn-default" data-ng-disabled="isLastFrame()" data-ng-click="lastFrame()"><span class="glyphicon glyphicon-forward"></span></button>',
            '</div>',
        ].join(''),
    };
});

SIREPO.app.directive('colorPicker', function(appState, panelState) {
    return {
        restrict: 'A',
        scope: {
            color: '<',
            defaultColor: '<',
            field: '=',
            modelName: '<',
            model: '=',
            form: '<',
        },
        template: [
            '<div>',
                '<button class="dropdown-toggle sr-color-button" data-ng-style="bgColorStyle()" data-toggle="dropdown"></button>',
                '<ul class="dropdown-menu">',
                    '<div class="container col-sm-8">',
                        '<div data-ng-repeat="r in range(rows) track by $index" class="row">',
                            '<li data-ng-repeat="c in range(cols) track by $index" style="display: inline-block">',
                                '<button data-ng-if="pcIndex(r, c) < pickerColors.length" class="sr-color-button" data-ng-class="{\'selected\': getColor(model[field]).toUpperCase() == getPickerColor(r, c).toUpperCase()}" data-ng-style="bgColorStyle(getPickerColor(r, c))" data-ng-click="setColor(getPickerColor(r, c))"></button>',
                            '</li>',
                        '<div>',
                    '<div>',
                '</ul>',
            '</div>',
        ].join(''),
        controller: function($scope) {

            var origColor = null;
            $scope.pickerColors = [
                '#000000', '#222222', '#444444', '#666666', '#888888', '#aaaaaa', '#cccccc', '#ffffff',
                '#0000ff', '#337777', '#3377bf', '#6992ff', '#33bb33', '#33ff33', '#00ff00', '#bbff77',
                '#ffff00', '#fff44f', '#ffbb77', '#ffa500', '#ff0000', '#bb33ff', '#ff77ff', '#f3d4c8',
            ];

            $scope.cols = 8;
            $scope.rows = Math.ceil($scope.pickerColors.length / $scope.cols);
            $scope.range = function(n) {
                var arr = [];
                for (var i = 0; i < n; ++i) {
                    arr.push(i);
                }
                return arr;
            };
            $scope.pcIndex = function(row, col) {
                return $scope.cols * row + col;
            };

            $scope.getPickerColor = function(row, col) {
                return $scope.pickerColors[$scope.pcIndex(row, col)];
            };
            $scope.getColor = function(color) {
                //return color || $scope.color || $scope.defaultColor;
                return color || ($scope.model || {})[$scope.field] || $scope.defaultColor;
            };

            $scope.bgColorStyle = function(c) {
                return {
                    'background-color': $scope.getColor(c)
                };
            };

            $scope.setColor = function(color) {
                $scope.model[$scope.field] = color;
                // emit change for immediate feedback
                $scope.$emit($scope.modelName + '.' + $scope.field, color);
                if ($scope.form) {
                    $scope.form.$setDirty();
                }
                //TODO(mvk): since this is not a normal control we need to store the original state somehow
                /*
                if (color !== origColor) {
                    $scope.form.$setDirty();
                }
                else {
                    if ($scope.form.$$controls.filter(function (c) {
                            return c.$dirty;
                        }).length) {
                        $scope.form.$setDirty();
                    }
                    else {
                        $scope.form.$setPristine();
                    }
                }
                 */
            };

            appState.whenModelsLoaded($scope, function () {
                if (! $scope.model) {
                    return;
                }
                origColor = $scope.model[$scope.field];
            });
        },
    };
});

SIREPO.app.service('plot2dService', function(appState, authState, layoutService, panelState, plotting, utilities) {

    const self = this;

    this.init2dPlot = function($scope, attrs) {
        var colorbar, scaleFunction, zoom;
        // default scope values
        $.extend($scope, {
            aspectRatio: 4.0 / 7,
            zoomContainer: '.overlay',
        });
        $.extend($scope, attrs);
        $scope.width = $scope.height = 0;
        $scope.dataCleared = true;
        $scope.axes = {
            x: layoutService.plotAxis($scope.margin, 'x', 'bottom', refresh),
            y: layoutService.plotAxis($scope.margin, 'y', 'left', refresh),
        };

        function init() {
            document.addEventListener(utilities.fullscreenListenerEvent(), refresh);
            $scope.select('svg').attr('height', plotting.initialHeight($scope));
            $.each($scope.axes, function(dim, axis) {
                axis.init();
                axis.grid = axis.createAxis();
            });
            $scope.graphLine = d3.svg.line()
                .x(function(d) {
                    return $scope.axes.x.scale(d[0]);
                })
                .y(function(d) {
                    return $scope.axes.y.scale(scaleFunction ? scaleFunction(d[1]) : d[1]);
                });
           resetZoom();
        }

        function refresh() {
            if (! $scope.axes.x.domain) {
                return;
            }
            if (layoutService.plotAxis.allowUpdates) {
                var width = parseInt($scope.select().style('width')) - $scope.margin.left - $scope.margin.right;
                if (isNaN(width)) {
                    return;
                }
                $scope.width = plotting.constrainFullscreenSize($scope, width, $scope.aspectRatio);
                $scope.height = $scope.aspectRatio * $scope.width;
                $scope.select('svg')
                    .attr('width', $scope.width + $scope.margin.left + $scope.margin.right)
                    .attr('height', $scope.height + $scope.margin.top + $scope.margin.bottom);
                $scope.axes.x.scale.range([0, $scope.width]);
                $scope.axes.y.scale.range([$scope.height, 0]);
                $scope.axes.x.grid.tickSize(-$scope.height);
                $scope.axes.y.grid.tickSize(-$scope.width);
            }
            var isFullSize = plotting.trimDomain($scope.axes.x.scale, $scope.axes.x.domain);
            if (isFullSize) {
                $scope.setYDomain();
            }
            else if ($scope.recalculateYDomain && ! $scope.isZoomXY) {
                $scope.recalculateYDomain();
            }
            $scope.select($scope.zoomContainer)
                .classed('mouse-zoom', isFullSize)
<<<<<<< HEAD
                .classed('mouse-move-ew', ! isFullSize);

            plotting.setWatermarkPosition($($scope.el), 0, $scope.height + $scope.margin.top + 16);

=======
                .classed('mouse-move', ! isFullSize && $scope.isZoomXY)
                .classed('mouse-move-ns', ! isFullSize && $scope.isZoomY)
                .classed('mouse-move-ew', ! isFullSize && ! ($scope.isZoomXY || $scope.isZoomY));
>>>>>>> 603358a2
            resetZoom();
            $scope.select($scope.zoomContainer).call(zoom);
            $.each($scope.axes, function(dim, axis) {
                axis.updateLabelAndTicks({
                    width: $scope.width,
                    height: $scope.height,
                    scaleFunction: dim == 'y' ? scaleFunction : null,
                }, $scope.select);
                axis.grid.ticks(axis.tickCount);
                $scope.select('.' + dim + '.axis.grid').call(axis.grid);
            });
            if ($scope.wantColorbar) {
                colorbar.barlength($scope.height)
                    .origin([0, 0]);
                $scope.pointer = $scope.select('.colorbar').call(colorbar);
            }
            $scope.refresh();
        }

        function resetZoom() {
            if ($scope.isZoomY) {
                zoom = $scope.axes.y.createZoom($scope);
                return;
            }
            zoom = $scope.axes.x.createZoom($scope);
            if ($scope.isZoomXY) {
                zoom.y($scope.axes.y.scale);
            }
        }

        $scope.clearData = function() {
            $scope.dataCleared = true;
            $scope.axes.x.domain = null;
        };

        $scope.destroy = function() {
            zoom.on('zoom', null);
            $($scope.element).find($scope.zoomContainer).off();
            // not part of all plots, just parameterPlot
            $($scope.element).find('.sr-plot-legend-item text').off();
            document.removeEventListener(utilities.fullscreenListenerEvent(), refresh);
        };

        $scope.resize = function() {
            if ($scope.select().empty()) {
                return;
            }
            refresh();
        };

        if (! $scope.setYDomain) {
            $scope.setYDomain = function() {
                $scope.axes.y.scale.domain($scope.axes.y.domain).nice();
            };
        }

        $scope.updatePlot = function(json) {
            $scope.dataCleared = false;
            $.each($scope.axes, function(dim, axis) {
                axis.parseLabelAndUnits(json[dim + '_label']);
                $scope.select('.' + dim + '-axis-label').text(json[dim + '_label']);
            });
            $scope.select('.main-title').text(json.title);
            $scope.select('.sub-title').text(json.subtitle);
            if ($scope.wantColorbar) {
                var colorMap = plotting.colorMapFromModel($scope.modelName);
                $scope.colorScale = d3.scale.linear()
                    .domain(plotting.linearlySpacedArray(json.v_min, json.v_max, colorMap.length))
                    .range(colorMap);
                colorbar = Colorbar()
                    .scale($scope.colorScale)
                    .thickness(30)
                    .margin({top: 10, right: 60, bottom: 20, left: 10})
                    .orient("vertical");
            }
            scaleFunction = plotting.scaleFunction($scope.modelName);
            panelState.waitForUI($scope.resize);
        };

        init();
    };
});

SIREPO.app.service('focusPointService', function(plotting) {
    var svc = this;

    svc.dataCoordsToMouseCoords = function(modelName, focusPoint) {
        var x = focusPoint.data.x;
        var scaleFunction = plotting.scaleFunction(modelName);
        var y = scaleFunction ? scaleFunction(focusPoint.data.y) : focusPoint.data.y;
        var mouseX, mouseY;
        if (focusPoint.config.invertAxis) {
            mouseX = focusPoint.config.yAxis.scale(y);
            mouseY = focusPoint.config.xAxis.scale(x);
        }
        else {
            mouseX = focusPoint.config.xAxis.scale(x);
            mouseY = focusPoint.config.yAxis.scale(y);
        }
        if (isNaN(mouseX) || isNaN(mouseY)) {
            return null;
        }
        return {
            x: mouseX,
            y: mouseY
        };
    };

    svc.formatFocusPointData = function(focusPoint, xLabel, yLabel, xUnits, yUnits) {
        var xl = xLabel || focusPoint.config.xLabel || 'X';
        var yl = yLabel || focusPoint.config.yLabel || 'Y';
        var xu = processUnit(xUnits || focusPoint.config.xAxis.units);
        var yu = processUnit(yUnits || focusPoint.config.yAxis.units);
        var fmt = {
            xText: formatDatum(xl, focusPoint.data.x, xu),
            yText: formatDatum(yl, focusPoint.data.y, yu),
        };
        if (SIREPO.PLOTTING_SHOW_FWHM) {
            fmt.fwhmText = formatFWHM(focusPoint.data.fwhm, focusPoint.config.xAxis.units);
        }
        return fmt;
    };

    svc.hideFocusPoint = function(plotScope, killFocus) {
        plotScope.broadcastEvent({
            name: 'hideFocusPointInfo',
            killFocus: killFocus,
        });
        if (plotScope.hideFocusPointText) {
            plotScope.hideFocusPointText();
        }
    };

    svc.loadFocusPoint = function(focusPoint, axisPoints, preservePoint, plotScope) {
        var hideAfterLoad = ! focusPoint.load(axisPoints, preservePoint);
        if (hideAfterLoad) {
            svc.hideFocusPoint(plotScope);
        }
    };

    svc.moveFocusPoint = function(plotScope, focusPoint) {
        plotScope.broadcastEvent({
            name: 'moveFocusPointInfo',
            focusPoint: focusPoint,
        });
        if (plotScope.showFocusPointText) {
            plotScope.showFocusPointText(focusPoint);
        }
    };

    svc.refreshFocusPoint = function(focusPoint, plotScope, isMainFocus, geometry) {
        plotScope.broadcastEvent({
            name: 'showFocusPointInfo',
            focusPoint: focusPoint,
            isMainFocus: isMainFocus,
            geometry: geometry,
        });
    };

    svc.setupFocusPoint = function(xAxis, yAxis, invertAxis, name) {
        return {
            config: {
                name: name,
                color: 'steelblue',
                invertAxis: invertAxis,
                xAxis: xAxis,
                yAxis: yAxis,
                xLabel: '',
                yLabel: '',
            },
            data: {
                focusIndex: -1,
                isActive: false,
            },
            load: function(axisPoints, preservePoint) {
                if (preservePoint && (axisPoints.length != (this.config.points || []).length)) {
                    preservePoint = false;
                }
                this.config.points = axisPoints;
                if (preservePoint) {
                    return true;
                }
                return false;
            },
            move: function(step) {
                if (! this.data.isActive) {
                    return false;
                }
                if (this.config.invertAxis) {
                    step = -step;
                }
                var newIndex = this.data.focusIndex + step;
                if (newIndex < 0 || newIndex >= this.config.points.length) {
                    return false;
                }
                this.data.focusIndex = newIndex;
                return true;
            },
            unset: function() {
                this.data.focusIndex = -1;
                this.data.isActive = false;
            },
        };
    };

    svc.updateFocus = function(focusPoint, mouseX, mouseY, strategy) {
        // lastClickX determines if the user is panning or clicking on a point
        if (! focusPoint.config.points || Math.abs(focusPoint.data.lastClickX - d3.event[focusPoint.config.invertAxis ? 'clientY' : 'clientX']) > 10) {
            return false;
        }
        var x = focusPoint.config.xAxis.scale.invert(mouseX);
        strategy = strategy || 'maximum';
        var spread = strategy == 'maximum' ? 10 : 100;
        var xMin = focusPoint.config.xAxis.scale.invert(mouseX - spread);
        var xMax = focusPoint.config.xAxis.scale.invert(mouseX + spread);
        if (xMin > xMax) {
            var swap = xMin;
            xMin = xMax;
            xMax = swap;
        }
        var domain = focusPoint.config.xAxis.scale.domain();
        if (xMin < domain[0]) {
            xMin = domain[0];
        }
        if (xMax > domain[1]) {
            xMax = domain[1];
        }

        focusPoint.data.focusIndex = -1;
        var selectedPoint;
        for (var i = 0; i < focusPoint.config.points.length; i++) {
            var p = focusPoint.config.points[i];
            if (p[0] > xMax || p[0] < xMin) {
                continue;
            }
            if (strategy == 'maximum') {
                if (! selectedPoint || p[1] > selectedPoint[1]) {
                    selectedPoint = p;
                    focusPoint.data.focusIndex = i;
                    focusPoint.data.isActive = true;
                }
            }
            else if (strategy == 'closest') {
                if (! selectedPoint || (Math.abs(p[0] - x) < Math.abs(selectedPoint[0] - x))) {
                    selectedPoint = p;
                    focusPoint.data.focusIndex = i;
                    focusPoint.data.isActive = true;
                }
            }
            else {
                throw new Error('invalid focus point strategy: ' + strategy);
            }
        }
        if (selectedPoint) {
            return svc.updateFocusData(focusPoint);
        }
        return false;
    };

    svc.updateFocusData = function(focusPoint) {
        if (! focusPoint.data.isActive) {
            return false;
        }

        var p = focusPoint.config.points[focusPoint.data.focusIndex];
        var domain = focusPoint.config.xAxis.scale.domain();
        if (!p || p[0] < domain[0] || p[0] > domain[1]) {
            return false;
        }

        focusPoint.data.x = p[0];
        focusPoint.data.y = p[1];
        focusPoint.data.fwhm = fwhmFromLocalVals(focusPoint);
        return true;
    };

    function formatDatum(label, val, units) {
        return val || val === 0
            ? label + ' = ' + plotting.formatValue(val) + ' ' + (units || '')
            : '';
    }

    function formatFWHM(fwhm, units) {
        return fwhm ? 'FWHM = ' + d3.format('.6s')(fwhm) + (units || '') : '';
    }

    function fwhmFromLocalVals(focusPoint) {

        var points = focusPoint.config.points;
        var focusIndex = focusPoint.data.focusIndex;

        var xValues = [];
        var yValues = [];
        for (var i = 0; i < points.length; i++) {
            xValues.push(points[i][0]);
            yValues.push(points[i][1]);
        }

        // Find the local maximum and the left and right minima:
        var peakIndex = null;
        var rightMinIndex = null;
        var leftMinIndex = null;
        if (focusIndex < xValues.length - 1 && focusIndex > 0) { // check if the index is within the range
            if (points[focusIndex][1] < points[focusIndex - 1][1] || points[focusIndex][1] < points[focusIndex + 1][1]) { // step on the left and on the right to see if it's a local maximum
                // It's not a local maximum!
                if (points[focusIndex][1] < points[focusIndex - 1][1]) { // we are on the right from the maximum
                    for (i = focusIndex; i > 0; i--) { // <<< go to the left to find the maximum
                        if (points[i-1][1] < points[i][1]) { // we crossed the maximum and started to descend
                            // ^ <<< - we reached the maximum:
                            peakIndex = i;
                            break;
                        }
                    }
                }
                else { // we are on the left from the maximum
                    for (i = focusIndex + 1; i < xValues.length; i++) { // >>> go to the right to find the maximum
                        if (points[i-1][1] > points[i][1]) { // we crossed the maximum and started to descend
                            // >>> ^ - we reached the maximum:
                            peakIndex = i - 1;
                            break;
                        }
                    }
                }
            }
            else {
                // ^ - we are at the local maximum.
                peakIndex = focusIndex;
            }

            // >>> go to the right from the peak to find the right minimum:
            for (i = peakIndex + 1; i < xValues.length; i++) {
                if (points[i-1][1] < points[i][1]) {
                    // >>> v - we reached the right minimum:
                    rightMinIndex = i - 1;
                    break;
                }
            }
            if (! rightMinIndex) {
                rightMinIndex = xValues.length - 1;
            }

            // <<< go to the left to find the left minimum:
            for (i = peakIndex; i > 0; i--) {
                if (points[i-1][1] > points[i][1]) {
                    // v <<< - we reached the left minimum:
                    leftMinIndex = i;
                    break;
                }
            }
            if (! leftMinIndex) {
                leftMinIndex = 0;
            }
        }
        // Calculate the FWHM for the selected peak (between the left and the right minima - v^v):
        if (peakIndex) {
            var localXValues = [];
            var localYValues = [];
            for (i = leftMinIndex; i <= rightMinIndex; i++) {
                localXValues.push(points[i][0]);
                localYValues.push(points[i][1]);
            }
            return plotting.calculateFWHM(localXValues, localYValues);
        }
        return NaN;
    }

    function processUnit(unit) {
        if (! unit) {
            return null;
        }
        // units that are "1/<unit>" become "<unit>-1" (otherwise the "1" looks like part of the value)
        // Once laTeX is handled we won't need this kind of thing
        var isInverse = /^1\/([a-zA-Z]+)$/;
        var m = unit.match(isInverse);
        if (m) {
            return m[1] + '-1';
        }
        return unit;
    }

});

SIREPO.app.service('layoutService', function(plotting, utilities) {
    var svc = this;

    svc.parseLabelAndUnits = function(label) {
        var units = '';
        var match = label.match(/\[(.*?)\]/);
        if (match) {
            units = match[1];
            label = label.replace(/\s*\[.*?\]/, '');
        }
        return {
            label: label,
            units: units
        };
    };

    svc.plotAxis = function(margin, dimension, orientation, refresh) {
        var MAX_TICKS = 10;
        var ZERO_REGEX = /^\-?0(\.0+)?(e\+0)?$/;

        // Using https://bl.ocks.org/mbostock/7621155 as a reference for log scales
        var superscript = "⁰¹²³⁴⁵⁶⁷⁸⁹";

        // global value, don't allow margin updates during zoom/pad handling
        svc.plotAxis.allowUpdates = true;

        var self = {};
        var debouncedRefresh = utilities.debounce(function() {
            var sum = margin.left + margin.right;
            refresh();
            if (sum != margin.left + margin.right) {
                refresh();
            }
        }, 500);

        function applyUnit(v, unit) {
            return unit ? unit.scale(v) : v;
        }

        function calcFormat(count, unit, base, isBaseFormat) {
            var code = 'e';
            var tickValues = self.scale.ticks(count);
            var v0 = applyUnit(tickValues[0] - (base || 0), unit);
            var v1 = applyUnit(tickValues[tickValues.length - 1] - (base || 0), unit);
            var p0 = valuePrecision(v0);
            var p1 = valuePrecision(v1);
            var decimals = valuePrecision(applyUnit(tickValues[1] - tickValues[0], unit));
            if (isBaseFormat || useFloatFormat(decimals)) {
                if ((v0 == 0 && useFloatFormat(p1)) || (v1 == 0 && useFloatFormat(p0)) || (useFloatFormat(p0) && useFloatFormat(p1))) {
                    code = 'f';
                }
            }
            else {
                if (p0 == 0) {
                    decimals -= p1;
                }
                else if (p1 == 0) {
                    decimals -= p0;
                }
                else {
                    decimals -= Math.max(p0, p1);
                }
            }
            decimals = decimals < 0 ? Math.abs(decimals) : 0;
            return {
                decimals: decimals,
                code: code,
                unit: unit,
                tickValues: tickValues,
                format: d3.format('.' + decimals + code),
            };
        }

        function calcTickCount(format, canvasSize, unit, base, fontSize) {
            var d = self.scale.domain();
            var width = Math.max(
                4,
                Math.max(format(applyUnit(d[0] - (base || 0), unit)).length, format(applyUnit(d[1] - (base || 0), unit)).length)
            );
            var tickCount;
            if (dimension == 'x') {
                tickCount = Math.min(MAX_TICKS, Math.round(canvasSize.width / (width * fontSize)));
            }
            else {
                tickCount = Math.min(MAX_TICKS, Math.round(canvasSize.height / (5 * fontSize)));
            }
            return Math.max(2, tickCount);
        }

        //TODO(pjm): this could be refactored, moving the base recalc out
        function calcTicks(formatInfo, canvasSize, unit, fontSize) {
            var d = self.scale.domain();
            var tickCount = calcTickCount(formatInfo.format, canvasSize, unit, null, fontSize);
            formatInfo = calcFormat(tickCount, unit);
            if (formatInfo.decimals > 3 && ! canvasSize.scaleFunction) {
                var baseFormat = calcFormat(tickCount, unit, null, true).format;
                var base = midPoint(formatInfo, d);
                if (unit) {
                    unit = formatPrefix(d, base);
                }
                formatInfo = calcFormat(tickCount, unit, base);
                tickCount = calcTickCount(formatInfo.format, canvasSize, unit, base, fontSize);
                var f2 = calcFormat(tickCount, unit);
                base = midPoint(f2, d);
                if (unit) {
                    unit = formatPrefix(d, base);
                }
                formatInfo = calcFormat(tickCount, unit, base);
                formatInfo.base = base;
                formatInfo.baseFormat = baseFormat;
            }
            if ((orientation === 'left' || orientation === 'right') && ! canvasSize.isPlaying) {
                var w = Math.max(formatInfo.format(applyUnit(d[0] - (formatInfo.base || 0), unit)).length, formatInfo.format(applyUnit(d[1] - (formatInfo.base || 0), unit)).length);
                if (canvasSize.scaleFunction) {
                    w += 2;
                }
                margin[orientation] = (w + 6) * (fontSize / 2);
            }
            self.svgAxis.ticks(tickCount);
            self.tickCount = tickCount;
            self.svgAxis.tickFormat(function(v) {
                if (canvasSize.scaleFunction) {
                    return formatScale(v, canvasSize.scaleFunction);
                }
                var res = formatInfo.format(applyUnit(v - (formatInfo.base || 0), unit));
                // format zero values as '0'
                if (ZERO_REGEX.test(res)) {
                    return '0';
                }
                return res.replace(/e\+0$/, '');
            });
            self.unitSymbol = formatInfo.unit ? formatInfo.unit.symbol : '';
            return formatInfo;
        }

        // If the axis is set to preserve units, use whatever prefix the plot started
        // with regardless of zoom.  Useful for non-linear units (1/sec, m^2, etc)
        function formatPrefix(dom, base) {
            if (! base) {
                base = 0;
            }
            return self.preserveUnits ?
                d3.formatPrefix(1, 0) :
                d3.formatPrefix(Math.max(Math.abs(dom[0] - base), Math.abs(dom[1] - base)), 0);
        }

        function formatScale(v, scaleFunction) {
            if (v == parseInt(v)) {
                return scaleFunction.powerName
                    + (v < 0 ? '⁻' : '')
                    + (v + "").split("").map(function(c) {
                        return superscript[c];
                    }).join("");
            }
            return '';
        }

        function midPoint(formatInfo, domain) {
            // find the tickValue which is closest to the domain midpoint
            var mid = domain[0] + (domain[1] - domain[0]) / 2;
            var values = formatInfo.tickValues;
            var v = (values.length - 1) / 2;
            var i1 = Math.floor(v);
            var i2 = Math.ceil(v);
            if (Math.abs(values[i1] - mid) > Math.abs(values[i2] - mid)) {
                return values[i2];
            }
            return values[i1];
        }

        function useFloatFormat(logV) {
            return logV >= -2 && logV <= 3;
        }

        function valuePrecision(v) {
            Math.log10 = Math.log10 || function(x) {
                return Math.log(x) * Math.LOG10E;
            };
            return Math.floor(Math.log10(Math.abs(v || 1)));
        }

        self.createAxis = function(orient) {
            return d3.svg.axis().scale(self.scale).orient(orient || orientation);
        };

        self.createZoom = function() {
            return d3.behavior.zoom()[dimension](self.scale)
                .on('zoom', function() {
                    // don't update the plot margins during zoom/pad
                    svc.plotAxis.allowUpdates = false;
                    refresh();
                    svc.plotAxis.allowUpdates = true;
                    // schedule a refresh to adjust margins later
                    debouncedRefresh();
                });
        };

        self.labDimension = dimension;

        self.init = function() {
            self.scale = d3.scale.linear();
            self.svgAxis = self.createAxis();
            self.preserveUnits = false;
        };

        self.parseLabelAndUnits = function(label) {
            var lu = svc.parseLabelAndUnits(label);
            self.units = lu.units;
            self.unitSymbol = '';
            self.label = lu.label;
        };

        function baseLabel() {
            // remove any parenthesis first, ex. "p (mec)" --> "p"
            var label = (self.label || '').replace(/\s\(.*/, '');
            var res = label.length > 4 ? dimension : label;
            // padding is unicode thin-space
            return res ? ('< ' + res + ' >') : '';
        }

        self.updateLabelAndTicks = function(canvasSize, select, cssPrefix) {
            if (svc.plotAxis.allowUpdates) {
                // update the axis to get the tick font size from the css
                select((cssPrefix || '') + '.' + dimension + '.axis').call(self.svgAxis);
                var fontSize = plotting.tickFontSize(select('.sr-plot .axis text'));
                var formatInfo, unit;
                if (self.units) {
                    var d = self.scale.domain();
                    unit = formatPrefix(d, 0);
                    formatInfo = calcTicks(calcFormat(MAX_TICKS, unit), canvasSize, unit, fontSize);
                    select('.' + dimension + '-axis-label').text(
                        self.label + (formatInfo.base ? (' - ' + baseLabel()) : '')
                        + ' [' + formatInfo.unit.symbol + self.units + ']');
                }
                else {
                    formatInfo = calcTicks(calcFormat(MAX_TICKS), canvasSize, null, fontSize);
                    if (self.label) {
                        select('.' + dimension + '-axis-label').text(
                            self.label + (formatInfo.base ? (' - ' + baseLabel()) : ''));
                    }
                }
                var formattedBase = '';
                if (formatInfo.base) {
                    var label = baseLabel();
                    if (label) {
                        label += ' = ';
                    }
                    else {
                        if (formatInfo.base > 0) {
                            label = '+';
                        }
                    }
                    formattedBase = label + formatInfo.baseFormat(applyUnit(formatInfo.base, unit));
                    formattedBase = formattedBase.replace(/0+$/, '');
                    formattedBase = formattedBase.replace(/0+e/, 'e');
                    if (unit) {
                        formattedBase += unit.symbol + self.units;
                    }
                }
                if (! self.noBaseFormat) {
                    select('.' + dimension + '-base').text(formattedBase);
                }
            }
            select((cssPrefix || '') + '.' + dimension + '.axis').call(self.svgAxis);
        };

        return self;
    };
});

SIREPO.app.directive('columnForAspectRatio', function(appState) {
    return {
        restrict: 'A',
        scope: {
            modelName: '@columnForAspectRatio',
        },
        transclude: true,
        template: [
            '<div class="{{ columnClass() }}">',
              '<div data-ng-transclude=""></div>',
            '</div>',
        ].join(''),
        controller: function($scope) {
            $scope.columnClass = function() {
                if (appState.isLoaded()) {
                    var ratio = parseFloat(appState.applicationState()[$scope.modelName].aspectRatio);
                    if (ratio <= 0.5) {
                        return 'col-md-12 col-xl-8';
                    }
                }
                return 'col-md-6 col-xl-4';
            };
        }
    };
});

SIREPO.app.directive('interactiveOverlay', function(focusPointService, keypressService, plotting, $timeout) {
    return {
        restrict: 'A',
        scope: {
            reportId: '<',
            focusPoints: '=',
            focusStrategy: '=',
        },
        controller: function($scope, $element) {
            if (! $scope.focusPoints) {
                // interactiveOverlay only applies if focusPoints are defined on the plot
                return;
            }
            plotting.setupSelector($scope, $element);

            // random id for this listener
            var listenerId = Math.floor(Math.random() * Number.MAX_SAFE_INTEGER);
            var geometries = [];
            var plotScope;

            function copyToClipboard() {
                if (! $scope.focusPoints || $scope.focusPoints.length === 0) {
                    return;
                }
                var focusHint = plotScope.select('.focus-hint');
                var focusText = plotScope.select('.focus-text');
                focusText.style('display', 'none');
                var inputField = $('<textarea>');
                $('body').append(inputField);

                var fmtText = '';
                $scope.focusPoints.forEach(function(fp, fpIndex) {
                    var fpt = plotScope.formatFocusPointData(fp);
                    if (fpIndex === 0) {
                        fmtText = fmtText + fpt.xText + '\n';
                    }
                    fmtText = fmtText + fpt.yText;
                    if (fpt.fwhmText) {
                        fmtText = fmtText + ', ' + fpt.fwhmText;
                    }
                    fmtText = fmtText + '\n';
                });
                inputField.val(fmtText).select();
                try {
                    document.execCommand('copy');
                    focusHint.style('display', null);
                    focusHint.text('Copied to clipboard');
                    $timeout(function() {
                        focusHint.style('display', 'none');
                        focusText.style('display', null);
                    }, 1000);
                }
                catch (e) {
                }
                inputField.remove();
            }

            function init() {
                if ($scope.focusPoints) {
                    $scope.focusPoints.forEach(function(fp) {
                        geometries.push(setupGeometry());
                    });
                }
                $scope.select()
                    .on('mousedown', onMouseDown)
                    .on('click', onClick)
                    .on('dblclick', copyToClipboard);
            }

            function onClick() {
                /*jshint validthis: true*/
                if (d3.event.defaultPrevented) {
                    // ignore event if drag is occurring
                    return;
                }
                // start listening on clicks instead of mouseover
                keypressService.addListener(listenerId, onKeyDown, $scope.reportId);

                if ($scope.focusPoints) {
                    for (var fpIndex = 0; fpIndex < $scope.focusPoints.length; ++fpIndex) {
                        var fp = $scope.focusPoints[fpIndex];
                        var geometry = geometries[fpIndex];
                        if (! geometry) {
                            geometry = setupGeometry();
                            geometries[fpIndex] = geometry;
                        }
                        var axisIndex =  fp.config.invertAxis ? 1 : 0;
                        geometry.mouseX = d3.mouse(this)[axisIndex];
                        geometry.mouseY = d3.mouse(this)[1 - axisIndex];
                        if (focusPointService.updateFocus(fp, geometry.mouseX, geometry.mouseY, $scope.focusStrategy)) {
                            focusPointService.refreshFocusPoint(fp, plotScope, true, geometry);
                            if (plotScope.showFocusPointText) {
                                plotScope.showFocusPointText(fp);
                            }
                        }
                    }
                }
            }

            function onKeyDown() {
                var keyCode = d3.event.keyCode;
                var shiftFactor = d3.event.shiftKey ? 10 : 1;

                // do some focusPoint-independent work outside the loop
                if (keyCode == 27) { // escape
                    removeKeyListener();
                }
                if (keyCode == 9) {  // tab
                    keypressService.enableNextListener(d3.event.shiftKey ? -1 : 1);
                    d3.event.preventDefault();
                }
                for (var fpIndex = 0; fpIndex < $scope.focusPoints.length; ++fpIndex) {
                    if (!$scope.focusPoints[fpIndex].data.isActive) {
                        return;
                    }
                    var doUpdate = false;
                    var fp = $scope.focusPoints[fpIndex];
                    var geometry = geometries[fpIndex];
                    if (keyCode == 27) { // escape
                        fp.unset();
                        focusPointService.hideFocusPoint(plotScope);
                    }
                    if (keyCode == 37 || keyCode == 40) { // left & down
                        fp.move(-1 * shiftFactor);
                        doUpdate = true;
                        d3.event.preventDefault();
                    }
                    if (keyCode == 39 || keyCode == 38) { // right & up
                        fp.move(1 * shiftFactor);
                        doUpdate = true;
                        d3.event.preventDefault();
                    }
                    if (doUpdate) {
                        if (focusPointService.updateFocusData(fp)) {
                            focusPointService.moveFocusPoint(plotScope, fp);
                        }
                        else {
                            focusPointService.hideFocusPoint(plotScope);
                        }
                    }
                }
            }

            function onMouseDown() {
                if ($scope.focusPoints) {
                    $scope.focusPoints.forEach(function(fp) {
                        fp.data.lastClickX = d3.event[fp.config.invertAxis ? 'clientY' : 'clientX'];
                    });
                }
            }

            function removeKeyListener() {
                keypressService.removeListener(listenerId);
            }

            function setupGeometry() {
                return {
                    mouseX: 0,
                    mouseY: 0,
                };
            }

            init();

            $scope.$on('$destroy', function(event) {
                keypressService.removeReport($scope.reportId);
            });

            $scope.$on('sr-plotLinked', function(event) {
                plotScope = event.targetScope;
                //TODO(pjm): shouldn't put on plot scope, but needed by popupReport
                plotScope.copyToClipboard = copyToClipboard;
            });

            $scope.$on('sr-plotEvent', function(event, args) {
                if (args.name == 'hideFocusPointInfo') {
                    if (args.killFocus) {
                        removeKeyListener();
                    }
                }
            });
        },
    };
});

SIREPO.app.directive('focusCircle', function(focusPointService, plotting) {
    return {
        restrict: 'A',
        scope: {
            focusPoint: '=',
            isSoloPoint: '@',
        },
        // no "template", svg element outside a <svg> element don't work in MS Edge 38.14393
        controller: function($scope, $element) {
            plotting.setupSelector($scope, $element);
            var defaultCircleSize = $scope.select('circle').attr('r');

            function hideFocusCircle() {
                $scope.select().style('display', 'none');
            }

            function setInfoVisible(isVisible) {
                // don't invoke hideFocusCircle() - we want the data in place
                $scope.select('circle').style('opacity', isVisible ? 1.0 : 0.0);
            }

            function showFocusCircle(isMainFocus) {
                $scope.select().style('display', null);
                if (! focusPointService.updateFocusData($scope.focusPoint)) {
                    hideFocusCircle();
                    return;
                }
                var circle = $scope.select('circle');
                if (isMainFocus) {
                    circle.attr('r', defaultCircleSize);
                }
                else {
                    circle.attr('r', defaultCircleSize - 2);
                }
                circle.style('stroke', $scope.focusPoint.config.color);
                var mouseCoords = focusPointService.dataCoordsToMouseCoords(
                    $scope.$parent.$parent.modelKey || $scope.$parent.$parent.modelName,
                    $scope.focusPoint);
                if (mouseCoords) {
                    $scope.select().attr('transform', 'translate(' + mouseCoords.x + ',' + mouseCoords.y + ')');
                }
                else {
                    hideFocusCircle();
                }
            }

            $scope.$on('sr-plotEvent', function(event, args) {
                if (args.name == 'showFocusPointInfo') {
                    if ($scope.isSoloPoint) {
                        if (args.focusPoint == $scope.focusPoint) {
                            showFocusCircle(args.isMainFocus);
                        }
                        else if (args.isMainFocus) {
                            hideFocusCircle();
                            $scope.focusPoint.unset();
                        }
                    }
                    else {
                        showFocusCircle(args.isMainFocus);
                    }
                }
                else if (args.name == 'hideFocusPointInfo') {
                    hideFocusCircle();
                }
                else if (args.name == 'moveFocusPointInfo') {
                    if (args.focusPoint == $scope.focusPoint) {
                        showFocusCircle();
                    }
                }
                else if (args.name == 'setInfoVisible') {
                    if (args.focusPoint == $scope.focusPoint) {
                        setInfoVisible(args.isVisible);
                    }
                }
            });
        },
    };
});

SIREPO.app.directive('popupReport', function(focusPointService, plotting) {
    return {
        restrict: 'A',
        scope: {
            focusPoints: '=',
        },
        template: [
            '<g class="popup-group">',
              '<g data-is-svg="true" data-ng-drag="true" data-ng-drag-data="focusPoints" data-ng-drag-success="dragDone($data, $event)">',
                '<g>',
                  '<rect class="report-window" rx="4px" ry="4px" x="0" y="0"></rect>',
                  '<g ng-drag-handle="">',
                    '<rect class="report-window-title-bar" x="1" y="1"></rect>',
                    '<text class="report-window-title-icon report-window-close close" y="0" dy="1em" dx="-1em">&#215;</text>',
                    '<text class="report-window-title-icon report-window-copy" y="0" dy="1.5em" dx="0.5em">',
                      '&#xe205;',
                    '</text>',
                  '</g>',
                '</g>',
                '<g class="text-block">',
                  '<text id="x-text" class="focus-text-popup" x="0" dx="0.5em"> </text>',
                  '<g class="text-group" data-ng-repeat="fp in focusPoints">',
                  // the space value is needed for PNG download on MSIE 11
                    '<g data-ng-attr-id="y-text-{{$index}}"></g>',
                    '<g class="fwhm-text-group">',
                      '<text data-ng-attr-id="fwhm-text-{{$index}}" class="focus-text-popup" x="0" dx="0.5em"> </text>',
                    '</g>',
                  '</g>',
                '</g>',
              '</g>',
              // this element is used to check the size of strings for wrapping.  It cannot be hidden or the size
              // will be 0, so instead we make the text transparent
              '<text class="hidden-txt-layout" fill="none"></text>',
            '</g>',
        ].join(''),
        controller: function($scope, $element) {
            if (! $scope.focusPoints) {
                // popupReport only applies if focusPoints are defined on the plot
                return;
            }
            plotting.setupSelector($scope, $element);

            var borderWidth = 1;
            var didDragToNewPositon = false;
            var moveEventDetected = false;
            var popupMargin = 4;
            var textMargin = 8;
            var titleBarHeight = 24;
            var dgElement;
            var group;
            var plotScope;

            function closePopup() {
                focusPointService.hideFocusPoint(plotScope, true);
            }

            function copyToClipboard() {
                $scope.select('.report-window-copy')
                    .transition()
                    .delay(0)
                    .duration(100)
                    .style('fill', 'white')
                    .transition()
                    .style('fill', null);
                plotScope.copyToClipboard();
            }

            function currentXform() {
                var xform = {
                    tx: NaN,
                    ty: NaN
                };
                var reportTransform = group.attr('transform');
                if (reportTransform) {
                    var xlateIndex = reportTransform.indexOf('translate(');
                    if (xlateIndex >= 0) {
                        var tmp = reportTransform.substring('translate('.length);
                        var coords = tmp.substring(0, tmp.indexOf(')'));
                        var delimiter = coords.indexOf(',') >= 0 ? ',' : ' ';
                        xform.tx = parseFloat(coords.substring(0, coords.indexOf(delimiter)));
                        xform.ty = parseFloat(coords.substring(coords.indexOf(delimiter) + 1));
                    }
                }
                return xform;
            }

            function hidePopup() {
                didDragToNewPositon = false;
                $scope.select().style('display', 'none');
            }

            function init() {
                $scope.focusPoints.allowClone = false;
                group = $scope.select('.popup-group');
                dgElement = angular.element(group.select('g').node());
                group.select('.report-window-close')
                    .on('click', closePopup);
                group.select('.report-window-copy')
                    .on('click', copyToClipboard);
            }

            function movePopup() {
                // move in response to arrow keys - but if user dragged the window we assume they don't
                // want it to track the focus point
                if (didDragToNewPositon) {
                    refreshText();
                }
                else {
                    // just use the first focus point
                    var mouseCoords = focusPointService.dataCoordsToMouseCoords(
                        $scope.$parent.modelName, $scope.focusPoints[0]);
                    if (mouseCoords) {
                        var xf = currentXform();
                        showPopup({mouseX: mouseCoords.x, mouseY: xf.ty}, true);
                    }
                }
            }

            function popupTitleSize() {
                 return {
                    width: popupWindowSize().width - 2 * borderWidth,
                    height: titleBarHeight
                };
            }

            function popupWindowSize() {
                var bbox = group.select('.text-block').node().getBBox();
                var maxWidth = parseFloat($scope.select().attr('width')) - 2 * popupMargin;
                var maxHeight = parseFloat($scope.select().attr('height')) - 2 * popupMargin;
                return {
                    width: Math.min(maxWidth, bbox.width + 2 * textMargin),
                    height: Math.min(maxHeight, titleBarHeight + bbox.height + 2 * textMargin)
                };
            }

            function refreshText() {
                // format data
                var maxWidth = selectAttr('width') - 2 * popupMargin - 2 * textMargin;

                // all focus points share the same x value
                var xText = plotScope.formatFocusPointData($scope.focusPoints[0]).xText;
                var hNode = $scope.select('.hidden-txt-layout');
                var tNode = group.select('#x-text')
                    .text(xText)
                    .style('fill', '#000000')
                    .attr('y', popupTitleSize().height + textMargin)
                    .attr('dy', '1em');
                var tSize = tNode.node().getBBox();
                var txtY = tSize.y + tSize.height;
                $scope.focusPoints.forEach(function(fp, fpIndex) {
                    var color = fp.config.color;
                    var fmtText = plotScope.formatFocusPointData(fp);
                    var fits = plotting.fitSplit(fmtText.yText, hNode, maxWidth);
                    var yGrp = group.select('#y-text-' + fpIndex);
                    yGrp.selectAll('text').remove();
                    yGrp.selectAll('circle').remove();
                    fits.forEach(function(str) {
                        yGrp.append('circle')
                            .attr('r', '6')
                            .style('stroke', color)
                            .style('fill', color)
                            .attr('cx', 13)
                            .attr('cy', txtY + 8);
                        tNode = yGrp.append('text')
                            .text(str)
                            .attr('class', 'focus-text-popup')
                            .attr('x', 15)
                            .attr('dx', '0.5em')
                            .attr('y', txtY)
                            .attr('dy', '1em');
                        txtY += tNode.node().getBBox().height;
                    });

                    tNode = group.select('#fwhm-text-' + fpIndex)
                        .text(fmtText.fwhmText)
                        .style('fill', color)
                        .attr('y', txtY)
                        .attr('dy', '1em');
                    if (fmtText.yText) {
                        txtY += (tNode.node().getBBox().height);
                    }
                });
                hNode.text('');
                refreshWindow();
            }

            function refreshWindow() {
                var size = popupWindowSize();
                $scope.select('.report-window')
                    .attr('width', size.width)
                    .attr('height', size.height);
                var tSize = popupTitleSize();
                $scope.select('.report-window-title-bar')
                    .attr('width', tSize.width)
                    .attr('height', tSize.height);
                $scope.select('.report-window-close')
                    .attr('x', size.width);
            }

            function selectAttr(name) {
                return parseFloat($scope.select().attr(name));
            }

            function setInfoVisible(pIndex, isVisible) {
                // don't completely hide for now, so it's clear the data exists
                var textAlpha = isVisible ? 1.0 : 0.4;
                group.select('#x-text-' + pIndex).style('opacity', textAlpha);
                group.select('#y-text-' + pIndex).style('opacity', textAlpha);
                group.select('#fwhm-text-' + pIndex).style('opacity', textAlpha);
            }

            function showPopup(geometry, isReposition) {
                $scope.select().style('display', 'block');
                refreshText();
                if (didDragToNewPositon && ! isReposition) {
                    return;
                }
                // set position and size
                var newX = Math.max(popupMargin, geometry.mouseX);
                var newY = Math.max(popupMargin, geometry.mouseY);
                var rptWindow = group.select('.report-window');
                var tbw = parseFloat(rptWindow.attr('width'));
                var tbh = parseFloat(rptWindow.attr('height'));

                newX = Math.min(selectAttr('width') - tbw - popupMargin, newX);
                newY = Math.min(selectAttr('height') - tbh - popupMargin, newY);
                group.attr('transform', 'translate(' + newX + ',' + newY + ')');
                group.select('.report-window-title-bar').attr('width', tbw - 2 * borderWidth);
            }

            $scope.dragDone = function($data, $event) {
                didDragToNewPositon = true;
                var xf = currentXform();
                if (moveEventDetected) {
                    showPopup({mouseX: xf.tx + $event.tx, mouseY: xf.ty + $event.ty}, true);
                }
                moveEventDetected = false;
            };

            init();

            $scope.$on('sr-plotEvent', function(event, args) {
                if (! group.node()) {
                    // special handler for Internet Explorer which can't resolve group
                    return;
                }
                if (args.name == 'showFocusPointInfo') {
                    if (args.geometry) {
                        showPopup(args.geometry);
                    }
                }
                else if (args.name == 'hideFocusPointInfo') {
                    hidePopup();
                }
                else if (args.name == 'moveFocusPointInfo') {
                    movePopup();
                }
                else if (args.name == 'setInfoVisible') {
                    setInfoVisible(args.index, args.isVisible);
                }
            });

            $scope.$on('sr-plotLinked', function(event) {
                plotScope = event.targetScope;
            });

            $scope.$on('$destroy', function() {
                group.select('.report-window-close')
                    .on('click', null);
                group.select('.report-window-copy')
                    .on('click', null);
            });

            // ngDraggable interprets even clicks as starting a drag event - we don't want to do transforms later
            // unless we really moved it
            $scope.$on('draggable:move', function(event, obj) {
                // all popups will hear this event, so confine logic to this one
                if (obj.element[0] == dgElement[0]) {
                    moveEventDetected = true;
                }
            });
        },
    };
});

SIREPO.app.directive('plot2d', function(authState, focusPointService, plotting, plot2dService) {

    let res = SIREPO.PANELS.plot2d;
    return {
        restrict: 'A',
        scope: {
            reportId: '<',
            modelName: '@',
        },
        templateUrl: '/static/html/plot2d.html' + SIREPO.SOURCE_CACHE_KEY,
        controller: function($scope, $element) {
            let points;
            $scope.focusPoints = [];

            $scope.formatFocusPointData = function(fp) {
                return focusPointService.formatFocusPointData(fp);
            };

            $scope.init = function() {
                plot2dService.init2dPlot($scope, {
                    el: $element,
                    margin: {top: 50, right: 10, bottom: 50, left: 75},
                });
                $scope.focusPoints.push(
                    focusPointService.setupFocusPoint($scope.axes.x, $scope.axes.y, false));
            };

            $scope.load = function(json) {
                var xPoints = json.x_points
                    ? json.x_points
                    : plotting.linearlySpacedArray(json.x_range[0], json.x_range[1], json.points.length);
                var xdom = [json.x_range[0], json.x_range[1]];
                if (!($scope.axes.x.domain && $scope.axes.x.domain[0] == xdom[0] && $scope.axes.x.domain[1] == xdom[1])) {
                    $scope.axes.x.domain = xdom;
                    points = [];
                    $scope.axes.x.scale.domain(xdom);
                }
                if (!SIREPO.PLOTTING_SHOW_CONVERGENCE_LINEOUTS) {
                    points = [];
                }
                var ymin = d3.min(json.points);
                var scaleFunction = plotting.scaleFunction($scope.modelName);
                if (ymin > 0 && ! scaleFunction) {
                    ymin = 0;
                }
                $scope.axes.y.domain = plotting.ensureDomain([ymin, d3.max(json.points)], scaleFunction);
                $scope.axes.y.scale.domain($scope.axes.y.domain).nice();
                var p = d3.zip(xPoints, json.points);
                plotting.addConvergencePoints($scope.select, '.plot-viewport', points, p);

                $scope.focusPoints.forEach(function(fp) {
                    focusPointService.loadFocusPoint(fp, p, true, $scope);
                    fp.config.xLabel = json.x_label;
                    fp.config.yLabel = json.y_label;
                });

                $scope.updatePlot(json);
            };

            $scope.recalculateYDomain = function() {
                plotting.recalculateDomainFromPoints($scope.modelName, $scope.axes.y.scale, points[0], $scope.axes.x.scale.domain());
            };

            $scope.refresh = function() {
                plotting.refreshConvergencePoints($scope.select, '.plot-viewport', $scope.graphLine);
                for (var fpIndex = 0; fpIndex < $scope.focusPoints.length; ++fpIndex) {
                    focusPointService.refreshFocusPoint($scope.focusPoints[fpIndex], $scope);
                }
            };
        },
        link: function(scope, element) {
            plotting.addWatermark();
            plotting.linkPlot(scope, element);
        },
    };
});

SIREPO.app.directive('plot3d', function(authState, appState, focusPointService, layoutService, plotting, utilities) {
    return {
        restrict: 'A',
        scope: {
            reportId: '<',
            modelName: '@',
        },
        templateUrl: '/static/html/plot3d.html' + SIREPO.SOURCE_CACHE_KEY,
        controller: function($scope, $element) {
            var MIN_PIXEL_RESOLUTION = 10;
            $scope.margin = {
                top: 50,
                left: 50,
                right: 45,
                bottom: 30,
            };
            $scope.pad = 10;
            $scope.noLabelPad = -18;
            // will be set to the correct size in resize()
            $scope.canvasSize = {
                width: 0,
                height: 0,
            };
            $scope.titleCenter = 0;
            $scope.subTitleCenter = 0;
            $scope.rightPanelWidth = $scope.bottomPanelHeight = 55;
            $scope.dataCleared = true;
            $scope.wantCrossHairs = ! SIREPO.PLOTTING_SUMMED_LINEOUTS;
            $scope.focusTextCloseSpace = 18;
            $scope.focusPoints = [];

            var canvas, ctx, fullDomain, heatmap, lineOuts, prevDomain, scaleFunction, xyZoom;
            var cacheCanvas, imageData;
            var aspectRatio = 1.0;
            var axes = {
                x: layoutService.plotAxis($scope.margin, 'x', 'bottom', refresh),
                y: layoutService.plotAxis($scope.margin, 'y', 'right', refresh),
                bottomY: layoutService.plotAxis($scope.margin, 'y', 'left', refresh),
                rightX: layoutService.plotAxis($scope.margin, 'x', 'bottom', refresh),
            };
            axes.rightX.noBaseFormat = true;
            axes.bottomY.noBaseFormat = true;

            var cursorShape = {
                '11': 'mouse-move-ew',
                '10': 'mouse-move-e',
                '01': 'mouse-move-w',
                '22': 'mouse-move-ns',
                '20': 'mouse-move-n',
                '02': 'mouse-move-s',
            };

            function adjustZoomToCenter(scale) {
                // if the domain is almost centered on 0.0 (within 10%) adjust zoom and offset to center
                var domain = scale.domain();
                if (domain[0] < 0 && domain[1] > 0) {
                    var width = domain[1] - domain[0];
                    var diff = (domain[0] + domain[1]) / width;
                    if (diff > 0 && diff < 0.1) {
                        domain[1] = -domain[0];
                    }
                    else if (diff > -0.1 && diff < 0) {
                        domain[0] = -domain[1];
                    }
                    else {
                        return;
                    }
                    scale.domain(domain);
                }
            }

            function centerNode(node, defaultCtr) {
                // center the node over the image; if node is too large, center it over whole plot
                if (node && ! (node.style && node.style.display == 'none')) {
                    var width = node.getBBox().width;
                    var ctr = $scope.canvasSize.width / 2;
                    if (width > $scope.canvasSize.width) {
                        ctr += $scope.rightPanelWidth / 2;
                    }
                    return ctr;
                }
                if (defaultCtr) {
                    return defaultCtr;
                }
                return 0;
            }

            function centerSubTitle() {
                $scope.subTitleCenter = centerNode(select('text.sub-title').node(), $scope.subTitleCenter);
            }

            function centerTitle() {
                $scope.titleCenter = centerNode(select('text.main-title').node(), $scope.titleCenter);
            }

            function clipDomain(scale, axisName) {
                var domain = fullDomain[axisName == 'x' ? 0 : 1];
                var domainSize = domain[1] - domain[0];
                var fudgeFactor = domainSize * 0.001;
                var d = scale.domain();
                var canMove = axisName == 'x' ? [1, 1] : [2, 2];

                if (d[0] - domain[0] <= fudgeFactor) {
                    canMove[0] = 0;
                    d[1] -= d[0] - domain[0];
                    d[0] = domain[0];
                }
                if (domain[1] - d[1] <= fudgeFactor) {
                    canMove[1] = 0;
                    d[0] -= d[1] - domain[1];
                    if (d[0] - domain[0] <= fudgeFactor) {
                        canMove[0] = 0;
                        d[0] = domain[0];
                    }
                    d[1] = domain[1];
                }
                scale.domain(d);
                var cursorKey = '' + canMove[0] + canMove[1];
                var className = 'mouse-rect-' + axisName;
                select('rect.' + className).attr('class', className + ' ' + (cursorShape[cursorKey] || 'mouse-zoom'));
                return canMove[0] + canMove[1];
            }

            function drawBottomPanelCut() {
                var row;
                var yBottom = axes.y.indexScale(axes.y.scale.domain()[0]);
                var yTop = axes.y.indexScale(axes.y.scale.domain()[1]);
                var yv = Math.round(yBottom + (yTop - yBottom) / 2);
                if (SIREPO.PLOTTING_SUMMED_LINEOUTS) {
                    row = sumRegion(
                        true,
                        Math.floor(yBottom + 0.5),
                        Math.ceil(yTop - 0.5),
                        Math.floor(axes.x.indexScale(axes.x.scale.domain()[0])),
                        Math.ceil(axes.x.indexScale(axes.x.scale.domain()[1])));
                }
                else {
                    row = heatmap[axes.y.values.length - 1 - yv];
                }
                var points = d3.zip(axes.x.values, row);
                plotting.recalculateDomainFromPoints($scope.modelName, axes.bottomY.scale, points, axes.x.scale.domain());
                drawLineout('x', yv, points, axes.x.cutLine);
                focusPointService.loadFocusPoint($scope.focusPointX, points, true, $scope);
            }

            function drawLineout(axis, key, points, cutLine) {
                if (! lineOuts[axis] || ! SIREPO.PLOTTING_SHOW_CONVERGENCE_LINEOUTS) {
                    lineOuts[axis] = {};
                }
                var axisClass = axis == 'x' ? '.bottom-panel' : '.right-panel';
                if (lineOuts[axis][key]) {
                    if (! appState.deepEquals(points, lineOuts[axis][key][0])) {
                        lineOuts[axis][key] = plotting.addConvergencePoints(select, axisClass, lineOuts[axis][key], points);
                    }
                }
                else {
                    lineOuts[axis] = {};
                    lineOuts[axis][key] = plotting.addConvergencePoints(select, axisClass, [], points);
                }
                plotting.refreshConvergencePoints(select, axisClass, cutLine);
            }

            function drawRightPanelCut() {
                var xLeft = axes.x.indexScale(axes.x.scale.domain()[0]);
                var xRight = axes.x.indexScale(axes.x.scale.domain()[1]);
                var xv = Math.round(xLeft + (xRight - xLeft) / 2);
                var points;

                if (SIREPO.PLOTTING_SUMMED_LINEOUTS) {
                    points = d3.zip(axes.y.values, sumRegion(
                        false,
                        Math.floor(axes.y.indexScale(axes.y.scale.domain()[0])),
                        Math.ceil(axes.y.indexScale(axes.y.scale.domain()[1])),
                        Math.floor(xLeft + 0.5),
                        Math.ceil(xRight - 0.5))).reverse();
                }
                else {
                    points = heatmap.map(function(v, i) {
                        return [axes.y.values[axes.y.values.length - 1 - i], v[xv]];
                    });
                }
                plotting.recalculateDomainFromPoints($scope.modelName, axes.rightX.scale, points, axes.y.scale.domain(), true);
                drawLineout('y', xv, points, axes.y.cutLine);
                focusPointService.loadFocusPoint($scope.focusPointY, points, true, $scope);
            }

            function exceededMaxZoom(scale, axisName) {
                var domain = fullDomain[axisName == 'x' ? 0 : 1];
                var domainSize = domain[1] - domain[0];
                var d = scale.domain();
                var pixels = (axisName == 'x' ? axes.x.values : axes.y.values).length * (d[1] - d[0]) / domainSize;
                return pixels < MIN_PIXEL_RESOLUTION;
            }

            function refresh() {
                if (! fullDomain) {
                    return;
                }
                if (layoutService.plotAxis.allowUpdates && ! $scope.isPlaying) {
                    var width = parseInt(select().style('width')) - $scope.margin.left - $scope.margin.right - $scope.pad;
                    if (! heatmap || isNaN(width)){
                        return;
                    }
                    width = plotting.constrainFullscreenSize($scope, width, aspectRatio);
                    var panelSize = 2 * width / 3;
                    $scope.canvasSize.width = panelSize;
                    $scope.canvasSize.height = panelSize * aspectRatio;
                    $scope.bottomPanelHeight = 2 * panelSize / 5 + $scope.pad + $scope.margin.bottom;
                    $scope.rightPanelWidth = panelSize / 2 + $scope.pad + $scope.margin.right;
                    axes.x.scale.range([0, $scope.canvasSize.width]);
                    axes.y.scale.range([$scope.canvasSize.height, 0]);
                    axes.bottomY.scale.range([$scope.bottomPanelHeight - $scope.pad - $scope.margin.bottom - 1, 0]);
                    axes.rightX.scale.range([0, $scope.rightPanelWidth - $scope.pad - $scope.margin.right]);
                }
                if (prevDomain && (exceededMaxZoom(axes.x.scale, 'x') || exceededMaxZoom(axes.y.scale, 'y'))) {
                    restoreDomain(axes.x.scale, prevDomain[0]);
                    restoreDomain(axes.y.scale, prevDomain[1]);
                }
                if (clipDomain(axes.x.scale, 'x') + clipDomain(axes.y.scale, 'y')) {
                    select('rect.mouse-rect-xy').attr('class', 'mouse-rect-xy mouse-move');
                }
                else {
                    select('rect.mouse-rect-xy').attr('class', 'mouse-rect-xy mouse-zoom');
                }
                plotting.drawImage(axes.x.scale, axes.y.scale, $scope.canvasSize.width, $scope.canvasSize.height, axes.x.values, axes.y.values, canvas, cacheCanvas, true);
                drawBottomPanelCut();
                drawRightPanelCut();

                axes.x.updateLabelAndTicks({
                    height: $scope.bottomPanelHeight,
                    width: $scope.canvasSize.width,
                }, select, '.bottom-panel ');
                axes.y.updateLabelAndTicks({
                    width: $scope.rightPanelWidth,
                    height: $scope.canvasSize.height,
                }, select, '.right-panel ');
                axes.bottomY.updateLabelAndTicks({
                    height: $scope.bottomPanelHeight,
                    width: $scope.canvasSize.width,
                    isPlaying: $scope.isPlaying,
                    scaleFunction: scaleFunction,
                }, select, '.bottom-panel ');
                axes.rightX.updateLabelAndTicks({
                    width: $scope.rightPanelWidth - $scope.margin.right,
                    height: $scope.canvasSize.height,
                    scaleFunction: scaleFunction,
                }, select, '.right-panel ');

                if (layoutService.plotAxis.allowUpdates) {
                    axes.x.grid.ticks(axes.x.tickCount);
                    axes.y.grid.ticks(axes.y.tickCount);
                    axes.x.grid.tickSize(- $scope.canvasSize.height - $scope.bottomPanelHeight + $scope.margin.bottom); // tickLine == gridline
                    axes.y.grid.tickSize(- $scope.canvasSize.width - $scope.rightPanelWidth + $scope.margin.right); // tickLine == gridline
                }

                plotting.setWatermarkPosition(
                    $($element), 0, $scope.canvasSize.height + $scope.margin.top + $scope.bottomPanelHeight
                );

                resetZoom();
                select('.mouse-rect-xy').call(xyZoom);
                select('.mouse-rect-x').call(axes.x.zoom);
                select('.mouse-rect-y').call(axes.y.zoom);
                select('.right-panel .x.axis').call(axes.rightX.svgAxis);
                select('.x.axis.grid').call(axes.x.grid);
                select('.y.axis.grid').call(axes.y.grid);
                focusPointService.refreshFocusPoint($scope.focusPointX, $scope);
                focusPointService.refreshFocusPoint($scope.focusPointY, $scope);
                prevDomain = [
                    axes.x.scale.domain(),
                    axes.y.scale.domain(),
                ];
                centerTitle();
                centerSubTitle();
            }

            function resetZoom() {
                xyZoom = axes.x.createZoom($scope).y(axes.y.scale);
                axes.x.zoom = axes.x.createZoom($scope);
                axes.y.zoom = axes.y.createZoom($scope);
            }

            function resizefocusPointText() {
                var maxSize = 14;
                var minSize = 9;
                var focusText = select('.focus-text');
                var fs = focusText.style('font-size');

                var currentFontSize = utilities.fontSizeFromString(fs);
                var newFontSize = currentFontSize;

                var textWidth = focusText.node().getComputedTextLength();
                var pct = ($scope.canvasSize.width - $scope.focusTextCloseSpace) / textWidth;

                newFontSize *= pct;
                newFontSize = Math.max(minSize, newFontSize);
                newFontSize = Math.min(maxSize, newFontSize);
                focusText.style('font-size', newFontSize + 'px');
            }

            function restoreDomain(scale, oldValue) {
                var d = scale.domain();
                d[0] = oldValue[0];
                d[1] = oldValue[1];
            }

            function select(selector) {
                var e = d3.select($scope.element);
                return selector ? e.select(selector) : e;
            }

            function sumRegion(isWidth, bottom, top, left, right) {
                var points = [];
                var max = isWidth ? right : top;
                for (var i = 0; i <= max; i++) {
                    points[i] = 0;
                }
                for (i = bottom; i <= top; i++) {
                    for (var j = left; j <= right; j++) {
                        var index = isWidth ? j : i;
                        points[index] += heatmap[axes.y.values.length - 1 - i][j];
                    }
                }
                return points;
            }

            $scope.clearData = function() {
                $scope.dataCleared = true;
                fullDomain = null;
                lineOuts = {};
            };

            $scope.destroy = function() {
                xyZoom.on('zoom', null);
                axes.x.zoom.on('zoom', null);
                axes.y.zoom.on('zoom', null);
                document.removeEventListener(utilities.fullscreenListenerEvent(), refresh);
            };

            $scope.formatFocusPointData = function(fp) {
                return focusPointService.formatFocusPointData(
                    fp,
                    fp.config.xAxis.label,
                    select('.z-axis-label').text()
                );
            };

            $scope.hideFocusPointText = function() {
                select('.focus-text').text('');
                select('.focus-text-close').style('display', 'none');
                select('.sub-title').style('display', 'block');
            };

            $scope.hideFocusPoints = function() {
                focusPointService.hideFocusPoint($scope, true);
                $scope.focusPointX.unset();
                $scope.focusPointY.unset();
            };

            $scope.init = function() {
                document.addEventListener(utilities.fullscreenListenerEvent(), refresh);
                select('svg').attr('height', plotting.initialHeight($scope));
                axes.x.init();
                axes.y.init();
                axes.bottomY.init();
                axes.rightX.init();
                axes.x.indexScale = d3.scale.linear();
                axes.y.indexScale = d3.scale.linear();
                axes.x.grid = axes.x.createAxis();
                axes.y.grid = axes.y.createAxis('left');
                resetZoom();
                canvas = select('canvas').node();
                ctx = canvas.getContext('2d');
                cacheCanvas = document.createElement('canvas');
                axes.x.cutLine = d3.svg.line()
                    .x(function(d) {return axes.x.scale(d[0]);})
                    .y(function(d) {
                        return axes.bottomY.scale(scaleFunction ? scaleFunction(d[1]) : d[1]);
                    });
                axes.y.cutLine = d3.svg.line()
                    .y(function(d) { return axes.y.scale(d[0]);})
                    .x(function(d) {
                        return axes.rightX.scale(scaleFunction ? scaleFunction(d[1]) : d[1]);
                    });

                $scope.focusPointX = focusPointService.setupFocusPoint(axes.x, axes.bottomY, false, $scope.modelName + '-fp-X');
                $scope.focusPointY = focusPointService.setupFocusPoint(axes.y, axes.rightX, true, $scope.modelName + '-fp-Y');
                select('.focus-text-close')
                    .on('click', $scope.hideFocusPoints);
           };

            $scope.load = function(json) {
                prevDomain = null;
                $scope.dataCleared = false;
                aspectRatio = plotting.getAspectRatio($scope.modelName, json);
                heatmap = plotting.safeHeatmap(appState.clone(json.z_matrix).reverse());
                var newFullDomain = [
                    [json.x_range[0], json.x_range[1]],
                    [json.y_range[0], json.y_range[1]],
                ];
                if ((axes.y.values && axes.y.values.length != heatmap.length)
                    || ! appState.deepEquals(fullDomain, newFullDomain)) {
                    fullDomain = newFullDomain;
                    lineOuts = {};
                    axes.x.values = plotting.linearlySpacedArray(fullDomain[0][0], fullDomain[0][1], heatmap[0].length);
                    axes.y.values = plotting.linearlySpacedArray(fullDomain[1][0], fullDomain[1][1], heatmap.length);
                    axes.x.scale.domain(fullDomain[0]);
                    axes.x.indexScale.domain(fullDomain[0]);
                    axes.y.scale.domain(fullDomain[1]);
                    axes.y.indexScale.domain(fullDomain[1]);
                    adjustZoomToCenter(axes.x.scale);
                    adjustZoomToCenter(axes.y.scale);
                }
                var xmax = axes.x.values.length - 1;
                var ymax = axes.y.values.length - 1;
                axes.x.indexScale.range([0, xmax]);
                axes.y.indexScale.range([0, ymax]);
                cacheCanvas.width = axes.x.values.length;
                cacheCanvas.height = axes.y.values.length;
                imageData = ctx.getImageData(0, 0, cacheCanvas.width, cacheCanvas.height);
                select('.main-title').text(json.title);
                select('.sub-title').text(json.subtitle);
                axes.x.parseLabelAndUnits(json.x_label);
                select('.x-axis-label').text(json.x_label);
                axes.y.parseLabelAndUnits(json.y_label);
                select('.y-axis-label').text(json.y_label);
                select('.z-axis-label').text(json.z_label);
                var zmin = plotting.min2d(heatmap);
                var zmax = plotting.max2d(heatmap);
                if ('z_range' in json) { zmin = json.z_range[0]; zmax = json.z_range[1]; }
                scaleFunction = plotting.scaleFunction($scope.modelName);
                if (zmin > 0 && SIREPO.PLOTTING_YMIN_ZERO && ! scaleFunction) {
                    zmin = 0;
                }
                var domain = plotting.ensureDomain([zmin, zmax], scaleFunction);
                axes.bottomY.scale.domain(domain).nice();
                axes.rightX.scale.domain([domain[1], domain[0]]).nice();
                plotting.initImage({ min: zmin, max: zmax }, heatmap, cacheCanvas, imageData, $scope.modelName);
                $scope.resize();
                $scope.resize();
            };

            $scope.modelChanged = function() {
                // clear lineOuts
                $scope.clearData();
            };

            $scope.resize = function() {
                if (select().empty()) {
                    return;
                }
                refresh();
            };

            $scope.showFocusPointText = function(focusPoint) {
                select('.focus-text-close').style('display', 'block');

                var focusText = select('.focus-text');
                var fmtTxt = focusPointService.formatFocusPointData(focusPoint);
                var xyfText = fmtTxt.xText + ', ' + fmtTxt.yText;
                if (fmtTxt.fwhmText) {
                    xyfText = xyfText + ', ' + fmtTxt.fwhmText;
                }
                if (focusPoint == $scope.focusPointX) {
                    xyfText = xyfText + ' ↓';
                }
                if (focusPoint == $scope.focusPointY) {
                    xyfText = xyfText + ' →';
                }
                select('.sub-title').style('display', 'none');
                focusText.text(xyfText);
                resizefocusPointText();
            };

            $scope.$on(SIREPO.PLOTTING_LINE_CSV_EVENT, function(evt, axisName) {
                var title = $($scope.element).closest('.panel-body')
                        .parent().parent().find('.sr-panel-heading').text();
                var heading, points;
                if (axisName == 'x' || axisName == 'y') {
                    var axisText = axes[axisName].label + ' [' + axes[axisName].units + ']';
                    heading = [axisText, select('.z-axis-label').text()];
                    title += ' - ' + axisText;
                    var keys = Object.keys(lineOuts[axisName]);
                    points = lineOuts[axisName][keys[0]][0];
                }
                else {
                    // full plot to csv
                    heading = [
                        title + ': ' + select('.z-axis-label').text()
                            + ' vs ' + axes.x.label + ' [' + axes.x.units
                            + '] and ' + axes.y.label + ' [' + axes.y.units
                            + ']. The ' + axes.x.label + 's are given in the first column, '
                            +  axes.y.label + 's in the first row.'
                    ];
                    axes.y.values.forEach(function(v) {
                        heading.push('' + v.toExponential(9));
                    });
                    var width = axes.x.values.length;
                    var height = axes.y.values.length;
                    points = [];
                    axes.x.values.forEach(function(v, idx) {
                        var row = [v];
                        for (var i = 0; i < height; i++) {
                            row.push(heatmap[height - i - 1][idx]);
                        }
                        points.push(row);
                    });
                }
                plotting.exportCSV(title, heading, points);
            });
        },
        link: function link(scope, element) {
            plotting.addWatermark();
            plotting.linkPlot(scope, element);
        },
    };
});

SIREPO.app.directive('heatmap', function(authState, appState, layoutService, plotting, utilities) {
    return {
        restrict: 'A',
        scope: {
            modelName: '@',
        },
        templateUrl: '/static/html/heatplot.html' + SIREPO.SOURCE_CACHE_KEY,
        controller: function($scope, $element) {
            // will be set to the correct size in resize()
            $scope.canvasSize = {
                width: 0,
                height: 0,
            };
            $scope.dataCleared = true;
            $scope.margin = {top: 50, left: 70, right: 100, bottom: 50};

            document.addEventListener(utilities.fullscreenListenerEvent(), refresh);

            var aspectRatio = 1.0;
            var canvas, ctx, amrLine, heatmap, mouseMovePoint, pointer, zoom;
            var globalMin = 0.0;
            var globalMax = 1.0;
            var cacheCanvas, imageData;
            var colorbar, hideColorBar;
            var axes = {
                x: layoutService.plotAxis($scope.margin, 'x', 'bottom', refresh),
                y: layoutService.plotAxis($scope.margin, 'y', 'left', refresh),
            };

            function colorbarSize() {
                var tickFormat = colorbar.tickFormat();
                if (! tickFormat) {
                    return 0;
                }
                var maxLength = colorbar.scale().ticks().reduce(function(size, v) {
                    return Math.max(size, tickFormat(v).length);
                }, 0);
                var textSize = Math.max(25, maxLength * plotting.tickFontSize(select('.sr-plot .axis text')));
                var res = textSize + colorbar.thickness() + colorbar.margin().left;
                colorbar.margin().right = res;
                return res;
            }

            function getRange(values) {
                return [values[0], values[values.length - 1]];
            }

            var mouseMove = utilities.debounce(function() {
                /*jshint validthis: true*/
                if (! heatmap || heatmap[0].length <= 2) {
                    return;
                }
                var point = mouseMovePoint;
                var xRange = getRange(axes.x.values);
                var yRange = getRange(axes.y.values);
                var x0 = axes.x.scale.invert(point[0] - 1);
                var y0 = axes.y.scale.invert(point[1] - 1);
                var x = Math.round((heatmap[0].length - 1) * (x0 - xRange[0]) / (xRange[1] - xRange[0]));
                var y = Math.round((heatmap.length - 1) * (y0 - yRange[0]) / (yRange[1] - yRange[0]));
                try {
                    pointer.pointTo(heatmap[heatmap.length - 1 - y][x]);
                }
                catch (err) {
                    // ignore range errors due to mouse move after heatmap is reset
                }
            }, 100);

            function refresh() {
                if (layoutService.plotAxis.allowUpdates && ! $scope.isPlaying) {
                    var width = parseInt(select().style('width')) - $scope.margin.left - $scope.margin.right;
                    if (! heatmap || isNaN(width)) {
                        return;
                    }
                    width = plotting.constrainFullscreenSize($scope, width, aspectRatio);
                    $scope.canvasSize.width = width;
                    $scope.canvasSize.height = width * aspectRatio;
                    axes.x.scale.range([0, $scope.canvasSize.width]);
                    axes.y.scale.range([$scope.canvasSize.height, 0]);
                }
                if (plotting.trimDomain(axes.x.scale, getRange(axes.x.values))
                    + plotting.trimDomain(axes.y.scale, getRange(axes.y.values))) {
                    select('.mouse-rect').attr('class', 'mouse-rect mouse-zoom');
                }
                else {
                    select('.mouse-rect').attr('class', 'mouse-rect mouse-move');
                }
                plotting.drawImage(axes.x.scale, axes.y.scale, $scope.canvasSize.width, $scope.canvasSize.height, axes.x.values, axes.y.values, canvas, cacheCanvas, ! SIREPO.PLOTTING_HEATPLOT_FULL_PIXEL);
                select('.line-amr-grid').attr('d', amrLine);

                plotting.setWatermarkPosition(
                    $($element), 0, $scope.canvasSize.height + $scope.margin.top + 16
                );

                resetZoom();
                select('.mouse-rect').call(zoom);
                $scope.canvasSize.isPlaying = $scope.isPlaying;
                $.each(axes, function(dim, axis) {
                    axis.updateLabelAndTicks($scope.canvasSize, select);
                });
                if (showColorBar()) {
                    if (layoutService.plotAxis.allowUpdates) {
                        colorbar.barlength($scope.canvasSize.height).origin([$scope.canvasSize.width + $scope.margin.right, 0]);
                        // must remove the element to reset the margins
                        select('svg.colorbar').remove();
                        pointer = select('.colorbar').call(colorbar);
                        $scope.margin.right = colorbarSize();
                    }
                }
                else {
                    select('svg.colorbar').remove();
                    $scope.margin.right = 20;
                }
            }

            function resetZoom() {
                zoom = axes.x.createZoom($scope).y(axes.y.scale);
            }

            function select(selector) {
                var e = d3.select($scope.element);
                return selector ? e.select(selector) : e;
            }

            function setColorScale() {
                var plotMin = globalMin != null ? globalMin : plotting.min2d(heatmap);
                var plotMax = globalMax != null ? globalMax : plotting.max2d(heatmap);
                if (plotMin == plotMax) {
                    plotMax = (plotMin || 1e-6) * 10;
                }
                var colorScale = plotting.initImage(
                    {
                        min: plotMin,
                        max: plotMax,
                    },
                    heatmap, cacheCanvas, imageData, $scope.modelName);
                colorbar.scale(colorScale);
            }

            function showColorBar() {
                if (appState.isLoaded() && ! hideColorBar) {
                    return appState.models[$scope.modelName].colorMap != 'contrast';
                }
                return false;
            }

            $scope.clearData = function() {
                $scope.dataCleared = true;
                $scope.prevFrameIndex = -1;
            };

            $scope.destroy = function() {
                $('.mouse-rect').off();
                zoom.on('zoom', null);
                document.removeEventListener(utilities.fullscreenListenerEvent(), refresh);
            };

            $scope.init = function() {
                select('svg').attr('height', plotting.initialHeight($scope));
                $.each(axes, function(dim, axis) {
                    axis.init();
                });
                resetZoom();
                canvas = select('canvas').node();
                select('.mouse-rect').on('mousemove', function() {
                    // mouseMove is debounced, so save the point before calling
                    mouseMovePoint = d3.mouse(this);
                    mouseMove();
                });
                ctx = canvas.getContext('2d');
                cacheCanvas = document.createElement('canvas');
                colorbar = Colorbar()
                    .margin({top: 10, right: 100, bottom: 20, left: 10})
                    .thickness(30)
                    .orient('vertical');
                amrLine = d3.svg.line()
                    .defined(function(d) { return d !== null; })
                    .x(function(d) {
                        return axes.x.scale(d[0]);
                    })
                    .y(function(d) {
                        return axes.y.scale(d[1]);
                    });
            };

            $scope.load = function(json) {
                if (! json.z_matrix) {
                    //TODO(pjm): plot may be loaded with { state: 'canceled' }?
                    return;
                }
                $scope.dataCleared = false;
                aspectRatio = plotting.getAspectRatio($scope.modelName, json);
                heatmap = plotting.safeHeatmap(appState.clone(json.z_matrix).reverse());
                globalMin = json.global_min;
                globalMax = json.global_max;
                select('.main-title').text(json.title);
                select('.sub-title').text(json.subtitle);
                $.each(axes, function(dim, axis) {
                    axis.values = plotting.linearlySpacedArray(json[dim + '_range'][0], json[dim + '_range'][1], json[dim + '_range'][2]);
                    axis.parseLabelAndUnits(json[dim + '_label']);
                    select('.' + dim + '-axis-label').text(json[dim + '_label']);
                    axis.scale.domain(getRange(axis.values));
                });
                cacheCanvas.width = axes.x.values.length;
                cacheCanvas.height = axes.y.values.length;
                imageData = ctx.getImageData(0, 0, cacheCanvas.width, cacheCanvas.height);
                select('.z-axis-label').text(json.z_label);
                select('.frequency-label').text(json.frequency_title);
                setColorScale();
                hideColorBar = json.hideColorBar || false;

                var amrLines = [];
                if (json.amr_grid) {
                    for (var i = 0; i < json.amr_grid.length; i++) {
                        var p = json.amr_grid[i];
                        amrLines.push([p[0][0], p[1][0]]);
                        amrLines.push([p[0][1], p[1][0]]);
                        amrLines.push([p[0][1], p[1][1]]);
                        amrLines.push(null);
                    }
                }
                select('.line-amr-grid').datum(amrLines);
                $scope.resize();
                $scope.resize();
            };

            $scope.resize = function() {
                if (select().empty()) {
                    return;
                }
                refresh();
            };
        },
        link: function link(scope, element) {
            plotting.addWatermark();
            plotting.linkPlot(scope, element);
        },
    };
});

SIREPO.app.directive('parameterPlot', function(appState, authState, focusPointService, layoutService, mathRendering, plotting, plot2dService) {
    return {
        restrict: 'A',
        scope: {
            reportId: '<',
            modelName: '@',
        },
        templateUrl: '/static/html/plot2d.html' + SIREPO.SOURCE_CACHE_KEY,
        controller: function($scope, $element) {
            var includeForDomain = [];
            var plotLabels = [];
            var childPlots = {};
            var scaleFunction;

            // for built-in d3 symbols - the units are *pixels squared*
            var symbolSize = 144.0;
            var legendSymbolSize = 48.0;

            $scope.domPadding = {
                x: 0,
                y: 0
            };
            $scope.focusPoints = [];
            $scope.focusStrategy = 'closest';
            $scope.latexTitle = '';
            $scope.wantLegend = true;

            function build2dPointsForPlot(plotIndex) {
                var pts = [];
                var xPoints = $scope.axes.y.plots[plotIndex].x_points || $scope.axes.x.points;
                for (var ptIndex = 0; ptIndex < xPoints.length; ++ptIndex) {
                    pts.push([
                        xPoints[ptIndex],
                        $scope.axes.y.plots[plotIndex].points[ptIndex]
                    ]);
                }
                return pts;
            }

            function buildSymbols(plots, d3Selection, size, type) {
                var symbols = [];
                plots
                    .map(function (plot) {
                        return plot.symbol;
                    })
                    .forEach(function (s) {
                        if (! s) {
                            return;
                        }
                        var symId = s + '-' + type;
                        if (symbols.indexOf(s) >= 0) {
                            return;
                        }
                        symbols.push(s);
                        d3Selection.append('symbol')
                            .attr('id', symId)
                            .attr('overflow', 'visible')
                            .append('path')
                            .attr('d', d3.svg.symbol().size(size).type(s));
                    });
            }

            function canToggle(pIndex) {
                if (includeForDomain.length === 1 && includeForDomain[0] === pIndex) {
                    return false;
                }

                function intSort(a, b) {
                    return parseInt(a) - parseInt(b);
                }

                var dp = appState.clone(includeForDomain);
                dp.sort(intSort);
                if (childPlots[pIndex]) {
                    var cp = appState.clone(childPlots[pIndex]);
                    cp.push(parseInt(pIndex));
                    cp.sort(intSort);
                    if (angular.equals(cp, dp)) {
                        return false;
                    }
                }
                return true;
            }

            function createLegend(plots) {
                plotLabels.length = 0;
                var legend = $scope.select('.sr-plot-legend');
                legend.selectAll('.sr-plot-legend-item').remove();
                if (plots.length == 1) {
                    return 0;
                }
                var itemWidth;
                var count = 0;

                buildSymbols(plots, legend, legendSymbolSize, 'legend');

                plots.forEach(function(plot, i) {
                    if (! plot.label) {
                        return;
                    }
                    plotLabels.push(plot.label);
                    var item = legend.append('g').attr('class', 'sr-plot-legend-item').attr('index', i);
                    item.append('text')
                        .attr('class', 'focus-text-popup glyphicon plot-visibility')
                        .attr('x', 8)
                        .attr('y', 17 + count * 20)
                        .text(vIconText(true))
                        .on('click', function() {
                            togglePlot(i);
                            $scope.$applyAsync();
                        });
                    itemWidth = item.node().getBBox().width;
                    if (plot.symbol) {
                        item.append('use')
                            .attr('xlink:href', '#' + plot.symbol + '-legend')
                            .attr('x', 24 + itemWidth)
                            .attr('y', 10 + count * 20)
                            .attr('fill', plot.color)
                            .attr('class', 'scatter-point line-color')
                            .style('stroke', 'black')
                            .style('stroke-width', 0.5)
                            .style('fill', plot.color);
                    }
                    else {
                        item.append('circle')
                            .attr('r', 7)
                            .attr('cx', 24 + itemWidth)
                            .attr('cy', 10 + count * 20)
                            .style('stroke', plot.color)
                            .style('fill', plot.color);
                    }
                    itemWidth = item.node().getBBox().width;
                    item.append('text')
                        .attr('class', 'focus-text')
                        .attr('x', 12 + itemWidth)
                        .attr('y', 16 + count * 20)
                        .text(plot.label);
                    count++;
                });
                return count;
            }

            function includeDomain(pIndex, doInclude) {
                var domainIndex = includeForDomain.indexOf(pIndex);
                if (! doInclude) {
                    if (domainIndex >= 0) {
                        includeForDomain.splice(domainIndex, 1);
                    }
                }
                else {
                    if (domainIndex < 0) {
                        includeForDomain.push(pIndex);
                    }
                }
                if (childPlots[pIndex]) {
                    childPlots[pIndex].forEach(function (cIndex) {
                        includeDomain(cIndex, doInclude);
                    });
                }
            }

            function isPlotVisible(pIndex) {
                return parseFloat(plotPath(pIndex).style('opacity')) < 1;
            }

            function modulateRGBA(start, end, steps, reverse) {
                if (! start[3]) {
                    start.push(1.0);
                }
                if (! end[3]) {
                    end.push(1.0);
                }
                var s = reverse ? end : start;
                var e = reverse ? start : end;
                if (steps <= 1) {
                    return [e];
                }
                var rgbaSteps = [];
                for (var i  = 0; i < steps; ++i) {
                    var c = [];
                    for (var j = 0; j < 4; ++j) {
                        var startComp = s[j];
                        var endComp = e[j];
                        c.push(startComp + i * (endComp - startComp) / (steps - 1));
                    }
                    rgbaSteps.push(c);
                }
                return rgbaSteps;
            }

            function plotPath(pIndex) {
                var sel = '.plot-viewport .param-plot[index=\'' + pIndex + '\']';
                return d3.selectAll(selectAll(sel)[0]);
            }

            function rgbaToCSS(rgba) {
                return 'rgba(' + rgba[0] + ',' + rgba[1] + ',' + rgba[2] + ',' + rgba[3] + ')';
            }

            function selectAll(selector) {
                var e = d3.select($scope.element);
                return selector ? e.selectAll(selector) : e;
            }

            function setPlotVisible(pIndex, isVisible) {
                // disable last toggle - meaningless to show no plots
                if (! canToggle(pIndex)) {
                    return;
                }
                ([pIndex].concat(childPlots[pIndex] || [])).forEach(function (i) {
                    plotPath(i).style('opacity', isVisible ? 1.0 : 0.0);
                    vIcon(i).text(vIconText(isVisible));
                });

                if ($scope.axes.y.plots && $scope.axes.y.plots[pIndex]) {
                    includeDomain(pIndex, isVisible);
                    includeForDomain.forEach(function (ip) {
                        vIcon(ip).style('fill', canToggle(ip) ? null : '#aaaaaa');
                    });
                    $scope.recalculateYDomain();
                    $scope.resize();
                }
                $scope.broadcastEvent({
                    name: 'setInfoVisible',
                    isVisible: isVisible,
                    focusPoint: $scope.focusPoints[pIndex],
                    index: pIndex,
                });
            }

            function togglePlot(pIndex) {
                setPlotVisible(pIndex, isPlotVisible(pIndex));
            }

            function vIcon(pIndex) {
                return $scope.select('.sr-plot-legend .sr-plot-legend-item[index=\'' + pIndex + '\'] .plot-visibility');
            }

            function vIconText(isVisible) {
                // e067 == checked box, e157 == empty box
                return isVisible ? '\ue067' : '\ue157';
            }

            // get the broadest domain from the visible plots
            function visibleDomain() {
                var ydomMin = Math.min.apply(null,
                    includeForDomain.map(function(index) {
                        return Math.min.apply(null, $scope.axes.y.plots[index].points);
                    })
                );
                var ydomMax = Math.max.apply(null,
                    includeForDomain.map(function(index) {
                        return Math.max.apply(null, $scope.axes.y.plots[index].points);
                    })
                );
                return plotting.ensureDomain([ydomMin, ydomMax], scaleFunction);
            }

            $scope.formatFocusPointData = function(fp) {
                var yLabel = plotLabels[$scope.focusPoints.indexOf(fp)];
                var lu = {};
                if (yLabel) {
                    lu = layoutService.parseLabelAndUnits(yLabel);
                    yLabel = lu.label;
                }
                fp.config.yLabel = yLabel;
                return focusPointService.formatFocusPointData(fp, fp.config.xAxis.label, yLabel, null, lu.units);
            };

            // interface used by parameterWithLattice
            $scope.getXAxis = function() {
                return $scope.axes.x;
            };

            $scope.init = function() {
                plot2dService.init2dPlot($scope, {
                    el: $element,
                    margin: {top: 50, right: 23, bottom: 50, left: 75}
                });
                // override graphLine to work with multiple point sets
                $scope.plotGraphLine = function(plotIndex) {
                    var xPoints = (($scope.axes.y.plots || [])[plotIndex] || {}).x_points || $scope.axes.x.points;
                    return d3.svg.line()
                        .x(function(d, i) {
                            return $scope.axes.x.scale(xPoints[i]);
                        })
                        .y(function(d) {
                            return $scope.axes.y.scale(scaleFunction ? scaleFunction(d) : d);
                        });
                };
                $scope.graphLine = d3.svg.line()
                    .x(function(d, i) {
                        return $scope.axes.x.scale($scope.axes.x.points[i]);
                    })
                    .y(function(d) {
                        return $scope.axes.y.scale(scaleFunction ? scaleFunction(d) : d);
                    });
            };

            $scope.load = function(json) {
                if (! json.plots && ! json.points) {
                    //TODO(pjm): plot may be loaded with { state: 'canceled' }?
                    return;
                }
                $scope.firstRefresh = true;
                //TODO(pjm): move first part into normalizeInput()
                childPlots = {};
                includeForDomain.length = 0;
                if (json.aspectRatio) {
                    // only use aspectRatio from server for parameterPlot for now, not from model like heatplots
                    $scope.aspectRatio = json.aspectRatio;
                }
                // data may contain 2 plots (y1, y2) or multiple plots (plots)
                var plots = json.plots || [
                    {
                        points: json.points[0],
                        label: json.y1_title,
                        color: '#1f77b4',
                    },
                    {
                        points: json.points[1],
                        label: json.y2_title,
                        color: '#ff7f0e',
                    },
                ];
                if (plots.length == 1 && ! json.y_label) {
                    json.y_label = plots[0].label;
                }
                $scope.axes.x.points = json.x_points
                    || plotting.linearlySpacedArray(json.x_range[0], json.x_range[1], json.x_range[2] || json.points.length);
                if (angular.isArray($scope.axes.x.points[0])) {
                    throw new Error('expecting a single array for x values: ' + $scope.modelName);
                }
                var xdom = [json.x_range[0], json.x_range[1]];
                //TODO(pjm): onRefresh indicates a beamline overlay, needs improvement
                if ($scope.onRefresh && xdom[1] > 0) {
                    // beamline overlay always starts at position 0
                    xdom[0] = 0;
                }
                $scope.axes.x.domain = xdom;
                $scope.axes.x.scale.domain(xdom);
                $scope.axes.x.preserveUnits = json.preserve_units;
                scaleFunction = plotting.scaleFunction($scope.modelName);
                $scope.axes.y.domain = plotting.ensureDomain([json.y_range[0], json.y_range[1]], scaleFunction);
                $scope.axes.y.scale.domain($scope.axes.y.domain).nice();

                var viewport = $scope.select('.plot-viewport');
                viewport.selectAll('.line').remove();
                viewport.selectAll('g.param-plot').remove();

                $scope.hasSymbols = false;

                $scope.axes.y.plots = plots;
                var legendCount = createLegend(plots);

                buildSymbols(plots, viewport, symbolSize, 'data');

                plots.forEach(function(plot, ip) {
                    var color = plotting.colorsFromHexString(plot.color, 1.0);

                    // specifically meant for historical data - each data point's color gets
                    // modulated by the amount specified
                    var endColor = plot.colorModulation || color;
                    var reverseMod = (plot.modDirection || 0) < 0;
                    var strokeWidth = plot._parent ? 0.75 : 2.0;
                    var sym;
                    if (plot.symbol) {
                        $scope.hasSymbols = true;
                    }
                    if (plot.style === 'scatter') {
                        var clusterInfo;
                        var circleRadius = 2;
                        if (json.clusters) {
                            clusterInfo = json.clusters;
                            $scope.clusterInfo = clusterInfo;
                            clusterInfo.scale = clusterInfo.count > 10
                                ? d3.scale.category20()
                                : d3.scale.category10();
                            circleRadius = 4;
                        }
                        if (plot.symbol) {
                            var pointColorMod = modulateRGBA(color, endColor, plot.points.length, reverseMod);
                            sym = d3.svg.symbol().size(symbolSize).type(plot.symbol);
                            viewport.append('g')
                            .attr('class', 'param-plot')
                            .attr('index', ip)
                            .selectAll('.scatter-point')
                                .data(plot.points)
                                .enter()
                                .append('use')
                                .attr('xlink:href', '#' + plot.symbol + '-data')
                                .attr('class', 'scatter-point line-color')
                                .style('fill', function (d, j) {
                                    return rgbaToCSS(pointColorMod[j]);
                                })
                                .style('stroke', 'black')
                                .style('stroke-width', 0.5);
                        }
                        else {
                            viewport.append('g')
                            .attr('class', 'param-plot')
                            .attr('index', ip)
                            .selectAll('.scatter-point')
                                .data(plot.points)
                                .enter()
                                .append('circle')
                                .attr('r', circleRadius)
                                .style('fill', function (d, j) {
                                    return clusterInfo ? clusterInfo.scale(clusterInfo.group[j]) : plot.color;
                                })
                                .attr('class', 'scatter-point line-color');
                        }
                    }
                    else {
                        var plotColorMod = modulateRGBA(color, endColor, plots.length, reverseMod);
                        var p = viewport.append('path')
                            .attr('class', 'param-plot line line-color')
                            .attr('index', ip)
                            .style('stroke', rgbaToCSS(plotColorMod[ip]))
                            .style('stroke-width', strokeWidth)
                            .datum(plot.points);
                        if (plot.dashes) {
                            p.style('stroke-dasharray', (plot.dashes));
                        }
                        if (plot.symbol) {
                            viewport.append('g')
                                .attr('index', ip)
                                .attr('data-color', rgbaToCSS(plotColorMod[ip]))
                                .attr('class', 'param-plot').selectAll('.data-point')
                                .data(plot.points)
                                .enter()
                                    .append('use')
                                    .attr('xlink:href', '#' + plot.symbol + '-data')
                                    .attr('class', 'data-point line-color')
                                    .style('fill', rgbaToCSS(plotColorMod[ip]))
                                    .style('stroke', 'black')
                                    .style('stroke-width', 0.5);
                        }
                    }
                    if (plot._parent) {
                        var parent = plots.filter(function (p, j) {
                            return j !== ip && p.label === plot._parent;
                        })[0];
                        if (parent) {
                            var pIndex = plots.indexOf(parent);
                            var cp = childPlots[pIndex] || [];
                            cp.push(ip);
                            childPlots[pIndex] = cp;
                        }
                    }
                    // must create extra focus points here since we don't know how many to make
                    var name = $scope.modelName + '-fp-' + ip;
                    if (! $scope.focusPoints[ip]) {
                        $scope.focusPoints[ip] = focusPointService.setupFocusPoint($scope.axes.x, $scope.axes.y, false, name);
                    }
                });

                for (var fpIndex = 0; fpIndex < $scope.focusPoints.length; ++fpIndex) {
                    if (fpIndex < plots.length) {
                        $scope.focusPoints[fpIndex].config.color = plots[fpIndex].color;
                        focusPointService.loadFocusPoint($scope.focusPoints[fpIndex], build2dPointsForPlot(fpIndex), false, $scope);
                    }
                    else {
                        focusPointService.loadFocusPoint($scope.focusPoints[fpIndex], [], false, $scope);
                    }
                }

                $($element).find('.latex-title').eq(0).html(mathRendering.mathAsHTML(json.latex_label, {displayMode: true}));

                //TODO(pjm): onRefresh indicates an embedded header, needs improvement
                $scope.margin.top = json.title
                    ? 50
                    : $scope.onRefresh
                        ? 65
                        : 20;
                $scope.margin.bottom = 50 + 20 * legendCount;
                $scope.updatePlot(json);
                plots.forEach(function(plot, ip) {
                    // make sure everything is visible when reloading
                    includeDomain(ip, true);
                    setPlotVisible(ip, true);
                });
            };

            $scope.recalculateYDomain = function() {
                var ydom;
                var xdom = $scope.axes.x.scale.domain();
                var xPoints = $scope.axes.x.points;
                var plots = $scope.axes.y.plots;
                for (var i = 0; i < xPoints.length; i++) {
                    var x = xPoints[i];
                    if (x > xdom[1] || x < xdom[0]) {
                        continue;
                    }
                    for (var d in includeForDomain) {
                        var j = includeForDomain[d];
                        var y = plots[j].points[i];
                        if (ydom) {
                            if (y < ydom[0]) {
                                ydom[0] = y;
                            }
                            else if (y > ydom[1]) {
                                ydom[1] = y;
                            }
                        }
                        else {
                            ydom = [y, y];
                        }
                    }
                }
                if (ydom) {
                    plotting.scaleYDomain($scope.axes.y.scale, ydom, scaleFunction, ydom[0] > 0 && $scope.axes.y.domain[0] == 0);
                }
            };

            $scope.refresh = function() {
                // need to wait for the screen dimensions to be set, then calculate the padding once
                if ($scope.firstRefresh) {
                    $scope.firstRefresh = false;
                    if ($scope.hasSymbols) {
                        for (var dim in $scope.domPadding) {
                            $scope.domPadding[dim] = Math.abs($scope.axes[dim].scale.invert(Math.sqrt(symbolSize)) -
                                $scope.axes[dim].scale.invert(0));
                        }
                    }
                    $scope.setYDomain();
                    $scope.padXDomain();
                    $scope.axes.x.scale.domain($scope.axes.x.domain);
                }

                $scope.select('.plot-viewport').selectAll('.line')
                    .each(function (d) {
                        var ip = parseInt(d3.select(this).attr('index'));
                        d3.select(this).attr('d', $scope.plotGraphLine(ip));
                    });

                $scope.select('.plot-viewport').selectAll('g.param-plot')
                    .each(function (d, ip) {
                        var sp = d3.select(this).selectAll('.scatter-point');
                        var dp = d3.select(this).selectAll('.data-point');
                        [sp, dp].forEach(function (pt) {
                            if (! pt) {
                                return;
                            }
                            if ($scope.axes.y.plots[ip].symbol) {
                                pt.attr('x', $scope.plotGraphLine(ip).x())
                                    .attr('y', $scope.plotGraphLine(ip).y());
                            }
                            else {
                                pt.attr('cx', $scope.plotGraphLine(ip).x())
                                    .attr('cy', $scope.plotGraphLine(ip).y());
                            }
                        });
                });
                $scope.broadcastEvent({
                    name: 'retranslate'
                });

                $scope.focusPoints.forEach(function(fp) {
                    focusPointService.refreshFocusPoint(fp, $scope);
                });
                if ($scope.onRefresh) {
                    $scope.onRefresh();
                }
            };

            // Note that here we pad the axis domain, not the scale!  The scale is set by
            // user interaction
            $scope.padXDomain = function() {
                var xdom = $scope.axes.x.domain;
                $scope.axes.x.domain = [xdom[0] - $scope.domPadding.x, xdom[1] + $scope.domPadding.x];
            };

            $scope.setYDomain = function() {
                var model = appState.models[$scope.modelName];
                if (model && (model.plotRangeType == 'fixed' || model.plotRangeType == 'fit')) {
                    $scope.axes.y.scale.domain($scope.axes.y.domain).nice();
                }
                else {
                    var vd = visibleDomain();
                    $scope.axes.y.scale.domain([vd[0] - $scope.domPadding.y, vd[1] + $scope.domPadding.y]).nice();
                }
            };
        },
        link: function link(scope, element) {
            plotting.addWatermark();
            plotting.linkPlot(scope, element);
        },
    };
});

SIREPO.app.directive('particle', function(plotting, plot2dService) {
    return {
        restrict: 'A',
        scope: {
            modelName: '@',
        },
        templateUrl: '/static/html/plot2d.html' + SIREPO.SOURCE_CACHE_KEY,
        controller: function($scope) {
            var allPoints, scaleFunction;

            $scope.init = function() {
                plot2dService.init2dPlot($scope, {
                    el: $element,
                    margin: {top: 50, right: 23, bottom: 50, left: 75},
                });
            };

            $scope.load = function(json) {
                $scope.aspectRatio = plotting.getAspectRatio($scope.modelName, json, 4.0 / 7);
                allPoints = [];
                var xdom = [json.x_range[0], json.x_range[1]];
                $scope.axes.x.domain = xdom;
                $scope.axes.x.scale.domain(xdom);
                scaleFunction = plotting.scaleFunction($scope.modelName);
                $scope.axes.y.domain = plotting.ensureDomain([json.y_range[0], json.y_range[1]], scaleFunction);
                $scope.axes.y.scale.domain($scope.axes.y.domain).nice();
                var viewport = $scope.select('.plot-viewport');
                viewport.selectAll('.line').remove();
                var isFixedX = ! Array.isArray(json.x_points[0]);
                var i;
                var lineClass = json.points.length > 20 ? 'line line-7' : 'line line-0';
                var points;
                for (i = 0; i < json.points.length; i++) {
                    points = d3.zip(
                        isFixedX ? json.x_points : json.x_points[i],
                        json.points[i]);
                    viewport.append('path').attr('class', lineClass).datum(points);
                    allPoints.push(points);
                }
                if (json.lost_x && json.lost_x.length) {
                    for (i = 0; i < json.lost_x.length; i++) {
                        points = d3.zip(json.lost_x[i], json.lost_y[i]);
                        viewport.append('path').attr('class', 'line line-reflected').datum(points);
                        allPoints.push(points);
                    }
                    // absorbed/reflected legend
                    $scope.select('svg')
                        .append('circle').attr('class', 'line-absorbed').attr('r', 5).attr('cx', 8).attr('cy', 10);
                    $scope.select('svg')
                        .append('text').attr('class', 'focus-text').attr('x', 16).attr('y', 16)
                        .text('Absorbed');
                    $scope.select('svg')
                        .append('circle').attr('class', 'line-reflected').attr('r', 5).attr('cx', 8).attr('cy', 30);
                    $scope.select('svg')
                        .append('text').attr('class', 'focus-text').attr('x', 16).attr('y', 36)
                        .text('Lost');
                }
                $scope.updatePlot(json);
            };

            $scope.recalculateYDomain = function() {
                var ydom;
                var xdom = $scope.axes.x.scale.domain();
                allPoints.forEach(function(points) {
                    points.forEach(function(p) {
                        var x = p[0];
                        var y = p[1];
                        if (x >= xdom[0] && x <= xdom[1]) {
                            if (ydom) {
                                if (y < ydom[0]) {
                                    ydom[0] = y;
                                }
                                else if (y > ydom[1]) {
                                    ydom[1] = y;
                                }
                            }
                            else {
                                ydom = [y, y];
                            }
                        }
                    });
                });
                if (ydom) {
                    plotting.scaleYDomain($scope.axes.y.scale, ydom, scaleFunction, ydom[0] > 0 && $scope.axes.y.domain[0] == 0);
                }
            };

            $scope.refresh = function() {
                $scope.select('.plot-viewport').selectAll('.line').attr('d', $scope.graphLine);
            };
        },
        link: function link(scope, element) {
            plotting.addWatermark();
            plotting.linkPlot(scope, element);
        },
    };
});

//TODO(pjm): share with warpvnd
SIREPO.app.service('vtkToPNG', function(panelState, plotToPNG, utilities) {
    this.pngCanvas = function(reportId, vtkRenderer, panel) {
        var canvas = document.createElement('canvas');
        var res = {
            copyCanvas: function(event, doTransverse) {
                panelState.waitForUI(function() {
                    var canvas3d = $(panel).find('canvas')[0];
                    canvas.width = parseInt(canvas3d.getAttribute('width'));
                    canvas.height = parseInt(canvas3d.getAttribute('height'));
                    if (doTransverse) {
                        vtkRenderer.getOpenGLRenderWindow().traverseAllPasses();
                    }
                    else {
                        vtkRenderer.getRenderWindow().render();
                    }
                    canvas.getContext('2d').drawImage(canvas3d, 0, 0, canvas.width, canvas.height);
                });
            },
            destroy: function() {
                panel.off();
                plotToPNG.removeCanvas(reportId);
            },
        };
        plotToPNG.addCanvas(canvas, reportId);
        $(panel).on('pointerup', res.copyCanvas);
        $(panel).on('wheel', utilities.debounce(
            function() {
                res.copyCanvas(null, true);
            }, 100));
        return res;
    };
});

// use this to display a raw SVG string
SIREPO.app.directive('svgPlot', function(appState, focusPointService, panelState) {
    return {
        restrict: 'A',
        scope: {
            reportId: '<',
            modelName: '@',
            reportCfg: '<',
        },
        template: [
            '<div class="sr-svg-plot">',
                '<svg></svg>',
            '</div>'
        ].join(''),
        controller: function($scope, $element) {

            function load() {
                var reload = (($scope.reportCfg || {}).reload || function() {return true;})();
                panelState.requestData($scope.modelName, function(data) {
                    var svg = data.svg;
                    if ($scope.reportCfg && $scope.reportCfg.process) {
                        svg = $scope.reportCfg.process(svg);
                    }
                    $($element).find('.sr-svg-plot > svg').replaceWith(svg);
                }, reload);
            }

            appState.whenModelsLoaded($scope, function() {
                load();
            });

        },
    };
});<|MERGE_RESOLUTION|>--- conflicted
+++ resolved
@@ -2,20 +2,14 @@
 
 var srlog = SIREPO.srlog;
 var srdbg = SIREPO.srdbg;
-<<<<<<< HEAD
-=======
 SIREPO.PLOTTING_LINE_CSV_EVENT = 'plottingLineoutCSV';
 SIREPO.PLOTTING_YMIN_ZERO = true;
->>>>>>> 603358a2
 SIREPO.DEFAULT_COLOR_MAP = 'viridis';
 SIREPO.PLOT_DIRECTIVES = ['heatmap', 'parameterPlot', 'particle', 'plot2d', 'plot3d',];
 SIREPO.PLOTTING_LINE_CSV_EVENT = 'plottingLineoutCSV';
 SIREPO.SCREEN_DIMS = ['x', 'y'];
 SIREPO.SCREEN_INFO = {x: { direction: 1 },  y: { direction: -1 }};
 
-<<<<<<< HEAD
-//const directivePlot2d = 'plot2d';
-
 angular.element(document).ready(function() {
     for (let d of SIREPO.PLOT_DIRECTIVES) {
         SIREPO.PANELS[d].addWatermark = function(authState) {
@@ -26,10 +20,7 @@
     }
 });
 
-SIREPO.app.factory('plotting', function(appState, authState, frameCache, panelState, utilities, requestQueue, simulationQueue, $interval, $rootScope) {
-=======
-SIREPO.app.factory('plotting', function(appState, frameCache, panelState, utilities, requestQueue, simulationQueue, $interval, $rootScope, $window) {
->>>>>>> 603358a2
+SIREPO.app.factory('plotting', function(appState, authState, frameCache, panelState, utilities, requestQueue, simulationQueue, $interval, $rootScope, $window) {
 
     var INITIAL_HEIGHT = 400;
     var MAX_PLOTS = 11;
@@ -1109,16 +1100,11 @@
             }
             $scope.select($scope.zoomContainer)
                 .classed('mouse-zoom', isFullSize)
-<<<<<<< HEAD
-                .classed('mouse-move-ew', ! isFullSize);
-
-            plotting.setWatermarkPosition($($scope.el), 0, $scope.height + $scope.margin.top + 16);
-
-=======
                 .classed('mouse-move', ! isFullSize && $scope.isZoomXY)
                 .classed('mouse-move-ns', ! isFullSize && $scope.isZoomY)
                 .classed('mouse-move-ew', ! isFullSize && ! ($scope.isZoomXY || $scope.isZoomY));
->>>>>>> 603358a2
+
+            plotting.setWatermarkPosition($($scope.el), 0, $scope.height + $scope.margin.top + 16);
             resetZoom();
             $scope.select($scope.zoomContainer).call(zoom);
             $.each($scope.axes, function(dim, axis) {
