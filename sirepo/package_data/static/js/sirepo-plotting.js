'use strict';

var srlog = SIREPO.srlog;
var srdbg = SIREPO.srdbg;
SIREPO.PLOTTING_LINE_CSV_EVENT = 'plottingLineoutCSV';
SIREPO.DEFAULT_COLOR_MAP = 'viridis';

SIREPO.app.factory('plotting', function(appState, d3Service, frameCache, panelState, utilities, $interval, $rootScope, $window) {

    var INITIAL_HEIGHT = 400;
    var MAX_PLOTS = 11;
    var COLOR_MAP = {
        grayscale: ['#333', '#fff'],
        afmhot: colorsFromString('0000000200000400000600000800000a00000c00000e00001000001200001400001600001800001a00001c00001e00002000002200002400002600002800002a00002c00002e00003000003200003400003600003800003a00003c00003e00004000004200004400004600004800004a00004c00004e00005000005200005400005600005800005a00005c00005e00006000006200006400006600006800006a00006c00006e00007000007200007400007600007800007a00007c00007e00008000008202008404008607008808008a0a008c0d008e0f009010009212009414009617009818009a1a009c1d009e1f00a02000a22200a42400a62700a82800aa2a00ac2d00ae2f00b03000b23200b43400b63700b83800ba3a00bc3d00be3f00c04000c24200c44400c64600c84800ca4a00cc4d00ce4e00d05000d25200d45400d65600d85800da5a00dc5d00de5e00e06000e26200e46400e66600e86800ea6a00ec6d00ee6e00f07000f27200f47400f67600f87800fa7a00fc7d00fe7e00ff8001ff8203ff8405ff8607ff8809ff8b0bff8c0dff8e0fff9011ff9213ff9415ff9617ff9919ff9b1bff9c1dff9e1fffa021ffa223ffa425ffa627ffa829ffab2bffac2dffae2fffb031ffb233ffb435ffb637ffb939ffbb3bffbc3dffbe3fffc041ffc243ffc445ffc647ffc849ffcb4bffcc4dffce4fffd051ffd253ffd455ffd657ffd959ffdb5bffdc5dffde5fffe061ffe263ffe465ffe667ffe869ffeb6bffec6dffee6ffff071fff273fff475fff677fff979fffb7bfffc7dfffe7fffff81ffff83ffff85ffff87ffff89ffff8bffff8dffff8fffff91ffff93ffff95ffff97ffff99ffff9bffff9dffff9fffffa1ffffa3ffffa5ffffa7ffffa9ffffabffffadffffafffffb1ffffb3ffffb5ffffb7ffffb9ffffbbffffbdffffbfffffc1ffffc3ffffc5ffffc7ffffc9ffffcbffffcdffffcfffffd1ffffd3ffffd5ffffd7ffffd9ffffdbffffddffffdfffffe1ffffe3ffffe5ffffe7ffffe9ffffebffffedffffeffffff1fffff3fffff5fffff7fffff9fffffbfffffdffffff'),
        coolwarm: colorsFromString('3b4cc03c4ec23d50c33e51c53f53c64055c84257c94358cb445acc455cce465ecf485fd14961d24a63d34b64d54c66d64e68d84f69d9506bda516ddb536edd5470de5572df5673e05875e15977e35a78e45b7ae55d7ce65e7de75f7fe86180e96282ea6384eb6485ec6687ed6788ee688aef6a8bef6b8df06c8ff16e90f26f92f37093f37295f47396f57597f67699f6779af7799cf87a9df87b9ff97da0f97ea1fa80a3fa81a4fb82a6fb84a7fc85a8fc86a9fc88abfd89acfd8badfd8caffe8db0fe8fb1fe90b2fe92b4fe93b5fe94b6ff96b7ff97b8ff98b9ff9abbff9bbcff9dbdff9ebeff9fbfffa1c0ffa2c1ffa3c2fea5c3fea6c4fea7c5fea9c6fdaac7fdabc8fdadc9fdaec9fcafcafcb1cbfcb2ccfbb3cdfbb5cdfab6cefab7cff9b9d0f9bad0f8bbd1f8bcd2f7bed2f6bfd3f6c0d4f5c1d4f4c3d5f4c4d5f3c5d6f2c6d6f1c7d7f0c9d7f0cad8efcbd8eeccd9edcdd9eccedaebcfdaead1dae9d2dbe8d3dbe7d4dbe6d5dbe5d6dce4d7dce3d8dce2d9dce1dadce0dbdcdedcdddddddcdcdedcdbdfdbd9e0dbd8e1dad6e2dad5e3d9d3e4d9d2e5d8d1e6d7cfe7d7cee8d6cce9d5cbead5c9ead4c8ebd3c6ecd3c5edd2c3edd1c2eed0c0efcfbfefcebdf0cdbbf1cdbaf1ccb8f2cbb7f2cab5f2c9b4f3c8b2f3c7b1f4c6aff4c5adf5c4acf5c2aaf5c1a9f5c0a7f6bfa6f6bea4f6bda2f7bca1f7ba9ff7b99ef7b89cf7b79bf7b599f7b497f7b396f7b194f7b093f7af91f7ad90f7ac8ef7aa8cf7a98bf7a889f7a688f6a586f6a385f6a283f5a081f59f80f59d7ef59c7df49a7bf4987af39778f39577f39475f29274f29072f18f71f18d6ff08b6ef08a6cef886bee8669ee8468ed8366ec8165ec7f63eb7d62ea7b60e97a5fe9785de8765ce7745be67259e57058e46e56e36c55e36b54e26952e16751e0654fdf634ede614ddd5f4bdc5d4ada5a49d95847d85646d75445d65244d55042d44e41d24b40d1493fd0473dcf453ccd423bcc403acb3e38ca3b37c83836c73635c53334c43032c32e31c12b30c0282fbe242ebd1f2dbb1b2cba162bb8122ab70d28b50927b40426'),
        jet: colorsFromString('00008000008400008900008d00009200009600009b00009f0000a40000a80000ad0000b20000b60000bb0000bf0000c40000c80000cd0000d10000d60000da0000df0000e30000e80000ed0000f10000f60000fa0000ff0000ff0000ff0000ff0000ff0004ff0008ff000cff0010ff0014ff0018ff001cff0020ff0024ff0028ff002cff0030ff0034ff0038ff003cff0040ff0044ff0048ff004cff0050ff0054ff0058ff005cff0060ff0064ff0068ff006cff0070ff0074ff0078ff007cff0080ff0084ff0088ff008cff0090ff0094ff0098ff009cff00a0ff00a4ff00a8ff00acff00b0ff00b4ff00b8ff00bcff00c0ff00c4ff00c8ff00ccff00d0ff00d4ff00d8ff00dcfe00e0fb00e4f802e8f406ecf109f0ee0cf4eb0ff8e713fce416ffe119ffde1cffdb1fffd723ffd426ffd129ffce2cffca30ffc733ffc436ffc139ffbe3cffba40ffb743ffb446ffb149ffad4dffaa50ffa753ffa456ffa05aff9d5dff9a60ff9763ff9466ff906aff8d6dff8a70ff8773ff8377ff807aff7d7dff7a80ff7783ff7387ff708aff6d8dff6a90ff6694ff6397ff609aff5d9dff5aa0ff56a4ff53a7ff50aaff4dadff49b1ff46b4ff43b7ff40baff3cbeff39c1ff36c4ff33c7ff30caff2cceff29d1ff26d4ff23d7ff1fdbff1cdeff19e1ff16e4ff13e7ff0febff0ceeff09f1fc06f4f802f8f500fbf100feed00ffea00ffe600ffe200ffde00ffdb00ffd700ffd300ffd000ffcc00ffc800ffc400ffc100ffbd00ffb900ffb600ffb200ffae00ffab00ffa700ffa300ff9f00ff9c00ff9800ff9400ff9100ff8d00ff8900ff8600ff8200ff7e00ff7a00ff7700ff7300ff6f00ff6c00ff6800ff6400ff6000ff5d00ff5900ff5500ff5200ff4e00ff4a00ff4700ff4300ff3f00ff3b00ff3800ff3400ff3000ff2d00ff2900ff2500ff2200ff1e00ff1a00ff1600ff1300fa0f00f60b00f10800ed0400e80000e40000df0000da0000d60000d10000cd0000c80000c40000bf0000bb0000b60000b20000ad0000a80000a400009f00009b00009600009200008d0000890000840000800000'),
        viridis: colorsFromString('44015444025645045745055946075a46085c460a5d460b5e470d60470e6147106347116447136548146748166848176948186a481a6c481b6d481c6e481d6f481f70482071482173482374482475482576482677482878482979472a7a472c7a472d7b472e7c472f7d46307e46327e46337f463480453581453781453882443983443a83443b84433d84433e85423f854240864241864142874144874045884046883f47883f48893e49893e4a893e4c8a3d4d8a3d4e8a3c4f8a3c508b3b518b3b528b3a538b3a548c39558c39568c38588c38598c375a8c375b8d365c8d365d8d355e8d355f8d34608d34618d33628d33638d32648e32658e31668e31678e31688e30698e306a8e2f6b8e2f6c8e2e6d8e2e6e8e2e6f8e2d708e2d718e2c718e2c728e2c738e2b748e2b758e2a768e2a778e2a788e29798e297a8e297b8e287c8e287d8e277e8e277f8e27808e26818e26828e26828e25838e25848e25858e24868e24878e23888e23898e238a8d228b8d228c8d228d8d218e8d218f8d21908d21918c20928c20928c20938c1f948c1f958b1f968b1f978b1f988b1f998a1f9a8a1e9b8a1e9c891e9d891f9e891f9f881fa0881fa1881fa1871fa28720a38620a48621a58521a68522a78522a88423a98324aa8325ab8225ac8226ad8127ad8128ae8029af7f2ab07f2cb17e2db27d2eb37c2fb47c31b57b32b67a34b67935b77937b87838b9773aba763bbb753dbc743fbc7340bd7242be7144bf7046c06f48c16e4ac16d4cc26c4ec36b50c46a52c56954c56856c66758c7655ac8645cc8635ec96260ca6063cb5f65cb5e67cc5c69cd5b6ccd5a6ece5870cf5773d05675d05477d1537ad1517cd2507fd34e81d34d84d44b86d54989d5488bd6468ed64590d74393d74195d84098d83e9bd93c9dd93ba0da39a2da37a5db36a8db34aadc32addc30b0dd2fb2dd2db5de2bb8de29bade28bddf26c0df25c2df23c5e021c8e020cae11fcde11dd0e11cd2e21bd5e21ad8e219dae319dde318dfe318e2e418e5e419e7e419eae51aece51befe51cf1e51df4e61ef6e620f8e621fbe723fde725'),
    };

    var isPlottingReady = false;
    var ColorRange = function() {
        this.resetEMA = function() {
            this.minEMA = new EMA();
            this.maxEMA = new EMA();
        };
        this.setRange = function(min, max) {
            this.min = min;
            this.max = max;
        };
        this.resetEMA();
    };
    var EMA = function() {
        var avg = null;
        var length = 3;
        var alpha = 2.0 / (length + 1.0);
        this.compute = function(value) {
            return avg += avg !== null
                ? alpha * (value - avg)
                : value;
        };
    };

    d3Service.d3().then(function() {
        isPlottingReady = true;
    });

    function cleanNumber(v) {
        v = v.replace(/\.0+(\D+)/, '$1');
        v = v.replace(/(\.\d)0+(\D+)/, '$1$2');
        v = v.replace(/(\.0+)$/, '');
        return v;
    }

    function colorsFromString(s) {
        return s.match(/.{6}/g).map(function(x) {
            return "#" + x;
        });
    }

    function createAxis(scale, orient) {
        return d3.svg.axis()
            .scale(scale)
            .orient(orient);
    }

    function formatNumber(value) {
        if (value) {
            if (Math.abs(value) < 1e3 && Math.abs(value) > 1e-3) {
                return cleanNumber(value.toFixed(3));
            }
            else {
                return cleanNumber(value.toExponential(2));
            }
        }
        return '' + value;
    }

    function initAnimation(scope) {
        scope.prevFrameIndex = -1;
        scope.isPlaying = false;
        var requestData = scope.requestData || function() {
            if (! scope.hasFrames()) {
                return;
            }
            var index = frameCache.getCurrentFrame(scope.modelName);
            if (frameCache.getCurrentFrame(scope.modelName) == scope.prevFrameIndex) {
                return;
            }
            scope.prevFrameIndex = index;
            frameCache.getFrame(scope.modelName, index, scope.isPlaying, function(index, data) {
                if (scope.element) {
                    if (data.error) {
                        panelState.setError(scope.modelName, data.error);
                        return;
                    }
                    panelState.setError(scope.modelName, null);
                    scope.load(data);
                }
                if (scope.isPlaying) {
                    scope.advanceFrame(1);
                }
            });
        };
        scope.advanceFrame = function(increment, stopPlaying) {
            if (stopPlaying) {
                scope.isPlaying = false;
            }
            var next = frameCache.getCurrentFrame(scope.modelName) + increment;
            if (next < 0 || next > frameCache.getFrameCount(scope.modelName) - 1) {
                scope.isPlaying = false;
                return;
            }
            frameCache.setCurrentFrame(scope.modelName, next);
            requestData();
        };
        scope.defaultFrame = function() {
            if (scope.getDefaultFrame) {
                frameCache.setCurrentFrame(scope.modelName, scope.getDefaultFrame());
                requestData();
            }
            else {
                scope.lastFrame();
            }
        };
        scope.firstFrame = function() {
            scope.isPlaying = false;
            frameCache.setCurrentFrame(scope.modelName, 0);
            if (scope.modelChanged) {
                scope.modelChanged();
            }
            requestData();
        };
        scope.hasFrames = function() {
            return frameCache.isLoaded() && frameCache.getFrameCount(scope.modelName) > 0;
        };
        scope.hasManyFrames = function() {
            if (SIREPO.SINGLE_FRAME_ANIMATION && SIREPO.SINGLE_FRAME_ANIMATION.indexOf(scope.modelName) >= 0) {
                return false;
            }
            return frameCache.isLoaded() && frameCache.getFrameCount(scope.modelName) > 1;
        };
        scope.isFirstFrame = function() {
            return frameCache.getCurrentFrame(scope.modelName) === 0;
        };
        scope.isLastFrame = function() {
            return frameCache.getCurrentFrame(scope.modelName) == frameCache.getFrameCount(scope.modelName) - 1;
        };
        scope.lastFrame = function() {
            scope.isPlaying = false;
            frameCache.setCurrentFrame(scope.modelName, frameCache.getFrameCount(scope.modelName) - 1);
            requestData();
        };
        scope.togglePlay = function() {
            scope.isPlaying = ! scope.isPlaying;
            if (scope.isPlaying) {
                if (scope.isLastFrame()) {
                    frameCache.setCurrentFrame(scope.modelName, 0);
                    requestData();
                }
                else {
                    scope.advanceFrame(1);
                }
            }
        };
        scope.$on('framesCleared', function() {
            scope.prevFrameIndex = -1;
            if (scope.clearData) {
                scope.clearData();
            }
        });
        scope.$on('modelsLoaded', requestData);
        scope.$on('framesLoaded', function(event, oldFrameCount) {
            if (scope.prevFrameIndex < 0 || oldFrameCount === 0) {
                scope.defaultFrame();
            }
            else if (scope.prevFrameIndex > frameCache.getFrameCount(scope.modelName)) {
                scope.firstFrame();
            }
            // go to the next last frame, if the current frame was the previous last frame
            else if (frameCache.getCurrentFrame(scope.modelName) >= oldFrameCount - 1) {
                scope.defaultFrame();
            }
        });
        return requestData;
    }

    function initPlot(scope) {
        var priority = 0;
        var current = scope.$parent;
        while (current) {
            if (current.requestPriority) {
                priority = current.requestPriority;
                break;
            }
            current = current.$parent;
        }
        var interval = null;
        var requestData = function(forceRunCount) {
            interval = $interval(function() {
                if (interval) {
                    $interval.cancel(interval);
                    interval = null;
                }
                if (! scope.element) {
                    return;
                }
                panelState.requestData(scope.modelName, function(data) {
                    if (! scope.element) {
                        return;
                    }
                    forceRunCount = forceRunCount || 0;
                    if (data.x_range) {
                        scope.clearData();
                        scope.load(data);
                        if (data.summaryData) {
                            $rootScope.$broadcast(scope.modelName + '.summaryData', data.summaryData);
                        }
                    }
                    else if (forceRunCount++ <= 2) {
                        // try again, probably bad data
                        panelState.clear(scope.modelName);
                        requestData(forceRunCount);
                    }
                    else {
                        panelState.setError(scope.modelName, 'server error: incomplete result');
                        srlog('incomplete response: ', data);
                    }
                }, forceRunCount ? true : false);
            }, 50 + priority * 10, 1);
        };
        return requestData;
    }

    function linspace(start, stop, nsteps) {
        var delta = (stop - start) / (nsteps - 1);
        var res = d3.range(nsteps).map(function(d) { return start + d * delta; });
        res[res.length - 1] = stop;

        if (res.length != nsteps) {
            throw "invalid linspace steps: " + nsteps + " != " + res.length;
        }
        return res;
    }

    return {
        COLOR_MAP: COLOR_MAP,

        addConvergencePoints: function(select, parentClass, pointsList, points) {
            var i;
            if (points.length > 1 && SIREPO.PLOTTING_SUMMED_LINEOUTS) {
                var newPoints = [];
                var dist = (points[1][0] - points[0][0]) / 2.0;
                newPoints.push(points[0]);
                var prevY = points[0][1];
                for (i = 1; i < points.length; i++) {
                    var p = points[i];
                    if (prevY != p[1]) {
                        var x = p[0] - dist;
                        newPoints.push([x, prevY], [x, p[1]]);
                        prevY = p[1];
                    }
                }
                newPoints.push(points[points.length - 1]);
                points = newPoints;
            }
            pointsList.splice(0, 0, points);
            if (pointsList.length > MAX_PLOTS) {
                pointsList = pointsList.slice(0, MAX_PLOTS);
            }
            for (i = 0; i < MAX_PLOTS; i++) {
                select(parentClass + ' .line-' + i).datum(pointsList[i] || []);
            }
            return pointsList;
        },

        createAxis: createAxis,

        createColorRange: function() {
            return new ColorRange();
        },

        createExponentialAxis: function(scale, orient) {
            return createAxis(scale, orient)
            // this causes a 'number of fractional digits' error in MSIE
            //.tickFormat(d3.format('e'))
                .tickFormat(formatNumber);
        },

        exportCSV: function(fileName, heading, points) {
            fileName = fileName.replace(/\s+$/, '').replace(/(\_|\W|\s)+/g, '-') + '.csv';
            // format csv heading values within quotes
            var res = '"' + heading.map(function(v) {
                return v.replace(/"/g, '');
            }).join('","') + '"' + "\n";
            points.forEach(function(row) {
                res += row[0].toExponential(9) + ',' + row[1].toExponential(9) + "\n";
            });
            saveAs(new Blob([res], {type: "text/csv;charset=utf-8"}), fileName);
        },

        drawImage: function(xAxisScale, yAxisScale, width, height, xValues, yValues, canvas, cacheCanvas, alignOnPixel) {
            var xZoomDomain = xAxisScale.domain();
            var xDomain = [xValues[0], xValues[xValues.length - 1]];
            var yZoomDomain = yAxisScale.domain();
            var yDomain = [yValues[0], yValues[yValues.length - 1]];
            var zoomWidth = xZoomDomain[1] - xZoomDomain[0];
            var zoomHeight = yZoomDomain[1] - yZoomDomain[0];
            canvas.width = width;
            canvas.height = height;
            var xPixelSize = alignOnPixel ? ((xDomain[1] - xDomain[0]) / zoomWidth * width / xValues.length) : 0;
            var yPixelSize = alignOnPixel ? ((yDomain[1] - yDomain[0]) / zoomHeight * height / yValues.length) : 0;
            var ctx = canvas.getContext('2d');
            ctx.imageSmoothingEnabled = false;
            ctx.msImageSmoothingEnabled = false;
            ctx.drawImage(
                cacheCanvas,
                -(xZoomDomain[0] - xDomain[0]) / zoomWidth * width - xPixelSize / 2,
                -(yDomain[1] - yZoomDomain[1]) / zoomHeight * height - yPixelSize / 2,
                (xDomain[1] - xDomain[0]) / zoomWidth * width + xPixelSize,
                (yDomain[1] - yDomain[0]) / zoomHeight * height + yPixelSize);
        },

        extractUnits: function(scope, axis, label) {
            scope[axis + 'units'] = '';
            var match = label.match(/\[(.*?)\]/);
            if (match) {
                scope[axis + 'units'] = match[1];
                label = label.replace(/\[.*?\]/, '');
            }
            return label;
        },

        fixFormat: function(scope, axis, precision) {
            var format = d3.format('.' + (precision || '3') + 's');
            // amounts near zero may appear as NNNz, change them to 0
            return function(n) {
                var units = scope[axis + 'units'];
                if (! units) {
                    return cleanNumber(formatNumber(n));
                }
                var v = format(n);
                //TODO(pjm): use a regexp
                if ((v && (v.indexOf('z') > 0 || v.indexOf('y') > 0)) || v == '0.00' || v == '0.0000') {
                    return '0';
                }
                v = cleanNumber(v);
                return v + units;
            };
        },

        initialHeight: function(scope) {
            return scope.isAnimation ? 1 : INITIAL_HEIGHT;
        },

        colorMapFromModel: function(modelName) {

            var model = appState.models[modelName];
            var modelMap = model ? model.colorMap : null;

            var modelDefaultMap;
            var info = SIREPO.APP_SCHEMA.model[modelName];
            if(info) {
                var mapInfo = info.colorMap;
                modelDefaultMap = mapInfo ? mapInfo[SIREPO.INFO_INDEX_DEFAULT_VALUE] : null;
            }

            return this.colorMapOrDefault(modelMap, modelDefaultMap);
        },

        colorMapNameOrDefault: function (mapName, defaultMapName) {
            return mapName || defaultMapName || SIREPO.PLOTTING_COLOR_MAP || SIREPO.DEFAULT_COLOR_MAP;
        },

        colorMapOrDefault: function (mapName, defaultMapName) {
            return COLOR_MAP[this.colorMapNameOrDefault(mapName, defaultMapName)];
        },

        initImage: function(plotRange, heatmap, cacheCanvas, imageData, modelName) {
            var m = appState.models[modelName];
            var zMin = plotRange.min;
            var zMax = plotRange.max;
            if (m.colorRangeType == 'smooth') {
                zMin = plotRange.minEMA.compute(zMin);
                zMax = plotRange.maxEMA.compute(zMax);
            }
            else if (m.colorRangeType == 'fixed') {
                zMin = m.colorMin;
                zMax = m.colorMax;
            }
            var colorMap = this.colorMapFromModel(modelName);
            var colorScale = d3.scale.linear()
                .domain(linspace(zMin, zMax, colorMap.length))
                .range(colorMap)
                .clamp(true);
            var xSize = heatmap[0].length;
            var ySize = heatmap.length;
            var img = imageData;

            for (var yi = 0, p = -1; yi < ySize; ++yi) {
                for (var xi = 0; xi < xSize; ++xi) {
                    var c = d3.rgb(colorScale(heatmap[yi][xi]));
                    img.data[++p] = c.r;
                    img.data[++p] = c.g;
                    img.data[++p] = c.b;
                    img.data[++p] = 255;
                }
            }
            cacheCanvas.getContext('2d').putImageData(img, 0, 0);
            return colorScale;
        },

        isPlottingReady: function() {
            return isPlottingReady;
        },

        linkPlot: function(scope, element) {
            d3Service.d3().then(function(d3) {
                scope.element = element[0];
                scope.isAnimation = scope.modelName.indexOf('Animation') >= 0;
                var requestData;

                if (scope.isClientOnly) {
                    requestData = function() {};
                }
                else if (scope.isAnimation) {
                    requestData = initAnimation(scope);
                }
                else {
                    requestData = initPlot(scope);
                }

                scope.windowResize = utilities.debounce(function() {
                    scope.resize();
                }, 250);

                scope.$on('$destroy', function() {
                    scope.destroy();
                    $(d3.select(scope.element).select('svg').node()).off();
                    scope.element = null;
                    $($window).off('resize', scope.windowResize);
                });

                scope.$on(
                    scope.modelName + '.changed',
                    function() {
                        scope.prevFrameIndex = -1;
                        if (scope.modelChanged) {
                            scope.modelChanged();
                        }
                        panelState.clear(scope.modelName);
                        requestData();
                    });
                scope.isLoading = function() {
                    if (scope.isAnimation) {
                        return false;
                    }
                    return panelState.isLoading(scope.modelName);
                };
                $($window).resize(scope.windowResize);
                // #777 catch touchstart on outer svg nodes to prevent browser zoom on ipad
                $(d3.select(scope.element).select('svg').node()).on('touchstart touchmove', function(event) {
                    event.preventDefault();
                    event.stopPropagation();
                });
                scope.init();
                if (appState.isLoaded()) {
                    if (scope.isAnimation && scope.defaultFrame) {
                        scope.defaultFrame();
                    }
                    else {
                        requestData();
                    }
                }
            });
        },

        linspace: linspace,

        min2d: function(data) {
            return d3.min(data, function(row) {
                return d3.min(row);
            });
        },

        max2d: function(data) {
            return d3.max(data, function(row) {
                return d3.max(row);
            });
        },

        recalculateDomainFromPoints: function(yScale, points, xDomain, invertAxis) {
            var ydom;

            for (var i = 0; i < points.length; i++) {
                var d = points[i];
                if (d[0] > xDomain[1] || d[0] < xDomain[0]) {
                    continue;
                }
                if (ydom) {
                    if (d[1] < ydom[0]) {
                        ydom[0] = d[1];
                    }
                    else if (d[1] > ydom[1]) {
                        ydom[1] = d[1];
                    }
                }
                else {
                    ydom = [d[1], d[1]];
                }
            }
            if (ydom && ydom[0] != ydom[1]) {
                if (ydom[0] > 0) {
                    ydom[0] = 0;
                }
                if (invertAxis) {
                    var x = ydom[0];
                    ydom[0] = ydom[1];
                    ydom[1] = x;
                }
                yScale.domain(ydom).nice();
            }
        },

        refreshConvergencePoints: function(select, parentClass, graphLine) {
            for (var i = 0; i < MAX_PLOTS; i++) {
                select(parentClass + ' .line-' + i).attr('d', graphLine);
            }
        },

        ticks: function(axis, width, isHorizontalAxis) {
            var spacing = isHorizontalAxis ? 80 : 50;
            var n = Math.max(Math.round(width / spacing), 2);
            axis.ticks(n);
        },

        // ensures the axis domain fits in the fullDomain
        // returns true if size is reset to full
        trimDomain: function(axisScale, fullDomain) {
            var dom = axisScale.domain();
            var zoomSize = dom[1] - dom[0];

            if (zoomSize >= (fullDomain[1] - fullDomain[0])) {
                axisScale.domain(fullDomain);
                return true;
            }
            if (dom[0] < fullDomain[0]) {
                axisScale.domain([fullDomain[0], zoomSize + fullDomain[0]]);
            }
            if (dom[1] > fullDomain[1]) {
                axisScale.domain([fullDomain[1] - zoomSize, fullDomain[1]]);
            }
            return false;
        },

        select: function(scope, selector) {
            var e = d3.select(scope.element);
            return selector ? e.select(selector) : e;
        },

        calculateFWHM: function(xValues, yValues) {
            yValues = this.normalizeValues(yValues, 0.5);
            var positive = this.isPositive(yValues[0]);
            var listOfRoots = [];
            for (var i = 0; i < yValues.length; i++) {
                var currentPositive = this.isPositive(yValues[i]);
                if (currentPositive !== positive) {
                    listOfRoots.push(xValues[i - 1] + (xValues[i] - xValues[i - 1]) / (Math.abs(yValues[i]) + Math.abs(yValues[i - 1])) * Math.abs(yValues[i - 1]));
                    positive = !positive;
                }
            }
            var fwhm = NaN;
            if (listOfRoots.length >= 2) {
                fwhm = Math.abs(listOfRoots[listOfRoots.length - 1] - listOfRoots[0]);
            }
            return fwhm;
        },
        isPositive: function(num) {
            return true ? num > 0 : false;
        },
        normalizeValues: function (yValues, shift) {
            var yMin = Math.min.apply(Math, yValues);
            var yMax = Math.max.apply(Math, yValues);
            var yRange = yMax - yMin;
            for (var i = 0; i < yValues.length; i++) {
                yValues[i] = (yValues[i] - yMin) / yRange - shift;  // roots are at Y=0
            }
            return yValues;
        },
        formatValue: function (v, formatter, ordinateFormatter) {
            var fmt = formatter ? formatter : d3.format('.3f');
            var ordfmt = ordinateFormatter ? ordinateFormatter : d3.format('.3e');
            if (v < 1 || v > 1000000) {
                return ordfmt(v);
            }
            return fmt(v);
        },

    };
});

SIREPO.app.directive('animationButtons', function() {
    return {
        restrict: 'A',
        template: [
            '<div data-ng-if="isAnimation && hasManyFrames()" style="width: 100%;" class="text-center">',
              '<button type="button" class="btn btn-default" data-ng-disabled="isFirstFrame()" data-ng-click="firstFrame()"><span class="glyphicon glyphicon-backward"></span></button>',
              '<button type="button" class="btn btn-default" data-ng-disabled="isFirstFrame()" data-ng-click="advanceFrame(-1, true)"><span class="glyphicon glyphicon-step-backward"></span></button>',
              '<button type="button" class="btn btn-default" data-ng-click="togglePlay()"><span class="glyphicon glyphicon-{{ isPlaying ? \'pause\' : \'play\' }}"></span></button>',
              '<button type="button" class="btn btn-default" data-ng-disabled="isLastFrame()" data-ng-click="advanceFrame(1, true)"><span class="glyphicon glyphicon-step-forward"></span></button>',
              '<button type="button" class="btn btn-default" data-ng-disabled="isLastFrame()" data-ng-click="lastFrame()"><span class="glyphicon glyphicon-forward"></span></button>',
            '</div>',
        ].join(''),
    };
});

SIREPO.app.service('focusPointService', function(plotting) {

    this.formatFocusPointData = function(focusPoint) {
        var xText, yText, fwhmText = '';
        if (! isNaN(focusPoint.data.fwhm)) {
            fwhmText = 'FWHM = ' + d3.format('.6s')(focusPoint.data.fwhm) + focusPoint.config.axis.units;
        }
        if(! isNaN(focusPoint.data.x) && ! isNaN(focusPoint.data.y)) {
            xText = 'X = ' + plotting.formatValue(focusPoint.data.x);
            yText = 'Y = ' + plotting.formatValue(focusPoint.data.y);
        }
        return {
            xText: xText,
            yText: yText,
            fwhmText: fwhmText
        };
    };
    this.dataCoordsToMouseCoords = function(focusPoint) {
        var mouseX, mouseY;
        if (focusPoint.config.invertAxis) {
            mouseX = focusPoint.config.yAxisScale(focusPoint.data.y);
            mouseY = focusPoint.config.xAxisScale(focusPoint.data.x);
        }
        else {
            mouseX = focusPoint.config.xAxisScale(focusPoint.data.x);
            mouseY = focusPoint.config.yAxisScale(focusPoint.data.y);
        }
        return {
            x: mouseX,
            y: mouseY
        };
    };

    this.updateFocus = function(focusPoint, mouseX, mouseY) {

        // lastClickX determines if the user is panning or clicking on a point
        if (! focusPoint.config.points || Math.abs(focusPoint.data.lastClickX - d3.event[focusPoint.config.invertAxis ? 'clientY' : 'clientX']) > 10) {
            return false;
        }
        var xMin = focusPoint.config.xAxisScale.invert(mouseX - 10);
        var xMax = focusPoint.config.xAxisScale.invert(mouseX + 10);
        if (xMin > xMax) {
            var swap = xMin;
            xMin = xMax;
            xMax = swap;
        }
        var domain = focusPoint.config.xAxisScale.domain();
        if (xMin < domain[0]) {
            xMin = domain[0];
        }
        if (xMax > domain[1]) {
            xMax = domain[1];
        }

        focusPoint.data.focusIndex = -1;
        var maxPoint;
        for (var i = 0; i < focusPoint.config.points.length; i++) {
            var p = focusPoint.config.points[i];
            if (p[0] > xMax || p[0] < xMin) {
                continue;
            }
            if (! maxPoint || p[1] > maxPoint[1]) {
                maxPoint = p;
                focusPoint.data.focusIndex = i;
                focusPoint.data.isActive = true;
            }
        }
        if(maxPoint) {
            return this.updateFocusData(focusPoint);
        }
        return false;
    };

    this.updateFocusData = function(focusPoint) {
        if (! focusPoint.data.isActive) {
            return false;
        }

        var p = focusPoint.config.points[focusPoint.data.focusIndex];
        var domain = focusPoint.config.xAxisScale.domain();
        if (p[0] < domain[0] || p[0] > domain[1]) {
            return false;
        }

        focusPoint.data.x = p[0];
        focusPoint.data.y = p[1];
        focusPoint.data.fwhm = fwhmFromLocalVals(focusPoint);
        return true;
    };

    function fwhmFromLocalVals(focusPoint) {

        var points = focusPoint.config.points;
        var focusIndex = focusPoint.data.focusIndex;

        var xValues = [];
        var yValues = [];
        for (var i = 0; i < points.length; i++) {
            xValues.push(points[i][0]);
            yValues.push(points[i][1]);
        }

        // Find the local maximum and the left and right minima:
        var peakIndex = null;
        var rightMinIndex = null;
        var leftMinIndex = null;
        if (focusIndex < xValues.length - 1 && focusIndex > 0) { // check if the index is within the range
            if (points[focusIndex][1] < points[focusIndex - 1][1] || points[focusIndex][1] < points[focusIndex + 1][1]) { // step on the left and on the right to see if it's a local maximum
                // It's not a local maximum!
                if (points[focusIndex][1] < points[focusIndex - 1][1]) { // we are on the right from the maximum
                    for (i = focusIndex; i > 0; i--) { // <<< go to the left to find the maximum
                        if (points[i-1][1] < points[i][1]) { // we crossed the maximum and started to descend
                            // ^ <<< - we reached the maximum:
                            peakIndex = i;
                            break;
                        }
                    }
                }
                else { // we are on the left from the maximum
                    for (i = focusIndex + 1; i < xValues.length; i++) { // >>> go to the right to find the maximum
                        if (points[i-1][1] > points[i][1]) { // we crossed the maximum and started to descend
                            // >>> ^ - we reached the maximum:
                            peakIndex = i - 1;
                            break;
                        }
                    }
                }
            }
            else {
                // ^ - we are at the local maximum.
                peakIndex = focusIndex;
            }

            // >>> go to the right from the peak to find the right minimum:
            for (i = peakIndex + 1; i < xValues.length; i++) {
                if (points[i-1][1] < points[i][1]) {
                    // >>> v - we reached the right minimum:
                    rightMinIndex = i - 1;
                    break;
                }
            }
            if (! rightMinIndex) {
                rightMinIndex = xValues.length - 1;
            }

            // <<< go to the left to find the left minimum:
            for (i = peakIndex; i > 0; i--) {
                if (points[i-1][1] > points[i][1]) {
                    // v <<< - we reached the left minimum:
                    leftMinIndex = i;
                    break;
                }
            }
            if (! leftMinIndex) {
                leftMinIndex = 0;
            }
        }
        // Calculate the FWHM for the selected peak (between the left and the right minima - v^v):
        if (peakIndex) {
            var localXValues = [];
            var localYValues = [];
            for (i = leftMinIndex; i <= rightMinIndex; i++) {
                localXValues.push(points[i][0]);
                localYValues.push(points[i][1]);
            }
            return plotting.calculateFWHM(localXValues, localYValues);
        }
        return NaN;
    }

    this.setupFocusPoint = function(xAxisScale, yAxisScale, invertAxis, axis, name) {

        function init() {
            return {
                load: function(axisPoints, preservePoint) {
                    if (preservePoint && (axisPoints.length != (this.config.points || []).length)) {
                        preservePoint = false;
                    }
                    this.config.points = axisPoints;
                    if(preservePoint) {
                        return true;
                    }
                    return false;
                },
                move: function(step) {
                    if(! this.data.isActive) {
                        return false;
                    }
                    if(this.config.invertAxis) {
                        step = -step;
                    }
                    var newIndex = this.data.focusIndex + step;
                    if(newIndex < 0 || newIndex >= this.config.points.length) {
                        return false;
                    }
                    this.data.focusIndex = newIndex;
                    return true;
                },
                unset: function () {
                    this.data.focusIndex = -1;
                    this.data.isActive = false;
                },
                config: {
                    name: name,
                    color: 'steelblue',
                    invertAxis: invertAxis,
                    xAxisScale: xAxisScale,
                    yAxisScale: yAxisScale,
                    axis: axis,
                },
                data: {
                    focusIndex: -1,
                    isActive: false,
                }
            };
        }

        return init();
    };

    // Each focus point info directive (focusCircle etc.) sets up the functions for its delegate
    // The parent plot directive (plot2d etc.) provides the completion methods
    // The interface property references the overlayInterface directive
    this.setupInfoDelegate = function(showCompletion, hideCompletion, name) {

        return {
            name: name,
            focusPoints: [],
            interface: null,
            showFocusPointInfo: function() {
                srlog('Override showFocusPointInfo in directive for', name);
                return false;
            },
            showFocusPointInfoComplete: showCompletion ? showCompletion : function() {
            },
            moveFocusPointInfo: function() {
                srlog('Override moveFocusPointInfo in directive for', name);
                return false;
            },
            hideFocusPointInfo: function() {
                srlog('Override hideFocusPointInfo in directive for', name);
                return false;
            },
            hideFocusPointInfoComplete: hideCompletion ? hideCompletion : function() {
            },
            setInfoVisible: function () {
            },
        };
    };

    this.invokeDelegatesForFocusPoint = function(delegates, fp, delegateFn, params) {
        for (var dIndex = 0; dIndex < delegates.length; ++dIndex) {
            var fpd = delegates[dIndex];
            if(fpd.focusPoints.indexOf(fp) < 0) {
                continue;
            }
            fpd[delegateFn].apply(null, params);
        }
    };

    this.loadFocusPoint = function(focusPoint, axisPoints, preservePoint, plotInfoDelegates) {
        var hideAfterLoad = ! focusPoint.load(axisPoints, preservePoint);
        if(hideAfterLoad) {
            this.invokeDelegatesForFocusPoint(plotInfoDelegates, focusPoint, 'hideFocusPointInfo');
        }
    };
    this.refreshFocusPoint = function(focusPoint, plotInfoDelegates) {
        var refreshOK = focusPoint.data.isActive;
        if (refreshOK) {
            this.invokeDelegatesForFocusPoint(plotInfoDelegates, focusPoint, 'showFocusPointInfo');
        }
        else {
            this.invokeDelegatesForFocusPoint(plotInfoDelegates, focusPoint, 'hideFocusPointInfo');
        }
    };

});

SIREPO.app.service('layoutService', function(plotting) {

    var svc = this;

    this.plotAxis = function(margin, dimension, orientation, refresh, utilities) {
        var FONT_SIZE = 12;
        var MAX_TICKS = 10;
        var ZERO_REGEX = /^\-?0(\.0+)?(e\+0)?$/;
        // global value, don't allow margin updates during zoom/pad handling
        svc.plotAxis.allowUpdates = true;

        var self = {};
        var debouncedRefresh = utilities.debounce(function() {
            var sum = margin.left + margin.right;
            refresh();
            if (sum != margin.left + margin.right) {
                refresh();
            }
        }, 500);

        function applyUnit(v, unit) {
            return unit ? unit.scale(v) : v;
        }

        function calcFormat(count, unit, base, isBaseFormat) {
            var code = 'e';
            var tickValues = self.scale.ticks(count);
            var v0 = applyUnit(tickValues[0] - (base || 0), unit);
            var v1 = applyUnit(tickValues[tickValues.length - 1] - (base || 0), unit);
            var p0 = valuePrecision(v0);
            var p1 = valuePrecision(v1);
            var decimals = valuePrecision(applyUnit(tickValues[1] - tickValues[0], unit));
            if (isBaseFormat || useFloatFormat(decimals)) {
                if ((v0 == 0 && useFloatFormat(p1)) || (v1 == 0 && useFloatFormat(p0)) || (useFloatFormat(p0) && useFloatFormat(p1))) {
                    code = 'f';
                }
            }
            else {
                if (p0 == 0) {
                    decimals -= p1;
                }
                else if (p1 == 0) {
                    decimals -= p0;
                }
                else {
                    decimals -= Math.max(p0, p1);
                }
            }
            decimals = decimals < 0 ? Math.abs(decimals) : 0;
            return {
                decimals: decimals,
                code: code,
                unit: unit,
                tickValues: tickValues,
                format: d3.format('.' + decimals + code),
            };
        }

        function calcTickCount(format, canvasSize, unit, base) {
            var d = self.scale.domain();
            var width = Math.max(
                4,
                Math.max(format(applyUnit(d[0] - (base || 0), unit)).length, format(applyUnit(d[1] - (base || 0), unit)).length)
            );
            var tickCount;
            if (dimension == 'x') {
                tickCount = Math.min(MAX_TICKS, Math.round(canvasSize.width / (width * FONT_SIZE)));
            }
            else {
                tickCount = Math.min(MAX_TICKS, Math.round(canvasSize.height / (5 * FONT_SIZE)));
            }
            return Math.max(2, tickCount);
        }

        //TODO(pjm): this could be refactored, moving the base recalc out
        function calcTicks(formatInfo, canvasSize, unit) {
            var d = self.scale.domain();
            var tickCount = calcTickCount(formatInfo.format, canvasSize, unit);
            formatInfo = calcFormat(tickCount, unit);
            if (formatInfo.decimals > 2) {
                var baseFormat = calcFormat(tickCount, unit, null, true).format;
                var base = midPoint(formatInfo, d);
                if (unit) {
                    unit = d3.formatPrefix(Math.max(Math.abs(d[0] - base), Math.abs(d[1] - base)), 0);
                }
                formatInfo = calcFormat(tickCount, unit, base);
                tickCount = calcTickCount(formatInfo.format, canvasSize, unit, base);
                var f2 = calcFormat(tickCount, unit);
                base = midPoint(f2, d);
                if (unit) {
                    unit = d3.formatPrefix(Math.max(Math.abs(d[0] - base), Math.abs(d[1] - base)), 0);
                }
                formatInfo = calcFormat(tickCount, unit, base);
                formatInfo.base = base;
                formatInfo.baseFormat = baseFormat;
            }
            if ((orientation == 'left' || orientation == 'right')) {
                var w = Math.max(formatInfo.format(applyUnit(d[0] - (formatInfo.base || 0), unit)).length, formatInfo.format(applyUnit(d[1] - (formatInfo.base || 0), unit)).length);
                margin[orientation] = (w + 6) * (FONT_SIZE / 2);
            }
            self.svgAxis.ticks(tickCount);
            self.tickCount = tickCount;
            self.svgAxis.tickFormat(function(v) {
                var res = formatInfo.format(applyUnit(v - (formatInfo.base || 0), unit));
                // format zero values as '0'
                if (ZERO_REGEX.test(res)) {
                    return '0';
                }
                return res;
            });
            return formatInfo;
        }

        function midPoint(formatInfo, domain) {
            // find the tickValue which is closest to the domain midpoint
            var mid = domain[0] + (domain[1] - domain[0]) / 2;
            var values = formatInfo.tickValues;
            var v = (values.length - 1) / 2;
            var i1 = Math.floor(v);
            var i2 = Math.ceil(v);
            if (Math.abs(values[i1] - mid) > Math.abs(values[i2] - mid)) {
                return values[i2];
            }
            return values[i1];
        }

        function useFloatFormat(logV) {
            return logV >= -2 && logV <= 3;
        }

        function valuePrecision(v) {
            Math.log10 = Math.log10 || function(x) {
                return Math.log(x) * Math.LOG10E;
            };
            return Math.floor(Math.log10(Math.abs(v || 1)));
        }

        self.createAxis = function(orient) {
            return d3.svg.axis().scale(self.scale).orient(orient || orientation);
        };

        self.createZoom = function() {
            return d3.behavior.zoom()[dimension](self.scale)
                .on('zoom', function() {
                    // don't update the plot margins during zoom/pad
                    svc.plotAxis.allowUpdates = false;
                    refresh();
                    svc.plotAxis.allowUpdates = true;
                    // schedule a refresh to adjust margins later
                    debouncedRefresh();
                });
        };

        self.init = function() {
            self.scale = d3.scale.linear();
            self.svgAxis = self.createAxis();
        };

        self.parseLabelAndUnits = function(label) {
            var match = label.match(/\[(.*?)\]/);
            if (match) {
                self.units = match[1];
                label = label.replace(/\s*\[.*?\]/, '');
            }
            else {
                self.units = '';
            }
            self.label = label;
        };

        function baseLabel() {
            // remove any parenthesis first, ex. "p (mec)" --> "p"
            var label = self.label.replace(/\s\(.*/, '');
            var res = label.length > 4 ? dimension : label;
            // padding is unicode thin-space
            return res ? ('< ' + res + ' >') : '';
        }

        self.updateLabelAndTicks = function(canvasSize, select, cssPrefix) {
            if (svc.plotAxis.allowUpdates) {
                var formatInfo, unit;
                if (self.units) {
                    var d = self.scale.domain();
                    unit = d3.formatPrefix(Math.max(Math.abs(d[0]), Math.abs(d[1])), 0);
                    formatInfo = calcTicks(calcFormat(MAX_TICKS, unit), canvasSize, unit);
                    select('.' + dimension + '-axis-label').text(
                        self.label + (formatInfo.base ? (' - ' + baseLabel()) : '')
                        + ' [' + formatInfo.unit.symbol + self.units + ']');
                }
                else {
                    formatInfo = calcTicks(calcFormat(MAX_TICKS), canvasSize);
                    if (self.label) {
                        select('.' + dimension + '-axis-label').text(
                            self.label + (formatInfo.base ? (' - ' + baseLabel()) : ''));
                    }
                }
                var formattedBase = '';
                if (formatInfo.base) {
                    var label = baseLabel();
                    if (label) {
                        label += ' = ';
                    }
                    else {
                        if (formatInfo.base > 0) {
                            label = '+';
                        }
                    }
                    formattedBase = label + formatInfo.baseFormat(applyUnit(formatInfo.base, unit));
                    formattedBase = formattedBase.replace(/0+$/, '');
                    formattedBase = formattedBase.replace(/0+e/, 'e');
                    if (unit) {
                        formattedBase += unit.symbol + self.units;
                    }
                }
                select('.' + dimension + '-base').text(formattedBase);
            }
            select((cssPrefix || '') + '.' + dimension + '.axis').call(self.svgAxis);
        };
        return self;
    };

});

SIREPO.app.directive('interactiveOverlay', function(plotting, focusPointService, d3Service, $window) {
    return {
        restrict: 'A',
        scope: {
            focusPoints: '=',
            hideFocusPoints: '&',
            plotInfoDelegates: '=',
        },
        template: [
        ].join(''),
        controller: function($scope, $element) {

            var d3self;
            var keyListener;
            var dIndex = 0;

            var self = this;
            self.geometries = [];

            var isTouchscreen = /Mobi|Silk/i.test($window.navigator.userAgent);

            var delegates = $scope.plotInfoDelegates ? $scope.plotInfoDelegates : [];
            for(dIndex = 0; dIndex < delegates.length; ++dIndex) {
                delegates[dIndex].interface = this;
            }

            d3Service.d3().then(init)
                .catch(function (reason) {
                    angular.noop();
                });

            function setupGeometry(isMainFocus) {
                return {
                    mouseX: 0,
                    mouseY: 0,
                    isMainFocus: isMainFocus || true
                };
            }
            self.geometryForFocusPoint = function(fp) {
                var fpIndex = $scope.focusPoints.indexOf(fp);
                if(fpIndex < 0) {
                    return null;
                }
                return self.geometries[fpIndex];
            };

            function init() {

                if($scope.focusPoints) {
                    for (var fpIndex = 0; fpIndex < $scope.focusPoints.length; ++fpIndex) {
                        self.geometries.push(setupGeometry());
                    }
                }

                d3self = d3.selectAll($element);
                d3self
                    .on('mouseover', function() {
                        if (! keyListener) {
                            keyListener = true;
                            d3.select('body').on('keydown', function() {
                                onKeyDown();
                            });
                        }
                    })
                    .on('mouseout', function() {
                        d3.select('body').on('keydown', null);
                        keyListener = false;
                    })
                    .on('mousedown', function() {
                         if($scope.focusPoints) {
                             for(var fpIndex = 0; fpIndex < $scope.focusPoints.length; ++fpIndex) {
                                 $scope.focusPoints[fpIndex].data.lastClickX = d3.event[$scope.focusPoints[fpIndex].config.invertAxis ? 'clientY' : 'clientX'];
                             }
                        }
                    })
                    .on('click', function() {
                        if (d3.event.defaultPrevented) {
                            // ignore event if drag is occurring
                            return;
                        }

                        // This is to hide the info across all "sibling" plots that this overlay does not know about
                        // Must be defined in the parent directive (plot2d, etc.)
                        $scope.hideFocusPoints();

                        if($scope.focusPoints) {
                            for(var fpIndex = 0; fpIndex < $scope.focusPoints.length; ++fpIndex) {
                                var fp = $scope.focusPoints[fpIndex];
                                var geometry = self.geometries[fpIndex];
                                if(! geometry) {
                                    geometry = setupGeometry();
                                    self.geometries[fpIndex] = geometry;
                                }
                                var axisIndex =  fp.config.invertAxis ? 1 : 0;
                                geometry.isMainFocus = true;
                                geometry.mouseX = d3.mouse(this)[axisIndex];
                                geometry.mouseY = d3.mouse(this)[1 - axisIndex];
                                if (focusPointService.updateFocus(fp, geometry.mouseX, geometry.mouseY)) {
                                    focusPointService.invokeDelegatesForFocusPoint($scope.plotInfoDelegates, fp, 'showFocusPointInfo', [geometry]);
                                }
                            }
                        }

                    })
                    .on('dblclick', function() {
                        copyToClipboard();
                    });
            }

            function onKeyDown() {
                for(var fpIndex = 0; fpIndex < $scope.focusPoints.length; ++fpIndex) {
                    if (!$scope.focusPoints[fpIndex].data.isActive) {
                        return;
                    }
                    var keyCode = d3.event.keyCode;
                    var shiftFactor = d3.event.shiftKey ? 10 : 1;
                    var doUpdate = false;
                    var fp = $scope.focusPoints[fpIndex];
                    var geometry = self.geometries[fpIndex];
                    geometry.isMainFocus = false;
                    if (keyCode == 27) { // escape
                        $scope.focusPoints[fpIndex].unset();
                        focusPointService.invokeDelegatesForFocusPoint($scope.plotInfoDelegates, fp, 'hideFocusPointInfo');
                    }
                    if (keyCode == 37 || keyCode == 40) { // left & down
                        $scope.focusPoints[fpIndex].move(-1 * shiftFactor);
                        doUpdate = true;
                        d3.event.preventDefault();
                    }
                    if (keyCode == 39 || keyCode == 38) { // right & up
                        $scope.focusPoints[fpIndex].move(1 * shiftFactor);
                        doUpdate = true;
                        d3.event.preventDefault();
                    }
                    if (doUpdate) {
                        if (focusPointService.updateFocusData($scope.focusPoints[fpIndex])) {
                            focusPointService.invokeDelegatesForFocusPoint($scope.plotInfoDelegates, fp, 'moveFocusPointInfo');
                        }
                        else {
                            focusPointService.invokeDelegatesForFocusPoint($scope.plotInfoDelegates, fp, 'hideFocusPointInfo');
                        }
                    }
                }
            }
            function invokeDelegatesForFocusPoint(fp, delegateFn, params) {
                for (dIndex = 0; dIndex < delegates.length; ++dIndex) {
                    var fpd = delegates[dIndex];
                    if(fpd.focusPoints.indexOf(fp) < 0) {
                        continue;
                    }
                    fpd[delegateFn].apply(null, params);
                }
            }

            function copyToClipboard() {
                var focusHint = select('.focus-hint');
                var focusText = select('.focus-text');
                focusText.style('display', 'none');
                var inputField = $('<input>');
                $('body').append(inputField);

                var fmtText = '';
                for(var fpIndex = 0; fpIndex < $scope.focusPoints.length; ++fpIndex) {
                    var fpt = focusPointService.formatFocusPointData($scope.focusPoints[fpIndex]);
                    fmtText = fmtText + fpt.xText + ', ' + fpt.yText + ', ' + fpt.fwhmText + '\n';
                }
                inputField.val(fmtText).select();
                try {
                    document.execCommand('copy');
                    focusHint.style('display', null);
                    focusHint.text('Copied to clipboard');
                    setTimeout(function () {
                        focusHint.style('display', 'none');
                        focusText.style('display', null);
                    }, 1000);
                }
                catch (e) {
                }
                inputField.remove();
            }

            function select(selector) {
                var e = d3.select(d3self.node().parentNode);
                return e.select(selector);
            }

            // not all delegates may be added at init - listen for them being added
            $scope.$on('delegate.added', function (event, delegate) {
                delegate.interface = self;
            });
        },
    };
});

SIREPO.app.directive('focusCircle', function(plotting, focusPointService, d3Service) {
    return {
        restrict: 'A',
        scope: {
            focusPoint: '=',
            plotInfoDelegate: '=',
        },
        template: [
            '<circle r="6"></circle>',
        ].join(''),
        controller: function($scope, $element) {

            var d3self;
            if( $scope.plotInfoDelegate) {
                $scope.plotInfoDelegate.showFocusPointInfo = showFocusCircle;
                $scope.plotInfoDelegate.moveFocusPointInfo = moveFocusCircle;
                $scope.plotInfoDelegate.hideFocusPointInfo = hideFocusCircle;
                $scope.plotInfoDelegate.setInfoVisible = setInfoVisible;
            }
            d3Service.d3().then(init)
                .catch(function (reason) {
                    angular.noop();
                });

            var defaultCircleSize;

            function init() {
                d3self = d3.selectAll($element);
            }

            function showFocusCircle(geometry) {

                if(! geometry) {
                    geometry = $scope.plotInfoDelegate.interface.geometryForFocusPoint($scope.focusPoint);
                }
                var isMainFocus = geometry.isMainFocus;
                d3self.style('display', null);
                if(! focusPointService.updateFocusData($scope.focusPoint)) {
                    hideFocusCircle();
                    return;
                }
                var circle = d3self.select('circle');
                if (isMainFocus) {
                    if (! defaultCircleSize) {
                        defaultCircleSize = circle.attr('r');
                    }
                    circle.attr('r', defaultCircleSize);
                }
                else {
                    circle.attr('r', defaultCircleSize - 2);
                }
                circle.style('stroke', $scope.focusPoint.config.color);
                var mouseCoords = focusPointService.dataCoordsToMouseCoords($scope.focusPoint);
                d3self.attr('transform', 'translate(' + mouseCoords.x + ',' + mouseCoords.y + ')');
                $scope.plotInfoDelegate.showFocusPointInfoComplete($scope.focusPoint);
            }
            function moveFocusCircle() {
                if (focusPointService.updateFocusData($scope.focusPoint)) {
                    showFocusCircle({isMainFocus: false});
                }
                else {
                    hideFocusCircle();
                }
            }
            function hideFocusCircle() {
                d3self.style('display', 'none');
                $scope.plotInfoDelegate.hideFocusPointInfoComplete();
            }

            // don't invoke hideFocusCircle() - we want the data in place
            function setInfoVisible(isVisible) {
                d3self.select('circle').style('opacity', isVisible ? 1.0 : 0.0);
            }

        },
    };
});

SIREPO.app.directive('popupReport', function(plotting, d3Service, focusPointService) {
    return {
        restrict: 'A',
        scope: {
            focusPoints: '=',
            plotInfoDelegate: '=',
        },
        template: [
            '<g class="popup-group">',
<<<<<<< HEAD
                '<g data-allow-transform="true" data-ng-drag="true" data-ng-drag-data="focusPoints" data-ng-drag-success="dragDone($data, $event)">',
=======
                '<g data-is-svg="true" data-ng-drag="true" data-ng-drag-data="focusPoint" data-ng-drag-success="dragDone($data, $event)">',
>>>>>>> eacef1c2
                    '<g>',
                        '<rect class="report-window" rx="4px" ry="4px" data-ng-attr-width="{{ popupWindowSize().width }}" data-ng-attr-height="{{ popupWindowSize().height }}" x="0" y="0"></rect>',
                        '<g>',
                            '<rect class="report-window-title-bar" data-ng-attr-width="{{ popupTitleSize().width }}" data-ng-attr-height="{{ popupTitleSize().height }}" x="1" y="1"></rect>',
<<<<<<< HEAD
                            '<text class="report-window-close close" data-ng-attr-x="{{ popupWindowSize().width }}" y="0" dy="1em" dx="-1em">&times;</text>',
                        '</g>',
                    '</g>',
                    '<g class="text-group" data-ng-repeat="fp in focusPoints">',
                        '<text data-ng-attr-id="x-text-{{$index}}" class="focus-text-popup" x="0" data-ng-attr-y="{{ popupTitleSize().height }}" data-ng-attr-dy="{{ textPosition($index, 1) }}em" dx="0.5em"></text>',
                        '<text id="y-text-{{$index}}" class="focus-text-popup" x="0" data-ng-attr-y="{{ popupTitleSize().height }}" data-ng-attr-dy="{{ textPosition($index, 2) }}em" dx="0.5em"></text>',
                        '<text id="fwhm-text-{{$index}}" class="focus-text-popup" x="0" data-ng-attr-y="{{ popupTitleSize().height }}" data-ng-attr-dy="{{ textPosition($index, 3) }}em" dx="0.5em"></text>',
                    '</g>',
=======
                            '<text class="report-window-close close" x="150" y="0" dy="1em" dx="-1em">×</text>',
                        '</g>',
                    '</g>',
                    '<text id="x-text-0" class="focus-text-popup" x="0" data-ng-attr-y="{{ popupTitleSize().height }}" dy="1.1em" dx="0.5em"></text>',
                    '<text id="y-text-0" class="focus-text-popup" x="0" data-ng-attr-y="{{ popupTitleSize().height }}" dy="2.2em" dx="0.5em"></text>',
                    '<text id="fwhm-text-0" class="focus-text-popup" x="0" data-ng-attr-y="{{ popupTitleSize().height }}" dy="3.3em" dx="0.5em"></text>',
>>>>>>> eacef1c2
                '</g>',
            '</g>',
        ].join(''),
        controller: function($scope, $element) {

            // TODO(mvk): allow resize?

            var d3self;
            var group;
            var rptWindow;
            var dgElement;

            var popupMargin = 4;

            var moveEventDetected = false;
            var didDragToNewPositon = false;

            if( $scope.plotInfoDelegate) {
                $scope.plotInfoDelegate.showFocusPointInfo = showPopup;
                $scope.plotInfoDelegate.hideFocusPointInfo = hidePopup;
                $scope.plotInfoDelegate.moveFocusPointInfo = movePopup;
                $scope.plotInfoDelegate.setInfoVisible = setInfoVisible;
            }

            var axisIndex = $scope.invertAxis ? 1 : 0;
            $scope.plotting = plotting;

            d3Service.d3().then(init)
                .catch(function (reason) {
                    angular.noop();
                });

            function init() {

                d3self = d3.selectAll($element);
                group = d3self.select('.popup-group');
                rptWindow = group.select('.report-window');
                dgElement = angular.element(group.select('g').node());

                d3self.select('.popup-group .report-window-close')
                    .on('click', closePopup);
            }

            $scope.overlaySize = function() {
                return {
                    width: parseInt(d3self.attr('width')),
                    height: parseInt(d3self.attr('height'))
                };
            };
            $scope.popupWindowSize = function() {
                return {
                    width: 175,
                    height: 100 + 32 * ($scope.focusPoints.length - 1)
                };
            };
            $scope.popupTitleSize = function () {
                 return {
                    width: $scope.popupWindowSize().width - 2,
                    height: 24
                };
            };
            $scope.textPosition = function(groupIndex, elementPosition) {
                if(groupIndex == 0) {
                     return elementPosition;
                }
                if( d3self.select('.popup-group #fwhm-text-' + (groupIndex - 1)).text() ) {
                    return elementPosition + 4 * groupIndex ;
                }
                return (elementPosition - 1) + 4 * groupIndex;
            };

            // ngDraggable interprets even clicks as starting a drag event - we don't want to do transforms later
            // unless we really moved it
            $scope.$on('draggable:move', function(event, obj) {
                // all popups will hear this event, so confine logic to this one
                if(obj.element[0] == dgElement[0]) {
                    moveEventDetected = true;
                }
            });
            $scope.dragDone = function($data, $event) {
                didDragToNewPositon = true;
                var xf = currentXform();
                if(moveEventDetected) {
                    showPopup({mouseX: xf.tx + $event.tx, mouseY: xf.ty + $event.ty}, true);
                }
                moveEventDetected = false;
            };


            function showPopup(geometry, isReposition) {
                if(! geometry) {
                    return true;
                }
                refreshText();
                d3self.style('display', 'block');
                if (didDragToNewPositon && ! isReposition) {
                    return true;
                }
                var x = geometry.mouseX;
                var y = geometry.mouseY;

                // set position and size
                var newX = Math.max(popupMargin, x);
                var newY = Math.max(popupMargin, y);

                var reportWidth = parseFloat(d3self.attr('width'));
                var reportHeight = parseFloat(d3self.attr('height'));
                var tbw = parseFloat(rptWindow.attr('width'));
                var tbh = parseFloat(rptWindow.attr('height'));
                var bw = rptWindow.style('stroke-width');
                var borderWidth = parseFloat(bw.substring(0, bw.indexOf('px')));

                newX = Math.min(reportWidth - tbw - popupMargin, newX);
                newY = Math.min(reportHeight - tbh - popupMargin, newY);
                group.attr('transform', 'translate(' + newX + ',' + newY + ')');
                group.select('.report-window-title-bar').attr('width', tbw - 2 * borderWidth);
                return true;
            }
            function refreshText() {
                // format data

                for(var fpIndex = 0; fpIndex < $scope.focusPoints.length; ++fpIndex) {
                    var fp = $scope.focusPoints[fpIndex];
                    var color = fp.config.color;
                    var fmtText = focusPointService.formatFocusPointData(fp);
                    d3self.select('.popup-group #x-text-' + fpIndex)
                        .text(fmtText.xText)
                        .style('fill', color)
                        .attr('dy', $scope.textPosition(fpIndex, 1) + 'em');
                    d3self.select('.popup-group #y-text-' + fpIndex)
                        .text(fmtText.yText)
                        .style('fill', color)
                        .attr('dy', $scope.textPosition(fpIndex, 2) + 'em');
                    d3self.select('.popup-group #fwhm-text-' + fpIndex)
                        .text(fmtText.fwhmText)
                        .style('fill', color)
                        .attr('dy', $scope.textPosition(fpIndex, 3) + 'em');
                }
            }
            // move in response to arrow keys - but if user dragged the window we assume they don't
            // want it to track the focus point
            function movePopup() {
                if(! didDragToNewPositon) {
                    // just use the first focus point
                    var mouseCoords = focusPointService.dataCoordsToMouseCoords($scope.focusPoints[0]);
                    var xf = currentXform();
                    if(! isNaN(xf.tx) && ! isNaN(xf.ty)) {
                        showPopup({mouseX: mouseCoords.x, mouseY: xf.ty}, true);
                    }
                }
                else {
                    refreshText();
                }
            }
            function currentXform(d3Element) {
                if(! d3Element) {
                    d3Element = group;
                }
                var xform = {
                    tx: NaN,
                    ty: NaN
                };
                var reportTransform = d3Element.attr('transform');
                if (reportTransform) {
                    var xlateIndex = reportTransform.indexOf('translate(');
                    if (xlateIndex >= 0) {
                        var tmp = reportTransform.substring('translate('.length);
                        var coords = tmp.substring(0, tmp.indexOf(')'));
                        var delimiter = coords.indexOf(',') >= 0 ? ',' : ' ';
                        xform.tx = parseFloat(coords.substring(0, coords.indexOf(delimiter)));
                        xform.ty = parseFloat(coords.substring(coords.indexOf(delimiter) + 1));
                    }
                }
                return xform;
            }

            function closePopup() {
                didDragToNewPositon = false;
                hidePopup();
            }

            function hidePopup() {
                d3self.style('display', 'none');
                for(var fpIndex = 0; fpIndex < $scope.focusPoints.length; ++fpIndex) {
                    $scope.focusPoints[fpIndex].unset();
                }
                $scope.plotInfoDelegate.hideFocusPointInfoComplete();
            }
<<<<<<< HEAD

            function setInfoVisible(pIndex, isVisible) {
                // don't completely hide for now, so it's clear the data exists
                var textAlpha = isVisible ? 1.0 : 0.4;
                d3self.select('.popup-group #x-text-' + pIndex).style('opacity', textAlpha);
                d3self.select('.popup-group #y-text-' + pIndex).style('opacity', textAlpha);
                d3self.select('.popup-group #fwhm-text-' + pIndex).style('opacity', textAlpha);
            }

            $scope.destroy = function () {
                d3self.select('.popup-group .report-window-close')
                    .on('click', null);
            };

=======
>>>>>>> eacef1c2
        },
    };
});

SIREPO.app.directive('plot2d', function(plotting, utilities, focusPointService, layoutService) {
    return {
        restrict: 'A',
        scope: {
            modelName: '@',
        },
        templateUrl: '/static/html/plot2d.html' + SIREPO.SOURCE_CACHE_KEY,
        controller: function($scope) {
            var ASPECT_RATIO = 4.0 / 7;
            $scope.margin = {top: 50, right: 10, bottom: 50, left: 75};
            $scope.width = $scope.height = 0;
            $scope.dataCleared = true;

            $scope.focusPoints = [];

            $scope.popupDelegate = focusPointService.setupInfoDelegate(null, function() {
                $scope.focusCircleDelegate.hideFocusPointInfo();
            },
                $scope.modelName + '-popup-delegate');
            $scope.focusCircleDelegate = focusPointService.setupInfoDelegate(null, null, $scope.modelName + '-circle-delegate');
            $scope.focusCircleDelegates = [$scope.focusCircleDelegate];
            if(! $scope.plotInfoDelegates) {
                $scope.plotInfoDelegates = [];
            }
            $scope.plotInfoDelegates.push($scope.popupDelegate);
            $scope.plotInfoDelegates.push($scope.focusCircleDelegate);

            var graphLine, points, zoom;
            var axes = {
                x: layoutService.plotAxis($scope.margin, 'x', 'bottom', refresh, utilities),
                y: layoutService.plotAxis($scope.margin, 'y', 'left', refresh, utilities),
            };

            function refresh() {
                if (! axes.x.domain) {
                    return;
                }
                if (layoutService.plotAxis.allowUpdates) {
                    var width = parseInt(select().style('width')) - $scope.margin.left - $scope.margin.right;
                    if (! points || isNaN(width)) {
                        return;
                    }
                    $scope.width = width;
                    $scope.height = ASPECT_RATIO * $scope.width;
                    select('svg')
                        .attr('width', $scope.width + $scope.margin.left + $scope.margin.right)
                        .attr('height', $scope.height + $scope.margin.top + $scope.margin.bottom);
                    axes.x.scale.range([0, $scope.width]);
                    axes.y.scale.range([$scope.height, 0]);
                    axes.x.grid.tickSize(-$scope.height);
                    axes.y.grid.tickSize(-$scope.width);
                }
                if (plotting.trimDomain(axes.x.scale, axes.x.domain)) {
                    select('.overlay').attr('class', 'overlay mouse-zoom');
                    axes.y.scale.domain(axes.y.domain).nice();
                }
                else {
                    select('.overlay').attr('class', 'overlay mouse-move-ew');
                    plotting.recalculateDomainFromPoints(axes.y.scale, points[0], axes.x.scale.domain());
                }
                resetZoom();
                select('.overlay').call(zoom);
                plotting.refreshConvergencePoints(select, '.plot-viewport', graphLine);
                for(var fpIndex = 0; fpIndex < $scope.focusPoints.length; ++fpIndex) {
                    focusPointService.refreshFocusPoint($scope.focusPoints[fpIndex], $scope.plotInfoDelegates);
                }
                $.each(axes, function (dim, axis) {
                    axis.updateLabelAndTicks({
                        width: $scope.width,
                        height: $scope.height,
                    }, select);
                    axis.grid.ticks(axis.tickCount);
                    select('.' + dim + '.axis.grid').call(axis.grid);
                });
            }

            function resetZoom() {
                zoom = axes.x.createZoom($scope);
            }
            function select(selector) {
                var e = d3.select($scope.element);
                return selector ? e.select(selector) : e;
            }

            $scope.clearData = function () {
                $scope.dataCleared = true;
                axes.x.domain = null;
            };

            $scope.destroy = function () {
                zoom.on('zoom', null);
                $('.overlay').off();
            };

            $scope.init = function () {
                select('svg').attr('height', plotting.initialHeight($scope));
                $.each(axes, function (dim, axis) {
                    axis.init();
                    axis.grid = axis.createAxis();
                });
                graphLine = d3.svg.line()
                    .x(function (d) {
                        return axes.x.scale(d[0]);
                    })
                    .y(function (d) {
                        return axes.y.scale(d[1]);
                    });
                var focusPoint = focusPointService.setupFocusPoint(axes.x.scale, axes.y.scale, false, axes.x);
                $scope.focusPoints.push(focusPoint);
                $scope.popupDelegate.focusPoints.push(focusPoint);
                $scope.focusCircleDelegate.focusPoints.push(focusPoint);
                resetZoom();
            };

            $scope.load = function (json) {
                $scope.dataCleared = false;
                var xPoints = json.x_points
                    ? json.x_points
                    : plotting.linspace(json.x_range[0], json.x_range[1], json.points.length);
                $scope.xRange = json.x_range;
                var xdom = [json.x_range[0], json.x_range[1]];
                if (!(axes.x.domain && axes.x.domain[0] == xdom[0] && axes.x.domain[1] == xdom[1])) {
                    axes.x.domain = xdom;
                    points = [];
                    axes.x.scale.domain(xdom);
                }
                if (!SIREPO.PLOTTING_SHOW_CONVERGENCE_LINEOUTS) {
                    points = [];
                }
                var ymin = d3.min(json.points);
                if (ymin > 0) {
                    ymin = 0;
                }
                axes.y.domain = [ymin, d3.max(json.points)];
                axes.y.scale.domain(axes.y.domain).nice();
                var p = d3.zip(xPoints, json.points);
                plotting.addConvergencePoints(select, '.plot-viewport', points, p);

                for(var fpIndex = 0; fpIndex < $scope.focusPoints.length; ++fpIndex) {
                    focusPointService.loadFocusPoint($scope.focusPoints[fpIndex], p, true, $scope.plotInfoDelegates);
                }
                $.each(axes, function (dim, axis) {
                    axis.parseLabelAndUnits(json[dim + '_label']);
                    select('.' + dim + '-axis-label').text(json[dim + '_label']);
                });
                select('.main-title').text(json.title);
                select('.sub-title').text(json.subtitle);
                $scope.resize();
            };

            $scope.resize = function () {
                if (select().empty()) {
                    return;
                }
                refresh();
            };

            // unset focus point and hide info
            $scope.hideFocusPoints = function() {
                for(var fpIndex = 0; fpIndex < $scope.focusPoints.length; ++fpIndex) {
                    $scope.focusPoints[fpIndex].unset();
                    focusPointService.invokeDelegatesForFocusPoint($scope.plotInfoDelegates, $scope.focusPoints[fpIndex], 'hideFocusPointInfo');
                }
            };

        },
        link: function link(scope, element) {
            plotting.linkPlot(scope, element);
        },
    };
});

SIREPO.app.directive('plot3d', function(appState, plotting, utilities, focusPointService, layoutService) {
    return {
        restrict: 'A',
        scope: {
            modelName: '@',
        },
        templateUrl: '/static/html/plot3d.html' + SIREPO.SOURCE_CACHE_KEY,
        controller: function($scope) {

            var MIN_PIXEL_RESOLUTION = 10;
            $scope.margin = {
                top: 50,
                left: 50,
                right: 45,
                bottom: 30,
            };
            $scope.pad = 10;
            $scope.noLabelPad = -18;
            // will be set to the correct size in resize()
            $scope.canvasSize = 0;
            $scope.titleCenter = 0;
            $scope.subTitleCenter = 0;
            $scope.rightPanelWidth = $scope.bottomPanelHeight = 55;
            $scope.dataCleared = true;
            $scope.wantCrossHairs = ! SIREPO.PLOTTING_SUMMED_LINEOUTS;
            $scope.focusTextCloseSpace = 18;

            $scope.focusPoints = [];

            $scope.focusCircleDelegateBottom = focusPointService.setupInfoDelegate(showFocusPointText, hideFocusPointText, $scope.modelName + '-circle-delegate-bottom');
            $scope.focusCircleDelegateRight = focusPointService.setupInfoDelegate(showFocusPointText, hideFocusPointText, $scope.modelName + '-circle-delegate-right');

            if(! $scope.plotInfoDelegatesBottom) {
                $scope.plotInfoDelegatesBottom = [];
            }
            if(! $scope.plotInfoDelegatesRight) {
                $scope.plotInfoDelegatesRight = [];
            }
            $scope.plotInfoDelegatesBottom.push($scope.focusCircleDelegateBottom);
            $scope.plotInfoDelegatesRight.push($scope.focusCircleDelegateRight);


            var canvas, ctx, fullDomain, heatmap, lineOuts, prevDomain, xyZoom;
            var cacheCanvas, imageData;
            var axes = {
                x: layoutService.plotAxis($scope.margin, 'x', 'bottom', refresh, utilities),
                y: layoutService.plotAxis($scope.margin, 'y', 'right', refresh, utilities),
                bottomY: layoutService.plotAxis($scope.margin, 'y', 'left', refresh, utilities),
                rightX: layoutService.plotAxis($scope.margin, 'x', 'bottom', refresh, utilities),
            };
            var colorRange = plotting.createColorRange();

            var cursorShape = {
                '11': 'mouse-move-ew',
                '10': 'mouse-move-e',
                '01': 'mouse-move-w',
                '22': 'mouse-move-ns',
                '20': 'mouse-move-n',
                '02': 'mouse-move-s',
            };

            function adjustZoomToCenter(scale) {
                // if the domain is almost centered on 0.0 (within 10%) adjust zoom and offset to center
                var domain = scale.domain();
                if (domain[0] < 0 && domain[1] > 0) {
                    var width = domain[1] - domain[0];
                    var diff = (domain[0] + domain[1]) / width;
                    if (diff > 0 && diff < 0.1) {
                        domain[1] = -domain[0];
                    }
                    else if (diff > -0.1 && diff < 0) {
                        domain[0] = -domain[1];
                    }
                    else {
                        return;
                    }
                    scale.domain(domain);
                }
            }

            function centerTitle() {
                $scope.titleCenter = centerNode(select('text.main-title').node(), $scope.titleCenter);
            }
            function centerSubTitle() {
                $scope.subTitleCenter = centerNode(select('text.sub-title').node(), $scope.subTitleCenter);
            }
            function centerNode(node, defaultCtr) {
                // center the node over the image; if node is too large, center it over whole plot
                if (node && ! (node.style && node.style.display == 'none')) {
                    var width = node.getBBox().width;
                    var ctr = $scope.canvasSize / 2;
                    if (width > $scope.canvasSize) {
                        ctr += $scope.rightPanelWidth / 2;
                    }
                    return ctr;
                }
                if(defaultCtr) {
                    return defaultCtr;
                }
                return 0;
            }

            function clipDomain(scale, axisName) {
                var domain = fullDomain[axisName == 'x' ? 0 : 1];
                var domainSize = domain[1] - domain[0];
                var fudgeFactor = domainSize * 0.001;
                var d = scale.domain();
                var canMove = axisName == 'x' ? [1, 1] : [2, 2];

                if (d[0] - domain[0] <= fudgeFactor) {
                    canMove[0] = 0;
                    d[1] -= d[0] - domain[0];
                    d[0] = domain[0];
                }
                if (domain[1] - d[1] <= fudgeFactor) {
                    canMove[1] = 0;
                    d[0] -= d[1] - domain[1];
                    if (d[0] - domain[0] <= fudgeFactor) {
                        canMove[0] = 0;
                        d[0] = domain[0];
                    }
                    d[1] = domain[1];
                }
                scale.domain(d);
                var cursorKey = '' + canMove[0] + canMove[1];
                var className = 'mouse-rect-' + axisName;
                select('rect.' + className).attr('class', className + ' ' + (cursorShape[cursorKey] || 'mouse-zoom'));
                return canMove[0] + canMove[1];
            }

            function sumRegion(isWidth, bottom, top, left, right) {
                var points = [];
                var max = isWidth ? right : top;
                for (var i = 0; i <= max; i++) {
                    points[i] = 0;
                }
                for (i = bottom; i <= top; i++) {
                    for (var j = left; j <= right; j++) {
                        var index = isWidth ? j : i;
                        points[index] += heatmap[axes.y.values.length - 1 - i][j];
                    }
                }
                return points;
            }

            function drawBottomPanelCut() {
                var row;
                var yBottom = axes.y.indexScale(axes.y.scale.domain()[0]);
                var yTop = axes.y.indexScale(axes.y.scale.domain()[1]);
                var yv = Math.round(yBottom + (yTop - yBottom) / 2);
                if (SIREPO.PLOTTING_SUMMED_LINEOUTS) {
                    row = sumRegion(
                        true,
                        Math.floor(yBottom + 0.5),
                        Math.ceil(yTop - 0.5),
                        Math.floor(axes.x.indexScale(axes.x.scale.domain()[0])),
                        Math.ceil(axes.x.indexScale(axes.x.scale.domain()[1])));
                }
                else {
                    row = heatmap[axes.y.values.length - 1 - yv];
                }
                var points = d3.zip(axes.x.values, row);
                plotting.recalculateDomainFromPoints(axes.bottomY.scale, points, axes.x.scale.domain());
                drawLineout('x', yv, points, axes.x.cutLine);
                focusPointService.loadFocusPoint($scope.focusPointX, points, true, $scope.plotInfoDelegatesBottom);
            }

            function drawLineout(axis, key, points, cutLine) {
                if (! lineOuts[axis] || ! SIREPO.PLOTTING_SHOW_CONVERGENCE_LINEOUTS) {
                    lineOuts[axis] = {};
                }
                var axisClass = axis == 'x' ? '.bottom-panel' : '.right-panel';
                if (lineOuts[axis][key]) {
                    if (! appState.deepEquals(points, lineOuts[axis][key][0])) {
                        lineOuts[axis][key] = plotting.addConvergencePoints(select, axisClass, lineOuts[axis][key], points);
                    }
                }
                else {
                    lineOuts[axis] = {};
                    lineOuts[axis][key] = plotting.addConvergencePoints(select, axisClass, [], points);
                }
                plotting.refreshConvergencePoints(select, axisClass, cutLine);
            }

            function drawRightPanelCut() {
                var xLeft = axes.x.indexScale(axes.x.scale.domain()[0]);
                var xRight = axes.x.indexScale(axes.x.scale.domain()[1]);
                var xv = Math.round(xLeft + (xRight - xLeft) / 2);
                var points;

                if (SIREPO.PLOTTING_SUMMED_LINEOUTS) {
                    points = d3.zip(axes.y.values, sumRegion(
                        false,
                        Math.floor(axes.y.indexScale(axes.y.scale.domain()[0])),
                        Math.ceil(axes.y.indexScale(axes.y.scale.domain()[1])),
                        Math.floor(xLeft + 0.5),
                        Math.ceil(xRight - 0.5)));
                }
                else {
                    points = heatmap.map(function (v, i) {
                        return [axes.y.values[axes.y.values.length - 1 - i], v[xv]];
                    });
                }
                plotting.recalculateDomainFromPoints(axes.rightX.scale, points, axes.y.scale.domain(), true);
                drawLineout('y', xv, points, axes.y.cutLine);
                focusPointService.loadFocusPoint($scope.focusPointY, points, true, $scope.plotInfoDelegatesRight);
            }

            function exceededMaxZoom(scale, axisName) {
                var domain = fullDomain[axisName == 'x' ? 0 : 1];
                var domainSize = domain[1] - domain[0];
                var d = scale.domain();
                var pixels = (axisName == 'x' ? axes.x.values : axes.y.values).length * (d[1] - d[0]) / domainSize;
                return pixels < MIN_PIXEL_RESOLUTION;
            }

            function refresh() {
                if (! fullDomain) {
                    return;
                }
                if (layoutService.plotAxis.allowUpdates) {
                    var width = parseInt(select().style('width')) - $scope.margin.left - $scope.margin.right - $scope.pad;
                    if (! heatmap || isNaN(width)){
                        return;
                    }
                    var canvasSize = 2 * width / 3;
                    $scope.canvasSize = canvasSize;
                    $scope.bottomPanelHeight = 2 * canvasSize / 5 + $scope.pad + $scope.margin.bottom;
                    $scope.rightPanelWidth = canvasSize / 2 + $scope.pad + $scope.margin.right;
                    axes.x.scale.range([0, canvasSize]);
                    axes.y.scale.range([canvasSize, 0]);
                    axes.bottomY.scale.range([$scope.bottomPanelHeight - $scope.pad - $scope.margin.bottom - 1, 0]);
                    axes.rightX.scale.range([0, $scope.rightPanelWidth - $scope.pad - $scope.margin.right]);
                }
                if (prevDomain && (exceededMaxZoom(axes.x.scale, 'x') || exceededMaxZoom(axes.y.scale, 'y'))) {
                    restoreDomain(axes.x.scale, prevDomain[0]);
                    restoreDomain(axes.y.scale, prevDomain[1]);
                }
                if (clipDomain(axes.x.scale, 'x') + clipDomain(axes.y.scale, 'y')) {
                    select('rect.mouse-rect-xy').attr('class', 'mouse-rect-xy mouse-move');
                }
                else {
                    select('rect.mouse-rect-xy').attr('class', 'mouse-rect-xy mouse-zoom');
                }
                plotting.drawImage(axes.x.scale, axes.y.scale, $scope.canvasSize, $scope.canvasSize, axes.x.values, axes.y.values, canvas, cacheCanvas, true);
                drawBottomPanelCut();
                drawRightPanelCut();

                axes.x.updateLabelAndTicks({
                    height: $scope.bottomPanelHeight,
                    width: $scope.canvasSize,
                }, select, '.bottom-panel ');
                axes.y.updateLabelAndTicks({
                    width: $scope.rightPanelWidth,
                    height: $scope.canvasSize,
                }, select, '.right-panel ');
                axes.bottomY.updateLabelAndTicks({
                    height: $scope.bottomPanelHeight,
                    width: $scope.canvasSize,
                }, select, '.bottom-panel ');
                axes.rightX.updateLabelAndTicks({
                    width: $scope.rightPanelWidth - $scope.margin.right,
                    height: $scope.canvasSize,
                }, select, '.right-panel ');

                if (layoutService.plotAxis.allowUpdates) {
                    axes.x.grid.ticks(axes.x.tickCount);
                    axes.y.grid.ticks(axes.y.tickCount);
                    axes.x.grid.tickSize(- $scope.canvasSize - $scope.bottomPanelHeight + $scope.margin.bottom); // tickLine == gridline
                    axes.y.grid.tickSize(- $scope.canvasSize - $scope.rightPanelWidth + $scope.margin.right); // tickLine == gridline
                }
                resetZoom();
                select('.mouse-rect-xy').call(xyZoom);
                select('.mouse-rect-x').call(axes.x.zoom);
                select('.mouse-rect-y').call(axes.y.zoom);
                select('.right-panel .x.axis').call(axes.rightX.svgAxis);
                select('.x.axis.grid').call(axes.x.grid);
                select('.y.axis.grid').call(axes.y.grid);
                focusPointService.refreshFocusPoint($scope.focusPointX, $scope.plotInfoDelegatesBottom);
                focusPointService.refreshFocusPoint($scope.focusPointY, $scope.plotInfoDelegatesRight);
                prevDomain = [
                    axes.x.scale.domain(),
                    axes.y.scale.domain(),
                ];
                centerTitle();
                centerSubTitle();
            }

            function resetZoom() {
                xyZoom = axes.x.createZoom($scope).y(axes.y.scale);
                axes.x.zoom = axes.x.createZoom($scope);
                axes.y.zoom = axes.y.createZoom($scope);
            }

            function restoreDomain(scale, oldValue) {
                var d = scale.domain();
                d[0] = oldValue[0];
                d[1] = oldValue[1];
            }

            function showFocusPointText(focusPoint) {
                select('.focus-text-close').style('display', 'block');

                var focusText = select('.focus-text');
                var fmtTxt = focusPointService.formatFocusPointData(focusPoint);
                var xyfText = fmtTxt.xText + ', ' + fmtTxt.yText;
                if(fmtTxt.fwhmText !== '') {
                    xyfText = xyfText + ', ' + fmtTxt.fwhmText;
                }
                if(focusPoint == $scope.focusPointX) {
                    xyfText = xyfText + ' ↓';
                }
                if(focusPoint == $scope.focusPointY) {
                    xyfText = xyfText + ' →';
                }
                select('.sub-title').style('display', 'none');
                focusText.text(xyfText);
                resizefocusPointText();
            }
            function resizefocusPointText() {
                var maxSize = 14;
                var minSize = 9;
                var focusText = select('.focus-text');
                var fs = focusText.style('font-size');

                var currentFontSize = parseFloat(fs.substring(0, fs.indexOf('px')));
                var newFontSize = currentFontSize;

                var textWidth = focusText.node().getComputedTextLength();
                var pct = ($scope.canvasSize - $scope.focusTextCloseSpace) / textWidth;

                newFontSize *= pct;
                newFontSize = Math.max(minSize, newFontSize);
                newFontSize = Math.min(maxSize, newFontSize);
                focusText.style('font-size', newFontSize + 'px');
            }
            function hideFocusPointText() {
                // don't hide text if other plot has focus point
                if(! $scope.focusPointX.data.isActive && ! $scope.focusPointY.data.isActive) {
                    select('.focus-text').text('');
                    select('.focus-text-close').style('display', 'none');
                    select('.sub-title').style('display', 'block');
                }
            }

            function select(selector) {
                var e = d3.select($scope.element);
                return selector ? e.select(selector) : e;
            }

            $scope.clearData = function() {
                $scope.dataCleared = true;
                fullDomain = null;
                lineOuts = {};
            };

            $scope.destroy = function() {
                xyZoom.on('zoom', null);
                axes.x.zoom.on('zoom', null);
                axes.y.zoom.on('zoom', null);
            };

            $scope.init = function() {
                select('svg').attr('height', plotting.initialHeight($scope));
                axes.x.init();
                axes.y.init();
                axes.bottomY.init();
                axes.rightX.init();
                axes.x.indexScale = d3.scale.linear();
                axes.y.indexScale = d3.scale.linear();
                axes.x.grid = axes.x.createAxis();
                axes.y.grid = axes.y.createAxis('left');
                resetZoom();
                canvas = select('canvas').node();
                ctx = canvas.getContext('2d');
                cacheCanvas = document.createElement('canvas');
                axes.x.cutLine = d3.svg.line()
                    .x(function(d) {return axes.x.scale(d[0]);})
                    .y(function(d) {return axes.bottomY.scale(d[1]);});
                axes.y.cutLine = d3.svg.line()
                    .y(function(d) { return axes.y.scale(d[0]);})
                    .x(function(d) { return axes.rightX.scale(d[1]);});

                $scope.focusPointX = focusPointService.setupFocusPoint(axes.x.scale, axes.bottomY.scale, false, axes.x);
                $scope.focusCircleDelegateBottom.focusPoints.push($scope.focusPointX);
                $scope.focusPointY = focusPointService.setupFocusPoint(axes.y.scale, axes.rightX.scale, true, axes.y);
                $scope.focusCircleDelegateRight.focusPoints.push($scope.focusPointY);

                select('.focus-text-close')
                    .on('click', $scope.hideFocusPoints);
           };

            $scope.load = function(json) {
                prevDomain = null;
                $scope.dataCleared = false;
                heatmap = appState.clone(json.z_matrix).reverse();
                var newFullDomain = [
                    [json.x_range[0], json.x_range[1]],
                    [json.y_range[0], json.y_range[1]],
                ];
                if ((axes.y.values && axes.y.values.length != json.z_matrix.length)
                    || ! appState.deepEquals(fullDomain, newFullDomain)) {
                    fullDomain = newFullDomain;
                    lineOuts = {};
                    axes.x.values = plotting.linspace(fullDomain[0][0], fullDomain[0][1], json.x_range[2]);
                    axes.y.values = plotting.linspace(fullDomain[1][0], fullDomain[1][1], json.y_range[2]);
                    axes.x.scale.domain(fullDomain[0]);
                    axes.x.indexScale.domain(fullDomain[0]);
                    axes.y.scale.domain(fullDomain[1]);
                    axes.y.indexScale.domain(fullDomain[1]);
                    adjustZoomToCenter(axes.x.scale);
                    adjustZoomToCenter(axes.y.scale);
                }
                var xmax = axes.x.values.length - 1;
                var ymax = axes.y.values.length - 1;
                axes.x.indexScale.range([0, xmax]);
                axes.y.indexScale.range([0, ymax]);
                cacheCanvas.width = axes.x.values.length;
                cacheCanvas.height = axes.y.values.length;
                imageData = ctx.getImageData(0, 0, cacheCanvas.width, cacheCanvas.height);
                select('.main-title').text(json.title);
                select('.sub-title').text(json.subtitle);
                axes.x.parseLabelAndUnits(json.x_label);
                select('.x-axis-label').text(json.x_label);
                axes.y.parseLabelAndUnits(json.y_label);
                select('.y-axis-label').text(json.y_label);
                select('.z-axis-label').text(json.z_label);
                var zmin = plotting.min2d(heatmap);
                var zmax = plotting.max2d(heatmap);

                //TODO(pjm): for now, we always want the lower range to be 0
                if (zmin > 0) {
                    zmin = 0;
                }
                axes.bottomY.scale.domain([zmin, zmax]).nice();
                axes.rightX.scale.domain([zmax, zmin]).nice();
                colorRange.setRange(zmin, zmax);
                plotting.initImage(colorRange, heatmap, cacheCanvas, imageData, $scope.modelName);
                $scope.resize();
                $scope.resize();
            };

            $scope.modelChanged = function() {
                // clear lineOuts
                $scope.clearData();
            };

            $scope.resize = function() {
                if (select().empty()) {
                    return;
                }
                refresh();
            };

            $scope.hideFocusPoints = function() {
                $scope.focusPointX.unset();
                $scope.focusPointY.unset();
                var dIndex = 0;
                for(dIndex = 0; dIndex < $scope.plotInfoDelegatesBottom.length; ++dIndex) {
                    $scope.plotInfoDelegatesBottom[dIndex].hideFocusPointInfo();
                }
                for(dIndex = 0; dIndex < $scope.plotInfoDelegatesRight.length; ++dIndex) {
                    $scope.plotInfoDelegatesRight[dIndex].hideFocusPointInfo();
                }
            };


            $scope.$on(SIREPO.PLOTTING_LINE_CSV_EVENT, function(evt, axisName) {
                var keys = Object.keys(lineOuts[axisName]);
                var points = lineOuts[axisName][keys[0]][0];
                var xHeading = select('.' + axisName + '-axis-label').text();
                plotting.exportCSV(
                    xHeading,
                    [xHeading + ' [' + $scope.xunits +']', select('.z-axis-label').text()],
                    points);
            });
        },
        link: function link(scope, element) {
            plotting.linkPlot(scope, element);
        },
    };
});

SIREPO.app.directive('heatmap', function(appState, plotting, utilities, layoutService) {
    return {
        restrict: 'A',
        scope: {
            modelName: '@',
        },
        templateUrl: '/static/html/heatplot.html' + SIREPO.SOURCE_CACHE_KEY,
        controller: function($scope) {
            // will be set to the correct size in resize()
            $scope.canvasSize = {
                width: 0,
                height: 0,
            };
            $scope.dataCleared = true;
            $scope.margin = {top: 40, left: 70, right: 100, bottom: 50};

            var aspectRatio = 1.0;
            var canvas, ctx, heatmap, mouseMovePoint, pointer, zoom;
            var cacheCanvas, imageData;
            var colorbar, colorbarFormat;
            var axes = {
                x: layoutService.plotAxis($scope.margin, 'x', 'bottom', refresh, utilities),
                y: layoutService.plotAxis($scope.margin, 'y', 'left', refresh, utilities),
            };
            var colorRange = plotting.createColorRange();

            function colorbarSize() {
                var maxLength = colorbar.scale().ticks().reduce(function(size, v) {
                    return Math.max(size, colorbarFormat(v).length);
                }, 0);
                var textSize = Math.max(25, maxLength * 12);
                var res = textSize + colorbar.thickness() + colorbar.margin().left;
                colorbar.margin().right = res;
                return res;
            }

            function getRange(values) {
                return [values[0], values[values.length - 1]];
            }

            var mouseMove = utilities.debounce(function() {
                /*jshint validthis: true*/
                if (! heatmap || heatmap[0].length <= 2) {
                    return;
                }
                var point = mouseMovePoint;
                var xRange = getRange(axes.x.values);
                var yRange = getRange(axes.y.values);
                var x0 = axes.x.scale.invert(point[0] - 1);
                var y0 = axes.y.scale.invert(point[1] - 1);
                var x = Math.round((heatmap[0].length - 1) * (x0 - xRange[0]) / (xRange[1] - xRange[0]));
                var y = Math.round((heatmap.length - 1) * (y0 - yRange[0]) / (yRange[1] - yRange[0]));
                pointer.pointTo(heatmap[heatmap.length - 1 - y][x]);
            }, 100);

            function refresh() {
                if (layoutService.plotAxis.allowUpdates) {
                    var width = parseInt(select().style('width')) - $scope.margin.left - $scope.margin.right;
                    if (! heatmap || isNaN(width)) {
                        return;
                    }
                    $scope.canvasSize.width = width;
                    $scope.canvasSize.height = width * aspectRatio;
                    axes.x.scale.range([0, $scope.canvasSize.width]);
                    axes.y.scale.range([$scope.canvasSize.height, 0]);
                    $scope.margin.right = colorbarSize();
                }
                if (plotting.trimDomain(axes.x.scale, getRange(axes.x.values))
                    + plotting.trimDomain(axes.y.scale, getRange(axes.y.values))) {
                    select('.mouse-rect').attr('class', 'mouse-rect mouse-zoom');
                }
                else {
                    select('.mouse-rect').attr('class', 'mouse-rect mouse-move');
                }
                plotting.drawImage(axes.x.scale, axes.y.scale, $scope.canvasSize.width, $scope.canvasSize.height, axes.x.values, axes.y.values, canvas, cacheCanvas, true);
                resetZoom();
                select('.mouse-rect').call(zoom);
                $.each(axes, function(dim, axis) {
                    axis.updateLabelAndTicks($scope.canvasSize, select);
                });
                if (layoutService.plotAxis.allowUpdates) {
                    colorbar.barlength($scope.canvasSize.height).origin([$scope.canvasSize.width + $scope.margin.right, 0]);
                    // must remove the element to reset the margins
                    select('svg.colorbar').remove();
                    pointer = select('.colorbar').call(colorbar);
                }
            }

            function resetZoom() {
                zoom = axes.x.createZoom($scope).y(axes.y.scale);
            }

            function select(selector) {
                var e = d3.select($scope.element);
                return selector ? e.select(selector) : e;
            }

            function setColorScale() {
                colorRange.setRange(plotting.min2d(heatmap), plotting.max2d(heatmap));
                var colorScale = plotting.initImage(colorRange, heatmap, cacheCanvas, imageData, $scope.modelName);
                colorbar.scale(colorScale);
            }

            $scope.clearData = function() {
                $scope.dataCleared = true;
                $scope.prevFrameIndex = -1;
            };

            $scope.destroy = function() {
                $('.mouse-rect').off();
                zoom.on('zoom', null);
            };

            $scope.init = function() {
                select('svg').attr('height', plotting.initialHeight($scope));
                $.each(axes, function(dim, axis) {
                    axis.init();
                });
                resetZoom();
                canvas = select('canvas').node();
                select('.mouse-rect').on('mousemove', function() {
                    // mouseMove is debounced, so save the point before calling
                    mouseMovePoint = d3.mouse(this);
                    mouseMove();
                });
                ctx = canvas.getContext('2d');
                cacheCanvas = document.createElement('canvas');
                colorbarFormat = d3.format('s');
                colorbar = Colorbar()
                    .margin({top: 10, right: 100, bottom: 20, left: 10})
                    .thickness(30)
                    .orient('vertical');
            };

            $scope.load = function(json) {
                $scope.dataCleared = false;
                aspectRatio = json.aspect_ratio || 1.0;
                heatmap = appState.clone(json.z_matrix).reverse();
                select('.main-title').text(json.title);
                select('.sub-title').text(json.subtitle);
                $.each(axes, function(dim, axis) {
                    axis.values = plotting.linspace(json[dim + '_range'][0], json[dim + '_range'][1], json[dim + '_range'][2]);
                    axis.parseLabelAndUnits(json[dim + '_label']);
                    select('.' + dim + '-axis-label').text(json[dim + '_label']);
                    axis.scale.domain(getRange(axis.values));
                });
                cacheCanvas.width = axes.x.values.length;
                cacheCanvas.height = axes.y.values.length;
                imageData = ctx.getImageData(0, 0, cacheCanvas.width, cacheCanvas.height);
                select('.z-axis-label').text(json.z_label);
                select('.frequency-label').text(json.frequency_title);
                setColorScale();
                $scope.resize();
                $scope.resize();
            };

            $scope.modelChanged = function() {
                colorRange.resetEMA();
            };

            $scope.resize = function() {
                if (select().empty()) {
                    return;
                }
                refresh();
            };
        },
        link: function link(scope, element) {
            plotting.linkPlot(scope, element);
        },
    };
});

//TODO(pjm): consolidate plot code with plotting service
SIREPO.app.directive('parameterPlot', function(plotting, utilities, layoutService, focusPointService) {
    return {
        restrict: 'A',
        scope: {
            modelName: '@',
        },
        templateUrl: '/static/html/plot2d.html' + SIREPO.SOURCE_CACHE_KEY,
        controller: function($scope) {
            var ASPECT_RATIO = 4.0 / 7;
            $scope.margin = {top: 50, right: 23, bottom: 50, left: 75};
            $scope.wantLegend = true;
            $scope.width = $scope.height = 0;
            $scope.dataCleared = true;

            $scope.focusPoints = [];

            $scope.popupDelegate = focusPointService.setupInfoDelegate(null, function() {
                for(var fcIndex = 0; fcIndex < $scope.focusCircleDelegates.length; ++fcIndex) {
                    $scope.focusCircleDelegates[fcIndex].hideFocusPointInfo();
                }
            },
                $scope.modelName + '-popup-delegate'
            );
            // set these up in init() and load() below
            $scope.focusCircleDelegates = [];

            if(! $scope.plotInfoDelegates) {
                $scope.plotInfoDelegates = [];
            }
            $scope.plotInfoDelegates.push($scope.popupDelegate);

            var graphLine, zoom;
            var axes = {
                x: layoutService.plotAxis($scope.margin, 'x', 'bottom', refresh, utilities),
                y: layoutService.plotAxis($scope.margin, 'y', 'left', refresh, utilities),
            };

            function recalculateYDomain() {
                var ydom;
                var xdom = axes.x.scale.domain();
                var xPoints = axes.x.points;
                var plots = axes.y.plots;
                for (var i = 0; i < xPoints.length; i++) {
                    var x = xPoints[i];
                    if (x > xdom[1] || x < xdom[0]) {
                        continue;
                    }
                    for (var j = 0; j < plots.length; j++) {
                        var y = plots[j].points[i];
                        if (ydom) {
                            if (y < ydom[0]) {
                                ydom[0] = y;
                            }
                            else if (y > ydom[1]) {
                                ydom[1] = y;
                            }
                        }
                        else {
                            ydom = [y, y];
                        }
                    }
                }
                if (ydom && ydom[0] != ydom[1]) {
                    if (ydom[0] > 0 && axes.y.domain[0] == 0) {
                        ydom[0] = 0;
                    }
                    axes.y.scale.domain(ydom).nice();
                }
            }

            function refresh() {
                if (! axes.x.domain) {
                    return;
                }
                if (layoutService.plotAxis.allowUpdates) {
                    var width = parseInt(select().style('width')) - $scope.margin.left - $scope.margin.right;
                    if (! axes.x.points || isNaN(width)) {
                        return;
                    }
                    $scope.width = width;
                    $scope.height = ASPECT_RATIO * $scope.width;
                    select('svg')
                        .attr('width', $scope.width + $scope.margin.left + $scope.margin.right)
                        .attr('height', $scope.height + $scope.margin.top + $scope.margin.bottom);
                    axes.x.scale.range([0, $scope.width]);
                    axes.y.scale.range([$scope.height, 0]);
                    axes.x.grid.tickSize(-$scope.height);
                    axes.y.grid.tickSize(-$scope.width);
                }
                var xdom = axes.x.scale.domain();
                var zoomWidth = xdom[1] - xdom[0];

                if (plotting.trimDomain(axes.x.scale, axes.x.domain)) {
                    select('.overlay').attr('class', 'overlay mouse-zoom');
                    axes.y.scale.domain(axes.y.domain).nice();
                }
                else {
                    select('.overlay').attr('class', 'overlay mouse-move-ew');
                    recalculateYDomain();
                }
                resetZoom();
                select('.overlay').call(zoom);
                select('.plot-viewport').selectAll('.line').attr('d', graphLine);
                $.each(axes, function(dim, axis) {
                    axis.updateLabelAndTicks({
                        width: $scope.width,
                        height: $scope.height,
                    }, select);
                    axis.grid.ticks(axis.tickCount);
                    select('.' + dim + '.axis.grid').call(axis.grid);
                });
                for(var fpIndex = 0; fpIndex < $scope.focusPoints.length; ++fpIndex) {
                    focusPointService.refreshFocusPoint($scope.focusPoints[fpIndex], $scope.plotInfoDelegates);
                }
            }

            function resetZoom() {
                zoom = axes.x.createZoom($scope);
            }

            function select(selector) {
                var e = d3.select($scope.element);
                return selector ? e.select(selector) : e;
            }

            $scope.clearData = function() {
                $scope.dataCleared = true;
                axes.x.domain = null;
            };

            $scope.destroy = function() {
                zoom.on('zoom', null);
                $('.overlay').off();
            };

            $scope.init = function() {
                select('svg').attr('height', plotting.initialHeight($scope));
                $.each(axes, function(dim, axis) {
                    axis.init();
                    axis.grid = axis.createAxis();
                });
                graphLine = d3.svg.line()
                    .x(function(d, i) {
                        return axes.x.scale(axes.x.points[i]);
                    })
                    .y(function(d) {
                        return axes.y.scale(d);
                    });

                // assume there is at least one plot
                var fp = focusPointService.setupFocusPoint(axes.x.scale, axes.y.scale, false, axes.x, $scope.modelName + '-fp-0');
                $scope.focusPoints.push(fp);
                $scope.popupDelegate.focusPoints.push(fp);

                var fcd = focusPointService.setupInfoDelegate(null, null, $scope.modelName + '-circle-delegate-0');
                fcd.focusPoints.push(fp);
                $scope.focusCircleDelegates.push(fcd);
                $scope.plotInfoDelegates.push(fcd);
                $scope.$broadcast('delegate.added', fcd);

                resetZoom();
            };

            $scope.load = function(json) {
                $scope.dataCleared = false;
                axes.x.points = json.x_points
                    || plotting.linspace(json.x_range[0], json.x_range[1], json.x_range[2] || json.points.length);
                $scope.xRange = json.x_range;
                var xdom = [json.x_range[0], json.x_range[1]];
                axes.x.domain = xdom;
                axes.x.scale.domain(xdom);
                axes.y.domain = [json.y_range[0], json.y_range[1]];
                axes.y.scale.domain(axes.y.domain).nice();
                $.each(axes, function(dim, axis) {
                    axis.parseLabelAndUnits(json[dim + '_label']);
                    select('.' + dim + '-axis-label').text(json[dim + '_label']);
                });
                select('.main-title').text(json.title);
                select('.sub-title').text(json.subtitle);

                // data may contain 2 plots (y1, y2) or multiple plots (plots)
                var plots = json.plots || [
                    {
                        points: json.points[0],
                        label: json.y1_title,
                        color: '#1f77b4',
                    },
                    {
                        points: json.points[1],
                        label: json.y2_title,
                        color: '#ff7f0e',
                    },
                ];
                var viewport = select('.plot-viewport');
                viewport.selectAll('.line').remove();
                var legend = select('.sr-plot-legend');
                legend.selectAll('.sr-plot-legend-item').remove();
                for (var i = 0; i < plots.length; i++) {
                    var plot = plots[i];
                    viewport.append('path')
                        .attr('class', 'line line-color')
                        .style('stroke', plot.color)
                        .datum(plot.points);
                    var item = legend.append('g').attr('class', 'sr-plot-legend-item');
                    item.append('circle')
                        .attr('r', 5)
                        .attr('cx', 8)
                        .attr('cy', 10 + i * 20)
                        .style('stroke', plot.color)
                        .style('fill', plot.color);
                    item.append('text')
                        .attr('class', 'focus-text')
                        .attr('x', 16)
                        .attr('y', 16 + i * 20)
                        .text(plot.label);

                    // no option to toggle plot if only 1
                    if(plots.length > 1) {
                        var itemWidth = item.node().getBBox().width;
                        item.append('text')
                            .attr('class', 'focus-text-popup glyphicon plot-visibility')
                            .attr('x', itemWidth + 12)
                            .attr('y', 16 + i * 20)
                            .text('\ue105')
                            .on('click', getVToggleFn(i));
                    }

                    // must create extra focus points here since we don't know how many to make
                    // until load() is invoked.  Also broadcast them so the overlay can set them up
                    var name = $scope.modelName + '-fp-' + i;
                    var fcd;
                    if(! $scope.focusPoints[i]) {
                        $scope.focusPoints[i] = focusPointService.setupFocusPoint(axes.x.scale, axes.y.scale, false, axes.x, name);

                        fcd = focusPointService.setupInfoDelegate(null, null, $scope.modelName + '-circle-delegate-' + i);
                        fcd.focusPoints.push($scope.focusPoints[i]);
                        $scope.popupDelegate.focusPoints.push($scope.focusPoints[i]);
                        $scope.focusCircleDelegates.push(fcd);
                        $scope.plotInfoDelegates.push(fcd);
                        $scope.$broadcast('delegate.added', fcd);
                    }

                    // make sure everything is visible when reloading
                    setPlotVisible(i, true);
                }
                axes.y.plots = plots;
                for(var fpIndex = 0; fpIndex < $scope.focusPoints.length; ++fpIndex) {
                    $scope.focusPoints[fpIndex].config.color = plots[fpIndex].color;
                    focusPointService.loadFocusPoint($scope.focusPoints[fpIndex], build2dPointsForPlot(fpIndex), true, $scope.plotInfoDelegates);
                }
                $scope.margin.top = json.title ? 50 : 20;
                $scope.margin.bottom = 50 + 20 * plots.length;
                $scope.resize();
            };

            function build2dPointsForPlot(plotIndex) {
                var pts = [];
                for(var ptIndex = 0; ptIndex < axes.x.points.length; ++ptIndex) {
                    pts.push([
                        axes.x.points[ptIndex],
                        axes.y.plots[plotIndex].points[ptIndex]
                    ]);
                }
                return pts;
            }

            $scope.resize = function() {
                if (select().empty()) {
                    return;
                }
                refresh();
            };

            function getVToggleFn(i) {
                return function () {
                    return togglePlot(i);
                };
            }
            function plotPath(pIndex) {
                return d3.select(d3.selectAll('.plot-viewport path')[0][pIndex]);
            }
            function vIcon(pIndex) {
                return d3.select(d3.selectAll('.sr-plot-legend .plot-visibility')[0][pIndex]);
            }
            function togglePlot(pIndex) {
                var path = plotPath(pIndex);
                setPlotVisible(pIndex, isPlotVisible(pIndex));
            }
            function isPlotVisible(pIndex) {
                return parseFloat(plotPath(pIndex).style('opacity')) < 1;
            }
            function setPlotVisible(pIndex, isVisible) {
                plotPath(pIndex).style('opacity', isVisible ? 1.0 : 0.0);
                vIcon(pIndex).text(vIconText(isVisible));

                // let the delegates do something if needed
                $scope.popupDelegate.setInfoVisible(pIndex, isVisible);
                $scope.focusCircleDelegates[pIndex].setInfoVisible(isVisible);
            }
            function vIconText(isVisible) {
                // e105 == open eye, e106 == closed eye
                return isVisible ? '\ue105' : '\ue106';
            }

        },
        link: function link(scope, element) {
            plotting.linkPlot(scope, element);
        },
    };
});

//TODO(pjm): consolidate plot code with plotting service
SIREPO.app.directive('particle', function(plotting) {
    return {
        restrict: 'A',
        scope: {
            modelName: '@',
        },
        templateUrl: '/static/html/plot2d.html' + SIREPO.SOURCE_CACHE_KEY,
        controller: function($scope) {
            var ASPECT_RATIO = 4.0 / 7;
            $scope.margin = {top: 50, right: 23, bottom: 50, left: 75};
            $scope.width = $scope.height = 0;
            $scope.dataCleared = true;
            var graphLine, xAxis, xAxisGrid, xAxisScale, xDomain, yAxis, yAxisGrid, yAxisScale, yDomain, zoom;

            function refresh() {
                if (! xDomain) {
                    return;
                }
                var xdom = xAxisScale.domain();
                var zoomWidth = xdom[1] - xdom[0];

                if (zoomWidth >= (xDomain[1] - xDomain[0])) {
                    select('.overlay').attr('class', 'overlay mouse-zoom');
                    xAxisScale.domain(xDomain);
                    yAxisScale.domain(yDomain).nice();
                }
                else {
                    select('.overlay').attr('class', 'overlay mouse-move-ew');
                    if (xdom[0] < xDomain[0]) {
                        xAxisScale.domain([xDomain[0], zoomWidth + xDomain[0]]);
                    }
                    if (xdom[1] > xDomain[1]) {
                        xAxisScale.domain([xDomain[1] - zoomWidth, xDomain[1]]);
                    }
                }
                resetZoom();
                select('.overlay').call(zoom);
                select('.x.axis').call(xAxis);
                select('.x.axis.grid').call(xAxisGrid); // tickLine == gridline
                select('.y.axis').call(yAxis);
                select('.y.axis.grid').call(yAxisGrid);
                select('.plot-viewport').selectAll('.line').attr('d', graphLine);
            }

            function resetZoom() {
                zoom = d3.behavior.zoom()
                    .x(xAxisScale)
                    .on('zoom', refresh);
            }

            function select(selector) {
                var e = d3.select($scope.element);
                return selector ? e.select(selector) : e;
            }

            $scope.clearData = function() {
                $scope.dataCleared = true;
                xDomain = null;
            };

            $scope.destroy = function() {
                zoom.on('zoom', null);
                $('.overlay').off();
            };

            $scope.init = function() {
                select('svg').attr('height', plotting.initialHeight($scope));
                xAxisScale = d3.scale.linear();
                yAxisScale = d3.scale.linear();
                xAxis = plotting.createAxis(xAxisScale, 'bottom');
                xAxis.tickFormat(plotting.fixFormat($scope, 'x'));
                xAxisGrid = plotting.createAxis(xAxisScale, 'bottom');
                yAxis = plotting.createAxis(yAxisScale, 'left');
                yAxis.tickFormat(plotting.fixFormat($scope, 'y'));
                yAxisGrid = plotting.createAxis(yAxisScale, 'left');
                graphLine = d3.svg.line()
                    .x(function(d) {
                        return xAxisScale(d[0]);
                    })
                    .y(function(d) {
                        return yAxisScale(d[1]);
                    });
                resetZoom();
            };

            $scope.load = function(json) {
                $scope.dataCleared = false;
                $scope.xRange = json.x_range;
                var xdom = [json.x_range[0], json.x_range[1]];
                xDomain = xdom;
                xAxisScale.domain(xdom);
                yDomain = [json.y_range[0], json.y_range[1]];
                yAxisScale.domain(yDomain).nice();
                var viewport = select('.plot-viewport');
                viewport.selectAll('.line').remove();
                var isFixedX = ! Array.isArray(json.x_points[0]);
                var i;
                var lineClass = json.points.length > 20 ? 'line line-7' : 'line line-0';
                for (i = 0; i < json.points.length; i++) {
                    var p = d3.zip(
                        isFixedX ? json.x_points : json.x_points[i],
                        json.points[i]);
                    viewport.append('path').attr('class', lineClass).datum(p);
                }
                if (json.lost_x && json.lost_x.length) {
                    for (i = 0; i < json.lost_x.length; i++) {
                        viewport.append('path').attr('class', 'line line-reflected').datum(
                            d3.zip(json.lost_x[i], json.lost_y[i]));
                    }
                    // absorbed/reflected legend
                    select('svg')
                        .append('circle').attr('class', 'line-absorbed').attr('r', 5).attr('cx', 8).attr('cy', 10);
                    select('svg')
                        .append('text').attr('class', 'focus-text').attr('x', 16).attr('y', 16)
                        .text('Absorbed');
                    select('svg')
                        .append('circle').attr('class', 'line-reflected').attr('r', 5).attr('cx', 8).attr('cy', 30);
                    select('svg')
                        .append('text').attr('class', 'focus-text').attr('x', 16).attr('y', 36)
                        .text('Reflected');
                }
                select('.y-axis-label').text(plotting.extractUnits($scope, 'y', json.y_label));
                select('.x-axis-label').text(plotting.extractUnits($scope, 'x', json.x_label));
                select('.main-title').text(json.title);
                select('.sub-title').text(json.subtitle);
                $scope.resize();
            };

            $scope.resize = function() {
                if (select().empty()) {
                    return;
                }
                var width = parseInt(select().style('width')) - $scope.margin.left - $scope.margin.right;
                if (! xDomain || isNaN(width)) {
                    return;
                }
                $scope.width = width;
                $scope.height = ASPECT_RATIO * $scope.width;
                select('svg')
                    .attr('width', $scope.width + $scope.margin.left + $scope.margin.right)
                    .attr('height', $scope.height + $scope.margin.top + $scope.margin.bottom);
                plotting.ticks(xAxis, $scope.width, true);
                plotting.ticks(xAxisGrid, $scope.width, true);
                plotting.ticks(yAxis, $scope.height, false);
                plotting.ticks(yAxisGrid, $scope.height, false);
                xAxisScale.range([0, $scope.width]);
                yAxisScale.range([$scope.height, 0]);
                xAxisGrid.tickSize(-$scope.height);
                yAxisGrid.tickSize(-$scope.width);
                refresh();
            };
        },
        link: function link(scope, element) {
            plotting.linkPlot(scope, element);
        },
    };
});<|MERGE_RESOLUTION|>--- conflicted
+++ resolved
@@ -1395,16 +1395,11 @@
         },
         template: [
             '<g class="popup-group">',
-<<<<<<< HEAD
                 '<g data-allow-transform="true" data-ng-drag="true" data-ng-drag-data="focusPoints" data-ng-drag-success="dragDone($data, $event)">',
-=======
-                '<g data-is-svg="true" data-ng-drag="true" data-ng-drag-data="focusPoint" data-ng-drag-success="dragDone($data, $event)">',
->>>>>>> eacef1c2
                     '<g>',
                         '<rect class="report-window" rx="4px" ry="4px" data-ng-attr-width="{{ popupWindowSize().width }}" data-ng-attr-height="{{ popupWindowSize().height }}" x="0" y="0"></rect>',
                         '<g>',
                             '<rect class="report-window-title-bar" data-ng-attr-width="{{ popupTitleSize().width }}" data-ng-attr-height="{{ popupTitleSize().height }}" x="1" y="1"></rect>',
-<<<<<<< HEAD
                             '<text class="report-window-close close" data-ng-attr-x="{{ popupWindowSize().width }}" y="0" dy="1em" dx="-1em">&times;</text>',
                         '</g>',
                     '</g>',
@@ -1413,14 +1408,6 @@
                         '<text id="y-text-{{$index}}" class="focus-text-popup" x="0" data-ng-attr-y="{{ popupTitleSize().height }}" data-ng-attr-dy="{{ textPosition($index, 2) }}em" dx="0.5em"></text>',
                         '<text id="fwhm-text-{{$index}}" class="focus-text-popup" x="0" data-ng-attr-y="{{ popupTitleSize().height }}" data-ng-attr-dy="{{ textPosition($index, 3) }}em" dx="0.5em"></text>',
                     '</g>',
-=======
-                            '<text class="report-window-close close" x="150" y="0" dy="1em" dx="-1em">×</text>',
-                        '</g>',
-                    '</g>',
-                    '<text id="x-text-0" class="focus-text-popup" x="0" data-ng-attr-y="{{ popupTitleSize().height }}" dy="1.1em" dx="0.5em"></text>',
-                    '<text id="y-text-0" class="focus-text-popup" x="0" data-ng-attr-y="{{ popupTitleSize().height }}" dy="2.2em" dx="0.5em"></text>',
-                    '<text id="fwhm-text-0" class="focus-text-popup" x="0" data-ng-attr-y="{{ popupTitleSize().height }}" dy="3.3em" dx="0.5em"></text>',
->>>>>>> eacef1c2
                 '</g>',
             '</g>',
         ].join(''),
@@ -1609,8 +1596,6 @@
                 }
                 $scope.plotInfoDelegate.hideFocusPointInfoComplete();
             }
-<<<<<<< HEAD
-
             function setInfoVisible(pIndex, isVisible) {
                 // don't completely hide for now, so it's clear the data exists
                 var textAlpha = isVisible ? 1.0 : 0.4;
@@ -1623,9 +1608,6 @@
                 d3self.select('.popup-group .report-window-close')
                     .on('click', null);
             };
-
-=======
->>>>>>> eacef1c2
         },
     };
 });
