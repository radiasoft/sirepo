'use strict';

var srlog = SIREPO.srlog;
var srdbg = SIREPO.srdbg;
SIREPO.PLOTTING_LINE_CSV_EVENT = 'plottingLineoutCSV';
SIREPO.PLOTTING_YMIN_ZERO = true;
SIREPO.DEFAULT_COLOR_MAP = 'viridis';
SIREPO.SCREEN_DIMS = ['x', 'y'];
SIREPO.SCREEN_INFO = {x: { direction: 1 },  y: { direction: -1 }};

class PlottingUtils {
    static COLOR_MAP() {
        function colorsFromString(s) {
            return s.match(/.{6}/g).map(function(x) {
                return "#" + x;
            });
        }

        return {
            grayscale: ['#333', '#fff'],
            afmhot: colorsFromString('0000000200000400000600000800000a00000c00000e00001000001200001400001600001800001a00001c00001e00002000002200002400002600002800002a00002c00002e00003000003200003400003600003800003a00003c00003e00004000004200004400004600004800004a00004c00004e00005000005200005400005600005800005a00005c00005e00006000006200006400006600006800006a00006c00006e00007000007200007400007600007800007a00007c00007e00008000008202008404008607008808008a0a008c0d008e0f009010009212009414009617009818009a1a009c1d009e1f00a02000a22200a42400a62700a82800aa2a00ac2d00ae2f00b03000b23200b43400b63700b83800ba3a00bc3d00be3f00c04000c24200c44400c64600c84800ca4a00cc4d00ce4e00d05000d25200d45400d65600d85800da5a00dc5d00de5e00e06000e26200e46400e66600e86800ea6a00ec6d00ee6e00f07000f27200f47400f67600f87800fa7a00fc7d00fe7e00ff8001ff8203ff8405ff8607ff8809ff8b0bff8c0dff8e0fff9011ff9213ff9415ff9617ff9919ff9b1bff9c1dff9e1fffa021ffa223ffa425ffa627ffa829ffab2bffac2dffae2fffb031ffb233ffb435ffb637ffb939ffbb3bffbc3dffbe3fffc041ffc243ffc445ffc647ffc849ffcb4bffcc4dffce4fffd051ffd253ffd455ffd657ffd959ffdb5bffdc5dffde5fffe061ffe263ffe465ffe667ffe869ffeb6bffec6dffee6ffff071fff273fff475fff677fff979fffb7bfffc7dfffe7fffff81ffff83ffff85ffff87ffff89ffff8bffff8dffff8fffff91ffff93ffff95ffff97ffff99ffff9bffff9dffff9fffffa1ffffa3ffffa5ffffa7ffffa9ffffabffffadffffafffffb1ffffb3ffffb5ffffb7ffffb9ffffbbffffbdffffbfffffc1ffffc3ffffc5ffffc7ffffc9ffffcbffffcdffffcfffffd1ffffd3ffffd5ffffd7ffffd9ffffdbffffddffffdfffffe1ffffe3ffffe5ffffe7ffffe9ffffebffffedffffeffffff1fffff3fffff5fffff7fffff9fffffbfffffdffffff'),
            blues: colorsFromString('f7fbffdeebf7c6dbef9ecae16baed64292c62171b508519c08306b'),
            coolwarm: colorsFromString('3b4cc03c4ec23d50c33e51c53f53c64055c84257c94358cb445acc455cce465ecf485fd14961d24a63d34b64d54c66d64e68d84f69d9506bda516ddb536edd5470de5572df5673e05875e15977e35a78e45b7ae55d7ce65e7de75f7fe86180e96282ea6384eb6485ec6687ed6788ee688aef6a8bef6b8df06c8ff16e90f26f92f37093f37295f47396f57597f67699f6779af7799cf87a9df87b9ff97da0f97ea1fa80a3fa81a4fb82a6fb84a7fc85a8fc86a9fc88abfd89acfd8badfd8caffe8db0fe8fb1fe90b2fe92b4fe93b5fe94b6ff96b7ff97b8ff98b9ff9abbff9bbcff9dbdff9ebeff9fbfffa1c0ffa2c1ffa3c2fea5c3fea6c4fea7c5fea9c6fdaac7fdabc8fdadc9fdaec9fcafcafcb1cbfcb2ccfbb3cdfbb5cdfab6cefab7cff9b9d0f9bad0f8bbd1f8bcd2f7bed2f6bfd3f6c0d4f5c1d4f4c3d5f4c4d5f3c5d6f2c6d6f1c7d7f0c9d7f0cad8efcbd8eeccd9edcdd9eccedaebcfdaead1dae9d2dbe8d3dbe7d4dbe6d5dbe5d6dce4d7dce3d8dce2d9dce1dadce0dbdcdedcdddddddcdcdedcdbdfdbd9e0dbd8e1dad6e2dad5e3d9d3e4d9d2e5d8d1e6d7cfe7d7cee8d6cce9d5cbead5c9ead4c8ebd3c6ecd3c5edd2c3edd1c2eed0c0efcfbfefcebdf0cdbbf1cdbaf1ccb8f2cbb7f2cab5f2c9b4f3c8b2f3c7b1f4c6aff4c5adf5c4acf5c2aaf5c1a9f5c0a7f6bfa6f6bea4f6bda2f7bca1f7ba9ff7b99ef7b89cf7b79bf7b599f7b497f7b396f7b194f7b093f7af91f7ad90f7ac8ef7aa8cf7a98bf7a889f7a688f6a586f6a385f6a283f5a081f59f80f59d7ef59c7df49a7bf4987af39778f39577f39475f29274f29072f18f71f18d6ff08b6ef08a6cef886bee8669ee8468ed8366ec8165ec7f63eb7d62ea7b60e97a5fe9785de8765ce7745be67259e57058e46e56e36c55e36b54e26952e16751e0654fdf634ede614ddd5f4bdc5d4ada5a49d95847d85646d75445d65244d55042d44e41d24b40d1493fd0473dcf453ccd423bcc403acb3e38ca3b37c83836c73635c53334c43032c32e31c12b30c0282fbe242ebd1f2dbb1b2cba162bb8122ab70d28b50927b40426'),
            jet: colorsFromString('00008000008400008900008d00009200009600009b00009f0000a40000a80000ad0000b20000b60000bb0000bf0000c40000c80000cd0000d10000d60000da0000df0000e30000e80000ed0000f10000f60000fa0000ff0000ff0000ff0000ff0000ff0004ff0008ff000cff0010ff0014ff0018ff001cff0020ff0024ff0028ff002cff0030ff0034ff0038ff003cff0040ff0044ff0048ff004cff0050ff0054ff0058ff005cff0060ff0064ff0068ff006cff0070ff0074ff0078ff007cff0080ff0084ff0088ff008cff0090ff0094ff0098ff009cff00a0ff00a4ff00a8ff00acff00b0ff00b4ff00b8ff00bcff00c0ff00c4ff00c8ff00ccff00d0ff00d4ff00d8ff00dcfe00e0fb00e4f802e8f406ecf109f0ee0cf4eb0ff8e713fce416ffe119ffde1cffdb1fffd723ffd426ffd129ffce2cffca30ffc733ffc436ffc139ffbe3cffba40ffb743ffb446ffb149ffad4dffaa50ffa753ffa456ffa05aff9d5dff9a60ff9763ff9466ff906aff8d6dff8a70ff8773ff8377ff807aff7d7dff7a80ff7783ff7387ff708aff6d8dff6a90ff6694ff6397ff609aff5d9dff5aa0ff56a4ff53a7ff50aaff4dadff49b1ff46b4ff43b7ff40baff3cbeff39c1ff36c4ff33c7ff30caff2cceff29d1ff26d4ff23d7ff1fdbff1cdeff19e1ff16e4ff13e7ff0febff0ceeff09f1fc06f4f802f8f500fbf100feed00ffea00ffe600ffe200ffde00ffdb00ffd700ffd300ffd000ffcc00ffc800ffc400ffc100ffbd00ffb900ffb600ffb200ffae00ffab00ffa700ffa300ff9f00ff9c00ff9800ff9400ff9100ff8d00ff8900ff8600ff8200ff7e00ff7a00ff7700ff7300ff6f00ff6c00ff6800ff6400ff6000ff5d00ff5900ff5500ff5200ff4e00ff4a00ff4700ff4300ff3f00ff3b00ff3800ff3400ff3000ff2d00ff2900ff2500ff2200ff1e00ff1a00ff1600ff1300fa0f00f60b00f10800ed0400e80000e40000df0000da0000d60000d10000cd0000c80000c40000bf0000bb0000b60000b20000ad0000a80000a400009f00009b00009600009200008d0000890000840000800000'),
            viridis: colorsFromString('44015444025645045745055946075a46085c460a5d460b5e470d60470e6147106347116447136548146748166848176948186a481a6c481b6d481c6e481d6f481f70482071482173482374482475482576482677482878482979472a7a472c7a472d7b472e7c472f7d46307e46327e46337f463480453581453781453882443983443a83443b84433d84433e85423f854240864241864142874144874045884046883f47883f48893e49893e4a893e4c8a3d4d8a3d4e8a3c4f8a3c508b3b518b3b528b3a538b3a548c39558c39568c38588c38598c375a8c375b8d365c8d365d8d355e8d355f8d34608d34618d33628d33638d32648e32658e31668e31678e31688e30698e306a8e2f6b8e2f6c8e2e6d8e2e6e8e2e6f8e2d708e2d718e2c718e2c728e2c738e2b748e2b758e2a768e2a778e2a788e29798e297a8e297b8e287c8e287d8e277e8e277f8e27808e26818e26828e26828e25838e25848e25858e24868e24878e23888e23898e238a8d228b8d228c8d228d8d218e8d218f8d21908d21918c20928c20928c20938c1f948c1f958b1f968b1f978b1f988b1f998a1f9a8a1e9b8a1e9c891e9d891f9e891f9f881fa0881fa1881fa1871fa28720a38620a48621a58521a68522a78522a88423a98324aa8325ab8225ac8226ad8127ad8128ae8029af7f2ab07f2cb17e2db27d2eb37c2fb47c31b57b32b67a34b67935b77937b87838b9773aba763bbb753dbc743fbc7340bd7242be7144bf7046c06f48c16e4ac16d4cc26c4ec36b50c46a52c56954c56856c66758c7655ac8645cc8635ec96260ca6063cb5f65cb5e67cc5c69cd5b6ccd5a6ece5870cf5773d05675d05477d1537ad1517cd2507fd34e81d34d84d44b86d54989d5488bd6468ed64590d74393d74195d84098d83e9bd93c9dd93ba0da39a2da37a5db36a8db34aadc32addc30b0dd2fb2dd2db5de2bb8de29bade28bddf26c0df25c2df23c5e021c8e020cae11fcde11dd0e11cd2e21bd5e21ad8e219dae319dde318dfe318e2e418e5e419e7e419eae51aece51befe51cf1e51df4e61ef6e620f8e621fbe723fde725'),
            contrast: colorsFromString('000000' + 'ffffff'.repeat(255)),
        };
    }

    static colorScale(min, max, colorMap) {
        return d3.scale.linear()
            .domain(SIREPO.UTILS.linearlySpacedArray(min, max, colorMap.length))
            .range(colorMap)
            .clamp(true);
    }

}

<<<<<<< HEAD
class PlotShape {
    constructor(
        id,
        name,
        {
            center=[0, 0, 0],
            size=[1, 1, 1],
            color=null,
            alpha=1.0,
            fillStyle=null,
            strokeStyle=null,
            dashes=null,
            layoutShape='rect',
            points=[],
        }
    ) {
        this.alpha = alpha;
        this.center = {
            x: center[0], y: center[1]
        };
        this.color = color;
        this.dashes = dashes;
        this.fillStyle = fillStyle;
        this.id = id;
        this.layoutShape = layoutShape;
        this.name = name;
        this.points = points;
        this.size = {
            x: size[0], y: size[1]
        };
        this.strokeStyle = strokeStyle;
        this.x = center[0] + SIREPO.SCREEN_INFO.x.direction * size[0] / 2;
        this.y = center[1] + SIREPO.SCREEN_INFO.y.direction * size[1] / 2;

        this.affineTransform = new SIREPO.GEOMETRY.IdentityMatrix(4);
        this.axes = ['x', 'y'];
        this.elev = null;
        this.draggable = true;
        this.links = [];
    }

    getCoords(obj) {
        const coords = [];
        for (const dim in obj) {
            coords.push(obj[dim]);
        }
        return coords;
    }

    selectionId(includeHash=true) {
        return `${(includeHash ? '#' : '')}shape-${this.id}`;
    }

    setCoords(obj, coords) {
        Object.keys(obj).forEach(function(dim, i) {
            obj[dim] = coords[i];
        });
=======
class AbstractPlotShape {
    constructor(
        id=SIREPO.UTILS.randomString(),
        name='AbstractPlotShape',
        layoutShape=''
    ) {
        this.alpha = 1.0;
        this.color = null;
        this.dashes = null;
        this.fillStyle = 'solid';
        this.id = id;
        this.layoutShape = layoutShape;
        this.name = name;
        this.outlineOffset = 0.0;
        this.strokeStyle = 'solid';
        this.strokeWidth = 1.0;

        this.axes = ['x', 'y'];
        this.center = new SIREPO.GEOMETRY.Point(0, 0);
        this.draggable = true;
        this.elevation = null;
        this.links = [];
        this.size = {x: 0.0, y: 0.0};
        this.transform = new SIREPO.GEOMETRY.IdentityMatrix(2);

        // d3 events require x and y
        this.x = 0;
        this.y = 0;

        // used to sort
        this.z = 0;
>>>>>>> 67f466c8
    }

    addLink(otherShape, linkFunction) {
        this.links.push(this.plotShapeLink(otherShape, linkFunction));
    }

<<<<<<< HEAD
    getCenterCoords() {
        return this.getCoords(this.center);
    }

    getSizeCoords() {
        return this.getCoords(this.size);
=======
    bounds() {
        return {
            x: [0.0, 0.0],
            y: [0.0, 0.0],
        };
    }

    copy(exclude=[]) {
        const c = SIREPO.UTILS.copyInstance(this, exclude.concat(['center', 'id', 'transform']));
        c.center = new SIREPO.GEOMETRY.Point(...this.center.coords());
        c.transform = new SIREPO.GEOMETRY.SquareMatrix(this.transform.val);
        return c;
    }

    getCoords(obj) {
        const coords = [];
        for (const dim of this.axes) {
            coords.push(obj[dim]);
        }
        return coords;
>>>>>>> 67f466c8
    }

    // link this shape to another so that some aspect of the linked shape is tied to
    // this one via a provided function
    plotShapeLink(linkedShape, linkFunction) {
        return {
            shape: this,
            linkedShape: linkedShape,
            fn: linkFunction,
        };
    }

    runLinks() {
        const linkRes = [];
        this.links.forEach(function (l) {
            linkRes.push(l.fn(l.shape, l.linkedShape));
        });
        return linkRes;
    }

<<<<<<< HEAD
    scaledCenter(dim, scaleX, scaleY) {
        return {
            x: scaleX(this.center[this.elev.x.axis]),
            y: scaleY(this.center[this.elev.y.axis]),
        };
    }

    setCenter(coords) {
        this.setCoords(this.center, coords);
    }

    setSize(coords) {
        this.setCoords(this.size, coords);
    }

    svgTransform(scaleX, scaleY, rotateAroundShapeCenter) {
        const e = this.affineTransform.toEuler(true);
        const angle = e[SIREPO.GEOMETRY.GeometryUtils.BASIS().indexOf(this.elev.axis)];
        const c = this.getCenterCoords();
        const rc = this.affineTransform.multiply(
            new SIREPO.GEOMETRY.Matrix([...c, 0])
        ).val;
        const t = {x: 0, y: 0};
        if (! rotateAroundShapeCenter) {
            for (const dim in t) {
                const i = SIREPO.GEOMETRY.GeometryUtils.BASIS().indexOf(this.elev[dim].axis);
                t[dim] = scaleX(rc[i]) - scaleY(c[i]);
            }
        }
        const sc = this.scaledCenter(scaleX, scaleY);
        return `
            rotate(${-angle},${sc.x},${sc.y}) 
            translate(${t.x},${t.y})
        `;
    }

}

class PlotLine extends PlotShape {
    constructor(
        id,
        name,
        line,
        {
            color=null,
            alpha=1.0,
            strokeStyle=null,
            dashes=null,
        }
=======
    selectionId(includeHash=true) {
        return `${(includeHash ? '#' : '')}shape-${this.id}`;
    }

    setCoords(obj, coords) {
        Object.keys(obj).forEach(function(dim, i) {
            obj[dim] = coords[i];
        });
    }

    setAlpha(alpha) {
        this.alpha = alpha;
    }

    setColor(color) {
        this.color = color;
    }

    setDashes(dashes) {
        this.dashes = dashes;
    }

    setDraggable(isDraggable) {
        this.draggable = isDraggable;
    }

    setFillStyle(style) {
        this.fillStyle = style;
    }

    setOutlineOffset(offset) {
        this.outlineOffset = offset;
    }

    setStrokeStyle(style) {
        this.strokeStyle = style;
    }

    setStrokeWidth(width) {
        this.strokeWidth = width;
    }
}

class AbstractPlotShape2D extends AbstractPlotShape {
    constructor(
        id,
        name,
        layoutShape,
        center=[0, 0]
>>>>>>> 67f466c8
    ) {
        super(
            id,
            name,
<<<<<<< HEAD
            {
                color: color,
                alpha: alpha,
                strokeStyle: strokeStyle,
                dashes: dashes,
                layoutShape: 'line',
                size: [0, 0],
            }
=======
            layoutShape
        );
        this.center = new SIREPO.GEOMETRY.Point(...center);
    }

    getCenterCoords() {
        return this.getCoords(this.center);
    }

    setCenter(coords) {
        this.setCoords(this.center, coords);
    }
}

class PlotLine extends AbstractPlotShape {
    constructor(
        id,
        name,
        line
    ) {
        super(
            id,
            name,
            'line'
>>>>>>> 67f466c8
        );
        this.line = line;
    }
}

<<<<<<< HEAD
=======
class PlotPolygon extends AbstractPlotShape2D {
    constructor(
        id,
        name,
        points=[[0,0],[0,1],[1,1]]
    ) {
        if (points.length < 3) {
            throw new Error('Polygons require at least 3 points: ' + points.length);
        }
        const p = points.map(x => new SIREPO.GEOMETRY.Point(...x));
        const sx = SIREPO.GEOMETRY.GeometryUtils.sortInDimension(p, 'x');
        const sy = SIREPO.GEOMETRY.GeometryUtils.sortInDimension(p, 'y');
        const ctr = [
            sx[0].x + (sx[sx.length - 1].x - sx[0].x) / 2,
            sy[0].y + (sy[sy.length - 1].y - sy[0].y) / 2,
        ];

        super(
            id,
            name,
            'polygon',
            ctr
        );
        this.size = {
            x: Math.abs(sx[sx.length - 1].x - sx[0].x),
            y: Math.abs(sy[sy.length - 1].y - sy[0].y),
        };
        this.center.x = ctr[0];
        this.center.y = ctr[1];

        this.setPoints(p);
    }

    bounds() {
        return SIREPO.GEOMETRY.GeometryUtils.bounds(this.points);
    }

    copy() {
        const c = super.copy(['points']);
        c.points = [];
        for (const p of this.points) {
            c.points.push(new SIREPO.GEOMETRY.Point(...p.coords()));
        }
        return c;
    }

    getSizeCoords() {
        return this.getCoords(this.size);
    }

    setPoints(arr) {
        this.points = arr;
    }
}

class PlotRect extends AbstractPlotShape2D {
    constructor(
        id,
        name,
        center,
        size=[1, 1]
    ) {
        super(id, name, 'rect', center);
        this.size = {
            x: size[0],
            y: size[1],
        };
        this.x = this.center.x + this.size.x / 2;
        this.y = this.center.y - this.size.y / 2;
    }

    getSizeCoords() {
        return this.getCoords(this.size);
    }

    setSize(coords) {
        this.setCoords(this.size, coords);
    }
}


>>>>>>> 67f466c8
SIREPO.app.factory('plotting', function(appState, frameCache, panelState, utilities, requestQueue, simulationQueue, $interval, $rootScope, $window) {

    var INITIAL_HEIGHT = 400;
    var MAX_PLOTS = 11;
    var COLOR_MAP = {
        grayscale: ['#333', '#fff'],
        afmhot: colorsFromString('0000000200000400000600000800000a00000c00000e00001000001200001400001600001800001a00001c00001e00002000002200002400002600002800002a00002c00002e00003000003200003400003600003800003a00003c00003e00004000004200004400004600004800004a00004c00004e00005000005200005400005600005800005a00005c00005e00006000006200006400006600006800006a00006c00006e00007000007200007400007600007800007a00007c00007e00008000008202008404008607008808008a0a008c0d008e0f009010009212009414009617009818009a1a009c1d009e1f00a02000a22200a42400a62700a82800aa2a00ac2d00ae2f00b03000b23200b43400b63700b83800ba3a00bc3d00be3f00c04000c24200c44400c64600c84800ca4a00cc4d00ce4e00d05000d25200d45400d65600d85800da5a00dc5d00de5e00e06000e26200e46400e66600e86800ea6a00ec6d00ee6e00f07000f27200f47400f67600f87800fa7a00fc7d00fe7e00ff8001ff8203ff8405ff8607ff8809ff8b0bff8c0dff8e0fff9011ff9213ff9415ff9617ff9919ff9b1bff9c1dff9e1fffa021ffa223ffa425ffa627ffa829ffab2bffac2dffae2fffb031ffb233ffb435ffb637ffb939ffbb3bffbc3dffbe3fffc041ffc243ffc445ffc647ffc849ffcb4bffcc4dffce4fffd051ffd253ffd455ffd657ffd959ffdb5bffdc5dffde5fffe061ffe263ffe465ffe667ffe869ffeb6bffec6dffee6ffff071fff273fff475fff677fff979fffb7bfffc7dfffe7fffff81ffff83ffff85ffff87ffff89ffff8bffff8dffff8fffff91ffff93ffff95ffff97ffff99ffff9bffff9dffff9fffffa1ffffa3ffffa5ffffa7ffffa9ffffabffffadffffafffffb1ffffb3ffffb5ffffb7ffffb9ffffbbffffbdffffbfffffc1ffffc3ffffc5ffffc7ffffc9ffffcbffffcdffffcfffffd1ffffd3ffffd5ffffd7ffffd9ffffdbffffddffffdfffffe1ffffe3ffffe5ffffe7ffffe9ffffebffffedffffeffffff1fffff3fffff5fffff7fffff9fffffbfffffdffffff'),
        blues: colorsFromString('f7fbffdeebf7c6dbef9ecae16baed64292c62171b508519c08306b'),
        coolwarm: colorsFromString('3b4cc03c4ec23d50c33e51c53f53c64055c84257c94358cb445acc455cce465ecf485fd14961d24a63d34b64d54c66d64e68d84f69d9506bda516ddb536edd5470de5572df5673e05875e15977e35a78e45b7ae55d7ce65e7de75f7fe86180e96282ea6384eb6485ec6687ed6788ee688aef6a8bef6b8df06c8ff16e90f26f92f37093f37295f47396f57597f67699f6779af7799cf87a9df87b9ff97da0f97ea1fa80a3fa81a4fb82a6fb84a7fc85a8fc86a9fc88abfd89acfd8badfd8caffe8db0fe8fb1fe90b2fe92b4fe93b5fe94b6ff96b7ff97b8ff98b9ff9abbff9bbcff9dbdff9ebeff9fbfffa1c0ffa2c1ffa3c2fea5c3fea6c4fea7c5fea9c6fdaac7fdabc8fdadc9fdaec9fcafcafcb1cbfcb2ccfbb3cdfbb5cdfab6cefab7cff9b9d0f9bad0f8bbd1f8bcd2f7bed2f6bfd3f6c0d4f5c1d4f4c3d5f4c4d5f3c5d6f2c6d6f1c7d7f0c9d7f0cad8efcbd8eeccd9edcdd9eccedaebcfdaead1dae9d2dbe8d3dbe7d4dbe6d5dbe5d6dce4d7dce3d8dce2d9dce1dadce0dbdcdedcdddddddcdcdedcdbdfdbd9e0dbd8e1dad6e2dad5e3d9d3e4d9d2e5d8d1e6d7cfe7d7cee8d6cce9d5cbead5c9ead4c8ebd3c6ecd3c5edd2c3edd1c2eed0c0efcfbfefcebdf0cdbbf1cdbaf1ccb8f2cbb7f2cab5f2c9b4f3c8b2f3c7b1f4c6aff4c5adf5c4acf5c2aaf5c1a9f5c0a7f6bfa6f6bea4f6bda2f7bca1f7ba9ff7b99ef7b89cf7b79bf7b599f7b497f7b396f7b194f7b093f7af91f7ad90f7ac8ef7aa8cf7a98bf7a889f7a688f6a586f6a385f6a283f5a081f59f80f59d7ef59c7df49a7bf4987af39778f39577f39475f29274f29072f18f71f18d6ff08b6ef08a6cef886bee8669ee8468ed8366ec8165ec7f63eb7d62ea7b60e97a5fe9785de8765ce7745be67259e57058e46e56e36c55e36b54e26952e16751e0654fdf634ede614ddd5f4bdc5d4ada5a49d95847d85646d75445d65244d55042d44e41d24b40d1493fd0473dcf453ccd423bcc403acb3e38ca3b37c83836c73635c53334c43032c32e31c12b30c0282fbe242ebd1f2dbb1b2cba162bb8122ab70d28b50927b40426'),
        jet: colorsFromString('00008000008400008900008d00009200009600009b00009f0000a40000a80000ad0000b20000b60000bb0000bf0000c40000c80000cd0000d10000d60000da0000df0000e30000e80000ed0000f10000f60000fa0000ff0000ff0000ff0000ff0000ff0004ff0008ff000cff0010ff0014ff0018ff001cff0020ff0024ff0028ff002cff0030ff0034ff0038ff003cff0040ff0044ff0048ff004cff0050ff0054ff0058ff005cff0060ff0064ff0068ff006cff0070ff0074ff0078ff007cff0080ff0084ff0088ff008cff0090ff0094ff0098ff009cff00a0ff00a4ff00a8ff00acff00b0ff00b4ff00b8ff00bcff00c0ff00c4ff00c8ff00ccff00d0ff00d4ff00d8ff00dcfe00e0fb00e4f802e8f406ecf109f0ee0cf4eb0ff8e713fce416ffe119ffde1cffdb1fffd723ffd426ffd129ffce2cffca30ffc733ffc436ffc139ffbe3cffba40ffb743ffb446ffb149ffad4dffaa50ffa753ffa456ffa05aff9d5dff9a60ff9763ff9466ff906aff8d6dff8a70ff8773ff8377ff807aff7d7dff7a80ff7783ff7387ff708aff6d8dff6a90ff6694ff6397ff609aff5d9dff5aa0ff56a4ff53a7ff50aaff4dadff49b1ff46b4ff43b7ff40baff3cbeff39c1ff36c4ff33c7ff30caff2cceff29d1ff26d4ff23d7ff1fdbff1cdeff19e1ff16e4ff13e7ff0febff0ceeff09f1fc06f4f802f8f500fbf100feed00ffea00ffe600ffe200ffde00ffdb00ffd700ffd300ffd000ffcc00ffc800ffc400ffc100ffbd00ffb900ffb600ffb200ffae00ffab00ffa700ffa300ff9f00ff9c00ff9800ff9400ff9100ff8d00ff8900ff8600ff8200ff7e00ff7a00ff7700ff7300ff6f00ff6c00ff6800ff6400ff6000ff5d00ff5900ff5500ff5200ff4e00ff4a00ff4700ff4300ff3f00ff3b00ff3800ff3400ff3000ff2d00ff2900ff2500ff2200ff1e00ff1a00ff1600ff1300fa0f00f60b00f10800ed0400e80000e40000df0000da0000d60000d10000cd0000c80000c40000bf0000bb0000b60000b20000ad0000a80000a400009f00009b00009600009200008d0000890000840000800000'),
        viridis: colorsFromString('44015444025645045745055946075a46085c460a5d460b5e470d60470e6147106347116447136548146748166848176948186a481a6c481b6d481c6e481d6f481f70482071482173482374482475482576482677482878482979472a7a472c7a472d7b472e7c472f7d46307e46327e46337f463480453581453781453882443983443a83443b84433d84433e85423f854240864241864142874144874045884046883f47883f48893e49893e4a893e4c8a3d4d8a3d4e8a3c4f8a3c508b3b518b3b528b3a538b3a548c39558c39568c38588c38598c375a8c375b8d365c8d365d8d355e8d355f8d34608d34618d33628d33638d32648e32658e31668e31678e31688e30698e306a8e2f6b8e2f6c8e2e6d8e2e6e8e2e6f8e2d708e2d718e2c718e2c728e2c738e2b748e2b758e2a768e2a778e2a788e29798e297a8e297b8e287c8e287d8e277e8e277f8e27808e26818e26828e26828e25838e25848e25858e24868e24878e23888e23898e238a8d228b8d228c8d228d8d218e8d218f8d21908d21918c20928c20928c20938c1f948c1f958b1f968b1f978b1f988b1f998a1f9a8a1e9b8a1e9c891e9d891f9e891f9f881fa0881fa1881fa1871fa28720a38620a48621a58521a68522a78522a88423a98324aa8325ab8225ac8226ad8127ad8128ae8029af7f2ab07f2cb17e2db27d2eb37c2fb47c31b57b32b67a34b67935b77937b87838b9773aba763bbb753dbc743fbc7340bd7242be7144bf7046c06f48c16e4ac16d4cc26c4ec36b50c46a52c56954c56856c66758c7655ac8645cc8635ec96260ca6063cb5f65cb5e67cc5c69cd5b6ccd5a6ece5870cf5773d05675d05477d1537ad1517cd2507fd34e81d34d84d44b86d54989d5488bd6468ed64590d74393d74195d84098d83e9bd93c9dd93ba0da39a2da37a5db36a8db34aadc32addc30b0dd2fb2dd2db5de2bb8de29bade28bddf26c0df25c2df23c5e021c8e020cae11fcde11dd0e11cd2e21bd5e21ad8e219dae319dde318dfe318e2e418e5e419e7e419eae51aece51befe51cf1e51df4e61ef6e620f8e621fbe723fde725'),
        // String.repeat() not available in all browsers
        contrast: colorsFromString('000000' + Array(255).join('ffffff')),
    };

    // polyfill for MSIE without Math.log2 and Math.log10
    Math.log2 = Math.log2 || function(x) {
        return Math.log(x) * Math.LOG2E;
    };
    Math.log10 = Math.log10 || function(x) {
        return Math.log(x) * Math.LOG10E;
    };

    var LOG_SCALE = {
        log: safeLog(Math.log, 'e'),
        log2: safeLog(Math.log2, '2'),
        log10: safeLog(Math.log10, '10'),
    };

    function broadcastSummaryData(name, summaryData) {
        // send info in two formats, similar to modelChanged
        $rootScope.$broadcast(name + '.summaryData', summaryData);
        $rootScope.$broadcast('summaryData', name, summaryData);
    }

    function colorsFromString(s) {
        return s.match(/.{6}/g).map(function(x) {
            return "#" + x;
        });
    }

    function initAnimation(scope) {
        scope.prevFrameIndex = SIREPO.nonDataFileFrame;
        scope.isPlaying = false;
        var requestData = scope.requestData || function() {
            if (! scope.hasFrames() || scope.onlyClientFieldsChanged) {
                scope.onlyClientFieldsChanged = false;
                return;
            }
            var index = frameCache.getCurrentFrame(scope.modelName);
            if (frameCache.getCurrentFrame(scope.modelName) == scope.prevFrameIndex) {
                return;
            }
            panelState.setError(scope.modelName, '');
            scope.prevFrameIndex = index;
            frameCache.getFrame(scope.modelName, index, scope.isPlaying, function(index, data) {
                if (scope.element) {
                    if (data.state == 'canceled') {
                        data.error = 'Request canceled due to timeout';
                    }
                    if (data.error) {
                        panelState.setError(scope.modelName, data.error);
                        return;
                    }
                    panelState.setError(scope.modelName, null);
                    scope.load(data);
                    if (data.summaryData) {
                        broadcastSummaryData(scope.modelName, data.summaryData);
                    }
                }
                if (scope.isPlaying) {
                    scope.advanceFrame(1);
                }
            });
        };

        scope.advanceFrame = function(increment, stopPlaying) {
            if (stopPlaying) {
                scope.isPlaying = false;
            }
            var next = frameCache.getCurrentFrame(scope.modelName) + increment;
            if (next < 0 || next > frameCache.getFrameCount(scope.modelName) - 1) {
                scope.isPlaying = false;
                return;
            }
            frameCache.setCurrentFrame(scope.modelName, next);
            requestData();
        };
        scope.defaultFrame = function() {
            if (scope.getDefaultFrame) {
                frameCache.setCurrentFrame(scope.modelName, scope.getDefaultFrame());
                requestData();
            }
            else {
                scope.lastFrame();
            }
        };
        scope.firstFrame = function() {
            scope.isPlaying = false;
            frameCache.setCurrentFrame(scope.modelName, 0);
            if (scope.modelChanged) {
                scope.modelChanged();
            }
            requestData();
        };
        scope.hasFrames = function() {
//rn scope.modelName is beamAnimation or particleAnimation but there would
// be no frames.
            return frameCache.isLoaded() && frameCache.getFrameCount(scope.modelName) > 0;
        };
        scope.hasManyFrames = function() {
            if (SIREPO.SINGLE_FRAME_ANIMATION && SIREPO.SINGLE_FRAME_ANIMATION.indexOf(scope.modelName) >= 0) {
                return false;
            }
            if (appState.isLoaded() && appState.models[scope.modelName].showAllFrames == '1') {
                return false;
            }
            return frameCache.isLoaded() && frameCache.getFrameCount(scope.modelName) > 1;
        };
        scope.isFirstFrame = function() {
            return frameCache.getCurrentFrame(scope.modelName) === 0;
        };
        scope.isLastFrame = function() {
            return frameCache.getCurrentFrame(scope.modelName) == frameCache.getFrameCount(scope.modelName) - 1;
        };
        scope.lastFrame = function() {
            scope.isPlaying = false;
            frameCache.setCurrentFrame(scope.modelName, frameCache.getFrameCount(scope.modelName) - 1);
            requestData();
        };
        scope.togglePlay = function() {
            scope.isPlaying = ! scope.isPlaying;
            if (scope.isPlaying) {
                if (scope.isLastFrame()) {
                    frameCache.setCurrentFrame(scope.modelName, 0);
                    requestData();
                }
                else {
                    scope.advanceFrame(1);
                }
            }
        };
        scope.$on('framesCleared', function() {
            scope.prevFrameIndex = SIREPO.nonDataFileFrame;
            if (scope.clearData) {
                scope.clearData();
            }
        });
        scope.$on('modelsLoaded', requestData);
        scope.$on('framesLoaded', function(event, oldFrameCount) {
            if (! frameCache.getSimulationStatus(scope.modelName).computeJobSerial) {
                // if there are multiple different sourced frame-based animations on the same page,
                // then one may be ready before the rest. Check that the serial job is available
                // before loading the data. Ex. SRW source page with fluxAnimation and coherentModesAnimation
                return;
            }
            if (scope.prevFrameIndex < 0 || oldFrameCount === 0) {
                scope.defaultFrame();
            }
            else if (scope.prevFrameIndex > frameCache.getFrameCount(scope.modelName)) {
                scope.firstFrame();
            }
            // go to the next last frame, if the current frame was the previous last frame
            else if (
                frameCache.getCurrentFrame(scope.modelName) >= oldFrameCount - 1
                || frameCache.getCurrentFrame(scope.modelName) == frameCache.getFrameCount(scope.modelName) - 2
            ) {
                scope.defaultFrame();
            }
        });
        return requestData;
    }

    function initPlot(scope) {
        var interval = null;
        var requestData = function(forceRunCount) {
            //TODO(pjm): see #1155
            // Don't request data if saving sim (data will be requested again when the save is complete)
            // var qi = requestQueue.getCurrentQI('requestQueue');
            // if (qi && qi.params && qi.params.urlOrParams === 'saveSimulationData') {
            //     return;
            // }
            var priority = getCurrentPriority();
            interval = $interval(function() {
                if (interval) {
                    $interval.cancel(interval);
                    interval = null;
                }
                if (! scope.element) {
                    return;
                }
                panelState.requestData(scope.modelName, function(data) {
                    if (! scope.element) {
                        return;
                    }
                    forceRunCount = forceRunCount || 0;
                    if (data.x_range) {
                        scope.clearData();
                        scope.load(data);
                        if (data.summaryData) {
                            broadcastSummaryData(scope.modelName, data.summaryData);
                        }
                    }
                    else if (forceRunCount++ <= 2) {
                        // try again, probably bad data
                        panelState.clear(scope.modelName);
                        requestData(forceRunCount);
                    }
                    else {
                        panelState.setError(scope.modelName, 'server error: incomplete result');
                        srlog('incomplete response: ', data);
                    }
                }, forceRunCount ? true : false);
            }, 50 + priority * 10, 1);
        };

        function getCurrentPriority() {
            var current = scope.$parent;
            while (current) {
                if (current.requestPriority) {
                    return current.requestPriority;
                }
                current = current.$parent;
            }
            return 0;
        }

        return requestData;
    }

    function linearlySpacedArray(start, stop, nsteps) {
        if (nsteps < 1) {
            throw new Error("linearlySpacedArray: steps " + nsteps + " < 1");
        }
        var delta = (stop - start) / (nsteps - 1);
        var res = d3.range(nsteps).map(function(d) { return start + d * delta; });
        res[res.length - 1] = stop;

        if (res.length != nsteps) {
            throw new Error("linearlySpacedArray: steps " + nsteps + " != " + res.length);
        }
        return res;
    }

    function noOp() {}

    function normalizeValues(yValues, shift) {
        var yMin = Math.min.apply(Math, yValues);
        var yMax = Math.max.apply(Math, yValues);
        var yRange = yMax - yMin;
        for (var i = 0; i < yValues.length; i++) {
            yValues[i] = (yValues[i] - yMin) / yRange - shift;  // roots are at Y=0
        }
        return yValues;
    }

    function safeLog(logFunction, powerName) {
        var res = function(v) {
            if (v > 0) {
                return logFunction(v);
            }
            // small log value
            return -100;
        };
        res.powerName = powerName;
        return res;
    }

    function setupSelector(scope, element) {
        scope.element = element[0];
        scope.select = function(selector) {
            var e = d3.select(scope.element);
            return selector ? e.select(selector) : e;
        };
    }

    var self = {
        COLOR_MAP: COLOR_MAP,

        addConvergencePoints: function(select, parentClass, pointsList, points) {
            var i;
            if (points.length > 1 && SIREPO.PLOTTING_SUMMED_LINEOUTS) {
                var newPoints = [];
                var dist = (points[1][0] - points[0][0]) / 2.0;
                newPoints.push(points[0]);
                var prevY = points[0][1];
                for (i = 1; i < points.length; i++) {
                    var p = points[i];
                    if (prevY != p[1]) {
                        var x = p[0] - dist;
                        newPoints.push([x, prevY], [x, p[1]]);
                        prevY = p[1];
                    }
                }
                newPoints.push(points[points.length - 1]);
                points = newPoints;
            }
            pointsList.splice(0, 0, points);
            if (pointsList.length > MAX_PLOTS) {
                pointsList = pointsList.slice(0, MAX_PLOTS);
            }
            for (i = 0; i < MAX_PLOTS; i++) {
                select(parentClass + ' .line-' + i).datum(pointsList[i] || []);
            }
            return pointsList;
        },

        calculateFWHM: function(xValues, yValues) {
            yValues = normalizeValues(yValues, 0.5);
            var positive = yValues[0] > 0;
            var listOfRoots = [];
            for (var i = 0; i < yValues.length; i++) {
                var currentPositive = yValues[i] > 0;
                if (currentPositive !== positive) {
                    listOfRoots.push(xValues[i - 1] + (xValues[i] - xValues[i - 1]) / (Math.abs(yValues[i]) + Math.abs(yValues[i - 1])) * Math.abs(yValues[i - 1]));
                    positive = !positive;
                }
            }
            var fwhm = NaN;
            if (listOfRoots.length >= 2) {
                fwhm = Math.abs(listOfRoots[listOfRoots.length - 1] - listOfRoots[0]);
            }
            return fwhm;
        },

        colorMapFromModel: function(modelName, fieldName) {

            var model = appState.models[modelName];
            var modelMap = model ? (model[fieldName] || model.colorMap) : null;

            var modelDefaultMap;
            var info = SIREPO.APP_SCHEMA.model[modelName];
            if (info) {
                var mapInfo = info.colorMap;
                modelDefaultMap = mapInfo ? mapInfo[SIREPO.INFO_INDEX_DEFAULT_VALUE] : null;
            }

            return this.colorMapOrDefault(modelMap, modelDefaultMap);
        },

        colorMapNameOrDefault: function(mapName, defaultMapName) {
            return mapName || defaultMapName || SIREPO.PLOTTING_COLOR_MAP || SIREPO.DEFAULT_COLOR_MAP;
        },

        colorMapOrDefault: function(mapName, defaultMapName) {
            return COLOR_MAP[this.colorMapNameOrDefault(mapName, defaultMapName)];
        },

        colorScaleForPlot: function(plotRange, modelName, fieldName) {
            var m = appState.models[modelName];
            var zMin = plotRange.min;
            var zMax = plotRange.max;
            if (m.colorRangeType == 'fixed') {
                zMin = m.colorMin;
                zMax = m.colorMax;
            }
            var colorMap = this.colorMapFromModel(modelName, fieldName);
            return d3.scale.linear()
                .domain(linearlySpacedArray(zMin, zMax, colorMap.length))
                .range(colorMap)
                .clamp(true);
        },

        colorScale: function(min, max, colorMap) {
            return d3.scale.linear()
                .domain(linearlySpacedArray(min, max, colorMap.length))
                .range(colorMap)
                .clamp(true);
        },

        colorsFromHexString: function(color, range) {
            if (! (/^#([0-9a-f]{2}){3}$/i).test(color)) {
                throw new Error(color + ': Invalid color string');
            }
            return color.match((/[0-9a-f]{2}/ig)).map(function(h) {
                return parseInt(h, 16) / (range || 1.0);
            });
        },

        constrainFullscreenSize: function(scope, plotWidth, aspectRatio) {
            if (utilities.isFullscreen()) {
                // rough size of the panel heading, panel margins and rounded corners
                var panelTitleSize = 50 + 2 * 15 + 2 * 4;
                if (scope.isAnimation && scope.hasFrames()) {
                    // animation buttons
                    panelTitleSize += 34;
                }
                var fsel = $(utilities.getFullScreenElement());
                var height = fsel.height() - scope.margin.top - scope.margin.bottom - panelTitleSize;
                if (height < plotWidth * aspectRatio) {
                    return height / aspectRatio;
                }
            }
            return plotWidth;
        },

        drawImage: function(xAxisScale, yAxisScale, width, height, xValues, yValues, canvas, cacheCanvas, alignOnPixel) {
            var xZoomDomain = xAxisScale.domain();
            var xDomain = [xValues[0], xValues[xValues.length - 1]];
            var yZoomDomain = yAxisScale.domain();
            var yDomain = [yValues[0], yValues[yValues.length - 1]];
            var zoomWidth = xZoomDomain[1] - xZoomDomain[0];
            var zoomHeight = yZoomDomain[1] - yZoomDomain[0];
            canvas.width = width;
            canvas.height = height;
            var xPixelSize = alignOnPixel ? ((xDomain[1] - xDomain[0]) / zoomWidth * width / xValues.length) : 0;
            var yPixelSize = alignOnPixel ? ((yDomain[1] - yDomain[0]) / zoomHeight * height / yValues.length) : 0;
            var ctx = canvas.getContext('2d');
            ctx.imageSmoothingEnabled = false;
            ctx.msImageSmoothingEnabled = false;
            ctx.drawImage(
                cacheCanvas,
                -(xZoomDomain[0] - xDomain[0]) / zoomWidth * width - xPixelSize / 2,
                -(yDomain[1] - yZoomDomain[1]) / zoomHeight * height - yPixelSize / 2,
                (xDomain[1] - xDomain[0]) / zoomWidth * width + xPixelSize,
                (yDomain[1] - yDomain[0]) / zoomHeight * height + yPixelSize);
        },

        ensureDomain: function(domain, scaleFunction) {
            if (domain && scaleFunction) {
                domain = domain.map(scaleFunction);
            }
            if (domain && (domain[0] == domain[1])) {
                domain[0] -= (domain[0] || 1);
                domain[1] += (domain[1] || 1);
            }
            return domain;
        },

        exportCSV: function(fileName, heading, points) {
            fileName = fileName.replace(/\[.*\]/, '')
                .replace(/\s+$/, '')
                .replace(/(\_|\W|\s)+/g, '-') + '.csv';
            var res = heading.map(function(v) {
                v = v.replace(/"/g, '');
                if (v.indexOf(',') >= 0) {
                    v = '"' + v + '"';
                }
                return v;
            }).join(',') + "\n";
            points.forEach(function(row) {
                res += row.map(function(v) {
                    return v.toExponential(9);
                }).join(',') + "\n";
            });
            saveAs(new Blob([res], {type: "text/csv;charset=utf-8"}), fileName);
        },

        // returns an array of substrings of str that fit in the given width. The provided d3Text selection
        // must be part of the document so its size can be calculated
        fitSplit: function(str, d3Text, width) {
            if (!str || str.length === 0) {
                return [];
            }
            var splits = utilities.wordSplits(str).reverse();
            var split;
            for (var i = 0; i < splits.length; ++i) {
                var s = splits[i];
                var w = d3Text.text(s).node().getBBox().width;
                if (w <= width) {
                    split = s;
                    break;
                }
            }
            if (!split) {
                return [];
            }
            return $.merge([split], self.fitSplit(str.substring(split.length), d3Text, width));
        },

        formatValue: function(v, formatter, ordinateFormatter) {
            var fmt = formatter ? formatter : d3.format('.3f');
            var ordfmt = ordinateFormatter ? ordinateFormatter : d3.format('.3e');
            if (v < 1 || v > 1000000) {
                return ordfmt(v);
            }
            return fmt(v);
        },

        getAspectRatio: function(modelName, json, defaultRatio) {
            if (appState.isLoaded() && appState.applicationState()[modelName]) {
                var ratioEnum = appState.applicationState()[modelName].aspectRatio;
                if (ratioEnum) {
                    return parseFloat(ratioEnum);
                }
            }
            return json.aspectRatio || defaultRatio || 1.0;
        },

        initialHeight: function(scope) {
            return scope.isAnimation ? 1 : INITIAL_HEIGHT;
        },

        initImage: function(plotRange, heatmap, cacheCanvas, imageData, modelName) {
            var scaleFunction = this.scaleFunction(modelName);
            if (scaleFunction) {
                if (["e", "10", "2"].indexOf(scaleFunction.powerName) >= 0) {
                    plotRange.min = d3.min(heatmap, function(row) {
                        return d3.min(row, function(x) {
                            return x <= 0 ? Infinity : x;});
                    });
                }
                plotRange = {
                    min: scaleFunction(plotRange.min),
                    max: scaleFunction(plotRange.max),
                };
            }
            var colorScale = this.colorScaleForPlot(plotRange, modelName);
            var xSize = heatmap[0].length;
            var ySize = heatmap.length;
            var img = imageData;

            for (var yi = 0, p = -1; yi < ySize; ++yi) {
                for (var xi = 0; xi < xSize; ++xi) {
                    var v = heatmap[yi][xi];
                    if (scaleFunction) {
                        v = scaleFunction(v);
                    }
                    var c = d3.rgb(colorScale(v));
                    img.data[++p] = c.r;
                    img.data[++p] = c.g;
                    img.data[++p] = c.b;
                    img.data[++p] = 255;
                }
            }
            try {
                cacheCanvas.getContext('2d').putImageData(img, 0, 0);
            }
            catch (e) {
                throw new Error('Plot data size is not supported by the browser');
            }
            return colorScale;
        },

        linkPlot: function(scope, element) {
            setupSelector(scope, element);
            scope.isAnimation = appState.isAnimationModelName(scope.modelName);
            var requestData;

            if (scope.isClientOnly) {
                requestData = function() {};
            }
            else if (scope.isAnimation) {
                requestData = initAnimation(scope);
            }
            else {
                requestData = initPlot(scope);
            }

            // also emit so scopes in either direction can see
            scope.broadcastEvent = function(args) {
                scope.$broadcast('sr-plotEvent', args);
                scope.$emit('sr-plotEvent', args);
            };

            scope.$on('$destroy', function() {
                scope.destroy();
                $(d3.select(scope.element).select('svg.sr-plot').node()).off();
                scope.element = null;
            });

            scope.$on(
                scope.modelName + '.changed',
                function() {
                    scope.prevFrameIndex = SIREPO.nonDataFileFrame;
                    if (scope.modelChanged) {
                        scope.modelChanged();
                    }
                    panelState.clear(scope.modelName);
                    requestData();
                });

            scope.isLoading = () => panelState.isLoading(scope.modelName);

            // scope.resize is not defined until later
            scope.$on('sr-window-resize', () => scope.resize());

            // #777 catch touchstart on outer svg nodes to prevent browser zoom on ipad
            $(d3.select(scope.element).select('svg.sr-plot').node()).on('touchstart touchmove', function(event) {
                event.preventDefault();
                event.stopPropagation();
            });
            scope.init();
            if (appState.isLoaded()) {
                if (scope.isAnimation && scope.defaultFrame) {
                    scope.defaultFrame();
                }
                else {
                    requestData();
                }
            }
            // let the parent and child scope know the plot is ready.
            // used by parameterWithLattice
            scope.$emit('sr-plotLinked');
            // used by interactiveOverlay, focusCircle, popupReport
            scope.$broadcast('sr-plotLinked');
        },

        linearlySpacedArray: linearlySpacedArray,

        min2d: function(data) {
            return d3.min(data, function(row) {
                return d3.min(row);
            });
        },

        min3d: function(data) {
            return d3.min(data, function(row) {
                return d3.min(row, function(col) {
                    return d3.min(col);
                });
            });
        },

        max2d: function(data) {
            return d3.max(data, function(row) {
                return d3.max(row);
            });
        },

        max3d: function(data) {
            return d3.max(data, function(row) {
                return d3.max(row, function(col) {
                    return d3.max(col);
                });
            });
        },

        // create a 2d shape for d3 to plot - note that x, y are required because d3 looks for those
        // attributes
        plotShape: function(id, name, center, size, color, alpha, fillStyle, strokeStyle, dashes, layoutShape, points) {
            function getCoords(obj) {
                let coords = [];
                for (const dim in obj) {
                    coords.push(obj[dim]);
                }
                return coords;
            }

            function setCoords(obj, coords) {
                Object.keys(obj).forEach(function(dim, i) {
                    obj[dim] = coords[i];
                });
            }

            const shape = {
                addLink: function(otherShape, linkFunction) {
                    this.links.push(self.plotShapeLink(this, otherShape, linkFunction));
                },
                getCenterCoords: function() {
                    return getCoords(this.center);
                },
                getSizeCoords: function() {
                    return getCoords(this.size);
                },
                runLinks: function() {
                    var linkRes = [];
                    this.links.forEach(function (l) {
                        linkRes.push(l.fn(l.shape, l.linkedShape));
                    });
                    return linkRes;
                },
                setCenter: function(coords) {
                    setCoords(this.center, coords);
                },
                setSize: function(coords) {
                    setCoords(this.size, coords);
                },
                alpha: alpha,
                axes: ['x', 'y'],
                center: {
                    x: center[0], y: center[1]
                },
                color: color,
                dashes: dashes,
                draggable: true,
                fillStyle: fillStyle,
                id: id,
                layoutShape: layoutShape,
                links: [],
                name: name,
                points: points,
                size: {
                    x: size[0], y: size[1]
                },
                strokeStyle: strokeStyle,
                x: center[0] + SIREPO.SCREEN_INFO.x.direction * size[0] / 2,
                y: center[1] + SIREPO.SCREEN_INFO.y.direction * size[1] / 2,
            };
            return shape;
        },

        plotLine: function(id, name, line, color, alpha, strokeStyle, dashes) {
            var shape = this.plotShape(id, name, SIREPO.ZERO_ARR, SIREPO.ZERO_ARR, color, alpha, null, strokeStyle, dashes, 'line');
            shape.line = line;
            return shape;
        },

        // link on shape to another so that some aspect of the linked shape is tied to
        // the main shape via a provided function
        plotShapeLink: function(shape, linkedShape, linkFunction) {
            return {
                shape: shape,
                linkedShape: linkedShape,
                fn: linkFunction,
            };
        },

        recalculateDomainFromPoints: function(modelName, yScale, points, xDomain, invertAxis) {
            var ydom;
            var min_nonzero = Number.MAX_VALUE;
            var scaleFunction = this.scaleFunction(modelName);

            for (var i = 0; i < points.length; i++) {
                var d = points[i];
                if (d[0] > xDomain[1] || d[0] < xDomain[0]) {
                    continue;
                }
                if (ydom) {
                    if (d[1] < ydom[0]) {
                        ydom[0] = d[1];
                    }
                    else if (d[1] > ydom[1]) {
                        ydom[1] = d[1];
                    }
                }
                else {
                    ydom = [d[1], d[1]];
                }
                if (d[1] > 0 && d[1] < min_nonzero) { min_nonzero = d[1]; }
            }
            if (appState.models[modelName].useIntensityLimits == '1') {
                var m = appState.models[modelName];
                ydom = [
                    m.minIntensityLimit,
                    m.maxIntensityLimit,
                ];
            }
            if (ydom) {
                if (scaleFunction && ydom[0] <= 0 && ['e', '2', '10'].indexOf(scaleFunction.powerName) >= 0) {
                    ydom[0] = min_nonzero;
                }

                ydom = this.scaleYDomain(yScale, ydom, scaleFunction, ydom[0] > 0);
                if (invertAxis) {
                    var x = ydom[0];
                    ydom[0] = ydom[1];
                    ydom[1] = x;
                    yScale.domain(ydom).nice();
                }
            }
        },

        refreshConvergencePoints: function(select, parentClass, graphLine) {
            for (var i = 0; i < MAX_PLOTS; i++) {
                select(parentClass + ' .line-' + i).attr('d', graphLine);
            }
        },

        // takes a 24-bit color integer and returns an rgb array with values 0 -> <range>
        // (typically 256 or 1.0)
        //rgbFromInt: function(c, range=256.0)  {
        rgbFromInt: function(c, range)  {
            if (angular.isUndefined(range)) {
                range = 256.0;
            }
            var b = range * ((c % 256) / 256.0);
            var g = range * ((((c - b) / 256) % 256) / 256.0);
            var r = range * (((c - b - 256 * g) / (256 * 256)) / 256.0);
            return [r, g, b];
        },

        safeHeatmap: function(heatmap) {
            const FIREFOX_MAX_SIZE = 16384;
            // special case for Firefox which limits canvas dimensions
            // no sampling: just cut array size in half until proper size is reached
            if ($window.navigator.userAgent.indexOf('Firefox') >= 0) {
                while (heatmap[0].length > FIREFOX_MAX_SIZE) {
                    const rows = heatmap.length;
                    for (let i = 0; i < rows; i++) {
                        heatmap[i] = heatmap[i].filter((d, idx) => idx % 2 == 0);
                    }
                }
                while (heatmap.length > FIREFOX_MAX_SIZE) {
                    const rows = parseInt(heatmap.length / 2);
                    for (let i = 0; i < rows; i++) {
                        heatmap[i] = heatmap[i * 2];
                    }
                    heatmap.length = rows;
                }
            }
            return heatmap;
        },

        scaleFunction: function(modelName) {
            // returns the scaling function (ex. Math.log) or null
            var scale = null;
            if (appState.isLoaded() && appState.models[modelName]) {
                scale = appState.models[modelName].plotScale;
            }
            return scale ? LOG_SCALE[scale] : null;
        },

        scaleYDomain: function(yScale, yDomain, scaleFunction, isZeroMin) {
            if (yDomain && yDomain[0] != yDomain[1]) {
                if (scaleFunction) {
                    yDomain = yDomain.map(scaleFunction);
                }
                else if (isZeroMin && SIREPO.PLOTTING_YMIN_ZERO) {
                    yDomain[0] = 0;
                }
                yScale.domain(yDomain).nice();
            }
            return yDomain;
        },

        setTextOnlyReport: function(plotScope) {
            plotScope.clearData = noOp;
            plotScope.destroy = noOp;
            plotScope.init = noOp;
            plotScope.resize = noOp;
        },

        setupSelector: setupSelector,

        tickFontSize: function(node) {
            var defaultSize = 12;
            if (! node || ! node[0] || ! node[0][0]) {
                return defaultSize;
            }
            if (node.style) {
                return utilities.fontSizeFromString(node.style('font-size')) || defaultSize;
            }
            return defaultSize;
        },

        ticks: function(axis, width, isHorizontalAxis) {
            var spacing = isHorizontalAxis ? 80 : 50;
            var n = Math.max(Math.round(width / spacing), 2);
            axis.ticks(n);
        },

        // ensures the axis domain fits in the fullDomain
        // returns true if size is reset to full
        trimDomain: function(axisScale, fullDomain) {
            var dom = axisScale.domain();
            var zoomSize = dom[1] - dom[0];

            if (zoomSize >= (fullDomain[1] - fullDomain[0])) {
                axisScale.domain(fullDomain);
                return true;
            }
            if (dom[0] < fullDomain[0]) {
                axisScale.domain([fullDomain[0], zoomSize + fullDomain[0]]);
            }
            if (dom[1] > fullDomain[1]) {
                axisScale.domain([fullDomain[1] - zoomSize, fullDomain[1]]);
            }
            return false;
        },

        vtkPlot: function(scope, element) {

            scope.element = element[0];
            var requestData = initAnimation(scope);

            scope.$on('$destroy', function() {
                scope.destroy();
                scope.element = null;
            });

            scope.$on(
                scope.modelName + '.changed',
                function() {
                    scope.prevFrameIndex = SIREPO.nonDataFileFrame;
                    if (scope.modelChanged) {
                        scope.modelChanged();
                    }
                    panelState.clear(scope.modelName);
                    requestData();
                });
            scope.isLoading = function() {
                return panelState.isLoading(scope.modelName);
            };
            scope.$on('sr-window-resize', function() {
                scope.resize();
            });

            scope.init();
            if (appState.isLoaded()) {
                requestData();
            }
        },

    };

    return self;
});

SIREPO.app.directive('animationButtons', function() {
    return {
        restrict: 'A',
        template: `
            <div data-ng-if="isAnimation && hasManyFrames()" style="width: 100%;" class="text-center">
              <button type="button" class="btn btn-default" data-ng-disabled="isFirstFrame()" data-ng-click="firstFrame()"><span class="glyphicon glyphicon-backward"></span></button>
              <button type="button" class="btn btn-default" data-ng-disabled="isFirstFrame()" data-ng-click="advanceFrame(-1, true)"><span class="glyphicon glyphicon-step-backward"></span></button>
              <button type="button" class="btn btn-default" data-ng-click="togglePlay()"><span class="glyphicon glyphicon-{{ isPlaying ? \'pause\' : \'play\' }}"></span></button>
              <button type="button" class="btn btn-default" data-ng-disabled="isLastFrame()" data-ng-click="advanceFrame(1, true)"><span class="glyphicon glyphicon-step-forward"></span></button>
              <button type="button" class="btn btn-default" data-ng-disabled="isLastFrame()" data-ng-click="lastFrame()"><span class="glyphicon glyphicon-forward"></span></button>
            </div>
        `,
    };
});

SIREPO.app.directive('colorPicker', function(appState, panelState) {
    return {
        restrict: 'A',
        scope: {
            color: '<',
            defaultColor: '<',
            field: '=',
            modelName: '<',
            model: '=',
            form: '<',
        },
        template: `
            <div>
                <button class="dropdown-toggle sr-color-button" data-ng-style="bgColorStyle()" data-toggle="dropdown"></button>
                <ul class="dropdown-menu">
                    <div class="container col-sm-8">
                        <div data-ng-repeat="r in range(rows) track by $index" class="row">
                            <li data-ng-repeat="c in range(cols) track by $index" style="display: inline-block">
                                <button data-ng-if="pcIndex(r, c) < pickerColors.length" class="sr-color-button" data-ng-class="{\'selected\': getColor(model[field]).toUpperCase() == getPickerColor(r, c).toUpperCase()}" data-ng-style="bgColorStyle(getPickerColor(r, c))" data-ng-click="setColor(getPickerColor(r, c))"></button>
                            </li>
                        <div>
                    <div>
                </ul>
            </div>
        `,
        controller: function($scope) {

            var origColor = null;
            $scope.pickerColors = [
                '#000000', '#222222', '#444444', '#666666', '#888888', '#aaaaaa', '#cccccc', '#ffffff',
                '#0000ff', '#337777', '#3377bf', '#6992ff', '#33bb33', '#33ff33', '#00ff00', '#bbff77',
                '#ffff00', '#fff44f', '#ffbb77', '#ffa500', '#ff0000', '#bb33ff', '#ff77ff', '#f3d4c8',
            ];

            $scope.cols = 8;
            $scope.rows = Math.ceil($scope.pickerColors.length / $scope.cols);
            $scope.range = function(n) {
                var arr = [];
                for (var i = 0; i < n; ++i) {
                    arr.push(i);
                }
                return arr;
            };
            $scope.pcIndex = function(row, col) {
                return $scope.cols * row + col;
            };

            $scope.getPickerColor = function(row, col) {
                return $scope.pickerColors[$scope.pcIndex(row, col)];
            };
            $scope.getColor = function(color) {
                //return color || $scope.color || $scope.defaultColor;
                return color || ($scope.model || {})[$scope.field] || $scope.defaultColor;
            };

            $scope.bgColorStyle = function(c) {
                return {
                    'background-color': $scope.getColor(c)
                };
            };

            $scope.setColor = function(color) {
                $scope.model[$scope.field] = color;
                // emit change for immediate feedback
                $scope.$emit($scope.modelName + '.' + $scope.field, color);
                if ($scope.form) {
                    $scope.form.$setDirty();
                }
                //TODO(mvk): since this is not a normal control we need to store the original state somehow
                /*
                if (color !== origColor) {
                    $scope.form.$setDirty();
                }
                else {
                    if ($scope.form.$$controls.filter(function (c) {
                            return c.$dirty;
                        }).length) {
                        $scope.form.$setDirty();
                    }
                    else {
                        $scope.form.$setPristine();
                    }
                }
                 */
            };

            appState.whenModelsLoaded($scope, function () {
                if (! $scope.model) {
                    return;
                }
                origColor = $scope.model[$scope.field];
            });
        },
    };
});

SIREPO.app.service('plot2dService', function(appState, layoutService, panelState, plotting, utilities) {

    this.init2dPlot = function($scope, attrs) {
        var colorbar, scaleFunction, zoom;
        // default scope values
        $.extend($scope, {
            aspectRatio: 4.0 / 7,
            zoomContainer: '.overlay',
        });
        $.extend($scope, attrs);
        $scope.width = $scope.height = 0;
        $scope.dataCleared = true;
        $scope.axes = {
            x: layoutService.plotAxis($scope.margin, 'x', 'bottom', refresh),
            y: layoutService.plotAxis($scope.margin, 'y', 'left', refresh),
        };

        function init() {
            document.addEventListener(utilities.fullscreenListenerEvent(), refresh);
            $scope.select('svg.sr-plot').attr('height', plotting.initialHeight($scope));
            $.each($scope.axes, function(dim, axis) {
                axis.init();
                axis.grid = axis.createAxis();
            });
            $scope.graphLine = d3.svg.line()
                .x(function(d) {
                    return $scope.axes.x.scale(d[0]);
                })
                .y(function(d) {
                    return $scope.axes.y.scale(scaleFunction ? scaleFunction(d[1]) : d[1]);
                });
            resetZoom();
        }

        function refresh() {
            if (! $scope.axes.x.domain) {
                return;
            }
            if (layoutService.plotAxis.allowUpdates) {
                var width = parseInt($scope.select().style('width')) - $scope.margin.left - $scope.margin.right;
                if (isNaN(width)) {
                    return;
                }
                $scope.width = plotting.constrainFullscreenSize($scope, width, $scope.aspectRatio);
                $scope.height = $scope.aspectRatio * $scope.width;
                $scope.select('svg.sr-plot')
                    .attr('width', $scope.width + $scope.margin.left + $scope.margin.right)
                    .attr('height', $scope.height + $scope.margin.top + $scope.margin.bottom);
                $scope.axes.x.scale.range([0, $scope.width]);
                $scope.axes.y.scale.range([$scope.height, 0]);
                $scope.axes.x.grid.tickSize(-$scope.height);
                $scope.axes.y.grid.tickSize(-$scope.width);
            }
            var isFullSize = plotting.trimDomain($scope.axes.x.scale, $scope.axes.x.domain);
            if (isFullSize) {
                $scope.setYDomain();
            }
            else if ($scope.recalculateYDomain && ! $scope.isZoomXY) {
                $scope.recalculateYDomain();
            }
            $scope.select($scope.zoomContainer)
                .classed('mouse-zoom', isFullSize)
                .classed('mouse-move', ! isFullSize && $scope.isZoomXY)
                .classed('mouse-move-ns', ! isFullSize && $scope.isZoomY)
                .classed('mouse-move-ew', ! isFullSize && ! ($scope.isZoomXY || $scope.isZoomY));
            resetZoom();
            $scope.select($scope.zoomContainer).call(zoom);
            $.each($scope.axes, function(dim, axis) {
                axis.updateLabelAndTicks({
                    width: $scope.width,
                    height: $scope.height,
                    scaleFunction: dim == 'y' ? scaleFunction : null,
                }, $scope.select);
                axis.grid.ticks(axis.tickCount);
                $scope.select('.' + dim + '.axis.grid').call(axis.grid);
            });
            if ($scope.wantColorbar) {
                colorbar.barlength($scope.height)
                    .origin([0, 0]);
                $scope.pointer = $scope.select('.colorbar').call(colorbar);
            }
            $scope.refresh();
        }

        function resetZoom() {
            if ($scope.isZoomY) {
                zoom = $scope.axes.y.createZoom($scope);
                return;
            }
            zoom = $scope.axes.x.createZoom($scope);
            if ($scope.isZoomXY) {
                zoom.y($scope.axes.y.scale);
            }
        }

        $scope.clearData = function() {
            $scope.dataCleared = true;
            $scope.axes.x.domain = null;
        };

        $scope.destroy = function() {
            zoom.on('zoom', null);
            $($scope.element).find($scope.zoomContainer).off();
            // not part of all plots, just parameterPlot
            $($scope.element).find('.sr-plot-legend-item text').off();
            document.removeEventListener(utilities.fullscreenListenerEvent(), refresh);
        };

        $scope.resize = function() {
            if ($scope.select().empty()) {
                return;
            }
            refresh();
        };

        if (! $scope.setYDomain) {
            $scope.setYDomain = function() {
                $scope.axes.y.scale.domain($scope.axes.y.domain).nice();
            };
        }

        $scope.updatePlot = function(json) {
            $scope.dataCleared = false;
            $.each($scope.axes, (dim, axis) => {
                axis.updateLabel(json[dim + '_label'] || '', $scope.select);
            });
            $scope.select('.main-title').text(json.title);
            $scope.select('.sub-title').text(json.subtitle);
            if ($scope.wantColorbar) {
                var colorMap = plotting.colorMapFromModel($scope.modelName);
                $scope.colorScale = d3.scale.linear()
                    .domain(plotting.linearlySpacedArray(json.v_min, json.v_max, colorMap.length))
                    .range(colorMap);
                colorbar = Colorbar()
                    .scale($scope.colorScale)
                    .thickness(30)
                    .margin({top: 10, right: 60, bottom: 20, left: 10})
                    .orient("vertical");
            }
            scaleFunction = plotting.scaleFunction($scope.modelName);
            panelState.waitForUI($scope.resize);
        };

        init();
    };
});

SIREPO.app.service('focusPointService', function(plotting) {
    var svc = this;

    svc.dataCoordsToMouseCoords = function(modelName, focusPoint) {
        var x = focusPoint.data.x;
        var scaleFunction = plotting.scaleFunction(modelName);
        var y = scaleFunction ? scaleFunction(focusPoint.data.y) : focusPoint.data.y;
        var mouseX, mouseY;
        if (focusPoint.config.invertAxis) {
            mouseX = focusPoint.config.yAxis.scale(y);
            mouseY = focusPoint.config.xAxis.scale(x);
        }
        else {
            mouseX = focusPoint.config.xAxis.scale(x);
            mouseY = focusPoint.config.yAxis.scale(y);
        }
        if (isNaN(mouseX) || isNaN(mouseY)) {
            return null;
        }
        return {
            x: mouseX,
            y: mouseY
        };
    };

    svc.formatFocusPointData = function(focusPoint, xLabel, yLabel, xUnits, yUnits) {
        var xl = xLabel || focusPoint.config.xLabel || 'X';
        var yl = yLabel || focusPoint.config.yLabel || 'Y';
        var xu = processUnit(xUnits || focusPoint.config.xAxis.units);
        var yu = processUnit(yUnits || focusPoint.config.yAxis.units);
        var fmt = {
            xText: formatDatum(xl, focusPoint.data.x, xu),
            yText: formatDatum(yl, focusPoint.data.y, yu),
        };
        if (SIREPO.PLOTTING_SHOW_FWHM) {
            fmt.fwhmText = formatFWHM(focusPoint.data.fwhm, focusPoint.config.xAxis.units);
        }
        return fmt;
    };

    svc.hideFocusPoint = function(plotScope, killFocus) {
        plotScope.broadcastEvent({
            name: 'hideFocusPointInfo',
            killFocus: killFocus,
        });
        if (plotScope.hideFocusPointText) {
            plotScope.hideFocusPointText();
        }
    };

    svc.loadFocusPoint = function(focusPoint, axisPoints, preservePoint, plotScope) {
        var hideAfterLoad = ! focusPoint.load(axisPoints, preservePoint);
        if (hideAfterLoad) {
            svc.hideFocusPoint(plotScope);
        }
    };

    svc.moveFocusPoint = function(plotScope, focusPoint) {
        plotScope.broadcastEvent({
            name: 'moveFocusPointInfo',
            focusPoint: focusPoint,
        });
        if (plotScope.showFocusPointText) {
            plotScope.showFocusPointText(focusPoint);
        }
    };

    svc.refreshFocusPoint = function(focusPoint, plotScope, isMainFocus, geometry) {
        plotScope.broadcastEvent({
            name: 'showFocusPointInfo',
            focusPoint: focusPoint,
            isMainFocus: isMainFocus,
            geometry: geometry,
        });
    };

    svc.setupFocusPoint = function(xAxis, yAxis, invertAxis, name) {
        return {
            config: {
                name: name,
                color: 'steelblue',
                invertAxis: invertAxis,
                xAxis: xAxis,
                yAxis: yAxis,
                xLabel: '',
                yLabel: '',
            },
            data: {
                focusIndex: -1,
                isActive: false,
            },
            load: function(axisPoints, preservePoint) {
                if (preservePoint && (axisPoints.length != (this.config.points || []).length)) {
                    preservePoint = false;
                }
                this.config.points = axisPoints;
                if (preservePoint) {
                    return true;
                }
                return false;
            },
            move: function(step) {
                if (! this.data.isActive) {
                    return false;
                }
                if (this.config.invertAxis) {
                    step = -step;
                }
                var newIndex = this.data.focusIndex + step;
                if (newIndex < 0 || newIndex >= this.config.points.length) {
                    return false;
                }
                this.data.focusIndex = newIndex;
                return true;
            },
            unset: function() {
                this.data.focusIndex = -1;
                this.data.isActive = false;
            },
        };
    };

    svc.updateFocus = function(focusPoint, mouseX, mouseY, strategy) {
        // lastClickX determines if the user is panning or clicking on a point
        if (! focusPoint.config.points || Math.abs(focusPoint.data.lastClickX - d3.event[focusPoint.config.invertAxis ? 'clientY' : 'clientX']) > 10) {
            return false;
        }
        var x = focusPoint.config.xAxis.scale.invert(mouseX);
        strategy = strategy || 'maximum';
        var spread = strategy == 'maximum' ? 10 : 100;
        var xMin = focusPoint.config.xAxis.scale.invert(mouseX - spread);
        var xMax = focusPoint.config.xAxis.scale.invert(mouseX + spread);
        if (xMin > xMax) {
            var swap = xMin;
            xMin = xMax;
            xMax = swap;
        }
        var domain = focusPoint.config.xAxis.scale.domain();
        if (xMin < domain[0]) {
            xMin = domain[0];
        }
        if (xMax > domain[1]) {
            xMax = domain[1];
        }

        focusPoint.data.focusIndex = -1;
        var selectedPoint;
        for (var i = 0; i < focusPoint.config.points.length; i++) {
            var p = focusPoint.config.points[i];
            if (p[0] > xMax || p[0] < xMin) {
                continue;
            }
            if (strategy == 'maximum') {
                if (! selectedPoint || p[1] > selectedPoint[1]) {
                    selectedPoint = p;
                    focusPoint.data.focusIndex = i;
                    focusPoint.data.isActive = true;
                }
            }
            else if (strategy == 'closest') {
                if (! selectedPoint || (Math.abs(p[0] - x) < Math.abs(selectedPoint[0] - x))) {
                    selectedPoint = p;
                    focusPoint.data.focusIndex = i;
                    focusPoint.data.isActive = true;
                }
            }
            else {
                throw new Error('invalid focus point strategy: ' + strategy);
            }
        }
        if (selectedPoint) {
            return svc.updateFocusData(focusPoint);
        }
        return false;
    };

    svc.updateFocusData = function(focusPoint) {
        if (! focusPoint.data.isActive) {
            return false;
        }

        var p = focusPoint.config.points[focusPoint.data.focusIndex];
        var domain = focusPoint.config.xAxis.scale.domain();
        if (!p || p[0] < domain[0] || p[0] > domain[1]) {
            return false;
        }

        focusPoint.data.x = p[0];
        focusPoint.data.y = p[1];
        focusPoint.data.fwhm = fwhmFromLocalVals(focusPoint);
        return true;
    };

    function formatDatum(label, val, units) {
        return val || val === 0
            ? label + ' = ' + plotting.formatValue(val) + ' ' + (units || '')
            : '';
    }

    function formatFWHM(fwhm, units) {
        return fwhm ? 'FWHM = ' + d3.format('.6s')(fwhm) + (units || '') : '';
    }

    function fwhmFromLocalVals(focusPoint) {

        var points = focusPoint.config.points;
        var focusIndex = focusPoint.data.focusIndex;

        var xValues = [];
        var yValues = [];
        for (var i = 0; i < points.length; i++) {
            xValues.push(points[i][0]);
            yValues.push(points[i][1]);
        }

        // Find the local maximum and the left and right minima:
        var peakIndex = null;
        var rightMinIndex = null;
        var leftMinIndex = null;
        if (focusIndex < xValues.length - 1 && focusIndex > 0) { // check if the index is within the range
            if (points[focusIndex][1] < points[focusIndex - 1][1] || points[focusIndex][1] < points[focusIndex + 1][1]) { // step on the left and on the right to see if it's a local maximum
                // It's not a local maximum!
                if (points[focusIndex][1] < points[focusIndex - 1][1]) { // we are on the right from the maximum
                    for (i = focusIndex; i > 0; i--) { // <<< go to the left to find the maximum
                        if (points[i-1][1] < points[i][1]) { // we crossed the maximum and started to descend
                            // ^ <<< - we reached the maximum:
                            peakIndex = i;
                            break;
                        }
                    }
                }
                else { // we are on the left from the maximum
                    for (i = focusIndex + 1; i < xValues.length; i++) { // >>> go to the right to find the maximum
                        if (points[i-1][1] > points[i][1]) { // we crossed the maximum and started to descend
                            // >>> ^ - we reached the maximum:
                            peakIndex = i - 1;
                            break;
                        }
                    }
                }
            }
            else {
                // ^ - we are at the local maximum.
                peakIndex = focusIndex;
            }

            // >>> go to the right from the peak to find the right minimum:
            for (i = peakIndex + 1; i < xValues.length; i++) {
                if (points[i-1][1] < points[i][1]) {
                    // >>> v - we reached the right minimum:
                    rightMinIndex = i - 1;
                    break;
                }
            }
            if (! rightMinIndex) {
                rightMinIndex = xValues.length - 1;
            }

            // <<< go to the left to find the left minimum:
            for (i = peakIndex; i > 0; i--) {
                if (points[i-1][1] > points[i][1]) {
                    // v <<< - we reached the left minimum:
                    leftMinIndex = i;
                    break;
                }
            }
            if (! leftMinIndex) {
                leftMinIndex = 0;
            }
        }
        // Calculate the FWHM for the selected peak (between the left and the right minima - v^v):
        if (peakIndex) {
            var localXValues = [];
            var localYValues = [];
            for (i = leftMinIndex; i <= rightMinIndex; i++) {
                localXValues.push(points[i][0]);
                localYValues.push(points[i][1]);
            }
            return plotting.calculateFWHM(localXValues, localYValues);
        }
        return NaN;
    }

    function processUnit(unit) {
        if (! unit) {
            return null;
        }
        // units that are "1/<unit>" become "<unit>-1" (otherwise the "1" looks like part of the value)
        // Once laTeX is handled we won't need this kind of thing
        var isInverse = /^1\/([a-zA-Z]+)$/;
        var m = unit.match(isInverse);
        if (m) {
            return m[1] + '-1';
        }
        return unit;
    }

});

SIREPO.app.service('layoutService', function(panelState, plotting, utilities) {
    var svc = this;

    svc.formatUnits = (units, isFixed) => {
        if (! units) {
            return '';
        }
        return isFixed
            ? `(${units})`
            : `[${units}]`;
    };

    svc.parseLabelAndUnits = function(label, isFixedUnits) {
        const re = isFixedUnits ? /\((.*?)\)/ : /\[(.*?)\]/;
        let units = '';
        let match = label.match(re);
        if (match) {
            units = match[1];
            label = label.replace(re, '').trim();
        }
        return {
            label: label,
            units: units
        };
    };

    svc.plotAxis = function(margin, dimension, orientation, refresh) {
        var MAX_TICKS = 10;
        var ZERO_REGEX = /^\-?0(\.0+)?(e\+0)?$/;

        // Using https://bl.ocks.org/mbostock/7621155 as a reference for log scales
        var superscript = "⁰¹²³⁴⁵⁶⁷⁸⁹";

        // global value, don't allow margin updates during zoom/pad handling
        svc.plotAxis.allowUpdates = true;

        var self = {};
        var debouncedRefresh = utilities.debounce(function() {
            var sum = margin.left + margin.right;
            refresh();
            if (sum != margin.left + margin.right) {
                refresh();
            }
        }, 500);

        function applyUnit(v, unit) {
            return unit ? unit.scale(v) : v;
        }

        function calcFormat(count, unit, base, isBaseFormat) {
            let code = 'e';
            const tickValues = self.scale.ticks(count);
            const v0 = applyUnit(tickValues[0] - (base || 0), unit);
            const v1 = applyUnit(tickValues[tickValues.length - 1] - (base || 0), unit);
            const p0 = valuePrecision(v0);
            const p1 = valuePrecision(v1);
            let decimals = valuePrecision(applyUnit(tickValues[1] - tickValues[0], unit));
            if (isBaseFormat || useFloatFormat(decimals)) {
                if ((v0 == 0 && useFloatFormat(p1)) || (v1 == 0 && useFloatFormat(p0)) || (useFloatFormat(p0) && useFloatFormat(p1))) {
                    code = 'f';
                }
            }
            else {
                if (p0 == 0) {
                    decimals -= p1;
                }
                else if (p1 == 0) {
                    decimals -= p0;
                }
                else {
                    decimals -= Math.max(p0, p1);
                }
            }
            if (code == 'e' && decimals >= 0) {
                decimals = -(p0 - decimals);
            }
            if (v0 == v1) {
                decimals = 1;
            }
            else {
                decimals = decimals < 0 ? Math.abs(decimals) : 0;
            }
            return {
                decimals: decimals,
                code: code,
                unit: unit,
                tickValues: tickValues,
                format: d3.format('.' + decimals + code),
            };
        }

        function calcTickCount(format, canvasSize, unit, base, fontSize) {
            var d = self.scale.domain();
            var width = Math.max(
                4,
                Math.max(format(applyUnit(d[0] - (base || 0), unit)).length, format(applyUnit(d[1] - (base || 0), unit)).length)
            );
            var tickCount;
            if (dimension == 'x') {
                tickCount = Math.min(MAX_TICKS, Math.round(canvasSize.width / (width * fontSize)));
            }
            else {
                tickCount = Math.min(MAX_TICKS, Math.round(canvasSize.height / (5 * fontSize)));
            }
            return Math.max(2, tickCount);
        }

        //TODO(pjm): this could be refactored, moving the base recalc out
        function calcTicks(formatInfo, canvasSize, unit, fontSize) {
            var d = self.scale.domain();
            var tickCount = calcTickCount(formatInfo.format, canvasSize, unit, null, fontSize);
            formatInfo = calcFormat(tickCount, unit);
            if (formatInfo.decimals > 3 && ! canvasSize.scaleFunction) {
                var baseFormat = calcFormat(tickCount, unit, null, true).format;
                var base = midPoint(formatInfo, d);
                if (unit) {
                    unit = formatPrefix(d, base);
                }
                formatInfo = calcFormat(tickCount, unit, base);
                tickCount = calcTickCount(formatInfo.format, canvasSize, unit, base, fontSize);
                var f2 = calcFormat(tickCount, unit);
                base = midPoint(f2, d);
                if (unit) {
                    unit = formatPrefix(d, base);
                }
                formatInfo = calcFormat(tickCount, unit, base);
                formatInfo.base = base;
                formatInfo.baseFormat = baseFormat;
            }
            if ((orientation === 'left' || orientation === 'right') && ! canvasSize.isPlaying) {
                var w = Math.max(formatInfo.format(applyUnit(d[0] - (formatInfo.base || 0), unit)).length, formatInfo.format(applyUnit(d[1] - (formatInfo.base || 0), unit)).length);
                if (canvasSize.scaleFunction) {
                    w += 2;
                }
                margin[orientation] = (w + 6) * (fontSize / 2);
            }
            self.svgAxis.ticks(tickCount);
            self.tickCount = tickCount;
            self.svgAxis.tickFormat(function(v) {
                if (canvasSize.scaleFunction) {
                    return formatScale(v, canvasSize.scaleFunction);
                }
                var res = formatInfo.format(applyUnit(v - (formatInfo.base || 0), unit));
                // format zero values as '0'
                if (ZERO_REGEX.test(res)) {
                    return '0';
                }
                return res.replace(/e\+0$/, '');
            });
            self.unitSymbol = formatInfo.unit ? formatInfo.unit.symbol : '';
            return formatInfo;
        }

        // If the axis is set to preserve units, use whatever prefix the plot started
        // with regardless of zoom.  Useful for non-linear units (1/sec, m^2, etc)
        function formatPrefix(dom, base) {
            if (! base) {
                base = 0;
            }
            return d3.formatPrefix(Math.max(Math.abs(dom[0] - base), Math.abs(dom[1] - base)), 0);
        }

        function formatScale(v, scaleFunction) {
            if (v == parseInt(v)) {
                return scaleFunction.powerName
                    + (v < 0 ? '⁻' : '')
                    + (v + "").split("").map(function(c) {
                        return superscript[c];
                    }).join("");
            }
            return '';
        }

        function midPoint(formatInfo, domain) {
            // find the tickValue which is closest to the domain midpoint
            var mid = domain[0] + (domain[1] - domain[0]) / 2;
            var values = formatInfo.tickValues;
            var v = (values.length - 1) / 2;
            var i1 = Math.floor(v);
            var i2 = Math.ceil(v);
            if (Math.abs(values[i1] - mid) > Math.abs(values[i2] - mid)) {
                return values[i2];
            }
            return values[i1];
        }

        function useFloatFormat(logV) {
            return logV >= -2 && logV <= 3;
        }

        function valuePrecision(v) {
            Math.log10 = Math.log10 || function(x) {
                return Math.log(x) * Math.LOG10E;
            };
            return Math.floor(Math.log10(Math.abs(v || 1)));
        }

        self.createAxis = function(orient) {
            return d3.svg.axis().scale(self.scale).orient(orient || orientation);
        };

        self.createZoom = function() {
            return d3.behavior.zoom()[dimension](self.scale)
                .on('zoom', function() {
                    // don't update the plot margins during zoom/pad
                    svc.plotAxis.allowUpdates = false;
                    refresh();
                    svc.plotAxis.allowUpdates = true;
                    // schedule a refresh to adjust margins later
                    debouncedRefresh();
                });
        };

        self.init = function() {
            self.scale = d3.scale.linear();
            self.svgAxis = self.createAxis();
        };

        self.parseLabelAndUnits = function(label) {
            var lu = svc.parseLabelAndUnits(label);
            self.units = lu.units;
            self.unitSymbol = '';
            self.label = lu.label;
        };

        self.updateLabel = (label, select) => {
            self.parseLabelAndUnits(label);
            select(`.${dimension}-axis-label`).text(label);
        };

        function baseLabel() {
            // remove any parenthesis first, ex. "p (mec)" --> "p"
            var label = (self.label || '').replace(/\s\(.*/, '');
            var res = label.length > 4 ? dimension : label;
            // padding is unicode thin-space
            return res ? ('< ' + res + ' >') : '';
        }

        self.updateLabelAndTicks = function(canvasSize, select, cssPrefix) {
            if (svc.plotAxis.allowUpdates) {
                // update the axis to get the tick font size from the css
                select((cssPrefix || '') + '.' + dimension + '.axis').call(self.svgAxis);
                var fontSize = plotting.tickFontSize(select('.sr-plot .axis text'));
                var formatInfo, unit;
                if (self.units) {
                    var d = self.scale.domain();
                    unit = formatPrefix(d, 0);
                    formatInfo = calcTicks(calcFormat(MAX_TICKS, unit), canvasSize, unit, fontSize);
                    select('.' + dimension + '-axis-label').text(
                        self.label + (formatInfo.base ? (' - ' + baseLabel()) : '')
                        + ' ' + svc.formatUnits(formatInfo.unit.symbol + self.units));
                }
                else {
                    formatInfo = calcTicks(calcFormat(MAX_TICKS), canvasSize, null, fontSize);
                    if (self.label) {
                        select('.' + dimension + '-axis-label').text(
                            self.label + (formatInfo.base ? (' - ' + baseLabel()) : ''));
                    }
                }
                var formattedBase = '';
                if (formatInfo.base) {
                    var label = baseLabel();
                    if (label) {
                        label += ' = ';
                    }
                    else {
                        if (formatInfo.base > 0) {
                            label = '+';
                        }
                    }
                    formattedBase = label + formatInfo.baseFormat(applyUnit(formatInfo.base, unit));
                    formattedBase = formattedBase.replace(/0+$/, '');
                    formattedBase = formattedBase.replace(/0+e/, 'e');
                    if (unit) {
                        formattedBase += unit.symbol + self.units;
                    }
                }
                if (! self.noBaseFormat) {
                    select('.' + dimension + '-base').text(formattedBase);
                }
            }
            select((cssPrefix || '') + '.' + dimension + '.axis').call(self.svgAxis);
        };

        return self;
    };
});

SIREPO.app.directive('columnForAspectRatio', function(appState) {
    return {
        restrict: 'A',
        scope: {
            modelName: '@columnForAspectRatio',
        },
        transclude: true,
        template: `
            <div class="{{ columnClass() }}">
              <div data-ng-transclude=""></div>
            </div>
        `,
        controller: function($scope) {
            $scope.columnClass = function() {
                if (appState.isLoaded()) {
                    var ratio = parseFloat(appState.applicationState()[$scope.modelName].aspectRatio);
                    if (ratio <= 0.5) {
                        return 'col-md-12 col-xl-8';
                    }
                }
                return 'col-md-6 col-xl-4';
            };
        }
    };
});

SIREPO.app.directive('interactiveOverlay', function(focusPointService, keypressService, plotting, $timeout) {
    return {
        restrict: 'A',
        scope: {
            reportId: '<',
            focusPoints: '=',
            focusStrategy: '=',
        },
        controller: function($scope, $element) {
            if (! $scope.focusPoints) {
                // interactiveOverlay only applies if focusPoints are defined on the plot
                return;
            }
            plotting.setupSelector($scope, $element);

            // random id for this listener
            var listenerId = Math.floor(Math.random() * Number.MAX_SAFE_INTEGER);
            var geometries = [];
            var plotScope;

            function copyToClipboard() {
                if (! $scope.focusPoints || $scope.focusPoints.length === 0) {
                    return;
                }
                var focusHint = plotScope.select('.focus-hint');
                var focusText = plotScope.select('.focus-text');
                focusText.style('display', 'none');
                var inputField = $('<textarea>');
                $('body').append(inputField);

                var fmtText = '';
                $scope.focusPoints.forEach(function(fp, fpIndex) {
                    var fpt = plotScope.formatFocusPointData(fp);
                    if (fpIndex === 0) {
                        fmtText = fmtText + fpt.xText + '\n';
                    }
                    fmtText = fmtText + fpt.yText;
                    if (fpt.fwhmText) {
                        fmtText = fmtText + ', ' + fpt.fwhmText;
                    }
                    fmtText = fmtText + '\n';
                });
                inputField.val(fmtText).select();
                try {
                    document.execCommand('copy');
                    focusHint.style('display', null);
                    focusHint.text('Copied to clipboard');
                    $timeout(function() {
                        focusHint.style('display', 'none');
                        focusText.style('display', null);
                    }, 1000);
                }
                catch (e) {
                }
                inputField.remove();
            }

            function init() {
                if ($scope.focusPoints) {
                    $scope.focusPoints.forEach(function(fp) {
                        geometries.push(setupGeometry());
                    });
                }
                $scope.select()
                    .on('mousedown', onMouseDown)
                    .on('click', onClick)
                    .on('dblclick', copyToClipboard);
            }

            function onClick() {
                /*jshint validthis: true*/
                if (d3.event.defaultPrevented) {
                    // ignore event if drag is occurring
                    return;
                }
                if (plotScope.noOverlay) {
                    // if the data has multiple x datasets,
                    // the overlay will not work correctly
                    $scope.select()
                        .on('mousedown', null)
                        .on('click', null)
                        .on('dblclick', null);
                    return;
                }
                // start listening on clicks instead of mouseover
                keypressService.addListener(listenerId, onKeyDown, $scope.reportId);

                if ($scope.focusPoints) {
                    for (var fpIndex = 0; fpIndex < $scope.focusPoints.length; ++fpIndex) {
                        var fp = $scope.focusPoints[fpIndex];
                        var geometry = geometries[fpIndex];
                        if (! geometry) {
                            geometry = setupGeometry();
                            geometries[fpIndex] = geometry;
                        }
                        var axisIndex =  fp.config.invertAxis ? 1 : 0;
                        geometry.mouseX = d3.mouse(this)[axisIndex];
                        geometry.mouseY = d3.mouse(this)[1 - axisIndex];
                        if (focusPointService.updateFocus(fp, geometry.mouseX, geometry.mouseY, $scope.focusStrategy)) {
                            focusPointService.refreshFocusPoint(fp, plotScope, true, geometry);
                            if (plotScope.showFocusPointText) {
                                plotScope.showFocusPointText(fp);
                            }
                        }
                    }
                }
            }

            function onKeyDown() {
                var keyCode = d3.event.keyCode;
                var shiftFactor = d3.event.shiftKey ? 10 : 1;

                // do some focusPoint-independent work outside the loop
                if (keyCode == 27) { // escape
                    removeKeyListener();
                }
                if (keyCode == 9) {  // tab
                    keypressService.enableNextListener(d3.event.shiftKey ? -1 : 1);
                    d3.event.preventDefault();
                }
                for (var fpIndex = 0; fpIndex < $scope.focusPoints.length; ++fpIndex) {
                    if (!$scope.focusPoints[fpIndex].data.isActive) {
                        return;
                    }
                    var doUpdate = false;
                    var fp = $scope.focusPoints[fpIndex];
                    var geometry = geometries[fpIndex];
                    if (keyCode == 27) { // escape
                        fp.unset();
                        focusPointService.hideFocusPoint(plotScope);
                    }
                    if (keyCode == 37 || keyCode == 40) { // left & down
                        fp.move(-1 * shiftFactor);
                        doUpdate = true;
                        d3.event.preventDefault();
                    }
                    if (keyCode == 39 || keyCode == 38) { // right & up
                        fp.move(1 * shiftFactor);
                        doUpdate = true;
                        d3.event.preventDefault();
                    }
                    if (doUpdate) {
                        if (focusPointService.updateFocusData(fp)) {
                            focusPointService.moveFocusPoint(plotScope, fp);
                        }
                        else {
                            focusPointService.hideFocusPoint(plotScope);
                        }
                    }
                }
            }

            function onMouseDown() {
                if ($scope.focusPoints) {
                    $scope.focusPoints.forEach(function(fp) {
                        fp.data.lastClickX = d3.event[fp.config.invertAxis ? 'clientY' : 'clientX'];
                    });
                }
            }

            function removeKeyListener() {
                keypressService.removeListener(listenerId);
            }

            function setupGeometry() {
                return {
                    mouseX: 0,
                    mouseY: 0,
                };
            }

            init();

            $scope.$on('$destroy', function(event) {
                keypressService.removeReport($scope.reportId);
            });

            $scope.$on('sr-plotLinked', function(event) {
                plotScope = event.targetScope;
                //TODO(pjm): shouldn't put on plot scope, but needed by popupReport
                plotScope.copyToClipboard = copyToClipboard;
            });

            $scope.$on('sr-plotEvent', function(event, args) {
                if (args.name == 'hideFocusPointInfo') {
                    if (args.killFocus) {
                        removeKeyListener();
                    }
                }
            });
        },
    };
});

SIREPO.app.directive('focusCircle', function(focusPointService, plotting) {
    return {
        restrict: 'A',
        scope: {
            focusPoint: '=',
            isSoloPoint: '@',
        },
        // no "template", svg element outside a <svg> element don't work in MS Edge 38.14393
        controller: function($scope, $element) {
            plotting.setupSelector($scope, $element);
            var defaultCircleSize = $scope.select('circle').attr('r');

            function hideFocusCircle() {
                $scope.select().style('display', 'none');
            }

            function setInfoVisible(isVisible) {
                // don't invoke hideFocusCircle() - we want the data in place
                $scope.select('circle').style('opacity', isVisible ? 1.0 : 0.0);
            }

            function showFocusCircle(isMainFocus) {
                $scope.select().style('display', null);
                if (! focusPointService.updateFocusData($scope.focusPoint)) {
                    hideFocusCircle();
                    return;
                }
                var circle = $scope.select('circle');
                if (isMainFocus) {
                    circle.attr('r', defaultCircleSize);
                }
                else {
                    circle.attr('r', defaultCircleSize - 2);
                }
                circle.style('stroke', $scope.focusPoint.config.color);
                var mouseCoords = focusPointService.dataCoordsToMouseCoords(
                    $scope.$parent.$parent.modelKey || $scope.$parent.$parent.modelName,
                    $scope.focusPoint);
                if (mouseCoords) {
                    $scope.select().attr('transform', 'translate(' + mouseCoords.x + ',' + mouseCoords.y + ')');
                }
                else {
                    hideFocusCircle();
                }
            }

            $scope.$on('sr-plotEvent', function(event, args) {
                if (args.name == 'showFocusPointInfo') {
                    if ($scope.isSoloPoint) {
                        if (args.focusPoint == $scope.focusPoint) {
                            showFocusCircle(args.isMainFocus);
                        }
                        else if (args.isMainFocus) {
                            hideFocusCircle();
                            $scope.focusPoint.unset();
                        }
                    }
                    else {
                        showFocusCircle(args.isMainFocus);
                    }
                }
                else if (args.name == 'hideFocusPointInfo') {
                    hideFocusCircle();
                }
                else if (args.name == 'moveFocusPointInfo') {
                    if (args.focusPoint == $scope.focusPoint) {
                        showFocusCircle();
                    }
                }
                else if (args.name == 'setInfoVisible') {
                    if (args.focusPoint == $scope.focusPoint) {
                        setInfoVisible(args.isVisible);
                    }
                }
            });
        },
    };
});

SIREPO.app.directive('popupReport', function(focusPointService, plotting) {
    return {
        restrict: 'A',
        scope: {
            focusPoints: '=',
        },
        template: `
            <g class="popup-group">
              <g data-is-svg="true" data-ng-drag="true" data-ng-drag-data="focusPoints" data-ng-drag-success="dragDone($data, $event)">
                <g>
                  <rect class="report-window" rx="4px" ry="4px" x="0" y="0"></rect>
                  <g ng-drag-handle="">
                    <rect class="report-window-title-bar" x="1" y="1"></rect>
                    <text class="report-window-title-icon report-window-close close" y="0" dy="1em" dx="-1em">&#215;</text>
                    <text class="report-window-title-icon report-window-copy" y="0" dy="1.5em" dx="0.5em">
                      &#xe205;
                    </text>
                  </g>
                </g>
                <g class="text-block">
                  <text id="x-text" class="focus-text-popup" x="0" dx="0.5em"> </text>
                  <g class="text-group" data-ng-repeat="fp in focusPoints">
                    <g data-ng-attr-id="y-text-{{$index}}"></g>
                    <g class="fwhm-text-group">
                      <text data-ng-attr-id="fwhm-text-{{$index}}" class="focus-text-popup" x="0" dx="0.5em"> </text>
                    </g>
                  </g>
                </g>
              </g>
              <text class="hidden-txt-layout" fill="none"></text>
            </g>
        `,
        controller: function($scope, $element) {
            if (! $scope.focusPoints) {
                // popupReport only applies if focusPoints are defined on the plot
                return;
            }
            plotting.setupSelector($scope, $element);

            var borderWidth = 1;
            var didDragToNewPositon = false;
            var moveEventDetected = false;
            var popupMargin = 4;
            var textMargin = 8;
            var titleBarHeight = 24;
            var dgElement;
            var group;
            var plotScope;

            function closePopup() {
                focusPointService.hideFocusPoint(plotScope, true);
            }

            function copyToClipboard() {
                $scope.select('.report-window-copy')
                    .transition()
                    .delay(0)
                    .duration(100)
                    .style('fill', 'white')
                    .transition()
                    .style('fill', null);
                plotScope.copyToClipboard();
            }

            function currentXform() {
                var xform = {
                    tx: NaN,
                    ty: NaN
                };
                var reportTransform = group.attr('transform');
                if (reportTransform) {
                    var xlateIndex = reportTransform.indexOf('translate(');
                    if (xlateIndex >= 0) {
                        var tmp = reportTransform.substring('translate('.length);
                        var coords = tmp.substring(0, tmp.indexOf(')'));
                        var delimiter = coords.indexOf(',') >= 0 ? ',' : ' ';
                        xform.tx = parseFloat(coords.substring(0, coords.indexOf(delimiter)));
                        xform.ty = parseFloat(coords.substring(coords.indexOf(delimiter) + 1));
                    }
                }
                return xform;
            }

            function hidePopup() {
                didDragToNewPositon = false;
                $scope.select().style('display', 'none');
            }

            function init() {
                $scope.focusPoints.allowClone = false;
                group = $scope.select('.popup-group');
                dgElement = angular.element(group.select('g').node());
                group.select('.report-window-close')
                    .on('click', closePopup);
                group.select('.report-window-copy')
                    .on('click', copyToClipboard);
            }

            function movePopup() {
                // move in response to arrow keys - but if user dragged the window we assume they don't
                // want it to track the focus point
                if (didDragToNewPositon) {
                    refreshText();
                }
                else {
                    // just use the first focus point
                    var mouseCoords = focusPointService.dataCoordsToMouseCoords(
                        $scope.$parent.modelName, $scope.focusPoints[0]);
                    if (mouseCoords) {
                        var xf = currentXform();
                        showPopup({mouseX: mouseCoords.x, mouseY: xf.ty}, true);
                    }
                }
            }

            function popupTitleSize() {
                 return {
                    width: popupWindowSize().width - 2 * borderWidth,
                    height: titleBarHeight
                };
            }

            function popupWindowSize() {
                var bbox = group.select('.text-block').node().getBBox();
                var maxWidth = parseFloat($scope.select().attr('width')) - 2 * popupMargin;
                var maxHeight = parseFloat($scope.select().attr('height')) - 2 * popupMargin;
                return {
                    width: Math.min(maxWidth, bbox.width + 2 * textMargin),
                    height: Math.min(maxHeight, titleBarHeight + bbox.height + 2 * textMargin)
                };
            }

            function refreshText() {
                // format data
                var maxWidth = selectAttr('width') - 2 * popupMargin - 2 * textMargin;

                // all focus points share the same x value
                var xText = plotScope.formatFocusPointData($scope.focusPoints[0]).xText;
                var hNode = $scope.select('.hidden-txt-layout');
                var tNode = group.select('#x-text')
                    .text(xText)
                    .style('fill', '#000000')
                    .attr('y', popupTitleSize().height + textMargin)
                    .attr('dy', '1em');
                var tSize = tNode.node().getBBox();
                var txtY = tSize.y + tSize.height;
                $scope.focusPoints.forEach(function(fp, fpIndex) {
                    var color = fp.config.color;
                    var fmtText = plotScope.formatFocusPointData(fp);
                    var fits = plotting.fitSplit(fmtText.yText, hNode, maxWidth);
                    var yGrp = group.select('#y-text-' + fpIndex);
                    yGrp.selectAll('text').remove();
                    yGrp.selectAll('circle').remove();
                    fits.forEach(function(str) {
                        yGrp.append('circle')
                            .attr('r', '6')
                            .style('stroke', color)
                            .style('fill', color)
                            .attr('cx', 13)
                            .attr('cy', txtY + 8);
                        tNode = yGrp.append('text')
                            .text(str)
                            .attr('class', 'focus-text-popup')
                            .attr('x', 15)
                            .attr('dx', '0.5em')
                            .attr('y', txtY)
                            .attr('dy', '1em');
                        txtY += tNode.node().getBBox().height;
                    });

                    tNode = group.select('#fwhm-text-' + fpIndex)
                        .text(fmtText.fwhmText)
                        .style('fill', color)
                        .attr('y', txtY)
                        .attr('dy', '1em');
                    if (fmtText.yText) {
                        txtY += (tNode.node().getBBox().height);
                    }
                });
                hNode.text('');
                refreshWindow();
            }

            function refreshWindow() {
                var size = popupWindowSize();
                $scope.select('.report-window')
                    .attr('width', size.width)
                    .attr('height', size.height);
                var tSize = popupTitleSize();
                $scope.select('.report-window-title-bar')
                    .attr('width', tSize.width)
                    .attr('height', tSize.height);
                $scope.select('.report-window-close')
                    .attr('x', size.width);
            }

            function selectAttr(name) {
                return parseFloat($scope.select().attr(name));
            }

            function setInfoVisible(pIndex, isVisible) {
                // don't completely hide for now, so it's clear the data exists
                var textAlpha = isVisible ? 1.0 : 0.4;
                group.select('#x-text-' + pIndex).style('opacity', textAlpha);
                group.select('#y-text-' + pIndex).style('opacity', textAlpha);
                group.select('#fwhm-text-' + pIndex).style('opacity', textAlpha);
            }

            function showPopup(geometry, isReposition) {
                $scope.select().style('display', 'block');
                refreshText();
                if (didDragToNewPositon && ! isReposition) {
                    return;
                }
                // set position and size
                var newX = Math.max(popupMargin, geometry.mouseX);
                var newY = Math.max(popupMargin, geometry.mouseY);
                var rptWindow = group.select('.report-window');
                var tbw = parseFloat(rptWindow.attr('width'));
                var tbh = parseFloat(rptWindow.attr('height'));

                newX = Math.min(selectAttr('width') - tbw - popupMargin, newX);
                newY = Math.min(selectAttr('height') - tbh - popupMargin, newY);
                group.attr('transform', 'translate(' + newX + ',' + newY + ')');
                group.select('.report-window-title-bar').attr('width', tbw - 2 * borderWidth);
            }

            $scope.dragDone = function($data, $event) {
                didDragToNewPositon = true;
                var xf = currentXform();
                if (moveEventDetected) {
                    showPopup({mouseX: xf.tx + $event.tx, mouseY: xf.ty + $event.ty}, true);
                }
                moveEventDetected = false;
            };

            init();

            $scope.$on('sr-plotEvent', function(event, args) {
                if (! group.node()) {
                    // special handler for Internet Explorer which can't resolve group
                    return;
                }
                if (args.name == 'showFocusPointInfo') {
                    if (args.geometry) {
                        showPopup(args.geometry);
                    }
                }
                else if (args.name == 'hideFocusPointInfo') {
                    hidePopup();
                }
                else if (args.name == 'moveFocusPointInfo') {
                    movePopup();
                }
                else if (args.name == 'setInfoVisible') {
                    setInfoVisible(args.index, args.isVisible);
                }
            });

            $scope.$on('sr-plotLinked', function(event) {
                plotScope = event.targetScope;
            });

            $scope.$on('$destroy', function() {
                group.select('.report-window-close')
                    .on('click', null);
                group.select('.report-window-copy')
                    .on('click', null);
            });

            // ngDraggable interprets even clicks as starting a drag event - we don't want to do transforms later
            // unless we really moved it
            $scope.$on('draggable:move', function(event, obj) {
                // all popups will hear this event, so confine logic to this one
                if (obj.element[0] == dgElement[0]) {
                    moveEventDetected = true;
                }
            });
        },
    };
});

SIREPO.app.directive('plot2d', function(focusPointService, plotting, plot2dService) {
    return {
        restrict: 'A',
        scope: {
            reportId: '<',
            modelName: '@',
        },
        templateUrl: '/static/html/plot2d.html' + SIREPO.SOURCE_CACHE_KEY,
        controller: function($scope) {
            var points;
            $scope.focusPoints = [];

            $scope.formatFocusPointData = function(fp) {
                return focusPointService.formatFocusPointData(fp);
            };

            $scope.init = function() {
                plot2dService.init2dPlot($scope, {
                    margin: {top: 50, right: 10, bottom: 50, left: 75},
                });
                $scope.focusPoints.push(
                    focusPointService.setupFocusPoint($scope.axes.x, $scope.axes.y, false));
            };

            $scope.load = function(json) {
                var xPoints = json.x_points
                    ? json.x_points
                    : plotting.linearlySpacedArray(json.x_range[0], json.x_range[1], json.points.length);
                var xdom = [json.x_range[0], json.x_range[1]];
                if (!($scope.axes.x.domain && $scope.axes.x.domain[0] == xdom[0] && $scope.axes.x.domain[1] == xdom[1])) {
                    $scope.axes.x.domain = xdom;
                    points = [];
                    $scope.axes.x.scale.domain(xdom);
                }
                if (!SIREPO.PLOTTING_SHOW_CONVERGENCE_LINEOUTS) {
                    points = [];
                }
                var ymin = d3.min(json.points);
                var scaleFunction = plotting.scaleFunction($scope.modelName);
                if (ymin > 0 && ! scaleFunction) {
                    ymin = 0;
                }
                $scope.axes.y.domain = plotting.ensureDomain([ymin, d3.max(json.points)], scaleFunction);
                $scope.axes.y.scale.domain($scope.axes.y.domain).nice();
                var p = d3.zip(xPoints, json.points);
                plotting.addConvergencePoints($scope.select, '.plot-viewport', points, p);

                $scope.focusPoints.forEach(function(fp) {
                    focusPointService.loadFocusPoint(fp, p, true, $scope);
                    fp.config.xLabel = json.x_label;
                    fp.config.yLabel = json.y_label;
                });

                $scope.updatePlot(json);
            };

            $scope.recalculateYDomain = function() {
                plotting.recalculateDomainFromPoints($scope.modelName, $scope.axes.y.scale, points[0], $scope.axes.x.scale.domain());
            };

            $scope.refresh = function() {
                plotting.refreshConvergencePoints($scope.select, '.plot-viewport', $scope.graphLine);
                for (var fpIndex = 0; fpIndex < $scope.focusPoints.length; ++fpIndex) {
                    focusPointService.refreshFocusPoint($scope.focusPoints[fpIndex], $scope);
                }
            };
        },
        link: function link(scope, element) {
            plotting.linkPlot(scope, element);
        },
    };
});

SIREPO.app.directive('plot3d', function(appState, focusPointService, layoutService, plotting, utilities) {
    return {
        restrict: 'A',
        scope: {
            reportId: '<',
            modelName: '@',
        },
        templateUrl: '/static/html/plot3d.html' + SIREPO.SOURCE_CACHE_KEY,
        controller: function($scope) {
            var MIN_PIXEL_RESOLUTION = 10;
            $scope.margin = {
                top: 50,
                left: 50,
                right: 45,
                bottom: 30,
            };
            $scope.pad = 10;
            $scope.noLabelPad = -18;
            // will be set to the correct size in resize()
            $scope.canvasSize = {
                width: 0,
                height: 0,
            };
            $scope.titleCenter = 0;
            $scope.subTitleCenter = 0;
            $scope.rightPanelWidth = $scope.bottomPanelHeight = 55;
            $scope.dataCleared = true;
            $scope.wantCrossHairs = ! SIREPO.PLOTTING_SUMMED_LINEOUTS;
            $scope.focusTextCloseSpace = 18;
            $scope.focusPoints = [];

            var canvas, ctx, fullDomain, heatmap, lineOuts, prevDomain, scaleFunction, xyZoom;
            var cacheCanvas, imageData;
            var aspectRatio = 1.0;
            var axes = {
                x: layoutService.plotAxis($scope.margin, 'x', 'bottom', refresh),
                y: layoutService.plotAxis($scope.margin, 'y', 'right', refresh),
                bottomY: layoutService.plotAxis($scope.margin, 'y', 'left', refresh),
                rightX: layoutService.plotAxis($scope.margin, 'x', 'bottom', refresh),
            };
            axes.rightX.noBaseFormat = true;
            axes.bottomY.noBaseFormat = true;

            var cursorShape = {
                '11': 'mouse-move-ew',
                '10': 'mouse-move-e',
                '01': 'mouse-move-w',
                '22': 'mouse-move-ns',
                '20': 'mouse-move-n',
                '02': 'mouse-move-s',
            };

            function adjustZoomToCenter(scale) {
                // if the domain is almost centered on 0.0 (within 10%) adjust zoom and offset to center
                var domain = scale.domain();
                if (domain[0] < 0 && domain[1] > 0) {
                    var width = domain[1] - domain[0];
                    var diff = (domain[0] + domain[1]) / width;
                    if (diff > 0 && diff < 0.1) {
                        domain[1] = -domain[0];
                    }
                    else if (diff > -0.1 && diff < 0) {
                        domain[0] = -domain[1];
                    }
                    else {
                        return;
                    }
                    scale.domain(domain);
                }
            }

            function centerNode(node, defaultCtr) {
                // center the node over the image; if node is too large, center it over whole plot
                if (node && ! (node.style && node.style.display == 'none')) {
                    var width = node.getBBox().width;
                    var ctr = $scope.canvasSize.width / 2;
                    if (width > $scope.canvasSize.width) {
                        ctr += $scope.rightPanelWidth / 2;
                    }
                    return ctr;
                }
                if (defaultCtr) {
                    return defaultCtr;
                }
                return 0;
            }

            function centerSubTitle() {
                $scope.subTitleCenter = centerNode(select('text.sub-title').node(), $scope.subTitleCenter);
            }

            function centerTitle() {
                $scope.titleCenter = centerNode(select('text.main-title').node(), $scope.titleCenter);
            }

            function clipDomain(scale, axisName) {
                var domain = fullDomain[axisName == 'x' ? 0 : 1];
                var domainSize = domain[1] - domain[0];
                var fudgeFactor = domainSize * 0.001;
                var d = scale.domain();
                var canMove = axisName == 'x' ? [1, 1] : [2, 2];

                if (d[0] - domain[0] <= fudgeFactor) {
                    canMove[0] = 0;
                    d[1] -= d[0] - domain[0];
                    d[0] = domain[0];
                }
                if (domain[1] - d[1] <= fudgeFactor) {
                    canMove[1] = 0;
                    d[0] -= d[1] - domain[1];
                    if (d[0] - domain[0] <= fudgeFactor) {
                        canMove[0] = 0;
                        d[0] = domain[0];
                    }
                    d[1] = domain[1];
                }
                scale.domain(d);
                var cursorKey = '' + canMove[0] + canMove[1];
                var className = 'mouse-rect-' + axisName;
                select('rect.' + className).attr('class', className + ' ' + (cursorShape[cursorKey] || 'mouse-zoom'));
                return canMove[0] + canMove[1];
            }

            function drawBottomPanelCut() {
                var row;
                var yBottom = axes.y.indexScale(axes.y.scale.domain()[0]);
                var yTop = axes.y.indexScale(axes.y.scale.domain()[1]);
                var yv = Math.round(yBottom + (yTop - yBottom) / 2);
                if (SIREPO.PLOTTING_SUMMED_LINEOUTS) {
                    row = sumRegion(
                        true,
                        Math.floor(yBottom + 0.5),
                        Math.ceil(yTop - 0.5),
                        Math.floor(axes.x.indexScale(axes.x.scale.domain()[0])),
                        Math.ceil(axes.x.indexScale(axes.x.scale.domain()[1])));
                }
                else {
                    row = heatmap[axes.y.values.length - 1 - yv];
                }
                var points = d3.zip(axes.x.values, row);
                plotting.recalculateDomainFromPoints($scope.modelName, axes.bottomY.scale, points, axes.x.scale.domain());
                drawLineout('x', yv, points, axes.x.cutLine);
                focusPointService.loadFocusPoint($scope.focusPointX, points, true, $scope);
            }

            function drawLineout(axis, key, points, cutLine) {
                if (! lineOuts[axis] || ! SIREPO.PLOTTING_SHOW_CONVERGENCE_LINEOUTS) {
                    lineOuts[axis] = {};
                }
                var axisClass = axis == 'x' ? '.bottom-panel' : '.right-panel';
                if (lineOuts[axis][key]) {
                    if (! appState.deepEquals(points, lineOuts[axis][key][0])) {
                        lineOuts[axis][key] = plotting.addConvergencePoints(select, axisClass, lineOuts[axis][key], points);
                    }
                }
                else {
                    lineOuts[axis] = {};
                    lineOuts[axis][key] = plotting.addConvergencePoints(select, axisClass, [], points);
                }
                plotting.refreshConvergencePoints(select, axisClass, cutLine);
            }

            function drawRightPanelCut() {
                var xLeft = axes.x.indexScale(axes.x.scale.domain()[0]);
                var xRight = axes.x.indexScale(axes.x.scale.domain()[1]);
                var xv = Math.round(xLeft + (xRight - xLeft) / 2);
                var points;

                if (SIREPO.PLOTTING_SUMMED_LINEOUTS) {
                    points = d3.zip(axes.y.values, sumRegion(
                        false,
                        Math.floor(axes.y.indexScale(axes.y.scale.domain()[0])),
                        Math.ceil(axes.y.indexScale(axes.y.scale.domain()[1])),
                        Math.floor(xLeft + 0.5),
                        Math.ceil(xRight - 0.5))).reverse();
                }
                else {
                    points = heatmap.map(function(v, i) {
                        return [axes.y.values[axes.y.values.length - 1 - i], v[xv]];
                    });
                }
                plotting.recalculateDomainFromPoints($scope.modelName, axes.rightX.scale, points, axes.y.scale.domain(), true);
                drawLineout('y', xv, points, axes.y.cutLine);
                focusPointService.loadFocusPoint($scope.focusPointY, points, true, $scope);
            }

            function exceededMaxZoom(scale, axisName) {
                var domain = fullDomain[axisName == 'x' ? 0 : 1];
                var domainSize = domain[1] - domain[0];
                var d = scale.domain();
                var pixels = (axisName == 'x' ? axes.x.values : axes.y.values).length * (d[1] - d[0]) / domainSize;
                return pixels < MIN_PIXEL_RESOLUTION;
            }

            function refresh() {
                if (! fullDomain) {
                    return;
                }
                if (layoutService.plotAxis.allowUpdates && ! $scope.isPlaying) {
                    var width = parseInt(select().style('width')) - $scope.margin.left - $scope.margin.right - $scope.pad;
                    if (! heatmap || isNaN(width)){
                        return;
                    }
                    width = plotting.constrainFullscreenSize($scope, width, aspectRatio);
                    var panelSize = 2 * width / 3;
                    $scope.canvasSize.width = panelSize;
                    $scope.canvasSize.height = panelSize * aspectRatio;
                    $scope.bottomPanelHeight = 2 * panelSize / 5 + $scope.pad + $scope.margin.bottom;
                    $scope.rightPanelWidth = panelSize / 2 + $scope.pad + $scope.margin.right;
                    axes.x.scale.range([0, $scope.canvasSize.width]);
                    axes.y.scale.range([$scope.canvasSize.height, 0]);
                    axes.bottomY.scale.range([$scope.bottomPanelHeight - $scope.pad - $scope.margin.bottom - 1, 0]);
                    axes.rightX.scale.range([0, $scope.rightPanelWidth - $scope.pad - $scope.margin.right]);
                }
                if (prevDomain && (exceededMaxZoom(axes.x.scale, 'x') || exceededMaxZoom(axes.y.scale, 'y'))) {
                    restoreDomain(axes.x.scale, prevDomain[0]);
                    restoreDomain(axes.y.scale, prevDomain[1]);
                }
                if (clipDomain(axes.x.scale, 'x') + clipDomain(axes.y.scale, 'y')) {
                    select('rect.mouse-rect-xy').attr('class', 'mouse-rect-xy mouse-move');
                }
                else {
                    select('rect.mouse-rect-xy').attr('class', 'mouse-rect-xy mouse-zoom');
                }
                plotting.drawImage(axes.x.scale, axes.y.scale, $scope.canvasSize.width, $scope.canvasSize.height, axes.x.values, axes.y.values, canvas, cacheCanvas, true);
                drawBottomPanelCut();
                drawRightPanelCut();

                axes.x.updateLabelAndTicks({
                    height: $scope.bottomPanelHeight,
                    width: $scope.canvasSize.width,
                }, select, '.bottom-panel ');
                axes.y.updateLabelAndTicks({
                    width: $scope.rightPanelWidth,
                    height: $scope.canvasSize.height,
                }, select, '.right-panel ');
                axes.bottomY.updateLabelAndTicks({
                    height: $scope.bottomPanelHeight,
                    width: $scope.canvasSize.width,
                    isPlaying: $scope.isPlaying,
                    scaleFunction: scaleFunction,
                }, select, '.bottom-panel ');
                axes.rightX.updateLabelAndTicks({
                    width: $scope.rightPanelWidth - $scope.margin.right,
                    height: $scope.canvasSize.height,
                    scaleFunction: scaleFunction,
                }, select, '.right-panel ');

                if (layoutService.plotAxis.allowUpdates) {
                    axes.x.grid.ticks(axes.x.tickCount);
                    axes.y.grid.ticks(axes.y.tickCount);
                    axes.x.grid.tickSize(- $scope.canvasSize.height - $scope.bottomPanelHeight + $scope.margin.bottom); // tickLine == gridline
                    axes.y.grid.tickSize(- $scope.canvasSize.width - $scope.rightPanelWidth + $scope.margin.right); // tickLine == gridline
                }
                resetZoom();
                select('.mouse-rect-xy').call(xyZoom);
                select('.mouse-rect-x').call(axes.x.zoom);
                select('.mouse-rect-y').call(axes.y.zoom);
                select('.right-panel .x.axis').call(axes.rightX.svgAxis);
                select('.x.axis.grid').call(axes.x.grid);
                select('.y.axis.grid').call(axes.y.grid);
                focusPointService.refreshFocusPoint($scope.focusPointX, $scope);
                focusPointService.refreshFocusPoint($scope.focusPointY, $scope);
                prevDomain = [
                    axes.x.scale.domain(),
                    axes.y.scale.domain(),
                ];
                centerTitle();
                centerSubTitle();
                if (appState.deepEquals(fullDomain, prevDomain)) {
                    adjustZoomToCenter(axes.x.scale);
                    adjustZoomToCenter(axes.y.scale);
                }
            }

            function resetZoom() {
                xyZoom = axes.x.createZoom($scope).y(axes.y.scale);
                axes.x.zoom = axes.x.createZoom($scope);
                axes.y.zoom = axes.y.createZoom($scope);
            }

            function resizefocusPointText() {
                var maxSize = 14;
                var minSize = 9;
                var focusText = select('.focus-text');
                var fs = focusText.style('font-size');

                var currentFontSize = utilities.fontSizeFromString(fs);
                var newFontSize = currentFontSize;

                var textWidth = focusText.node().getComputedTextLength();
                var pct = ($scope.canvasSize.width - $scope.focusTextCloseSpace) / textWidth;

                newFontSize *= pct;
                newFontSize = Math.max(minSize, newFontSize);
                newFontSize = Math.min(maxSize, newFontSize);
                focusText.style('font-size', newFontSize + 'px');
            }

            function restoreDomain(scale, oldValue) {
                var d = scale.domain();
                d[0] = oldValue[0];
                d[1] = oldValue[1];
            }

            function select(selector) {
                var e = d3.select($scope.element);
                return selector ? e.select(selector) : e;
            }

            function sumRegion(isWidth, bottom, top, left, right) {
                var points = [];
                var max = isWidth ? right : top;
                for (var i = 0; i <= max; i++) {
                    points[i] = 0;
                }
                for (i = bottom; i <= top; i++) {
                    for (var j = left; j <= right; j++) {
                        var index = isWidth ? j : i;
                        points[index] += heatmap[axes.y.values.length - 1 - i][j];
                    }
                }
                return points;
            }

            $scope.clearData = function() {
                $scope.dataCleared = true;
                fullDomain = null;
                lineOuts = {};
            };

            $scope.destroy = function() {
                xyZoom.on('zoom', null);
                axes.x.zoom.on('zoom', null);
                axes.y.zoom.on('zoom', null);
                document.removeEventListener(utilities.fullscreenListenerEvent(), refresh);
            };

            $scope.formatFocusPointData = function(fp) {
                return focusPointService.formatFocusPointData(
                    fp,
                    fp.config.xAxis.label,
                    select('.z-axis-label').text()
                );
            };

            $scope.hideFocusPointText = function() {
                select('.focus-text').text('');
                select('.focus-text-close').style('display', 'none');
                select('.sub-title').style('display', 'block');
            };

            $scope.hideFocusPoints = function() {
                focusPointService.hideFocusPoint($scope, true);
                $scope.focusPointX.unset();
                $scope.focusPointY.unset();
            };

            $scope.init = function() {
                document.addEventListener(utilities.fullscreenListenerEvent(), refresh);
                select('svg.sr-plot').attr('height', plotting.initialHeight($scope));
                axes.x.init();
                axes.y.init();
                axes.bottomY.init();
                axes.rightX.init();
                axes.x.indexScale = d3.scale.linear();
                axes.y.indexScale = d3.scale.linear();
                axes.x.grid = axes.x.createAxis();
                axes.y.grid = axes.y.createAxis('left');
                resetZoom();
                canvas = select('canvas').node();
                ctx = canvas.getContext('2d');
                cacheCanvas = document.createElement('canvas');
                axes.x.cutLine = d3.svg.line()
                    .x(function(d) {return axes.x.scale(d[0]);})
                    .y(function(d) {
                        return axes.bottomY.scale(scaleFunction ? scaleFunction(d[1]) : d[1]);
                    });
                axes.y.cutLine = d3.svg.line()
                    .y(function(d) { return axes.y.scale(d[0]);})
                    .x(function(d) {
                        return axes.rightX.scale(scaleFunction ? scaleFunction(d[1]) : d[1]);
                    });

                $scope.focusPointX = focusPointService.setupFocusPoint(axes.x, axes.bottomY, false, $scope.modelName + '-fp-X');
                $scope.focusPointY = focusPointService.setupFocusPoint(axes.y, axes.rightX, true, $scope.modelName + '-fp-Y');
                select('.focus-text-close')
                    .on('click', $scope.hideFocusPoints);
           };

            $scope.load = function(json) {
                prevDomain = null;
                $scope.dataCleared = false;
                aspectRatio = plotting.getAspectRatio($scope.modelName, json);
                $scope.width = json.z_matrix[0].length;
                $scope.height = json.z_matrix.length;
                heatmap = plotting.safeHeatmap(appState.clone(json.z_matrix).reverse());
                var newFullDomain = [
                    [json.x_range[0], json.x_range[1]],
                    [json.y_range[0], json.y_range[1]],
                ];
                if ((axes.y.values && axes.y.values.length != heatmap.length)
                    || ! appState.deepEquals(fullDomain, newFullDomain)) {
                    fullDomain = newFullDomain;
                    lineOuts = {};
                    axes.x.values = plotting.linearlySpacedArray(fullDomain[0][0], fullDomain[0][1], heatmap[0].length);
                    axes.y.values = plotting.linearlySpacedArray(fullDomain[1][0], fullDomain[1][1], heatmap.length);
                    axes.x.scale.domain(fullDomain[0]);
                    axes.x.indexScale.domain(fullDomain[0]);
                    axes.y.scale.domain(fullDomain[1]);
                    axes.y.indexScale.domain(fullDomain[1]);
                    adjustZoomToCenter(axes.x.scale);
                    adjustZoomToCenter(axes.y.scale);
                }
                var xmax = axes.x.values.length - 1;
                var ymax = axes.y.values.length - 1;
                axes.x.indexScale.range([0, xmax]);
                axes.y.indexScale.range([0, ymax]);
                cacheCanvas.width = axes.x.values.length;
                cacheCanvas.height = axes.y.values.length;
                imageData = ctx.getImageData(0, 0, cacheCanvas.width, cacheCanvas.height);
                select('.main-title').text(json.title);
                select('.sub-title').text(json.subtitle);
                axes.x.updateLabel(json.x_label, select);
                axes.y.updateLabel(json.y_label, select);
                select('.z-axis-label').text(json.z_label);
                var zmin = plotting.min2d(heatmap);
                var zmax = plotting.max2d(heatmap);
                if ('z_range' in json) { zmin = json.z_range[0]; zmax = json.z_range[1]; }
                scaleFunction = plotting.scaleFunction($scope.modelName);
                if (zmin > 0 && SIREPO.PLOTTING_YMIN_ZERO && ! scaleFunction) {
                    zmin = 0;
                }
                var domain = plotting.ensureDomain([zmin, zmax], scaleFunction);
                axes.bottomY.scale.domain(domain).nice();
                axes.rightX.scale.domain([domain[1], domain[0]]).nice();
                plotting.initImage({ min: zmin, max: zmax }, heatmap, cacheCanvas, imageData, $scope.modelName);
                $scope.resize();
                $scope.resize();
            };

            $scope.modelChanged = function() {
                // clear lineOuts
                $scope.clearData();
            };

            $scope.resize = function() {
                if (select().empty()) {
                    return;
                }
                refresh();
            };

            $scope.showFocusPointText = function(focusPoint) {
                select('.focus-text-close').style('display', 'block');

                var focusText = select('.focus-text');
                var fmtTxt = focusPointService.formatFocusPointData(focusPoint);
                var xyfText = fmtTxt.xText + ', ' + fmtTxt.yText;
                if (fmtTxt.fwhmText) {
                    xyfText = xyfText + ', ' + fmtTxt.fwhmText;
                }
                if (focusPoint == $scope.focusPointX) {
                    xyfText = xyfText + ' ↓';
                }
                if (focusPoint == $scope.focusPointY) {
                    xyfText = xyfText + ' →';
                }
                select('.sub-title').style('display', 'none');
                focusText.text(xyfText);
                resizefocusPointText();
            };

            $scope.$on(SIREPO.PLOTTING_LINE_CSV_EVENT, function(evt, axisName) {
                var title = $($scope.element).closest('.panel-body')
                        .parent().parent().find('.sr-panel-heading').text();
                var heading, points;
                if (axisName == 'x' || axisName == 'y') {
                    var axisText = axes[axisName].label + ' ' + layoutService.formatUnits(axes[axisName].units);
                    heading = [axisText, select('.z-axis-label').text()];
                    title += ' - ' + axisText;
                    var keys = Object.keys(lineOuts[axisName]);
                    points = lineOuts[axisName][keys[0]][0];
                }
                else {
                    // full plot to csv
                    heading = [
                        title + ': ' + select('.z-axis-label').text()
                            + ' vs ' + axes.x.label + ' [' + axes.x.units
                            + '] and ' + axes.y.label + ' [' + axes.y.units
                            + ']. The ' + axes.x.label + 's are given in the first column, '
                            +  axes.y.label + 's in the first row.'
                    ];
                    axes.y.values.forEach(function(v) {
                        heading.push('' + v.toExponential(9));
                    });
                    var width = axes.x.values.length;
                    var height = axes.y.values.length;
                    points = [];
                    axes.x.values.forEach(function(v, idx) {
                        var row = [v];
                        for (var i = 0; i < height; i++) {
                            row.push(heatmap[height - i - 1][idx]);
                        }
                        points.push(row);
                    });
                }
                plotting.exportCSV(title, heading, points);
            });
        },
        link: function link(scope, element) {
            plotting.linkPlot(scope, element);
        },
    };
});

SIREPO.app.directive('heatmap', function(appState, layoutService, plotting, utilities) {
    return {
        restrict: 'A',
        scope: {
            modelName: '@',
        },
        templateUrl: '/static/html/heatplot.html' + SIREPO.SOURCE_CACHE_KEY,
        controller: function($scope) {
            // will be set to the correct size in resize()
            $scope.canvasSize = {
                width: 0,
                height: 0,
            };
            $scope.dataCleared = true;
            $scope.margin = {top: 50, left: 70, right: 100, bottom: 50};

            document.addEventListener(utilities.fullscreenListenerEvent(), refresh);

            var aspectRatio = 1.0;
            var canvas, ctx, amrLine, heatmap, mouseMovePoint, pointer, zoom;
            var globalMin = 0.0;
            var globalMax = 1.0;
            var cacheCanvas, imageData;
            var colorbar, hideColorBar;
            var axes = {
                x: layoutService.plotAxis($scope.margin, 'x', 'bottom', refresh),
                y: layoutService.plotAxis($scope.margin, 'y', 'left', refresh),
            };

            function colorbarSize() {
                var tickFormat = colorbar.tickFormat();
                if (! tickFormat) {
                    return 0;
                }
                var maxLength = colorbar.scale().ticks().reduce(function(size, v) {
                    return Math.max(size, tickFormat(v).length);
                }, 0);
                var textSize = Math.max(25, maxLength * plotting.tickFontSize(select('.sr-plot .axis text')));
                var res = textSize + colorbar.thickness() + colorbar.margin().left;
                colorbar.margin().right = res;
                return res;
            }

            function getRange(values) {
                return [values[0], values[values.length - 1]];
            }

            var mouseMove = utilities.debounce(function() {
                /*jshint validthis: true*/
                if (! heatmap || heatmap[0].length <= 2) {
                    return;
                }
                var point = mouseMovePoint;
                var xRange = getRange(axes.x.values);
                var yRange = getRange(axes.y.values);
                var x0 = axes.x.scale.invert(point[0] - 1);
                var y0 = axes.y.scale.invert(point[1] - 1);
                var x = Math.round((heatmap[0].length - 1) * (x0 - xRange[0]) / (xRange[1] - xRange[0]));
                var y = Math.round((heatmap.length - 1) * (y0 - yRange[0]) / (yRange[1] - yRange[0]));
                try {
                    pointer.pointTo(heatmap[heatmap.length - 1 - y][x]);
                }
                catch (err) {
                    // ignore range errors due to mouse move after heatmap is reset
                }
            }, 100);

            function refresh() {
                if (layoutService.plotAxis.allowUpdates && ! $scope.isPlaying) {
                    var width = parseInt(select().style('width')) - $scope.margin.left - $scope.margin.right;
                    if (! heatmap || isNaN(width)) {
                        return;
                    }
                    width = plotting.constrainFullscreenSize($scope, width, aspectRatio);
                    $scope.canvasSize.width = width;
                    $scope.canvasSize.height = width * aspectRatio;
                    axes.x.scale.range([0, $scope.canvasSize.width]);
                    axes.y.scale.range([$scope.canvasSize.height, 0]);
                }
                if (plotting.trimDomain(axes.x.scale, getRange(axes.x.values))
                    + plotting.trimDomain(axes.y.scale, getRange(axes.y.values))) {
                    select('.mouse-rect').attr('class', 'mouse-rect mouse-zoom');
                }
                else {
                    select('.mouse-rect').attr('class', 'mouse-rect mouse-move');
                }
                plotting.drawImage(axes.x.scale, axes.y.scale, $scope.canvasSize.width, $scope.canvasSize.height, axes.x.values, axes.y.values, canvas, cacheCanvas, ! SIREPO.PLOTTING_HEATPLOT_FULL_PIXEL);
                select('.line-amr-grid').attr('d', amrLine);
                resetZoom();
                select('.mouse-rect').call(zoom);
                $scope.canvasSize.isPlaying = $scope.isPlaying;
                $.each(axes, function(dim, axis) {
                    axis.updateLabelAndTicks($scope.canvasSize, select);
                });
                if (showColorBar()) {
                    if (layoutService.plotAxis.allowUpdates) {
                        colorbar.barlength($scope.canvasSize.height).origin([$scope.canvasSize.width + $scope.margin.right, 0]);
                        // must remove the element to reset the margins
                        select('svg.colorbar').remove();
                        pointer = select('.colorbar').call(colorbar);
                        $scope.margin.right = colorbarSize();
                    }
                }
                else {
                    select('svg.colorbar').remove();
                    $scope.margin.right = 20;
                }
            }

            function resetZoom() {
                zoom = axes.x.createZoom($scope).y(axes.y.scale);
            }

            function select(selector) {
                var e = d3.select($scope.element);
                return selector ? e.select(selector) : e;
            }

            function setColorScale() {
                var plotMin = globalMin != null ? globalMin : plotting.min2d(heatmap);
                var plotMax = globalMax != null ? globalMax : plotting.max2d(heatmap);
                if (plotMin == plotMax) {
                    plotMax = (plotMin || 1e-6) * 10;
                }
                var colorScale = plotting.initImage(
                    {
                        min: plotMin,
                        max: plotMax,
                    },
                    heatmap, cacheCanvas, imageData, $scope.modelName);
                colorbar.scale(colorScale);
            }

            function showColorBar() {
                if (appState.isLoaded() && ! hideColorBar) {
                    return appState.models[$scope.modelName].colorMap != 'contrast';
                }
                return false;
            }

            $scope.clearData = function() {
                $scope.dataCleared = true;
                $scope.prevFrameIndex = SIREPO.nonDataFileFrame;
            };

            $scope.destroy = function() {
                $('.mouse-rect').off();
                zoom.on('zoom', null);
                document.removeEventListener(utilities.fullscreenListenerEvent(), refresh);
            };

            $scope.init = function() {
                select('svg.sr-plot').attr('height', plotting.initialHeight($scope));
                $.each(axes, function(dim, axis) {
                    axis.init();
                });
                resetZoom();
                canvas = select('canvas').node();
                select('.mouse-rect').on('mousemove', function() {
                    // mouseMove is debounced, so save the point before calling
                    mouseMovePoint = d3.mouse(this);
                    mouseMove();
                });
                ctx = canvas.getContext('2d');
                cacheCanvas = document.createElement('canvas');
                colorbar = Colorbar()
                    .margin({top: 10, right: 100, bottom: 20, left: 10})
                    .thickness(30)
                    .orient('vertical');
                amrLine = d3.svg.line()
                    .defined(function(d) { return d !== null; })
                    .x(function(d) {
                        return axes.x.scale(d[0]);
                    })
                    .y(function(d) {
                        return axes.y.scale(d[1]);
                    });
            };

            $scope.load = function(json) {
                if (! json.z_matrix) {
                    //TODO(pjm): plot may be loaded with { state: 'canceled' }?
                    return;
                }
                $scope.dataCleared = false;
                aspectRatio = plotting.getAspectRatio($scope.modelName, json);
                heatmap = plotting.safeHeatmap(appState.clone(json.z_matrix).reverse());
                globalMin = json.global_min;
                globalMax = json.global_max;
                select('.main-title').text(json.title);
                select('.sub-title').text(json.subtitle);
                $.each(axes, function(dim, axis) {
                    axis.values = plotting.linearlySpacedArray(json[dim + '_range'][0], json[dim + '_range'][1], json[dim + '_range'][2]);
                    axis.updateLabel(json[dim + '_label'], select);
                    axis.scale.domain(getRange(axis.values));
                });
                cacheCanvas.width = axes.x.values.length;
                cacheCanvas.height = axes.y.values.length;
                imageData = ctx.getImageData(0, 0, cacheCanvas.width, cacheCanvas.height);
                select('.z-axis-label').text(json.z_label);
                select('.frequency-label').text(json.frequency_title);
                setColorScale();
                hideColorBar = json.hideColorBar || false;

                var amrLines = [];
                if (json.amr_grid) {
                    for (var i = 0; i < json.amr_grid.length; i++) {
                        var p = json.amr_grid[i];
                        amrLines.push([p[0][0], p[1][0]]);
                        amrLines.push([p[0][1], p[1][0]]);
                        amrLines.push([p[0][1], p[1][1]]);
                        amrLines.push(null);
                    }
                }
                select('.line-amr-grid').datum(amrLines);
                $scope.resize();
                $scope.resize();
            };

            $scope.resize = function() {
                if (select().empty()) {
                    return;
                }
                refresh();
            };
        },
        link: function link(scope, element) {
            plotting.linkPlot(scope, element);
        },
    };
});

SIREPO.app.directive('parameterPlot', function(appState, focusPointService, layoutService, mathRendering, plotting, plot2dService) {
    return {
        restrict: 'A',
        scope: {
            reportId: '<',
            modelName: '@',
        },
        templateUrl: '/static/html/plot2d.html' + SIREPO.SOURCE_CACHE_KEY,
        controller: function($scope, $element) {
            var includeForDomain = [];
            var childPlots = {};
            var scaleFunction;
            let dynamicYLabel = false;

            // for built-in d3 symbols - the units are *pixels squared*
            var symbolSize = 144.0;
            var legendSymbolSize = 48.0;

            $scope.domPadding = {
                x: 0,
                y: 0
            };
            $scope.focusPoints = [];
            $scope.focusStrategy = 'closest';
            $scope.latexTitle = '';
            $scope.wantLegend = true;

            function build2dPointsForPlot(plotIndex) {
                var pts = [];
                var xPoints = $scope.axes.y.plots[plotIndex].x_points || $scope.axes.x.points;
                for (var ptIndex = 0; ptIndex < xPoints.length; ++ptIndex) {
                    pts.push([
                        xPoints[ptIndex],
                        $scope.axes.y.plots[plotIndex].points[ptIndex]
                    ]);
                }
                return pts;
            }

            function buildSymbols(d3Selection, size, type) {
                var symbols = [];
                $scope.axes.y.plots
                    .map(function (plot) {
                        return plot.symbol;
                    })
                    .forEach(function (s) {
                        if (! s) {
                            return;
                        }
                        var symId = s + '-' + type;
                        if (symbols.indexOf(s) >= 0) {
                            return;
                        }
                        symbols.push(s);
                        d3Selection.append('symbol')
                            .attr('id', symId)
                            .attr('overflow', 'visible')
                            .append('path')
                            .attr('d', d3.svg.symbol().size(size).type(s));
                    });
            }

            function canToggle(pIndex) {
                if (includeForDomain.length === 1 && includeForDomain[0] === pIndex) {
                    return false;
                }

                function intSort(a, b) {
                    return parseInt(a) - parseInt(b);
                }

                var dp = appState.clone(includeForDomain);
                dp.sort(intSort);
                if (childPlots[pIndex]) {
                    var cp = appState.clone(childPlots[pIndex]);
                    cp.push(parseInt(pIndex));
                    cp.sort(intSort);
                    if (angular.equals(cp, dp)) {
                        return false;
                    }
                }
                return true;
            }

            function createLegend() {
                const plots = $scope.axes.y.plots;
                var legend = $scope.select('.sr-plot-legend');
                legend.selectAll('.sr-plot-legend-item').remove();
                if (plots.length == 1) {
                    return 0;
                }
                var itemWidth;
                var count = 0;

                buildSymbols(legend, legendSymbolSize, 'legend');

                plots.forEach(function(plot, i) {
                    if (! plot.label) {
                        return;
                    }
                    var item = legend.append('g').attr('class', 'sr-plot-legend-item').attr('data-sr-index', i);
                    item.append('text')
                        .attr('class', 'focus-text-popup glyphicon plot-visibility')
                        .attr('x', 8)
                        .attr('y', 17 + count * 20)
                        .text(vIconText(true))
                        .on('click', function() {
                            togglePlot(i);
                            $scope.$applyAsync();
                        });
                    itemWidth = item.node().getBBox().width;
                    if (plot.symbol) {
                        item.append('use')
                            .attr('xlink:href', '#' + plot.symbol + '-legend')
                            .attr('x', 24 + itemWidth)
                            .attr('y', 10 + count * 20)
                            .attr('fill', plot.color)
                            .attr('class', 'scatter-point line-color')
                            .style('stroke', 'black')
                            .style('stroke-width', 0.5)
                            .style('fill', plot.color);
                    }
                    else {
                        item.append('circle')
                            .attr('r', 7)
                            .attr('cx', 24 + itemWidth)
                            .attr('cy', 10 + count * 20)
                            .style('stroke', plot.color)
                            .style('fill', plot.color);
                    }
                    itemWidth = item.node().getBBox().width;
                    item.append('text')
                        .attr('class', 'focus-text')
                        .attr('x', 12 + itemWidth)
                        .attr('y', 16 + count * 20)
                        .text(plot.label);
                    count++;
                });
                return count;
            }

            function getPlotLabels() {
                return $scope.axes.y.plots.map(plot => plot.label);
            }

            function includeDomain(pIndex, doInclude) {
                var domainIndex = includeForDomain.indexOf(pIndex);
                if (! doInclude) {
                    if (domainIndex >= 0) {
                        includeForDomain.splice(domainIndex, 1);
                    }
                }
                else {
                    if (domainIndex < 0) {
                        includeForDomain.push(pIndex);
                    }
                }
                if (childPlots[pIndex]) {
                    childPlots[pIndex].forEach(function (cIndex) {
                        includeDomain(cIndex, doInclude);
                    });
                }
            }

            function isPlotVisible(pIndex) {
                return parseFloat(plotPath(pIndex).style('opacity')) == 1;
            }

            function modulateRGBA(start, end, steps, reverse) {
                if (! start[3]) {
                    start.push(1.0);
                }
                if (! end[3]) {
                    end.push(1.0);
                }
                var s = reverse ? end : start;
                var e = reverse ? start : end;
                if (steps <= 1) {
                    return [e];
                }
                var rgbaSteps = [];
                for (var i  = 0; i < steps; ++i) {
                    var c = [];
                    for (var j = 0; j < 4; ++j) {
                        var startComp = s[j];
                        var endComp = e[j];
                        c.push(startComp + i * (endComp - startComp) / (steps - 1));
                    }
                    rgbaSteps.push(c);
                }
                return rgbaSteps;
            }

            function plotPath(pIndex) {
                var sel = '.plot-viewport .param-plot[data-sr-index=\'' + pIndex + '\']';
                return d3.selectAll(selectAll(sel)[0]);
            }

            function rgbaToCSS(rgba) {
                return 'rgba(' + rgba[0] + ',' + rgba[1] + ',' + rgba[2] + ',' + rgba[3] + ')';
            }

            function selectAll(selector) {
                var e = d3.select($scope.element);
                return selector ? e.selectAll(selector) : e;
            }

            function setPlotVisible(pIndex, isVisible) {
                // disable last toggle - meaningless to show no plots
                if (! canToggle(pIndex)) {
                    return;
                }
                ([pIndex].concat(childPlots[pIndex] || [])).forEach(function (i) {
                    plotPath(i).style('opacity', isVisible ? 1.0 : 0.0);
                    vIcon(i).text(vIconText(isVisible));
                });

                if ($scope.axes.y.plots && $scope.axes.y.plots[pIndex]) {
                    includeDomain(pIndex, isVisible);
                    includeForDomain.forEach(function (ip) {
                        vIcon(ip).style('fill', canToggle(ip) ? null : '#aaaaaa');
                    });
                    $scope.recalculateYDomain();
                    $scope.resize();
                }
                $scope.broadcastEvent({
                    name: 'setInfoVisible',
                    isVisible: isVisible,
                    focusPoint: $scope.focusPoints[pIndex],
                    index: pIndex,
                });
            }

            function togglePlot(pIndex) {
                setPlotVisible(pIndex, ! isPlotVisible(pIndex));
                updateYLabel();
            }

            function updateYLabel() {
                // combine labels from all selected plots, use common units if possible
                if (! dynamicYLabel) {
                    return;
                }
                function addUnits(labels, units) {
                    let isFixedUnits = false;
                    let hasCommonUnits = true;
                    labels.forEach((label, idx) => {
                        let lu = layoutService.parseLabelAndUnits(label);
                        if (! lu.units) {
                            lu = layoutService.parseLabelAndUnits(label, true);
                            isFixedUnits = true;
                        }
                        labels[idx] = lu.label;
                        units.push(lu.units);
                        if (units[0] != units[idx]) {
                            hasCommonUnits = false;
                        }
                    });
                    if (hasCommonUnits) {
                        const plotLabels = getPlotLabels();
                        for (let i in $scope.axes.y.plots) {
                            vIconLabel(i).text(plotLabels[i].replace(/\[.*?\]/, ''));
                        }
                    }
                    return hasCommonUnits
                        ? layoutService.formatUnits(units[0], isFixedUnits)
                        : '';
                }
                const maxLabelSize = 45;
                const labels = getPlotLabels().filter((l, idx) => isPlotVisible(idx));
                if (! labels.length) {
                    return;
                }
                const units = [];
                const yUnits = addUnits(labels, units);
                let yLabel = '';
                labels.forEach((l, idx) => {
                    if (yLabel) {
                        yLabel += ', ';
                    }
                    yLabel += l;
                    if (! yUnits && units[idx]) {
                        yLabel += ' ' + layoutService.formatUnits(units[idx], true);
                    }
                });
                if (yLabel.length > maxLabelSize) {
                    yLabel = yUnits;
                }
                else if (yUnits) {
                    yLabel += ' ' + yUnits;
                }
                $scope.axes.y.updateLabel(yLabel, $scope.select);
                $scope.resize();
            }

            function vIcon(pIndex) {
                return $scope.select('.sr-plot-legend .sr-plot-legend-item[data-sr-index=\'' + pIndex + '\'] .plot-visibility');
            }

            function vIconLabel(pIndex) {
                return $scope.select('.sr-plot-legend .sr-plot-legend-item[data-sr-index=\'' + pIndex + '\'] .focus-text');
            }

            function vIconText(isVisible) {
                // e067 == checked box, e157 == empty box
                return isVisible ? '\ue067' : '\ue157';
            }

            // get the broadest domain from the visible plots
            function visibleDomain() {
                var ydomMin = Math.min.apply(null,
                    includeForDomain.map(function(index) {
                        return Math.min.apply(null, $scope.axes.y.plots[index].points);
                    })
                );
                var ydomMax = Math.max.apply(null,
                    includeForDomain.map(function(index) {
                        return Math.max.apply(null, $scope.axes.y.plots[index].points);
                    })
                );
                return plotting.ensureDomain([ydomMin, ydomMax], scaleFunction);
            }

            $scope.formatFocusPointData = function(fp) {
                const plotLabels = getPlotLabels();
                var yLabel = plotLabels[$scope.focusPoints.indexOf(fp)];
                var lu = {};
                if (yLabel) {
                    lu = layoutService.parseLabelAndUnits(yLabel);
                    yLabel = lu.label;
                }
                fp.config.yLabel = yLabel;
                return focusPointService.formatFocusPointData(fp, fp.config.xAxis.label, yLabel, null, lu.units);
            };

            // interface used by parameterWithLattice
            $scope.getXAxis = function() {
                return $scope.axes.x;
            };

            $scope.init = function() {
                plot2dService.init2dPlot($scope, {
                    margin: {top: 50, right: 23, bottom: 50, left: 75}
                });
                // override graphLine to work with multiple point sets
                $scope.plotGraphLine = function(plotIndex) {
                    var xPoints = (($scope.axes.y.plots || [])[plotIndex] || {}).x_points || $scope.axes.x.points;
                    return d3.svg.line()
                        .x(function(d, i) {
                            return $scope.axes.x.scale(xPoints[i]);
                        })
                        .y(function(d) {
                            return $scope.axes.y.scale(scaleFunction ? scaleFunction(d) : d);
                        });
                };
                $scope.graphLine = d3.svg.line()
                    .x(function(d, i) {
                        return $scope.axes.x.scale($scope.axes.x.points[i]);
                    })
                    .y(function(d) {
                        return $scope.axes.y.scale(scaleFunction ? scaleFunction(d) : d);
                    });
            };

            $scope.load = function(json) {
                if (! json.plots && ! json.points) {
                    //TODO(pjm): plot may be loaded with { state: 'canceled' }?
                    return;
                }
                $scope.firstRefresh = true;
                //TODO(pjm): move first part into normalizeInput()
                childPlots = {};
                includeForDomain.length = 0;
                if (json.aspectRatio) {
                    // only use aspectRatio from server for parameterPlot for now, not from model like heatplots
                    $scope.aspectRatio = json.aspectRatio;
                }
                dynamicYLabel = json.dynamicYLabel || false;
                // data may contain 2 plots (y1, y2) or multiple plots (plots)
                var plots = json.plots || [
                    {
                        points: json.points[0],
                        label: json.y1_title,
                        color: '#1f77b4',
                    },
                    {
                        points: json.points[1],
                        label: json.y2_title,
                        color: '#ff7f0e',
                    },
                ];
                if (plots[0].x_points) {
                    $scope.noOverlay = true;
                }
                if (plots.length == 1 && ! json.y_label) {
                    json.y_label = plots[0].label;
                }
                $scope.axes.x.points = json.x_points
                    || plotting.linearlySpacedArray(json.x_range[0], json.x_range[1], json.x_range[2] || json.points.length);
                if (angular.isArray($scope.axes.x.points[0])) {
                    throw new Error('expecting a single array for x values: ' + $scope.modelName);
                }
                var xdom = [json.x_range[0], json.x_range[1]];
                //TODO(pjm): onRefresh indicates a beamline overlay, needs improvement
                if ($scope.onRefresh && xdom[1] > 0) {
                    // beamline overlay always starts at position 0
                    xdom[0] = 0;
                }
                $scope.axes.x.domain = xdom;
                $scope.axes.x.scale.domain(xdom);
                scaleFunction = plotting.scaleFunction($scope.modelName);
                $scope.axes.y.domain = plotting.ensureDomain([json.y_range[0], json.y_range[1]], scaleFunction);
                $scope.axes.y.scale.domain($scope.axes.y.domain).nice();

                var viewport = $scope.select('.plot-viewport');
                viewport.selectAll('.line').remove();
                viewport.selectAll('g.param-plot').remove();

                $scope.hasSymbols = false;

                $scope.axes.y.plots = plots;
                const legendCount = createLegend();

                buildSymbols(viewport, symbolSize, 'data');

                plots.forEach(function(plot, ip) {
                    var color = plotting.colorsFromHexString(plot.color, 1.0);

                    // specifically meant for historical data - each data point's color gets
                    // modulated by the amount specified
                    var endColor = plot.colorModulation || color;
                    var reverseMod = (plot.modDirection || 0) < 0;
                    var strokeWidth = plot._parent ? 0.75 : 2.0;
                    var sym;
                    if (plot.symbol) {
                        $scope.hasSymbols = true;
                    }
                    if (plot.style === 'scatter') {
                        var clusterInfo;
                        var circleRadius = 2;
                        if (json.clusters) {
                            clusterInfo = json.clusters;
                            $scope.clusterInfo = clusterInfo;
                            clusterInfo.scale = clusterInfo.count > 10
                                ? d3.scale.category20()
                                : d3.scale.category10();
                            circleRadius = 4;
                        }
                        if (plot.symbol) {
                            var pointColorMod = modulateRGBA(color, endColor, plot.points.length, reverseMod);
                            sym = d3.svg.symbol().size(symbolSize).type(plot.symbol);
                            viewport.append('g')
                            .attr('class', 'param-plot')
                            .attr('data-sr-index', ip)
                            .selectAll('.scatter-point')
                                .data(plot.points)
                                .enter()
                                .append('use')
                                .attr('xlink:href', '#' + plot.symbol + '-data')
                                .attr('class', 'scatter-point line-color')
                                .style('fill', function (d, j) {
                                    return rgbaToCSS(pointColorMod[j]);
                                })
                                .style('opacity', (d, j) => {
                                    if (d === null) {
                                        return 0;
                                    }
                                    return 100;
                                })
                                .style('stroke', 'black')
                                .style('stroke-width', 0.5);
                        }
                        else {
                            viewport.append('g')
                            .attr('class', 'param-plot')
                            .attr('data-sr-index', ip)
                            .selectAll('.scatter-point')
                                .data(plot.points)
                                .enter()
                                .append('circle')
                                .attr('r', circleRadius)
                                .style('fill', function (d, j) {
                                    return clusterInfo ? clusterInfo.scale(clusterInfo.group[j]) : plot.color;
                                })
                                .attr('class', 'scatter-point line-color');
                        }
                    }
                    else {
                        var plotColorMod = modulateRGBA(color, endColor, plots.length, reverseMod);
                        var p = viewport.append('path')
                            .attr('class', 'param-plot line line-color')
                            .attr('data-sr-index', ip)
                            .style('stroke', rgbaToCSS(plotColorMod[ip]))
                            .style('stroke-width', strokeWidth)
                            .datum(plot.points);
                        if (plot.dashes) {
                            p.style('stroke-dasharray', (plot.dashes));
                        }
                        if (plot.symbol) {
                            viewport.append('g')
                                .attr('data-sr-index', ip)
                                .attr('data-color', rgbaToCSS(plotColorMod[ip]))
                                .attr('class', 'param-plot').selectAll('.data-point')
                                .data(plot.points)
                                .enter()
                                    .append('use')
                                    .attr('xlink:href', '#' + plot.symbol + '-data')
                                    .attr('class', 'data-point line-color')
                                    .style('fill', rgbaToCSS(plotColorMod[ip]))
                                    .style('stroke', 'black')
                                    .style('stroke-width', 0.5);
                        }
                    }
                    if (plot._parent) {
                        var parent = plots.filter(function (p, j) {
                            return j !== ip && p.label === plot._parent;
                        })[0];
                        if (parent) {
                            var pIndex = plots.indexOf(parent);
                            var cp = childPlots[pIndex] || [];
                            cp.push(ip);
                            childPlots[pIndex] = cp;
                        }
                    }
                    // must create extra focus points here since we don't know how many to make
                    var name = $scope.modelName + '-fp-' + ip;
                    if (! $scope.focusPoints[ip]) {
                        $scope.focusPoints[ip] = focusPointService.setupFocusPoint($scope.axes.x, $scope.axes.y, false, name);
                    }
                });

                for (var fpIndex = 0; fpIndex < $scope.focusPoints.length; ++fpIndex) {
                    if (fpIndex < plots.length) {
                        $scope.focusPoints[fpIndex].config.color = plots[fpIndex].color;
                        focusPointService.loadFocusPoint($scope.focusPoints[fpIndex], build2dPointsForPlot(fpIndex), false, $scope);
                    }
                    else {
                        focusPointService.loadFocusPoint($scope.focusPoints[fpIndex], [], false, $scope);
                    }
                }

                $($element).find('.latex-title').eq(0).html(mathRendering.mathAsHTML(json.latex_label, {displayMode: true}));

                //TODO(pjm): onRefresh indicates an embedded header, needs improvement
                $scope.margin.top = json.title
                    ? 50
                    : $scope.onRefresh
                        ? 65
                        : 20;
                $scope.margin.bottom = 50 + 20 * legendCount;
                $scope.updatePlot(json);
                plots.forEach(function(plot, ip) {
                    // make sure everything is visible when reloading
                    includeDomain(ip, true);
                    setPlotVisible(ip, true);
                });
                updateYLabel();
            };

            $scope.recalculateYDomain = function() {
                var ydom;
                var xdom = $scope.axes.x.scale.domain();
                var xPoints = $scope.axes.x.points;
                var plots = $scope.axes.y.plots;
                for (var i = 0; i < xPoints.length; i++) {
                    var x = xPoints[i];
                    if (x > xdom[1] || x < xdom[0]) {
                        continue;
                    }
                    for (var d in includeForDomain) {
                        var j = includeForDomain[d];
                        var y = plots[j].points[i];
                        if (ydom) {
                            if (y < ydom[0]) {
                                ydom[0] = y;
                            }
                            else if (y > ydom[1]) {
                                ydom[1] = y;
                            }
                        }
                        else {
                            ydom = [y, y];
                        }
                    }
                }
                if (ydom) {
                    plotting.scaleYDomain($scope.axes.y.scale, ydom, scaleFunction, ydom[0] > 0 && $scope.axes.y.domain[0] == 0);
                }
            };

            $scope.refresh = function() {
                // need to wait for the screen dimensions to be set, then calculate the padding once
                if ($scope.firstRefresh) {
                    $scope.firstRefresh = false;
                    if ($scope.hasSymbols) {
                        for (var dim in $scope.domPadding) {
                            $scope.domPadding[dim] = Math.abs($scope.axes[dim].scale.invert(Math.sqrt(symbolSize)) -
                                $scope.axes[dim].scale.invert(0));
                        }
                    }
                    $scope.setYDomain();
                    $scope.padXDomain();
                    $scope.axes.x.scale.domain($scope.axes.x.domain);
                }

                $scope.select('.plot-viewport').selectAll('.line')
                    .each(function (d) {
                        var ip = parseInt(d3.select(this).attr('data-sr-index'));
                        d3.select(this).attr('d', $scope.plotGraphLine(ip));
                    });

                $scope.select('.plot-viewport').selectAll('g.param-plot')
                    .each(function (d, ip) {
                        var sp = d3.select(this).selectAll('.scatter-point');
                        var dp = d3.select(this).selectAll('.data-point');
                        [sp, dp].forEach(function (pt) {
                            if (! pt) {
                                return;
                            }
                            if ($scope.axes.y.plots[ip].symbol) {
                                pt.attr('x', $scope.plotGraphLine(ip).x())
                                    .attr('y', $scope.plotGraphLine(ip).y());
                            }
                            else {
                                pt.attr('cx', $scope.plotGraphLine(ip).x())
                                    .attr('cy', $scope.plotGraphLine(ip).y());
                            }
                        });
                });
                $scope.broadcastEvent({
                    name: 'retranslate'
                });

                $scope.focusPoints.forEach(function(fp) {
                    focusPointService.refreshFocusPoint(fp, $scope);
                });
                if ($scope.onRefresh) {
                    $scope.onRefresh();
                }
            };

            // Note that here we pad the axis domain, not the scale!  The scale is set by
            // user interaction
            $scope.padXDomain = function() {
                var xdom = $scope.axes.x.domain;
                $scope.axes.x.domain = [xdom[0] - $scope.domPadding.x, xdom[1] + $scope.domPadding.x];
            };

            $scope.setYDomain = function() {
                var model = appState.models[$scope.modelName];
                if (model && (model.plotRangeType == 'fixed' || model.plotRangeType == 'fit')) {
                    $scope.axes.y.scale.domain($scope.axes.y.domain).nice();
                }
                else {
                    var vd = visibleDomain();
                    $scope.axes.y.scale.domain([vd[0] - $scope.domPadding.y, vd[1] + $scope.domPadding.y]).nice();
                }
            };
        },
        link: function link(scope, element) {
            plotting.linkPlot(scope, element);
        },
    };
});

SIREPO.app.directive('particle', function(plotting, plot2dService) {
    return {
        restrict: 'A',
        scope: {
            modelName: '@',
        },
        templateUrl: '/static/html/plot2d.html' + SIREPO.SOURCE_CACHE_KEY,
        controller: function($scope) {
            var allPoints, scaleFunction;

            $scope.init = function() {
                plot2dService.init2dPlot($scope, {
                    margin: {top: 50, right: 23, bottom: 50, left: 75},
                });
            };

            $scope.load = function(json) {
                $scope.aspectRatio = plotting.getAspectRatio($scope.modelName, json, 4.0 / 7);
                allPoints = [];
                var xdom = [json.x_range[0], json.x_range[1]];
                $scope.axes.x.domain = xdom;
                $scope.axes.x.scale.domain(xdom);
                scaleFunction = plotting.scaleFunction($scope.modelName);
                $scope.axes.y.domain = plotting.ensureDomain([json.y_range[0], json.y_range[1]], scaleFunction);
                $scope.axes.y.scale.domain($scope.axes.y.domain).nice();
                var viewport = $scope.select('.plot-viewport');
                viewport.selectAll('.line').remove();
                var isFixedX = ! Array.isArray(json.x_points[0]);
                var i;
                var lineClass = json.points.length > 20 ? 'line line-7' : 'line line-0';
                var points;
                for (i = 0; i < json.points.length; i++) {
                    points = d3.zip(
                        isFixedX ? json.x_points : json.x_points[i],
                        json.points[i]);
                    viewport.append('path').attr('class', lineClass).datum(points);
                    allPoints.push(points);
                }
                if (json.lost_x && json.lost_x.length) {
                    for (i = 0; i < json.lost_x.length; i++) {
                        points = d3.zip(json.lost_x[i], json.lost_y[i]);
                        viewport.append('path').attr('class', 'line line-reflected').datum(points);
                        allPoints.push(points);
                    }
                    // absorbed/reflected legend
                    $scope.select('svg.sr-plot')
                        .append('circle').attr('class', 'line-absorbed').attr('r', 5).attr('cx', 8).attr('cy', 10);
                    $scope.select('svg.sr-plot')
                        .append('text').attr('class', 'focus-text').attr('x', 16).attr('y', 16)
                        .text('Absorbed');
                    $scope.select('svg.sr-plot')
                        .append('circle').attr('class', 'line-reflected').attr('r', 5).attr('cx', 8).attr('cy', 30);
                    $scope.select('svg.sr-plot')
                        .append('text').attr('class', 'focus-text').attr('x', 16).attr('y', 36)
                        .text('Lost');
                }
                $scope.updatePlot(json);
            };

            $scope.recalculateYDomain = function() {
                var ydom;
                var xdom = $scope.axes.x.scale.domain();
                allPoints.forEach(function(points) {
                    points.forEach(function(p) {
                        var x = p[0];
                        var y = p[1];
                        if (x >= xdom[0] && x <= xdom[1]) {
                            if (ydom) {
                                if (y < ydom[0]) {
                                    ydom[0] = y;
                                }
                                else if (y > ydom[1]) {
                                    ydom[1] = y;
                                }
                            }
                            else {
                                ydom = [y, y];
                            }
                        }
                    });
                });
                if (ydom) {
                    plotting.scaleYDomain($scope.axes.y.scale, ydom, scaleFunction, ydom[0] > 0 && $scope.axes.y.domain[0] == 0);
                }
            };

            $scope.refresh = function() {
                $scope.select('.plot-viewport').selectAll('.line').attr('d', $scope.graphLine);
            };
        },
        link: function link(scope, element) {
            plotting.linkPlot(scope, element);
        },
    };
});

// use this to display a raw SVG string
SIREPO.app.directive('svgPlot', function(appState, focusPointService, panelState) {
    return {
        restrict: 'A',
        scope: {
            reportId: '<',
            modelName: '@',
            reportCfg: '<',
        },
        template: `
            <div class="sr-svg-plot">
                <svg></svg>
            </div>
        `,
        controller: function($scope, $element) {

            function load() {
                var reload = (($scope.reportCfg || {}).reload || function() {return true;})();
                panelState.requestData($scope.modelName, function(data) {
                    var svg = data.svg;
                    if ($scope.reportCfg && $scope.reportCfg.process) {
                        svg = $scope.reportCfg.process(svg);
                    }
                    $($element).find('.sr-svg-plot > svg').replaceWith(svg);
                }, reload);
            }

            appState.whenModelsLoaded($scope, function() {
                load();
            });

        },
    };
});

SIREPO.PLOTTING = {
    PlotLine: PlotLine,
    PlotPolygon: PlotPolygon,
    PlotRect: PlotRect,
    Utils: PlottingUtils,
};<|MERGE_RESOLUTION|>--- conflicted
+++ resolved
@@ -36,65 +36,6 @@
 
 }
 
-<<<<<<< HEAD
-class PlotShape {
-    constructor(
-        id,
-        name,
-        {
-            center=[0, 0, 0],
-            size=[1, 1, 1],
-            color=null,
-            alpha=1.0,
-            fillStyle=null,
-            strokeStyle=null,
-            dashes=null,
-            layoutShape='rect',
-            points=[],
-        }
-    ) {
-        this.alpha = alpha;
-        this.center = {
-            x: center[0], y: center[1]
-        };
-        this.color = color;
-        this.dashes = dashes;
-        this.fillStyle = fillStyle;
-        this.id = id;
-        this.layoutShape = layoutShape;
-        this.name = name;
-        this.points = points;
-        this.size = {
-            x: size[0], y: size[1]
-        };
-        this.strokeStyle = strokeStyle;
-        this.x = center[0] + SIREPO.SCREEN_INFO.x.direction * size[0] / 2;
-        this.y = center[1] + SIREPO.SCREEN_INFO.y.direction * size[1] / 2;
-
-        this.affineTransform = new SIREPO.GEOMETRY.IdentityMatrix(4);
-        this.axes = ['x', 'y'];
-        this.elev = null;
-        this.draggable = true;
-        this.links = [];
-    }
-
-    getCoords(obj) {
-        const coords = [];
-        for (const dim in obj) {
-            coords.push(obj[dim]);
-        }
-        return coords;
-    }
-
-    selectionId(includeHash=true) {
-        return `${(includeHash ? '#' : '')}shape-${this.id}`;
-    }
-
-    setCoords(obj, coords) {
-        Object.keys(obj).forEach(function(dim, i) {
-            obj[dim] = coords[i];
-        });
-=======
 class AbstractPlotShape {
     constructor(
         id=SIREPO.UTILS.randomString(),
@@ -126,21 +67,12 @@
 
         // used to sort
         this.z = 0;
->>>>>>> 67f466c8
     }
 
     addLink(otherShape, linkFunction) {
         this.links.push(this.plotShapeLink(otherShape, linkFunction));
     }
 
-<<<<<<< HEAD
-    getCenterCoords() {
-        return this.getCoords(this.center);
-    }
-
-    getSizeCoords() {
-        return this.getCoords(this.size);
-=======
     bounds() {
         return {
             x: [0.0, 0.0],
@@ -161,7 +93,6 @@
             coords.push(obj[dim]);
         }
         return coords;
->>>>>>> 67f466c8
     }
 
     // link this shape to another so that some aspect of the linked shape is tied to
@@ -182,57 +113,6 @@
         return linkRes;
     }
 
-<<<<<<< HEAD
-    scaledCenter(dim, scaleX, scaleY) {
-        return {
-            x: scaleX(this.center[this.elev.x.axis]),
-            y: scaleY(this.center[this.elev.y.axis]),
-        };
-    }
-
-    setCenter(coords) {
-        this.setCoords(this.center, coords);
-    }
-
-    setSize(coords) {
-        this.setCoords(this.size, coords);
-    }
-
-    svgTransform(scaleX, scaleY, rotateAroundShapeCenter) {
-        const e = this.affineTransform.toEuler(true);
-        const angle = e[SIREPO.GEOMETRY.GeometryUtils.BASIS().indexOf(this.elev.axis)];
-        const c = this.getCenterCoords();
-        const rc = this.affineTransform.multiply(
-            new SIREPO.GEOMETRY.Matrix([...c, 0])
-        ).val;
-        const t = {x: 0, y: 0};
-        if (! rotateAroundShapeCenter) {
-            for (const dim in t) {
-                const i = SIREPO.GEOMETRY.GeometryUtils.BASIS().indexOf(this.elev[dim].axis);
-                t[dim] = scaleX(rc[i]) - scaleY(c[i]);
-            }
-        }
-        const sc = this.scaledCenter(scaleX, scaleY);
-        return `
-            rotate(${-angle},${sc.x},${sc.y}) 
-            translate(${t.x},${t.y})
-        `;
-    }
-
-}
-
-class PlotLine extends PlotShape {
-    constructor(
-        id,
-        name,
-        line,
-        {
-            color=null,
-            alpha=1.0,
-            strokeStyle=null,
-            dashes=null,
-        }
-=======
     selectionId(includeHash=true) {
         return `${(includeHash ? '#' : '')}shape-${this.id}`;
     }
@@ -282,21 +162,10 @@
         name,
         layoutShape,
         center=[0, 0]
->>>>>>> 67f466c8
     ) {
         super(
             id,
             name,
-<<<<<<< HEAD
-            {
-                color: color,
-                alpha: alpha,
-                strokeStyle: strokeStyle,
-                dashes: dashes,
-                layoutShape: 'line',
-                size: [0, 0],
-            }
-=======
             layoutShape
         );
         this.center = new SIREPO.GEOMETRY.Point(...center);
@@ -321,14 +190,11 @@
             id,
             name,
             'line'
->>>>>>> 67f466c8
         );
         this.line = line;
     }
 }
 
-<<<<<<< HEAD
-=======
 class PlotPolygon extends AbstractPlotShape2D {
     constructor(
         id,
@@ -410,7 +276,6 @@
 }
 
 
->>>>>>> 67f466c8
 SIREPO.app.factory('plotting', function(appState, frameCache, panelState, utilities, requestQueue, simulationQueue, $interval, $rootScope, $window) {
 
     var INITIAL_HEIGHT = 400;
