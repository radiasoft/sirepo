'use strict';

var srlog = SIREPO.srlog;
var srdbg = SIREPO.srdbg;
SIREPO.PLOTTING_LINE_CSV_EVENT = 'plottingLineoutCSV';
SIREPO.DEFAULT_COLOR_MAP = 'viridis';

SIREPO.app.factory('plotting', function(appState, frameCache, panelState, utilities, requestQueue, simulationQueue, $interval, $rootScope, $window) {

    var INITIAL_HEIGHT = 400;
    var MAX_PLOTS = 11;
    var COLOR_MAP = {
        grayscale: ['#333', '#fff'],
        afmhot: colorsFromString('0000000200000400000600000800000a00000c00000e00001000001200001400001600001800001a00001c00001e00002000002200002400002600002800002a00002c00002e00003000003200003400003600003800003a00003c00003e00004000004200004400004600004800004a00004c00004e00005000005200005400005600005800005a00005c00005e00006000006200006400006600006800006a00006c00006e00007000007200007400007600007800007a00007c00007e00008000008202008404008607008808008a0a008c0d008e0f009010009212009414009617009818009a1a009c1d009e1f00a02000a22200a42400a62700a82800aa2a00ac2d00ae2f00b03000b23200b43400b63700b83800ba3a00bc3d00be3f00c04000c24200c44400c64600c84800ca4a00cc4d00ce4e00d05000d25200d45400d65600d85800da5a00dc5d00de5e00e06000e26200e46400e66600e86800ea6a00ec6d00ee6e00f07000f27200f47400f67600f87800fa7a00fc7d00fe7e00ff8001ff8203ff8405ff8607ff8809ff8b0bff8c0dff8e0fff9011ff9213ff9415ff9617ff9919ff9b1bff9c1dff9e1fffa021ffa223ffa425ffa627ffa829ffab2bffac2dffae2fffb031ffb233ffb435ffb637ffb939ffbb3bffbc3dffbe3fffc041ffc243ffc445ffc647ffc849ffcb4bffcc4dffce4fffd051ffd253ffd455ffd657ffd959ffdb5bffdc5dffde5fffe061ffe263ffe465ffe667ffe869ffeb6bffec6dffee6ffff071fff273fff475fff677fff979fffb7bfffc7dfffe7fffff81ffff83ffff85ffff87ffff89ffff8bffff8dffff8fffff91ffff93ffff95ffff97ffff99ffff9bffff9dffff9fffffa1ffffa3ffffa5ffffa7ffffa9ffffabffffadffffafffffb1ffffb3ffffb5ffffb7ffffb9ffffbbffffbdffffbfffffc1ffffc3ffffc5ffffc7ffffc9ffffcbffffcdffffcfffffd1ffffd3ffffd5ffffd7ffffd9ffffdbffffddffffdfffffe1ffffe3ffffe5ffffe7ffffe9ffffebffffedffffeffffff1fffff3fffff5fffff7fffff9fffffbfffffdffffff'),
        coolwarm: colorsFromString('3b4cc03c4ec23d50c33e51c53f53c64055c84257c94358cb445acc455cce465ecf485fd14961d24a63d34b64d54c66d64e68d84f69d9506bda516ddb536edd5470de5572df5673e05875e15977e35a78e45b7ae55d7ce65e7de75f7fe86180e96282ea6384eb6485ec6687ed6788ee688aef6a8bef6b8df06c8ff16e90f26f92f37093f37295f47396f57597f67699f6779af7799cf87a9df87b9ff97da0f97ea1fa80a3fa81a4fb82a6fb84a7fc85a8fc86a9fc88abfd89acfd8badfd8caffe8db0fe8fb1fe90b2fe92b4fe93b5fe94b6ff96b7ff97b8ff98b9ff9abbff9bbcff9dbdff9ebeff9fbfffa1c0ffa2c1ffa3c2fea5c3fea6c4fea7c5fea9c6fdaac7fdabc8fdadc9fdaec9fcafcafcb1cbfcb2ccfbb3cdfbb5cdfab6cefab7cff9b9d0f9bad0f8bbd1f8bcd2f7bed2f6bfd3f6c0d4f5c1d4f4c3d5f4c4d5f3c5d6f2c6d6f1c7d7f0c9d7f0cad8efcbd8eeccd9edcdd9eccedaebcfdaead1dae9d2dbe8d3dbe7d4dbe6d5dbe5d6dce4d7dce3d8dce2d9dce1dadce0dbdcdedcdddddddcdcdedcdbdfdbd9e0dbd8e1dad6e2dad5e3d9d3e4d9d2e5d8d1e6d7cfe7d7cee8d6cce9d5cbead5c9ead4c8ebd3c6ecd3c5edd2c3edd1c2eed0c0efcfbfefcebdf0cdbbf1cdbaf1ccb8f2cbb7f2cab5f2c9b4f3c8b2f3c7b1f4c6aff4c5adf5c4acf5c2aaf5c1a9f5c0a7f6bfa6f6bea4f6bda2f7bca1f7ba9ff7b99ef7b89cf7b79bf7b599f7b497f7b396f7b194f7b093f7af91f7ad90f7ac8ef7aa8cf7a98bf7a889f7a688f6a586f6a385f6a283f5a081f59f80f59d7ef59c7df49a7bf4987af39778f39577f39475f29274f29072f18f71f18d6ff08b6ef08a6cef886bee8669ee8468ed8366ec8165ec7f63eb7d62ea7b60e97a5fe9785de8765ce7745be67259e57058e46e56e36c55e36b54e26952e16751e0654fdf634ede614ddd5f4bdc5d4ada5a49d95847d85646d75445d65244d55042d44e41d24b40d1493fd0473dcf453ccd423bcc403acb3e38ca3b37c83836c73635c53334c43032c32e31c12b30c0282fbe242ebd1f2dbb1b2cba162bb8122ab70d28b50927b40426'),
        jet: colorsFromString('00008000008400008900008d00009200009600009b00009f0000a40000a80000ad0000b20000b60000bb0000bf0000c40000c80000cd0000d10000d60000da0000df0000e30000e80000ed0000f10000f60000fa0000ff0000ff0000ff0000ff0000ff0004ff0008ff000cff0010ff0014ff0018ff001cff0020ff0024ff0028ff002cff0030ff0034ff0038ff003cff0040ff0044ff0048ff004cff0050ff0054ff0058ff005cff0060ff0064ff0068ff006cff0070ff0074ff0078ff007cff0080ff0084ff0088ff008cff0090ff0094ff0098ff009cff00a0ff00a4ff00a8ff00acff00b0ff00b4ff00b8ff00bcff00c0ff00c4ff00c8ff00ccff00d0ff00d4ff00d8ff00dcfe00e0fb00e4f802e8f406ecf109f0ee0cf4eb0ff8e713fce416ffe119ffde1cffdb1fffd723ffd426ffd129ffce2cffca30ffc733ffc436ffc139ffbe3cffba40ffb743ffb446ffb149ffad4dffaa50ffa753ffa456ffa05aff9d5dff9a60ff9763ff9466ff906aff8d6dff8a70ff8773ff8377ff807aff7d7dff7a80ff7783ff7387ff708aff6d8dff6a90ff6694ff6397ff609aff5d9dff5aa0ff56a4ff53a7ff50aaff4dadff49b1ff46b4ff43b7ff40baff3cbeff39c1ff36c4ff33c7ff30caff2cceff29d1ff26d4ff23d7ff1fdbff1cdeff19e1ff16e4ff13e7ff0febff0ceeff09f1fc06f4f802f8f500fbf100feed00ffea00ffe600ffe200ffde00ffdb00ffd700ffd300ffd000ffcc00ffc800ffc400ffc100ffbd00ffb900ffb600ffb200ffae00ffab00ffa700ffa300ff9f00ff9c00ff9800ff9400ff9100ff8d00ff8900ff8600ff8200ff7e00ff7a00ff7700ff7300ff6f00ff6c00ff6800ff6400ff6000ff5d00ff5900ff5500ff5200ff4e00ff4a00ff4700ff4300ff3f00ff3b00ff3800ff3400ff3000ff2d00ff2900ff2500ff2200ff1e00ff1a00ff1600ff1300fa0f00f60b00f10800ed0400e80000e40000df0000da0000d60000d10000cd0000c80000c40000bf0000bb0000b60000b20000ad0000a80000a400009f00009b00009600009200008d0000890000840000800000'),
        viridis: colorsFromString('44015444025645045745055946075a46085c460a5d460b5e470d60470e6147106347116447136548146748166848176948186a481a6c481b6d481c6e481d6f481f70482071482173482374482475482576482677482878482979472a7a472c7a472d7b472e7c472f7d46307e46327e46337f463480453581453781453882443983443a83443b84433d84433e85423f854240864241864142874144874045884046883f47883f48893e49893e4a893e4c8a3d4d8a3d4e8a3c4f8a3c508b3b518b3b528b3a538b3a548c39558c39568c38588c38598c375a8c375b8d365c8d365d8d355e8d355f8d34608d34618d33628d33638d32648e32658e31668e31678e31688e30698e306a8e2f6b8e2f6c8e2e6d8e2e6e8e2e6f8e2d708e2d718e2c718e2c728e2c738e2b748e2b758e2a768e2a778e2a788e29798e297a8e297b8e287c8e287d8e277e8e277f8e27808e26818e26828e26828e25838e25848e25858e24868e24878e23888e23898e238a8d228b8d228c8d228d8d218e8d218f8d21908d21918c20928c20928c20938c1f948c1f958b1f968b1f978b1f988b1f998a1f9a8a1e9b8a1e9c891e9d891f9e891f9f881fa0881fa1881fa1871fa28720a38620a48621a58521a68522a78522a88423a98324aa8325ab8225ac8226ad8127ad8128ae8029af7f2ab07f2cb17e2db27d2eb37c2fb47c31b57b32b67a34b67935b77937b87838b9773aba763bbb753dbc743fbc7340bd7242be7144bf7046c06f48c16e4ac16d4cc26c4ec36b50c46a52c56954c56856c66758c7655ac8645cc8635ec96260ca6063cb5f65cb5e67cc5c69cd5b6ccd5a6ece5870cf5773d05675d05477d1537ad1517cd2507fd34e81d34d84d44b86d54989d5488bd6468ed64590d74393d74195d84098d83e9bd93c9dd93ba0da39a2da37a5db36a8db34aadc32addc30b0dd2fb2dd2db5de2bb8de29bade28bddf26c0df25c2df23c5e021c8e020cae11fcde11dd0e11cd2e21bd5e21ad8e219dae319dde318dfe318e2e418e5e419e7e419eae51aece51befe51cf1e51df4e61ef6e620f8e621fbe723fde725'),
        // String.repeat() not available in all browsers
        contrast: colorsFromString('000000' + Array(255).join('ffffff')),
    };

    function colorsFromString(s) {
        return s.match(/.{6}/g).map(function(x) {
            return "#" + x;
        });
    }

    function initAnimation(scope) {
        scope.prevFrameIndex = -1;
        scope.isPlaying = false;
        var requestData = scope.requestData || function() {
            if (! scope.hasFrames()) {
                return;
            }
            var index = frameCache.getCurrentFrame(scope.modelName);
            if (frameCache.getCurrentFrame(scope.modelName) == scope.prevFrameIndex) {
                return;
            }
            scope.prevFrameIndex = index;
            frameCache.getFrame(scope.modelName, index, scope.isPlaying, function(index, data) {
                if (scope.element) {
                    if (data.error) {
                        panelState.setError(scope.modelName, data.error);
                        return;
                    }
                    panelState.setError(scope.modelName, null);
                    scope.load(data);
                    if (data.summaryData) {
                        $rootScope.$broadcast(scope.modelName + '.summaryData', data.summaryData);
                    }
                }
                if (scope.isPlaying) {
                    scope.advanceFrame(1);
                }
            });
        };
        scope.advanceFrame = function(increment, stopPlaying) {
            if (stopPlaying) {
                scope.isPlaying = false;
            }
            var next = frameCache.getCurrentFrame(scope.modelName) + increment;
            if (next < 0 || next > frameCache.getFrameCount(scope.modelName) - 1) {
                scope.isPlaying = false;
                return;
            }
            frameCache.setCurrentFrame(scope.modelName, next);
            requestData();
        };
        scope.defaultFrame = function() {
            if (scope.getDefaultFrame) {
                frameCache.setCurrentFrame(scope.modelName, scope.getDefaultFrame());
                requestData();
            }
            else {
                scope.lastFrame();
            }
        };
        scope.firstFrame = function() {
            scope.isPlaying = false;
            frameCache.setCurrentFrame(scope.modelName, 0);
            if (scope.modelChanged) {
                scope.modelChanged();
            }
            requestData();
        };
        scope.hasFrames = function() {
            return frameCache.isLoaded() && frameCache.getFrameCount(scope.modelName) > 0;
        };
        scope.hasManyFrames = function() {
            if (SIREPO.SINGLE_FRAME_ANIMATION && SIREPO.SINGLE_FRAME_ANIMATION.indexOf(scope.modelName) >= 0) {
                return false;
            }
            if (appState.isLoaded() && appState.models[scope.modelName].showAllFrames == '1') {
                return false;
            }
            return frameCache.isLoaded() && frameCache.getFrameCount(scope.modelName) > 1;
        };
        scope.isFirstFrame = function() {
            return frameCache.getCurrentFrame(scope.modelName) === 0;
        };
        scope.isLastFrame = function() {
            return frameCache.getCurrentFrame(scope.modelName) == frameCache.getFrameCount(scope.modelName) - 1;
        };
        scope.lastFrame = function() {
            scope.isPlaying = false;
            frameCache.setCurrentFrame(scope.modelName, frameCache.getFrameCount(scope.modelName) - 1);
            requestData();
        };
        scope.togglePlay = function() {
            scope.isPlaying = ! scope.isPlaying;
            if (scope.isPlaying) {
                if (scope.isLastFrame()) {
                    frameCache.setCurrentFrame(scope.modelName, 0);
                    requestData();
                }
                else {
                    scope.advanceFrame(1);
                }
            }
        };
        scope.$on('framesCleared', function() {
            scope.prevFrameIndex = -1;
            if (scope.clearData) {
                scope.clearData();
            }
        });
        scope.$on('modelsLoaded', requestData);
        scope.$on('framesLoaded', function(event, oldFrameCount) {
            if (scope.prevFrameIndex < 0 || oldFrameCount === 0) {
                scope.defaultFrame();
            }
            else if (scope.prevFrameIndex > frameCache.getFrameCount(scope.modelName)) {
                scope.firstFrame();
            }
            // go to the next last frame, if the current frame was the previous last frame
            else if (
                frameCache.getCurrentFrame(scope.modelName) >= oldFrameCount - 1
                || frameCache.getCurrentFrame(scope.modelName) == frameCache.getFrameCount(scope.modelName) - 2
            ) {
                scope.defaultFrame();
            }
        });
        return requestData;
    }

    function initPlot(scope) {
        var interval = null;
        var requestData = function(forceRunCount) {
            //TODO(pjm): see #1155
            // Don't request data if saving sim (data will be requested again when the save is complete)
            // var qi = requestQueue.getCurrentQI('requestQueue');
            // if (qi && qi.params && qi.params.urlOrParams === 'saveSimulationData') {
            //     return;
            // }
            var priority = getCurrentPriority();
            interval = $interval(function() {
                if (interval) {
                    $interval.cancel(interval);
                    interval = null;
                }
                if (! scope.element) {
                    return;
                }
                panelState.requestData(scope.modelName, function(data) {
                    if (! scope.element) {
                        return;
                    }
                    forceRunCount = forceRunCount || 0;
                    if (data.x_range) {
                        scope.clearData();
                        scope.load(data);
                        if (data.summaryData) {
                            $rootScope.$broadcast(scope.modelName + '.summaryData', data.summaryData);
                        }
                    }
                    else if (forceRunCount++ <= 2) {
                        // try again, probably bad data
                        panelState.clear(scope.modelName);
                        requestData(forceRunCount);
                    }
                    else {
                        panelState.setError(scope.modelName, 'server error: incomplete result');
                        srlog('incomplete response: ', data);
                    }
                }, forceRunCount ? true : false);
            }, 50 + priority * 10, 1);
        };
        function getCurrentPriority() {
            var current = scope.$parent;
            while (current) {
                if (current.getRequestPriority) {
                    return current.getRequestPriority();
                }
                if (current.requestPriority) {
                    return current.requestPriority;
                }
                current = current.$parent;
            }
            return 0;
        }

        return requestData;
    }

    function linearlySpacedArray(start, stop, nsteps) {
        if (nsteps < 1) {
            throw "linearlySpacedArray: steps " + nsteps + " < 1";
        }
        var delta = (stop - start) / (nsteps - 1);
        var res = d3.range(nsteps).map(function(d) { return start + d * delta; });
        res[res.length - 1] = stop;

        if (res.length != nsteps) {
            throw "linearlySpacedArray: steps " + nsteps + " != " + res.length;
        }
        return res;
    }

    function normalizeValues(yValues, shift) {
        var yMin = Math.min.apply(Math, yValues);
        var yMax = Math.max.apply(Math, yValues);
        var yRange = yMax - yMin;
        for (var i = 0; i < yValues.length; i++) {
            yValues[i] = (yValues[i] - yMin) / yRange - shift;  // roots are at Y=0
        }
        return yValues;
    }

    function setupSelector(scope, element) {
        scope.element = element[0];
        scope.select = function(selector) {
            var e = d3.select(scope.element);
            return selector ? e.select(selector) : e;
        };
    }

    var self = {
        COLOR_MAP: COLOR_MAP,

        addConvergencePoints: function(select, parentClass, pointsList, points) {
            var i;
            if (points.length > 1 && SIREPO.PLOTTING_SUMMED_LINEOUTS) {
                var newPoints = [];
                var dist = (points[1][0] - points[0][0]) / 2.0;
                newPoints.push(points[0]);
                var prevY = points[0][1];
                for (i = 1; i < points.length; i++) {
                    var p = points[i];
                    if (prevY != p[1]) {
                        var x = p[0] - dist;
                        newPoints.push([x, prevY], [x, p[1]]);
                        prevY = p[1];
                    }
                }
                newPoints.push(points[points.length - 1]);
                points = newPoints;
            }
            pointsList.splice(0, 0, points);
            if (pointsList.length > MAX_PLOTS) {
                pointsList = pointsList.slice(0, MAX_PLOTS);
            }
            for (i = 0; i < MAX_PLOTS; i++) {
                select(parentClass + ' .line-' + i).datum(pointsList[i] || []);
            }
            return pointsList;
        },

        calculateFWHM: function(xValues, yValues) {
            yValues = normalizeValues(yValues, 0.5);
            var positive = yValues[0] > 0;
            var listOfRoots = [];
            for (var i = 0; i < yValues.length; i++) {
                var currentPositive = yValues[i] > 0;
                if (currentPositive !== positive) {
                    listOfRoots.push(xValues[i - 1] + (xValues[i] - xValues[i - 1]) / (Math.abs(yValues[i]) + Math.abs(yValues[i - 1])) * Math.abs(yValues[i - 1]));
                    positive = !positive;
                }
            }
            var fwhm = NaN;
            if (listOfRoots.length >= 2) {
                fwhm = Math.abs(listOfRoots[listOfRoots.length - 1] - listOfRoots[0]);
            }
            return fwhm;
        },

        colorMapFromModel: function(modelName, fieldName) {

            var model = appState.models[modelName];
            var modelMap = model ? (model[fieldName] || model.colorMap) : null;

            var modelDefaultMap;
            var info = SIREPO.APP_SCHEMA.model[modelName];
            if (info) {
                var mapInfo = info.colorMap;
                modelDefaultMap = mapInfo ? mapInfo[SIREPO.INFO_INDEX_DEFAULT_VALUE] : null;
            }

            return this.colorMapOrDefault(modelMap, modelDefaultMap);
        },

        colorMapNameOrDefault: function(mapName, defaultMapName) {
            return mapName || defaultMapName || SIREPO.PLOTTING_COLOR_MAP || SIREPO.DEFAULT_COLOR_MAP;
        },

        colorMapOrDefault: function(mapName, defaultMapName) {
            return COLOR_MAP[this.colorMapNameOrDefault(mapName, defaultMapName)];
        },

<<<<<<< HEAD
        colorScaleForPlot: function(plotRange, modelName, fieldName) {
=======
        colorScale: function(min, max, colorMap) {
            return d3.scale.linear()
                .domain(linearlySpacedArray(min, max, colorMap.length))
                .range(colorMap)
                .clamp(true);
        },

        colorScaleForPlot: function(plotRange, modelName) {
>>>>>>> 20204c19
            var m = appState.models[modelName];
            var zMin = plotRange.min;
            var zMax = plotRange.max;
            if (m.colorRangeType == 'fixed') {
                zMin = m.colorMin;
                zMax = m.colorMax;
            }
<<<<<<< HEAD
            var colorMap = this.colorMapFromModel(modelName, fieldName);
            return d3.scale.linear()
                .domain(linearlySpacedArray(zMin, zMax, colorMap.length))
                .range(colorMap)
                .clamp(true);
=======
            var colorMap = this.colorMapFromModel(modelName);
            return this.colorScale(zMin, zMax, colorMap);
>>>>>>> 20204c19
        },

        colorsFromHexString: function(color, range) {
            if (! (/^#([0-9a-f]{2}){3}$/i).test(color)) {
                throw color + ': Invalid color string';
            }
            return color.match((/[0-9a-f]{2}/ig)).map(function(h) {
                return parseInt(h, 16) / (range || 1.0);
            });
        },

        constrainFullscreenSize: function(scope, plotWidth, aspectRatio) {
            if (utilities.isFullscreen()) {
                // rough size of the panel heading, panel margins and rounded corners
                var panelTitleSize = 50 + 2 * 15 + 2 * 4;
                if (scope.isAnimation && scope.hasFrames()) {
                    // animation buttons
                    panelTitleSize += 34;
                }
                var fsel = $(utilities.getFullScreenElement());
                var height = fsel.height() - scope.margin.top - scope.margin.bottom - panelTitleSize;
                if (height < plotWidth * aspectRatio) {
                    return height / aspectRatio;
                }
            }
            return plotWidth;
        },

        drawImage: function(xAxisScale, yAxisScale, width, height, xValues, yValues, canvas, cacheCanvas, alignOnPixel) {
            var xZoomDomain = xAxisScale.domain();
            var xDomain = [xValues[0], xValues[xValues.length - 1]];
            var yZoomDomain = yAxisScale.domain();
            var yDomain = [yValues[0], yValues[yValues.length - 1]];
            var zoomWidth = xZoomDomain[1] - xZoomDomain[0];
            var zoomHeight = yZoomDomain[1] - yZoomDomain[0];
            canvas.width = width;
            canvas.height = height;
            var xPixelSize = alignOnPixel ? ((xDomain[1] - xDomain[0]) / zoomWidth * width / xValues.length) : 0;
            var yPixelSize = alignOnPixel ? ((yDomain[1] - yDomain[0]) / zoomHeight * height / yValues.length) : 0;
            var ctx = canvas.getContext('2d');
            ctx.imageSmoothingEnabled = false;
            ctx.msImageSmoothingEnabled = false;
            ctx.drawImage(
                cacheCanvas,
                -(xZoomDomain[0] - xDomain[0]) / zoomWidth * width - xPixelSize / 2,
                -(yDomain[1] - yZoomDomain[1]) / zoomHeight * height - yPixelSize / 2,
                (xDomain[1] - xDomain[0]) / zoomWidth * width + xPixelSize,
                (yDomain[1] - yDomain[0]) / zoomHeight * height + yPixelSize);
        },

        ensureDomain: function(domain) {
            if (domain[0] == domain[1]) {
                domain[0] -= (domain[0] || 1);
                domain[1] += (domain[1] || 1);
            }
            return domain;
        },

        exportCSV: function(fileName, heading, points) {
            fileName = fileName.replace(/\s+$/, '').replace(/(\_|\W|\s)+/g, '-') + '.csv';
            // format csv heading values within quotes
            var res = '"' + heading.map(function(v) {
                return v.replace(/"/g, '');
            }).join('","') + '"' + "\n";
            points.forEach(function(row) {
                res += row[0].toExponential(9) + ',' + row[1].toExponential(9) + "\n";
            });
            saveAs(new Blob([res], {type: "text/csv;charset=utf-8"}), fileName);
        },

        // returns an array of substrings of str that fit in the given width. The provided d3Text selection
        // must be part of the document so its size can be calculated
        fitSplit: function(str, d3Text, width) {
            if (!str || str.length === 0) {
                return [];
            }
            var splits = utilities.wordSplits(str).reverse();
            var split;
            for (var i = 0; i < splits.length; ++i) {
                var s = splits[i];
                var w = d3Text.text(s).node().getBBox().width;
                if (w <= width) {
                    split = s;
                    break;
                }
            }
            if (!split) {
                return [];
            }
            return $.merge([split], self.fitSplit(str.substring(split.length), d3Text, width));
        },

        formatValue: function(v, formatter, ordinateFormatter) {
            var fmt = formatter ? formatter : d3.format('.3f');
            var ordfmt = ordinateFormatter ? ordinateFormatter : d3.format('.3e');
            if (v < 1 || v > 1000000) {
                return ordfmt(v);
            }
            return fmt(v);
        },

        getAspectRatio: function(modelName, json) {
            if (appState.isLoaded() && appState.applicationState()[modelName]) {
                var ratioEnum = appState.applicationState()[modelName].aspectRatio;
                if (ratioEnum) {
                    return parseFloat(ratioEnum);
                }
            }
            return json.aspectRatio || 1.0;
        },

        initialHeight: function(scope) {
            return scope.isAnimation ? 1 : INITIAL_HEIGHT;
        },

        initImage: function(plotRange, heatmap, cacheCanvas, imageData, modelName) {
            var colorScale = this.colorScaleForPlot(plotRange, modelName);
            var xSize = heatmap[0].length;
            var ySize = heatmap.length;
            var img = imageData;

            for (var yi = 0, p = -1; yi < ySize; ++yi) {
                for (var xi = 0; xi < xSize; ++xi) {
                    var c = d3.rgb(colorScale(heatmap[yi][xi]));
                    img.data[++p] = c.r;
                    img.data[++p] = c.g;
                    img.data[++p] = c.b;
                    img.data[++p] = 255;
                }
            }
            cacheCanvas.getContext('2d').putImageData(img, 0, 0);
            return colorScale;
        },

        linkPlot: function(scope, element) {
            setupSelector(scope, element);
            scope.isAnimation = appState.isAnimationModelName(scope.modelName);
            var requestData;

            if (scope.isClientOnly) {
                requestData = function() {};
            }
            else if (scope.isAnimation) {
                requestData = initAnimation(scope);
            }
            else {
                requestData = initPlot(scope);
            }

            scope.windowResize = utilities.debounce(function() {
                scope.resize();
            }, 250);

            scope.broadcastEvent = function(args) {
                scope.$broadcast('sr-plotEvent', args);
            };

            scope.$on('$destroy', function() {
                scope.destroy();
                $(d3.select(scope.element).select('svg').node()).off();
                scope.element = null;
                $($window).off('resize', scope.windowResize);
            });

            scope.$on(
                scope.modelName + '.changed',
                function() {
                    scope.prevFrameIndex = -1;
                    if (scope.modelChanged) {
                        scope.modelChanged();
                    }
                    panelState.clear(scope.modelName);
                    requestData();
                });
            scope.isLoading = function() {
                if (scope.isAnimation) {
                    return false;
                }
                return panelState.isLoading(scope.modelName);
            };
            $($window).resize(scope.windowResize);
            // #777 catch touchstart on outer svg nodes to prevent browser zoom on ipad
            $(d3.select(scope.element).select('svg').node()).on('touchstart touchmove', function(event) {
                event.preventDefault();
                event.stopPropagation();
            });
            scope.init();
            if (appState.isLoaded()) {
                if (scope.isAnimation && scope.defaultFrame) {
                    scope.defaultFrame();
                }
                else {
                    requestData();
                }
            }
            // let the parent and child scope know the plot is ready.
            // used by parameterWithLattice
            scope.$emit('sr-plotLinked');
            // used by interactiveOverlay, focusCircle, popupReport
            scope.$broadcast('sr-plotLinked');
        },

        linearlySpacedArray: linearlySpacedArray,

        min2d: function(data) {
            return d3.min(data, function(row) {
                return d3.min(row);
            });
        },

        max2d: function(data) {
            return d3.max(data, function(row) {
                return d3.max(row);
            });
        },

        recalculateDomainFromPoints: function(yScale, points, xDomain, invertAxis) {
            var ydom;

            for (var i = 0; i < points.length; i++) {
                var d = points[i];
                if (d[0] > xDomain[1] || d[0] < xDomain[0]) {
                    continue;
                }
                if (ydom) {
                    if (d[1] < ydom[0]) {
                        ydom[0] = d[1];
                    }
                    else if (d[1] > ydom[1]) {
                        ydom[1] = d[1];
                    }
                }
                else {
                    ydom = [d[1], d[1]];
                }
            }
            if (ydom && ydom[0] != ydom[1]) {
                if (ydom[0] > 0) {
                    ydom[0] = 0;
                }
                if (invertAxis) {
                    var x = ydom[0];
                    ydom[0] = ydom[1];
                    ydom[1] = x;
                }
                yScale.domain(ydom).nice();
            }
        },

        refreshConvergencePoints: function(select, parentClass, graphLine) {
            for (var i = 0; i < MAX_PLOTS; i++) {
                select(parentClass + ' .line-' + i).attr('d', graphLine);
            }
        },

        setupSelector: setupSelector,

        tickFontSize: function(node) {
            var defaultSize = 12;
            if (! node || ! node[0] || ! node[0][0]) {
                return defaultSize;
            }
            if (node.style) {
                return utilities.fontSizeFromString(node.style('font-size')) || defaultSize;
            }
            return defaultSize;
        },

        ticks: function(axis, width, isHorizontalAxis) {
            var spacing = isHorizontalAxis ? 80 : 50;
            var n = Math.max(Math.round(width / spacing), 2);
            axis.ticks(n);
        },

        // ensures the axis domain fits in the fullDomain
        // returns true if size is reset to full
        trimDomain: function(axisScale, fullDomain) {
            var dom = axisScale.domain();
            var zoomSize = dom[1] - dom[0];

            if (zoomSize >= (fullDomain[1] - fullDomain[0])) {
                axisScale.domain(fullDomain);
                return true;
            }
            if (dom[0] < fullDomain[0]) {
                axisScale.domain([fullDomain[0], zoomSize + fullDomain[0]]);
            }
            if (dom[1] > fullDomain[1]) {
                axisScale.domain([fullDomain[1] - zoomSize, fullDomain[1]]);
            }
            return false;
        },

        vtkPlot: function(scope, element) {

            scope.element = element[0];
            var requestData = initAnimation(scope);

            scope.windowResize = utilities.debounce(function() {
                scope.resize();
            }, 250);

            scope.$on('$destroy', function() {
                scope.destroy();
                scope.element = null;
                $($window).off('resize', scope.windowResize);
            });

            scope.$on(
                scope.modelName + '.changed',
                function() {
                    scope.prevFrameIndex = -1;
                    if (scope.modelChanged) {
                        scope.modelChanged();
                    }
                    panelState.clear(scope.modelName);
                    requestData();
                });
            scope.isLoading = function() {
                return panelState.isLoading(scope.modelName);
            };
            $($window).resize(scope.windowResize);

            scope.init();
            if (appState.isLoaded()) {
                requestData();
            }
        },

    };

    return self;
});

SIREPO.app.directive('animationButtons', function() {
    return {
        restrict: 'A',
        template: [
            '<div data-ng-if="isAnimation && hasManyFrames()" style="width: 100%;" class="text-center">',
              '<button type="button" class="btn btn-default" data-ng-disabled="isFirstFrame()" data-ng-click="firstFrame()"><span class="glyphicon glyphicon-backward"></span></button>',
              '<button type="button" class="btn btn-default" data-ng-disabled="isFirstFrame()" data-ng-click="advanceFrame(-1, true)"><span class="glyphicon glyphicon-step-backward"></span></button>',
              '<button type="button" class="btn btn-default" data-ng-click="togglePlay()"><span class="glyphicon glyphicon-{{ isPlaying ? \'pause\' : \'play\' }}"></span></button>',
              '<button type="button" class="btn btn-default" data-ng-disabled="isLastFrame()" data-ng-click="advanceFrame(1, true)"><span class="glyphicon glyphicon-step-forward"></span></button>',
              '<button type="button" class="btn btn-default" data-ng-disabled="isLastFrame()" data-ng-click="lastFrame()"><span class="glyphicon glyphicon-forward"></span></button>',
            '</div>',
        ].join(''),
    };
});

SIREPO.app.directive('colorPicker', function() {
    return {
        restrict: 'A',
        scope: {
            color: '=',
            defaultColor: '<'
        },
        template: [
            '<div>',
                '<button class="dropdown-toggle sr-color-button" data-ng-style="bgColorStyle()" data-toggle="dropdown"></button>',
                '<ul class="dropdown-menu">',
                    '<div class="container col-sm-8">',
                        '<div data-ng-repeat="r in range(rows) track by $index" class="row">',
                            '<li data-ng-repeat="c in range(cols) track by $index" style="display: inline-block">',
                                '<button data-ng-if="pcIndex(r, c) < pickerColors.length" class="sr-color-button" data-ng-class="{\'selected\': getColor(color).toUpperCase() == getPickerColor(r, c).toUpperCase()}" data-ng-style="bgColorStyle(getPickerColor(r, c))" data-ng-click="setColor(getPickerColor(r, c))"></button>',
                            '</li>',
                        '<div>',
                    '<div>',
                '</ul>',
            '</div>',
        ].join(''),
        controller: function($scope, $element) {

            $scope.pickerColors = [
                '#000000', '#222222', '#444444', '#666666', '#888888', '#aaaaaa', '#cccccc', '#ffffff',
                '#0000ff', '#337777', '#3377bf', '#6992ff', '#33bb33', '#33ff33', '#00ff00', '#bbff77',
                '#ffff00', '#fff44f', '#ffbb77', '#ffa500', '#ff0000', '#bb33ff', '#ff77ff', '#f3d4c8',
            ];

            $scope.cols = 8;
            $scope.rows = Math.ceil($scope.pickerColors.length / $scope.cols);
            $scope.range = function(n) {
                var arr = [];
                for (var i = 0; i < n; ++i) {
                    arr.push(i);
                }
                return arr;
            };
            $scope.pcIndex = function(row, col) {
                return $scope.cols * row + col;
            };

            $scope.getPickerColor = function(row, col) {
                return $scope.pickerColors[$scope.pcIndex(row, col)];
            };
            $scope.getColor = function(color) {
                return color || $scope.color || $scope.defaultColor;
            };

            $scope.bgColorStyle = function(c) {
                return {
                    'background-color': $scope.getColor(c)
                };
            };

            $scope.setColor = function(color) {
                $scope.color = color;
            };
        },
    };
});

SIREPO.app.service('plot2dService', function(layoutService, panelState, plotting, utilities) {

    this.init2dPlot = function($scope, attrs) {
        var colorbar, zoom;
        // default scope values
        $.extend($scope, {
            aspectRatio: 4.0 / 7,
            zoomContainer: '.overlay',
        });
        $.extend($scope, attrs);
        $scope.width = $scope.height = 0;
        $scope.dataCleared = true;
        $scope.axes = {
            x: layoutService.plotAxis($scope.margin, 'x', 'bottom', refresh),
            y: layoutService.plotAxis($scope.margin, 'y', 'left', refresh),
        };

        function init() {
            document.addEventListener(utilities.fullscreenListenerEvent(), refresh);
            $scope.select('svg').attr('height', plotting.initialHeight($scope));
            $.each($scope.axes, function(dim, axis) {
                axis.init();
                axis.grid = axis.createAxis();
            });
            $scope.graphLine = d3.svg.line()
                .x(function(d) {
                    return $scope.axes.x.scale(d[0]);
                })
                .y(function(d) {
                    return $scope.axes.y.scale(d[1]);
                });
            resetZoom();
        }

        function refresh() {
            if (! $scope.axes.x.domain) {
                return;
            }
            if (layoutService.plotAxis.allowUpdates) {
                var width = parseInt($scope.select().style('width')) - $scope.margin.left - $scope.margin.right;
                if (isNaN(width)) {
                    return;
                }
                $scope.width = plotting.constrainFullscreenSize($scope, width, $scope.aspectRatio);
                $scope.height = $scope.aspectRatio * $scope.width;
                $scope.select('svg')
                    .attr('width', $scope.width + $scope.margin.left + $scope.margin.right)
                    .attr('height', $scope.height + $scope.margin.top + $scope.margin.bottom);
                $scope.axes.x.scale.range([0, $scope.width]);
                $scope.axes.y.scale.range([$scope.height, 0]);
                $scope.axes.x.grid.tickSize(-$scope.height);
                $scope.axes.y.grid.tickSize(-$scope.width);
            }
            var isFullSize = plotting.trimDomain($scope.axes.x.scale, $scope.axes.x.domain);
            if (isFullSize) {
                $scope.setYDomain();
            }
            else if ($scope.recalculateYDomain) {
                $scope.recalculateYDomain();
            }
            $scope.select($scope.zoomContainer)
                .classed('mouse-zoom', isFullSize)
                .classed('mouse-move-ew', ! isFullSize);
            resetZoom();
            $scope.select($scope.zoomContainer).call(zoom);
            $.each($scope.axes, function(dim, axis) {
                axis.updateLabelAndTicks({
                    width: $scope.width,
                    height: $scope.height,
                }, $scope.select);
                axis.grid.ticks(axis.tickCount);
                $scope.select('.' + dim + '.axis.grid').call(axis.grid);
            });
            if ($scope.wantColorbar) {
                colorbar.barlength($scope.height)
                    .origin([0, 0]);
                $scope.pointer = $scope.select('.colorbar').call(colorbar);
            }
            $scope.refresh();
        }

        function resetZoom() {
            zoom = $scope.axes.x.createZoom($scope);
            if ($scope.isZoomXY) {
                zoom.y($scope.axes.y.scale);
            }
        }

        $scope.clearData = function() {
            $scope.dataCleared = true;
            $scope.axes.x.domain = null;
        };

        $scope.destroy = function() {
            zoom.on('zoom', null);
            $($scope.element).find($scope.zoomContainer).off();
            // not part of all plots, just parameterPlot
            $($scope.element).find('.sr-plot-legend-item text').off();
            document.removeEventListener(utilities.fullscreenListenerEvent(), refresh);
        };

        $scope.resize = function() {
            if ($scope.select().empty()) {
                return;
            }
            refresh();
        };

        if (! $scope.setYDomain) {
            $scope.setYDomain = function() {
                $scope.axes.y.scale.domain($scope.axes.y.domain).nice();
            };
        }

        $scope.updatePlot = function(json) {
            $scope.dataCleared = false;
            $.each($scope.axes, function(dim, axis) {
                axis.parseLabelAndUnits(json[dim + '_label']);
                $scope.select('.' + dim + '-axis-label').text(json[dim + '_label']);
            });
            $scope.select('.main-title').text(json.title);
            $scope.select('.sub-title').text(json.subtitle);
            if ($scope.wantColorbar) {
                var colorMap = plotting.colorMapFromModel($scope.modelName);
                $scope.colorScale = d3.scale.linear()
                    .domain(plotting.linearlySpacedArray(json.v_min, json.v_max, colorMap.length))
                    .range(colorMap);
                colorbar = Colorbar()
                    .scale($scope.colorScale)
                    .thickness(30)
                    .margin({top: 10, right: 60, bottom: 20, left: 10})
                    .orient("vertical");
            }
            panelState.waitForUI($scope.resize);
        };

        init();
    };
});

SIREPO.app.service('focusPointService', function(plotting) {
    var svc = this;

    svc.dataCoordsToMouseCoords = function(focusPoint) {
        var mouseX, mouseY;
        if (focusPoint.config.invertAxis) {
            mouseX = focusPoint.config.yAxis.scale(focusPoint.data.y);
            mouseY = focusPoint.config.xAxis.scale(focusPoint.data.x);
        }
        else {
            mouseX = focusPoint.config.xAxis.scale(focusPoint.data.x);
            mouseY = focusPoint.config.yAxis.scale(focusPoint.data.y);
        }
        return {
            x: mouseX,
            y: mouseY
        };
    };

    svc.formatFocusPointData = function(focusPoint, xLabel, yLabel, xUnits, yUnits) {
        var xl = xLabel || focusPoint.config.xLabel || 'X';
        var yl = yLabel || focusPoint.config.yLabel || 'Y';
        var xu = processUnit(xUnits || focusPoint.config.xAxis.units);
        var yu = processUnit(yUnits || focusPoint.config.yAxis.units);
        var fmt = {
            xText: formatDatum(xl, focusPoint.data.x, xu),
            yText: formatDatum(yl, focusPoint.data.y, yu),
        };
        if (SIREPO.PLOTTING_SHOW_FWHM) {
            fmt.fwhmText = formatFWHM(focusPoint.data.fwhm, focusPoint.config.xAxis.units);
        }
        return fmt;
    };

    svc.hideFocusPoint = function(plotScope, killFocus) {
        plotScope.broadcastEvent({
            name: 'hideFocusPointInfo',
            killFocus: killFocus,
        });
        if (plotScope.hideFocusPointText) {
            plotScope.hideFocusPointText();
        }
    };

    svc.loadFocusPoint = function(focusPoint, axisPoints, preservePoint, plotScope) {
        var hideAfterLoad = ! focusPoint.load(axisPoints, preservePoint);
        if (hideAfterLoad) {
            svc.hideFocusPoint(plotScope);
        }
    };

    svc.moveFocusPoint = function(plotScope, focusPoint) {
        plotScope.broadcastEvent({
            name: 'moveFocusPointInfo',
            focusPoint: focusPoint,
        });
        if (plotScope.showFocusPointText) {
            plotScope.showFocusPointText(focusPoint);
        }
    };

    svc.refreshFocusPoint = function(focusPoint, plotScope, isMainFocus, geometry) {
        plotScope.broadcastEvent({
            name: 'showFocusPointInfo',
            focusPoint: focusPoint,
            isMainFocus: isMainFocus,
            geometry: geometry,
        });
    };

    svc.setupFocusPoint = function(xAxis, yAxis, invertAxis, name) {
        return {
            config: {
                name: name,
                color: 'steelblue',
                invertAxis: invertAxis,
                xAxis: xAxis,
                yAxis: yAxis,
                xLabel: '',
                yLabel: '',
            },
            data: {
                focusIndex: -1,
                isActive: false,
            },
            load: function(axisPoints, preservePoint) {
                if (preservePoint && (axisPoints.length != (this.config.points || []).length)) {
                    preservePoint = false;
                }
                this.config.points = axisPoints;
                if (preservePoint) {
                    return true;
                }
                return false;
            },
            move: function(step) {
                if (! this.data.isActive) {
                    return false;
                }
                if (this.config.invertAxis) {
                    step = -step;
                }
                var newIndex = this.data.focusIndex + step;
                if (newIndex < 0 || newIndex >= this.config.points.length) {
                    return false;
                }
                this.data.focusIndex = newIndex;
                return true;
            },
            unset: function() {
                this.data.focusIndex = -1;
                this.data.isActive = false;
            },
        };
    };

    svc.updateFocus = function(focusPoint, mouseX, mouseY, strategy) {
        // lastClickX determines if the user is panning or clicking on a point
        if (! focusPoint.config.points || Math.abs(focusPoint.data.lastClickX - d3.event[focusPoint.config.invertAxis ? 'clientY' : 'clientX']) > 10) {
            return false;
        }
        var x = focusPoint.config.xAxis.scale.invert(mouseX);
        strategy = strategy || 'maximum';
        var spread = strategy == 'maximum' ? 10 : 100;
        var xMin = focusPoint.config.xAxis.scale.invert(mouseX - spread);
        var xMax = focusPoint.config.xAxis.scale.invert(mouseX + spread);
        if (xMin > xMax) {
            var swap = xMin;
            xMin = xMax;
            xMax = swap;
        }
        var domain = focusPoint.config.xAxis.scale.domain();
        if (xMin < domain[0]) {
            xMin = domain[0];
        }
        if (xMax > domain[1]) {
            xMax = domain[1];
        }

        focusPoint.data.focusIndex = -1;
        var selectedPoint;
        for (var i = 0; i < focusPoint.config.points.length; i++) {
            var p = focusPoint.config.points[i];
            if (p[0] > xMax || p[0] < xMin) {
                continue;
            }
            if (strategy == 'maximum') {
                if (! selectedPoint || p[1] > selectedPoint[1]) {
                    selectedPoint = p;
                    focusPoint.data.focusIndex = i;
                    focusPoint.data.isActive = true;
                }
            }
            else if (strategy == 'closest') {
                if (! selectedPoint || (Math.abs(p[0] - x) < Math.abs(selectedPoint[0] - x))) {
                    selectedPoint = p;
                    focusPoint.data.focusIndex = i;
                    focusPoint.data.isActive = true;
                }
            }
            else {
                throw 'invalid focus point strategy: ' + strategy;
            }
        }
        if (selectedPoint) {
            return svc.updateFocusData(focusPoint);
        }
        return false;
    };

    svc.updateFocusData = function(focusPoint) {
        if (! focusPoint.data.isActive) {
            return false;
        }

        var p = focusPoint.config.points[focusPoint.data.focusIndex];
        var domain = focusPoint.config.xAxis.scale.domain();
        if (!p || p[0] < domain[0] || p[0] > domain[1]) {
            return false;
        }

        focusPoint.data.x = p[0];
        focusPoint.data.y = p[1];
        focusPoint.data.fwhm = fwhmFromLocalVals(focusPoint);
        return true;
    };

    function formatDatum(label, val, units) {
        return val || val === 0 ? label + ' = ' + plotting.formatValue(val) + (units || '') : '';
    }

    function formatFWHM(fwhm, units) {
        return fwhm ? 'FWHM = ' + d3.format('.6s')(fwhm) + (units || '') : '';
    }

    function fwhmFromLocalVals(focusPoint) {

        var points = focusPoint.config.points;
        var focusIndex = focusPoint.data.focusIndex;

        var xValues = [];
        var yValues = [];
        for (var i = 0; i < points.length; i++) {
            xValues.push(points[i][0]);
            yValues.push(points[i][1]);
        }

        // Find the local maximum and the left and right minima:
        var peakIndex = null;
        var rightMinIndex = null;
        var leftMinIndex = null;
        if (focusIndex < xValues.length - 1 && focusIndex > 0) { // check if the index is within the range
            if (points[focusIndex][1] < points[focusIndex - 1][1] || points[focusIndex][1] < points[focusIndex + 1][1]) { // step on the left and on the right to see if it's a local maximum
                // It's not a local maximum!
                if (points[focusIndex][1] < points[focusIndex - 1][1]) { // we are on the right from the maximum
                    for (i = focusIndex; i > 0; i--) { // <<< go to the left to find the maximum
                        if (points[i-1][1] < points[i][1]) { // we crossed the maximum and started to descend
                            // ^ <<< - we reached the maximum:
                            peakIndex = i;
                            break;
                        }
                    }
                }
                else { // we are on the left from the maximum
                    for (i = focusIndex + 1; i < xValues.length; i++) { // >>> go to the right to find the maximum
                        if (points[i-1][1] > points[i][1]) { // we crossed the maximum and started to descend
                            // >>> ^ - we reached the maximum:
                            peakIndex = i - 1;
                            break;
                        }
                    }
                }
            }
            else {
                // ^ - we are at the local maximum.
                peakIndex = focusIndex;
            }

            // >>> go to the right from the peak to find the right minimum:
            for (i = peakIndex + 1; i < xValues.length; i++) {
                if (points[i-1][1] < points[i][1]) {
                    // >>> v - we reached the right minimum:
                    rightMinIndex = i - 1;
                    break;
                }
            }
            if (! rightMinIndex) {
                rightMinIndex = xValues.length - 1;
            }

            // <<< go to the left to find the left minimum:
            for (i = peakIndex; i > 0; i--) {
                if (points[i-1][1] > points[i][1]) {
                    // v <<< - we reached the left minimum:
                    leftMinIndex = i;
                    break;
                }
            }
            if (! leftMinIndex) {
                leftMinIndex = 0;
            }
        }
        // Calculate the FWHM for the selected peak (between the left and the right minima - v^v):
        if (peakIndex) {
            var localXValues = [];
            var localYValues = [];
            for (i = leftMinIndex; i <= rightMinIndex; i++) {
                localXValues.push(points[i][0]);
                localYValues.push(points[i][1]);
            }
            return plotting.calculateFWHM(localXValues, localYValues);
        }
        return NaN;
    }

    function processUnit(unit) {
        if (! unit) {
            return null;
        }
        // units that are "1/<unit>" become "<unit>-1" (otherwise the "1" looks like part of the value)
        // Once laTeX is handled we won't need this kind of thing
        var isInverse = /^1\/([a-zA-Z]+)$/;
        var m = unit.match(isInverse);
        if (m) {
            return m[1] + '-1';
        }
        return unit;
    }

});

SIREPO.app.service('layoutService', function(plotting, utilities) {

    var svc = this;

    svc.parseLabelAndUnits = function(label) {
        var units = '';
        var match = label.match(/\[(.*?)\]/);
        if (match) {
            units = match[1];
            label = label.replace(/\s*\[.*?\]/, '');
        }
        return {
            label: label,
            units: units
        };
    };

    svc.plotAxis = function(margin, dimension, orientation, refresh) {
        var MAX_TICKS = 10;
        var ZERO_REGEX = /^\-?0(\.0+)?(e\+0)?$/;
        // global value, don't allow margin updates during zoom/pad handling
        svc.plotAxis.allowUpdates = true;

        var self = {};
        var debouncedRefresh = utilities.debounce(function() {
            var sum = margin.left + margin.right;
            refresh();
            if (sum != margin.left + margin.right) {
                refresh();
            }
        }, 500);

        function applyUnit(v, unit) {
            return unit ? unit.scale(v) : v;
        }

        function calcFormat(count, unit, base, isBaseFormat) {
            var code = 'e';
            var tickValues = self.scale.ticks(count);
            var v0 = applyUnit(tickValues[0] - (base || 0), unit);
            var v1 = applyUnit(tickValues[tickValues.length - 1] - (base || 0), unit);
            var p0 = valuePrecision(v0);
            var p1 = valuePrecision(v1);
            var decimals = valuePrecision(applyUnit(tickValues[1] - tickValues[0], unit));
            if (isBaseFormat || useFloatFormat(decimals)) {
                if ((v0 == 0 && useFloatFormat(p1)) || (v1 == 0 && useFloatFormat(p0)) || (useFloatFormat(p0) && useFloatFormat(p1))) {
                    code = 'f';
                }
            }
            else {
                if (p0 == 0) {
                    decimals -= p1;
                }
                else if (p1 == 0) {
                    decimals -= p0;
                }
                else {
                    decimals -= Math.max(p0, p1);
                }
            }
            decimals = decimals < 0 ? Math.abs(decimals) : 0;
            return {
                decimals: decimals,
                code: code,
                unit: unit,
                tickValues: tickValues,
                format: d3.format('.' + decimals + code),
            };
        }

        function calcTickCount(format, canvasSize, unit, base, fontSize) {
            var d = self.scale.domain();
            var width = Math.max(
                4,
                Math.max(format(applyUnit(d[0] - (base || 0), unit)).length, format(applyUnit(d[1] - (base || 0), unit)).length)
            );
            var tickCount;
            if (dimension == 'x') {
                tickCount = Math.min(MAX_TICKS, Math.round(canvasSize.width / (width * fontSize)));
            }
            else {
                tickCount = Math.min(MAX_TICKS, Math.round(canvasSize.height / (5 * fontSize)));
            }
            return Math.max(2, tickCount);
        }

        //TODO(pjm): this could be refactored, moving the base recalc out
        function calcTicks(formatInfo, canvasSize, unit, fontSize) {
            var d = self.scale.domain();
            var tickCount = calcTickCount(formatInfo.format, canvasSize, unit, null, fontSize);
            formatInfo = calcFormat(tickCount, unit);
            if (formatInfo.decimals > 3) {
                var baseFormat = calcFormat(tickCount, unit, null, true).format;
                var base = midPoint(formatInfo, d);
                if (unit) {
                    unit = d3.formatPrefix(Math.max(Math.abs(d[0] - base), Math.abs(d[1] - base)), 0);
                }
                formatInfo = calcFormat(tickCount, unit, base);
                tickCount = calcTickCount(formatInfo.format, canvasSize, unit, base, fontSize);
                var f2 = calcFormat(tickCount, unit);
                base = midPoint(f2, d);
                if (unit) {
                    unit = d3.formatPrefix(Math.max(Math.abs(d[0] - base), Math.abs(d[1] - base)), 0);
                }
                formatInfo = calcFormat(tickCount, unit, base);
                formatInfo.base = base;
                formatInfo.baseFormat = baseFormat;
            }
            if ((orientation == 'left' || orientation == 'right') && ! canvasSize.isPlaying) {
                var w = Math.max(formatInfo.format(applyUnit(d[0] - (formatInfo.base || 0), unit)).length, formatInfo.format(applyUnit(d[1] - (formatInfo.base || 0), unit)).length);
                margin[orientation] = (w + 6) * (fontSize / 2);
            }
            self.svgAxis.ticks(tickCount);
            self.tickCount = tickCount;
            self.svgAxis.tickFormat(function(v) {
                var res = formatInfo.format(applyUnit(v - (formatInfo.base || 0), unit));
                // format zero values as '0'
                if (ZERO_REGEX.test(res)) {
                    return '0';
                }
                return res.replace(/e\+0$/, '');
            });
            self.unitSymbol = formatInfo.unit ? formatInfo.unit.symbol : '';
            return formatInfo;
        }

        function midPoint(formatInfo, domain) {
            // find the tickValue which is closest to the domain midpoint
            var mid = domain[0] + (domain[1] - domain[0]) / 2;
            var values = formatInfo.tickValues;
            var v = (values.length - 1) / 2;
            var i1 = Math.floor(v);
            var i2 = Math.ceil(v);
            if (Math.abs(values[i1] - mid) > Math.abs(values[i2] - mid)) {
                return values[i2];
            }
            return values[i1];
        }

        function useFloatFormat(logV) {
            return logV >= -2 && logV <= 3;
        }

        function valuePrecision(v) {
            Math.log10 = Math.log10 || function(x) {
                return Math.log(x) * Math.LOG10E;
            };
            return Math.floor(Math.log10(Math.abs(v || 1)));
        }

        self.createAxis = function(orient) {
            return d3.svg.axis().scale(self.scale).orient(orient || orientation);
        };

        self.createZoom = function() {
            return d3.behavior.zoom()[dimension](self.scale)
                .on('zoom', function() {
                    // don't update the plot margins during zoom/pad
                    svc.plotAxis.allowUpdates = false;
                    refresh();
                    svc.plotAxis.allowUpdates = true;
                    // schedule a refresh to adjust margins later
                    debouncedRefresh();
                });
        };

        self.init = function() {
            self.scale = d3.scale.linear();
            self.svgAxis = self.createAxis();
        };

        self.parseLabelAndUnits = function(label) {
            var lu = svc.parseLabelAndUnits(label);
            self.units = lu.units;
            self.unitSymbol = '';
            self.label = lu.label;
        };

        function baseLabel() {
            // remove any parenthesis first, ex. "p (mec)" --> "p"
            var label = self.label.replace(/\s\(.*/, '');
            var res = label.length > 4 ? dimension : label;
            // padding is unicode thin-space
            return res ? ('< ' + res + ' >') : '';
        }

        self.updateLabelAndTicks = function(canvasSize, select, cssPrefix) {
            if (svc.plotAxis.allowUpdates) {
                // update the axis to get the tick font size from the css
                select((cssPrefix || '') + '.' + dimension + '.axis').call(self.svgAxis);
                var fontSize = plotting.tickFontSize(select('.sr-plot .axis text'));
                var formatInfo, unit;
                if (self.units) {
                    var d = self.scale.domain();
                    unit = d3.formatPrefix(Math.max(Math.abs(d[0]), Math.abs(d[1])), 0);
                    formatInfo = calcTicks(calcFormat(MAX_TICKS, unit), canvasSize, unit, fontSize);
                    select('.' + dimension + '-axis-label').text(
                        self.label + (formatInfo.base ? (' - ' + baseLabel()) : '')
                        + ' [' + formatInfo.unit.symbol + self.units + ']');
                }
                else {
                    formatInfo = calcTicks(calcFormat(MAX_TICKS), canvasSize, null, fontSize);
                    if (self.label) {
                        select('.' + dimension + '-axis-label').text(
                            self.label + (formatInfo.base ? (' - ' + baseLabel()) : ''));
                    }
                }
                var formattedBase = '';
                if (formatInfo.base) {
                    var label = baseLabel();
                    if (label) {
                        label += ' = ';
                    }
                    else {
                        if (formatInfo.base > 0) {
                            label = '+';
                        }
                    }
                    formattedBase = label + formatInfo.baseFormat(applyUnit(formatInfo.base, unit));
                    formattedBase = formattedBase.replace(/0+$/, '');
                    formattedBase = formattedBase.replace(/0+e/, 'e');
                    if (unit) {
                        formattedBase += unit.symbol + self.units;
                    }
                }
                if (! self.noBaseFormat) {
                    select('.' + dimension + '-base').text(formattedBase);
                }
            }
            select((cssPrefix || '') + '.' + dimension + '.axis').call(self.svgAxis);
        };

        return self;
    };
});

SIREPO.app.directive('columnForAspectRatio', function(appState) {
    return {
        restrict: 'A',
        scope: {
            modelName: '@columnForAspectRatio',
        },
        transclude: true,
        template: [
            '<div class="{{ columnClass() }}">',
              '<div data-ng-transclude=""></div>',
            '</div>',
        ].join(''),
        controller: function($scope) {
            $scope.columnClass = function() {
                if (appState.isLoaded()) {
                    var ratio = parseFloat(appState.applicationState()[$scope.modelName].aspectRatio);
                    if (ratio <= 0.5) {
                        return 'col-md-12 col-xl-8';
                    }
                }
                return 'col-md-6 col-xl-4';
            };
        }
    };
});

SIREPO.app.directive('interactiveOverlay', function(focusPointService, keypressService, plotting, $timeout) {
    return {
        restrict: 'A',
        scope: {
            reportId: '<',
            focusPoints: '=',
            focusStrategy: '=',
        },
        controller: function($scope, $element) {
            if (! $scope.focusPoints) {
                // interactiveOverlay only applies if focusPoints are defined on the plot
                return;
            }
            plotting.setupSelector($scope, $element);

            // random id for this listener
            var listenerId = Math.floor(Math.random() * Number.MAX_SAFE_INTEGER);
            var geometries = [];
            var plotScope;

            function copyToClipboard() {
                if (! $scope.focusPoints || $scope.focusPoints.length === 0) {
                    return;
                }
                var focusHint = plotScope.select('.focus-hint');
                var focusText = plotScope.select('.focus-text');
                focusText.style('display', 'none');
                var inputField = $('<textarea>');
                $('body').append(inputField);

                var fmtText = '';
                $scope.focusPoints.forEach(function(fp, fpIndex) {
                    var fpt = plotScope.formatFocusPointData(fp);
                    if (fpIndex === 0) {
                        fmtText = fmtText + fpt.xText + '\n';
                    }
                    fmtText = fmtText + fpt.yText;
                    if (fpt.fwhmText) {
                        fmtText = fmtText + ', ' + fpt.fwhmText;
                    }
                    fmtText = fmtText + '\n';
                });
                inputField.val(fmtText).select();
                try {
                    document.execCommand('copy');
                    focusHint.style('display', null);
                    focusHint.text('Copied to clipboard');
                    $timeout(function() {
                        focusHint.style('display', 'none');
                        focusText.style('display', null);
                    }, 1000);
                }
                catch (e) {
                }
                inputField.remove();
            }

            function init() {
                if ($scope.focusPoints) {
                    $scope.focusPoints.forEach(function(fp) {
                        geometries.push(setupGeometry());
                    });
                }
                $scope.select()
                    .on('mousedown', onMouseDown)
                    .on('click', onClick)
                    .on('dblclick', copyToClipboard);
            }

            function onClick() {
                /*jshint validthis: true*/
                if (d3.event.defaultPrevented) {
                    // ignore event if drag is occurring
                    return;
                }
                // start listening on clicks instead of mouseover
                keypressService.addListener(listenerId, onKeyDown, $scope.reportId);

                if ($scope.focusPoints) {
                    for (var fpIndex = 0; fpIndex < $scope.focusPoints.length; ++fpIndex) {
                        var fp = $scope.focusPoints[fpIndex];
                        var geometry = geometries[fpIndex];
                        if (! geometry) {
                            geometry = setupGeometry();
                            geometries[fpIndex] = geometry;
                        }
                        var axisIndex =  fp.config.invertAxis ? 1 : 0;
                        geometry.mouseX = d3.mouse(this)[axisIndex];
                        geometry.mouseY = d3.mouse(this)[1 - axisIndex];
                        if (focusPointService.updateFocus(fp, geometry.mouseX, geometry.mouseY, $scope.focusStrategy)) {
                            focusPointService.refreshFocusPoint(fp, plotScope, true, geometry);
                            if (plotScope.showFocusPointText) {
                                plotScope.showFocusPointText(fp);
                            }
                        }
                    }
                }
            }

            function onKeyDown() {
                var keyCode = d3.event.keyCode;
                var shiftFactor = d3.event.shiftKey ? 10 : 1;

                // do some focusPoint-independent work outside the loop
                if (keyCode == 27) { // escape
                    removeKeyListener();
                }
                if (keyCode == 9) {  // tab
                    keypressService.enableNextListener(d3.event.shiftKey ? -1 : 1);
                    d3.event.preventDefault();
                }
                for (var fpIndex = 0; fpIndex < $scope.focusPoints.length; ++fpIndex) {
                    if (!$scope.focusPoints[fpIndex].data.isActive) {
                        return;
                    }
                    var doUpdate = false;
                    var fp = $scope.focusPoints[fpIndex];
                    var geometry = geometries[fpIndex];
                    if (keyCode == 27) { // escape
                        fp.unset();
                        focusPointService.hideFocusPoint(plotScope);
                    }
                    if (keyCode == 37 || keyCode == 40) { // left & down
                        fp.move(-1 * shiftFactor);
                        doUpdate = true;
                        d3.event.preventDefault();
                    }
                    if (keyCode == 39 || keyCode == 38) { // right & up
                        fp.move(1 * shiftFactor);
                        doUpdate = true;
                        d3.event.preventDefault();
                    }
                    if (doUpdate) {
                        if (focusPointService.updateFocusData(fp)) {
                            focusPointService.moveFocusPoint(plotScope, fp);
                        }
                        else {
                            focusPointService.hideFocusPoint(plotScope);
                        }
                    }
                }
            }

            function onMouseDown() {
                if ($scope.focusPoints) {
                    $scope.focusPoints.forEach(function(fp) {
                        fp.data.lastClickX = d3.event[fp.config.invertAxis ? 'clientY' : 'clientX'];
                    });
                }
            }

            function removeKeyListener() {
                keypressService.removeListener(listenerId);
            }

            function setupGeometry() {
                return {
                    mouseX: 0,
                    mouseY: 0,
                };
            }

            init();

            $scope.$on('$destroy', function(event) {
                keypressService.removeReport($scope.reportId);
            });

            $scope.$on('sr-plotLinked', function(event) {
                plotScope = event.targetScope;
                //TODO(pjm): shouldn't put on plot scope, but needed by popupReport
                plotScope.copyToClipboard = copyToClipboard;
            });

            $scope.$on('sr-plotEvent', function(event, args) {
                if (args.name == 'hideFocusPointInfo') {
                    if (args.killFocus) {
                        removeKeyListener();
                    }
                }
            });
        },
    };
});

SIREPO.app.directive('focusCircle', function(focusPointService, plotting) {
    return {
        restrict: 'A',
        scope: {
            focusPoint: '=',
            isSoloPoint: '@',
        },
        // no "template", svg element outside a <svg> element don't work in MS Edge 38.14393
        controller: function($scope, $element) {
            plotting.setupSelector($scope, $element);
            var defaultCircleSize = $scope.select('circle').attr('r');

            function hideFocusCircle() {
                $scope.select().style('display', 'none');
            }

            function setInfoVisible(isVisible) {
                // don't invoke hideFocusCircle() - we want the data in place
                $scope.select('circle').style('opacity', isVisible ? 1.0 : 0.0);
            }

            function showFocusCircle(isMainFocus) {
                $scope.select().style('display', null);
                if (! focusPointService.updateFocusData($scope.focusPoint)) {
                    hideFocusCircle();
                    return;
                }
                var circle = $scope.select('circle');
                if (isMainFocus) {
                    circle.attr('r', defaultCircleSize);
                }
                else {
                    circle.attr('r', defaultCircleSize - 2);
                }
                circle.style('stroke', $scope.focusPoint.config.color);
                var mouseCoords = focusPointService.dataCoordsToMouseCoords($scope.focusPoint);
                $scope.select().attr('transform', 'translate(' + mouseCoords.x + ',' + mouseCoords.y + ')');
            }

            $scope.$on('sr-plotEvent', function(event, args) {
                if (args.name == 'showFocusPointInfo') {
                    if ($scope.isSoloPoint) {
                        if (args.focusPoint == $scope.focusPoint) {
                            showFocusCircle(args.isMainFocus);
                        }
                        else if (args.isMainFocus) {
                            hideFocusCircle();
                            $scope.focusPoint.unset();
                        }
                    }
                    else {
                        showFocusCircle(args.isMainFocus);
                    }
                }
                else if (args.name == 'hideFocusPointInfo') {
                    hideFocusCircle();
                }
                else if (args.name == 'moveFocusPointInfo') {
                    if (args.focusPoint == $scope.focusPoint) {
                        showFocusCircle();
                    }
                }
                else if (args.name == 'setInfoVisible') {
                    if (args.focusPoint == $scope.focusPoint) {
                        setInfoVisible(args.isVisible);
                    }
                }
            });
        },
    };
});

SIREPO.app.directive('popupReport', function(focusPointService, plotting) {
    return {
        restrict: 'A',
        scope: {
            focusPoints: '=',
        },
        template: [
            '<g class="popup-group">',
              '<g data-is-svg="true" data-ng-drag="true" data-ng-drag-data="focusPoints" data-ng-drag-success="dragDone($data, $event)">',
                '<g>',
                  '<rect class="report-window" rx="4px" ry="4px" x="0" y="0"></rect>',
                  '<g ng-drag-handle="">',
                    '<rect class="report-window-title-bar" x="1" y="1"></rect>',
                    '<text class="report-window-title-icon report-window-close close" y="0" dy="1em" dx="-1em">&#215;</text>',
                    '<text class="report-window-title-icon report-window-copy" y="0" dy="1.5em" dx="0.5em">',
                      '&#xe205;',
                    '</text>',
                  '</g>',
                '</g>',
                '<g class="text-block">',
                  '<text id="x-text" class="focus-text-popup" x="0" dx="0.5em"> </text>',
                  '<g class="text-group" data-ng-repeat="fp in focusPoints">',
                  // the space value is needed for PNG download on MSIE 11
                    '<g data-ng-attr-id="y-text-{{$index}}"></g>',
                    '<g class="fwhm-text-group">',
                      '<text data-ng-attr-id="fwhm-text-{{$index}}" class="focus-text-popup" x="0" dx="0.5em"> </text>',
                    '</g>',
                  '</g>',
                '</g>',
              '</g>',
              // this element is used to check the size of strings for wrapping.  It cannot be hidden or the size
              // will be 0, so instead we make the text transparent
              '<text class="hidden-txt-layout" fill="none"></text>',
            '</g>',
        ].join(''),
        controller: function($scope, $element) {
            if (! $scope.focusPoints) {
                // popupReport only applies if focusPoints are defined on the plot
                return;
            }
            plotting.setupSelector($scope, $element);

            var borderWidth = 1;
            var didDragToNewPositon = false;
            var moveEventDetected = false;
            var popupMargin = 4;
            var textMargin = 8;
            var titleBarHeight = 24;
            var dgElement;
            var group;
            var plotScope;

            function closePopup() {
                focusPointService.hideFocusPoint(plotScope, true);
            }

            function copyToClipboard() {
                $scope.select('.report-window-copy')
                    .transition()
                    .delay(0)
                    .duration(100)
                    .style('fill', 'white')
                    .transition()
                    .style('fill', null);
                plotScope.copyToClipboard();
            }

            function currentXform() {
                var xform = {
                    tx: NaN,
                    ty: NaN
                };
                var reportTransform = group.attr('transform');
                if (reportTransform) {
                    var xlateIndex = reportTransform.indexOf('translate(');
                    if (xlateIndex >= 0) {
                        var tmp = reportTransform.substring('translate('.length);
                        var coords = tmp.substring(0, tmp.indexOf(')'));
                        var delimiter = coords.indexOf(',') >= 0 ? ',' : ' ';
                        xform.tx = parseFloat(coords.substring(0, coords.indexOf(delimiter)));
                        xform.ty = parseFloat(coords.substring(coords.indexOf(delimiter) + 1));
                    }
                }
                return xform;
            }

            function hidePopup() {
                didDragToNewPositon = false;
                $scope.select().style('display', 'none');
            }

            function init() {
                $scope.focusPoints.allowClone = false;
                group = $scope.select('.popup-group');
                dgElement = angular.element(group.select('g').node());
                group.select('.report-window-close')
                    .on('click', closePopup);
                group.select('.report-window-copy')
                    .on('click', copyToClipboard);
            }

            function movePopup() {
                // move in response to arrow keys - but if user dragged the window we assume they don't
                // want it to track the focus point
                if (didDragToNewPositon) {
                    refreshText();
                }
                else {
                    // just use the first focus point
                    var mouseCoords = focusPointService.dataCoordsToMouseCoords($scope.focusPoints[0]);
                    var xf = currentXform();
                    if (! isNaN(xf.tx) && ! isNaN(xf.ty)) {
                        showPopup({mouseX: mouseCoords.x, mouseY: xf.ty}, true);
                    }
                }
            }

            function popupTitleSize() {
                 return {
                    width: popupWindowSize().width - 2 * borderWidth,
                    height: titleBarHeight
                };
            }

            function popupWindowSize() {
                var bbox = group.select('.text-block').node().getBBox();
                var maxWidth = parseFloat($scope.select().attr('width')) - 2 * popupMargin;
                var maxHeight = parseFloat($scope.select().attr('height')) - 2 * popupMargin;
                return {
                    width: Math.min(maxWidth, bbox.width + 2 * textMargin),
                    height: Math.min(maxHeight, titleBarHeight + bbox.height + 2 * textMargin)
                };
            }

            function refreshText() {
                // format data
                var maxWidth = selectAttr('width') - 2 * popupMargin - 2 * textMargin;

                // all focus points share the same x value
                var xText = plotScope.formatFocusPointData($scope.focusPoints[0]).xText;
                var hNode = $scope.select('.hidden-txt-layout');
                var tNode = group.select('#x-text')
                    .text(xText)
                    .style('fill', '#000000')
                    .attr('y', popupTitleSize().height)
                    .attr('dy', '1em');
                var tSize = tNode.node().getBBox();
                var txtY = tSize.y + tSize.height;
                $scope.focusPoints.forEach(function(fp, fpIndex) {
                    var color = fp.config.color;
                    var fmtText = plotScope.formatFocusPointData(fp);
                    var fits = plotting.fitSplit(fmtText.yText, hNode, maxWidth);
                    var yGrp = group.select('#y-text-' + fpIndex);
                    yGrp.selectAll('text').remove();
                    fits.forEach(function(str) {
                        tNode = yGrp.append('text')
                            .text(str)
                            .attr('class', 'focus-text-popup')
                            .style('fill', color)
                            .attr('x', 0)
                            .attr('dx', '0.5em')
                            .attr('y', txtY)
                            .attr('dy', '1em');
                        txtY += tNode.node().getBBox().height;
                    });

                    tNode = group.select('#fwhm-text-' + fpIndex)
                        .text(fmtText.fwhmText)
                        .style('fill', color)
                        .attr('y', txtY)
                        .attr('dy', '1em');
                    txtY += (tNode.node().getBBox().height + textMargin);
                });
                hNode.text('');
                refreshWindow();
            }

            function refreshWindow() {
                var size = popupWindowSize();
                $scope.select('.report-window')
                    .attr('width', size.width)
                    .attr('height', size.height);
                var tSize = popupTitleSize();
                $scope.select('.report-window-title-bar')
                    .attr('width', tSize.width)
                    .attr('height', tSize.height);
                $scope.select('.report-window-close')
                    .attr('x', size.width);
            }

            function selectAttr(name) {
                return parseFloat($scope.select().attr(name));
            }

            function setInfoVisible(pIndex, isVisible) {
                // don't completely hide for now, so it's clear the data exists
                var textAlpha = isVisible ? 1.0 : 0.4;
                group.select('#x-text-' + pIndex).style('opacity', textAlpha);
                group.select('#y-text-' + pIndex).style('opacity', textAlpha);
                group.select('#fwhm-text-' + pIndex).style('opacity', textAlpha);
            }

            function showPopup(geometry, isReposition) {
                $scope.select().style('display', 'block');
                refreshText();
                if (didDragToNewPositon && ! isReposition) {
                    return;
                }
                // set position and size
                var newX = Math.max(popupMargin, geometry.mouseX);
                var newY = Math.max(popupMargin, geometry.mouseY);
                var rptWindow = group.select('.report-window');
                var tbw = parseFloat(rptWindow.attr('width'));
                var tbh = parseFloat(rptWindow.attr('height'));

                newX = Math.min(selectAttr('width') - tbw - popupMargin, newX);
                newY = Math.min(selectAttr('height') - tbh - popupMargin, newY);
                group.attr('transform', 'translate(' + newX + ',' + newY + ')');
                group.select('.report-window-title-bar').attr('width', tbw - 2 * borderWidth);
            }

            $scope.dragDone = function($data, $event) {
                didDragToNewPositon = true;
                var xf = currentXform();
                if (moveEventDetected) {
                    showPopup({mouseX: xf.tx + $event.tx, mouseY: xf.ty + $event.ty}, true);
                }
                moveEventDetected = false;
            };

            init();

            $scope.$on('sr-plotEvent', function(event, args) {
                if (! group.node()) {
                    // special handler for Internet Explorer which can't resolve group
                    return;
                }
                if (args.name == 'showFocusPointInfo') {
                    if (args.geometry) {
                        showPopup(args.geometry);
                    }
                }
                else if (args.name == 'hideFocusPointInfo') {
                    hidePopup();
                }
                else if (args.name == 'moveFocusPointInfo') {
                    movePopup();
                }
                else if (args.name == 'setInfoVisible') {
                    setInfoVisible(args.index, args.isVisible);
                }
            });

            $scope.$on('sr-plotLinked', function(event) {
                plotScope = event.targetScope;
            });

            $scope.$on('$destroy', function() {
                group.select('.report-window-close')
                    .on('click', null);
                group.select('.report-window-copy')
                    .on('click', null);
            });

            // ngDraggable interprets even clicks as starting a drag event - we don't want to do transforms later
            // unless we really moved it
            $scope.$on('draggable:move', function(event, obj) {
                // all popups will hear this event, so confine logic to this one
                if (obj.element[0] == dgElement[0]) {
                    moveEventDetected = true;
                }
            });
        },
    };
});

SIREPO.app.directive('plot2d', function(focusPointService, plotting, plot2dService) {
    return {
        restrict: 'A',
        scope: {
            reportId: '<',
            modelName: '@',
        },
        templateUrl: '/static/html/plot2d.html' + SIREPO.SOURCE_CACHE_KEY,
        controller: function($scope) {
            var points;
            $scope.focusPoints = [];

            $scope.formatFocusPointData = function(fp) {
                return focusPointService.formatFocusPointData(fp);
            };

            $scope.init = function() {
                plot2dService.init2dPlot($scope, {
                    margin: {top: 50, right: 10, bottom: 50, left: 75},
                });
                $scope.focusPoints.push(
                    focusPointService.setupFocusPoint($scope.axes.x, $scope.axes.y, false));
            };

            $scope.load = function(json) {
                var xPoints = json.x_points
                    ? json.x_points
                    : plotting.linearlySpacedArray(json.x_range[0], json.x_range[1], json.points.length);
                var xdom = [json.x_range[0], json.x_range[1]];
                if (!($scope.axes.x.domain && $scope.axes.x.domain[0] == xdom[0] && $scope.axes.x.domain[1] == xdom[1])) {
                    $scope.axes.x.domain = xdom;
                    points = [];
                    $scope.axes.x.scale.domain(xdom);
                }
                if (!SIREPO.PLOTTING_SHOW_CONVERGENCE_LINEOUTS) {
                    points = [];
                }
                var ymin = d3.min(json.points);
                if (ymin > 0) {
                    ymin = 0;
                }
                $scope.axes.y.domain = [ymin, d3.max(json.points)];
                $scope.axes.y.scale.domain($scope.axes.y.domain).nice();
                var p = d3.zip(xPoints, json.points);
                plotting.addConvergencePoints($scope.select, '.plot-viewport', points, p);

                $scope.focusPoints.forEach(function(fp) {
                    focusPointService.loadFocusPoint(fp, p, true, $scope);
                    fp.config.xLabel = json.x_label;
                    fp.config.yLabel = json.y_label;
                });

                $scope.updatePlot(json);
            };

            $scope.recalculateYDomain = function() {
                plotting.recalculateDomainFromPoints($scope.axes.y.scale, points[0], $scope.axes.x.scale.domain());
            };

            $scope.refresh = function() {
                plotting.refreshConvergencePoints($scope.select, '.plot-viewport', $scope.graphLine);
                for (var fpIndex = 0; fpIndex < $scope.focusPoints.length; ++fpIndex) {
                    focusPointService.refreshFocusPoint($scope.focusPoints[fpIndex], $scope);
                }
            };
        },
        link: function link(scope, element) {
            plotting.linkPlot(scope, element);
        },
    };
});

SIREPO.app.directive('plot3d', function(appState, focusPointService, layoutService, plotting, utilities) {
    return {
        restrict: 'A',
        scope: {
            reportId: '<',
            modelName: '@',
        },
        templateUrl: '/static/html/plot3d.html' + SIREPO.SOURCE_CACHE_KEY,
        controller: function($scope) {
            var MIN_PIXEL_RESOLUTION = 10;
            $scope.margin = {
                top: 50,
                left: 50,
                right: 45,
                bottom: 30,
            };
            $scope.pad = 10;
            $scope.noLabelPad = -18;
            // will be set to the correct size in resize()
            $scope.canvasSize = {
                width: 0,
                height: 0,
            };
            $scope.titleCenter = 0;
            $scope.subTitleCenter = 0;
            $scope.rightPanelWidth = $scope.bottomPanelHeight = 55;
            $scope.dataCleared = true;
            $scope.wantCrossHairs = ! SIREPO.PLOTTING_SUMMED_LINEOUTS;
            $scope.focusTextCloseSpace = 18;
            $scope.focusPoints = [];

            var canvas, ctx, fullDomain, heatmap, lineOuts, prevDomain, xyZoom;
            var cacheCanvas, imageData;
            var aspectRatio = 1.0;
            var axes = {
                x: layoutService.plotAxis($scope.margin, 'x', 'bottom', refresh),
                y: layoutService.plotAxis($scope.margin, 'y', 'right', refresh),
                bottomY: layoutService.plotAxis($scope.margin, 'y', 'left', refresh),
                rightX: layoutService.plotAxis($scope.margin, 'x', 'bottom', refresh),
            };
            axes.rightX.noBaseFormat = true;
            axes.bottomY.noBaseFormat = true;

            var cursorShape = {
                '11': 'mouse-move-ew',
                '10': 'mouse-move-e',
                '01': 'mouse-move-w',
                '22': 'mouse-move-ns',
                '20': 'mouse-move-n',
                '02': 'mouse-move-s',
            };

            function adjustZoomToCenter(scale) {
                // if the domain is almost centered on 0.0 (within 10%) adjust zoom and offset to center
                var domain = scale.domain();
                if (domain[0] < 0 && domain[1] > 0) {
                    var width = domain[1] - domain[0];
                    var diff = (domain[0] + domain[1]) / width;
                    if (diff > 0 && diff < 0.1) {
                        domain[1] = -domain[0];
                    }
                    else if (diff > -0.1 && diff < 0) {
                        domain[0] = -domain[1];
                    }
                    else {
                        return;
                    }
                    scale.domain(domain);
                }
            }

            function centerNode(node, defaultCtr) {
                // center the node over the image; if node is too large, center it over whole plot
                if (node && ! (node.style && node.style.display == 'none')) {
                    var width = node.getBBox().width;
                    var ctr = $scope.canvasSize.width / 2;
                    if (width > $scope.canvasSize.width) {
                        ctr += $scope.rightPanelWidth / 2;
                    }
                    return ctr;
                }
                if (defaultCtr) {
                    return defaultCtr;
                }
                return 0;
            }

            function centerSubTitle() {
                $scope.subTitleCenter = centerNode(select('text.sub-title').node(), $scope.subTitleCenter);
            }

            function centerTitle() {
                $scope.titleCenter = centerNode(select('text.main-title').node(), $scope.titleCenter);
            }

            function clipDomain(scale, axisName) {
                var domain = fullDomain[axisName == 'x' ? 0 : 1];
                var domainSize = domain[1] - domain[0];
                var fudgeFactor = domainSize * 0.001;
                var d = scale.domain();
                var canMove = axisName == 'x' ? [1, 1] : [2, 2];

                if (d[0] - domain[0] <= fudgeFactor) {
                    canMove[0] = 0;
                    d[1] -= d[0] - domain[0];
                    d[0] = domain[0];
                }
                if (domain[1] - d[1] <= fudgeFactor) {
                    canMove[1] = 0;
                    d[0] -= d[1] - domain[1];
                    if (d[0] - domain[0] <= fudgeFactor) {
                        canMove[0] = 0;
                        d[0] = domain[0];
                    }
                    d[1] = domain[1];
                }
                scale.domain(d);
                var cursorKey = '' + canMove[0] + canMove[1];
                var className = 'mouse-rect-' + axisName;
                select('rect.' + className).attr('class', className + ' ' + (cursorShape[cursorKey] || 'mouse-zoom'));
                return canMove[0] + canMove[1];
            }

            function drawBottomPanelCut() {
                var row;
                var yBottom = axes.y.indexScale(axes.y.scale.domain()[0]);
                var yTop = axes.y.indexScale(axes.y.scale.domain()[1]);
                var yv = Math.round(yBottom + (yTop - yBottom) / 2);
                if (SIREPO.PLOTTING_SUMMED_LINEOUTS) {
                    row = sumRegion(
                        true,
                        Math.floor(yBottom + 0.5),
                        Math.ceil(yTop - 0.5),
                        Math.floor(axes.x.indexScale(axes.x.scale.domain()[0])),
                        Math.ceil(axes.x.indexScale(axes.x.scale.domain()[1])));
                }
                else {
                    row = heatmap[axes.y.values.length - 1 - yv];
                }
                var points = d3.zip(axes.x.values, row);
                plotting.recalculateDomainFromPoints(axes.bottomY.scale, points, axes.x.scale.domain());
                drawLineout('x', yv, points, axes.x.cutLine);
                focusPointService.loadFocusPoint($scope.focusPointX, points, true, $scope);
            }

            function drawLineout(axis, key, points, cutLine) {
                if (! lineOuts[axis] || ! SIREPO.PLOTTING_SHOW_CONVERGENCE_LINEOUTS) {
                    lineOuts[axis] = {};
                }
                var axisClass = axis == 'x' ? '.bottom-panel' : '.right-panel';
                if (lineOuts[axis][key]) {
                    if (! appState.deepEquals(points, lineOuts[axis][key][0])) {
                        lineOuts[axis][key] = plotting.addConvergencePoints(select, axisClass, lineOuts[axis][key], points);
                    }
                }
                else {
                    lineOuts[axis] = {};
                    lineOuts[axis][key] = plotting.addConvergencePoints(select, axisClass, [], points);
                }
                plotting.refreshConvergencePoints(select, axisClass, cutLine);
            }

            function drawRightPanelCut() {
                var xLeft = axes.x.indexScale(axes.x.scale.domain()[0]);
                var xRight = axes.x.indexScale(axes.x.scale.domain()[1]);
                var xv = Math.round(xLeft + (xRight - xLeft) / 2);
                var points;

                if (SIREPO.PLOTTING_SUMMED_LINEOUTS) {
                    points = d3.zip(axes.y.values, sumRegion(
                        false,
                        Math.floor(axes.y.indexScale(axes.y.scale.domain()[0])),
                        Math.ceil(axes.y.indexScale(axes.y.scale.domain()[1])),
                        Math.floor(xLeft + 0.5),
                        Math.ceil(xRight - 0.5))).reverse();
                }
                else {
                    points = heatmap.map(function(v, i) {
                        return [axes.y.values[axes.y.values.length - 1 - i], v[xv]];
                    });
                }
                plotting.recalculateDomainFromPoints(axes.rightX.scale, points, axes.y.scale.domain(), true);
                drawLineout('y', xv, points, axes.y.cutLine);
                focusPointService.loadFocusPoint($scope.focusPointY, points, true, $scope);
            }

            function exceededMaxZoom(scale, axisName) {
                var domain = fullDomain[axisName == 'x' ? 0 : 1];
                var domainSize = domain[1] - domain[0];
                var d = scale.domain();
                var pixels = (axisName == 'x' ? axes.x.values : axes.y.values).length * (d[1] - d[0]) / domainSize;
                return pixels < MIN_PIXEL_RESOLUTION;
            }

            function refresh() {
                if (! fullDomain) {
                    return;
                }
                if (layoutService.plotAxis.allowUpdates && ! $scope.isPlaying) {
                    var width = parseInt(select().style('width')) - $scope.margin.left - $scope.margin.right - $scope.pad;
                    if (! heatmap || isNaN(width)){
                        return;
                    }
                    width = plotting.constrainFullscreenSize($scope, width, aspectRatio);
                    var panelSize = 2 * width / 3;
                    $scope.canvasSize.width = panelSize;
                    $scope.canvasSize.height = panelSize * aspectRatio;
                    $scope.bottomPanelHeight = 2 * panelSize / 5 + $scope.pad + $scope.margin.bottom;
                    $scope.rightPanelWidth = panelSize / 2 + $scope.pad + $scope.margin.right;
                    axes.x.scale.range([0, $scope.canvasSize.width]);
                    axes.y.scale.range([$scope.canvasSize.height, 0]);
                    axes.bottomY.scale.range([$scope.bottomPanelHeight - $scope.pad - $scope.margin.bottom - 1, 0]);
                    axes.rightX.scale.range([0, $scope.rightPanelWidth - $scope.pad - $scope.margin.right]);
                }
                if (prevDomain && (exceededMaxZoom(axes.x.scale, 'x') || exceededMaxZoom(axes.y.scale, 'y'))) {
                    restoreDomain(axes.x.scale, prevDomain[0]);
                    restoreDomain(axes.y.scale, prevDomain[1]);
                }
                if (clipDomain(axes.x.scale, 'x') + clipDomain(axes.y.scale, 'y')) {
                    select('rect.mouse-rect-xy').attr('class', 'mouse-rect-xy mouse-move');
                }
                else {
                    select('rect.mouse-rect-xy').attr('class', 'mouse-rect-xy mouse-zoom');
                }
                plotting.drawImage(axes.x.scale, axes.y.scale, $scope.canvasSize.width, $scope.canvasSize.height, axes.x.values, axes.y.values, canvas, cacheCanvas, true);
                drawBottomPanelCut();
                drawRightPanelCut();

                axes.x.updateLabelAndTicks({
                    height: $scope.bottomPanelHeight,
                    width: $scope.canvasSize.width,
                }, select, '.bottom-panel ');
                axes.y.updateLabelAndTicks({
                    width: $scope.rightPanelWidth,
                    height: $scope.canvasSize.height,
                }, select, '.right-panel ');
                axes.bottomY.updateLabelAndTicks({
                    height: $scope.bottomPanelHeight,
                    width: $scope.canvasSize.width,
                    isPlaying: $scope.isPlaying,
                }, select, '.bottom-panel ');
                axes.rightX.updateLabelAndTicks({
                    width: $scope.rightPanelWidth - $scope.margin.right,
                    height: $scope.canvasSize.height,
                }, select, '.right-panel ');

                if (layoutService.plotAxis.allowUpdates) {
                    axes.x.grid.ticks(axes.x.tickCount);
                    axes.y.grid.ticks(axes.y.tickCount);
                    axes.x.grid.tickSize(- $scope.canvasSize.height - $scope.bottomPanelHeight + $scope.margin.bottom); // tickLine == gridline
                    axes.y.grid.tickSize(- $scope.canvasSize.width - $scope.rightPanelWidth + $scope.margin.right); // tickLine == gridline
                }
                resetZoom();
                select('.mouse-rect-xy').call(xyZoom);
                select('.mouse-rect-x').call(axes.x.zoom);
                select('.mouse-rect-y').call(axes.y.zoom);
                select('.right-panel .x.axis').call(axes.rightX.svgAxis);
                select('.x.axis.grid').call(axes.x.grid);
                select('.y.axis.grid').call(axes.y.grid);
                focusPointService.refreshFocusPoint($scope.focusPointX, $scope);
                focusPointService.refreshFocusPoint($scope.focusPointY, $scope);
                prevDomain = [
                    axes.x.scale.domain(),
                    axes.y.scale.domain(),
                ];
                centerTitle();
                centerSubTitle();
            }

            function resetZoom() {
                xyZoom = axes.x.createZoom($scope).y(axes.y.scale);
                axes.x.zoom = axes.x.createZoom($scope);
                axes.y.zoom = axes.y.createZoom($scope);
            }

            function resizefocusPointText() {
                var maxSize = 14;
                var minSize = 9;
                var focusText = select('.focus-text');
                var fs = focusText.style('font-size');

                var currentFontSize = utilities.fontSizeFromString(fs);
                var newFontSize = currentFontSize;

                var textWidth = focusText.node().getComputedTextLength();
                var pct = ($scope.canvasSize.width - $scope.focusTextCloseSpace) / textWidth;

                newFontSize *= pct;
                newFontSize = Math.max(minSize, newFontSize);
                newFontSize = Math.min(maxSize, newFontSize);
                focusText.style('font-size', newFontSize + 'px');
            }

            function restoreDomain(scale, oldValue) {
                var d = scale.domain();
                d[0] = oldValue[0];
                d[1] = oldValue[1];
            }

            function select(selector) {
                var e = d3.select($scope.element);
                return selector ? e.select(selector) : e;
            }

            function sumRegion(isWidth, bottom, top, left, right) {
                var points = [];
                var max = isWidth ? right : top;
                for (var i = 0; i <= max; i++) {
                    points[i] = 0;
                }
                for (i = bottom; i <= top; i++) {
                    for (var j = left; j <= right; j++) {
                        var index = isWidth ? j : i;
                        points[index] += heatmap[axes.y.values.length - 1 - i][j];
                    }
                }
                return points;
            }

            $scope.clearData = function() {
                $scope.dataCleared = true;
                fullDomain = null;
                lineOuts = {};
            };

            $scope.destroy = function() {
                xyZoom.on('zoom', null);
                axes.x.zoom.on('zoom', null);
                axes.y.zoom.on('zoom', null);
                document.removeEventListener(utilities.fullscreenListenerEvent(), refresh);
            };

            $scope.formatFocusPointData = function(fp) {
                return focusPointService.formatFocusPointData(
                    fp,
                    fp.config.xAxis.label,
                    select('.z-axis-label').text()
                );
            };

            $scope.hideFocusPointText = function() {
                select('.focus-text').text('');
                select('.focus-text-close').style('display', 'none');
                select('.sub-title').style('display', 'block');
            };

            $scope.hideFocusPoints = function() {
                focusPointService.hideFocusPoint($scope, true);
                $scope.focusPointX.unset();
                $scope.focusPointY.unset();
            };

            $scope.init = function() {
                document.addEventListener(utilities.fullscreenListenerEvent(), refresh);
                select('svg').attr('height', plotting.initialHeight($scope));
                axes.x.init();
                axes.y.init();
                axes.bottomY.init();
                axes.rightX.init();
                axes.x.indexScale = d3.scale.linear();
                axes.y.indexScale = d3.scale.linear();
                axes.x.grid = axes.x.createAxis();
                axes.y.grid = axes.y.createAxis('left');
                resetZoom();
                canvas = select('canvas').node();
                ctx = canvas.getContext('2d');
                cacheCanvas = document.createElement('canvas');
                axes.x.cutLine = d3.svg.line()
                    .x(function(d) {return axes.x.scale(d[0]);})
                    .y(function(d) {return axes.bottomY.scale(d[1]);});
                axes.y.cutLine = d3.svg.line()
                    .y(function(d) { return axes.y.scale(d[0]);})
                    .x(function(d) { return axes.rightX.scale(d[1]);});

                $scope.focusPointX = focusPointService.setupFocusPoint(axes.x, axes.bottomY, false, $scope.modelName + '-fp-X');
                $scope.focusPointY = focusPointService.setupFocusPoint(axes.y, axes.rightX, true, $scope.modelName + '-fp-Y');
                select('.focus-text-close')
                    .on('click', $scope.hideFocusPoints);
           };

            $scope.load = function(json) {
                prevDomain = null;
                $scope.dataCleared = false;
                aspectRatio = plotting.getAspectRatio($scope.modelName, json);
                heatmap = appState.clone(json.z_matrix).reverse();
                var newFullDomain = [
                    [json.x_range[0], json.x_range[1]],
                    [json.y_range[0], json.y_range[1]],
                ];
                if ((axes.y.values && axes.y.values.length != json.z_matrix.length)
                    || ! appState.deepEquals(fullDomain, newFullDomain)) {
                    fullDomain = newFullDomain;
                    lineOuts = {};
                    axes.x.values = plotting.linearlySpacedArray(fullDomain[0][0], fullDomain[0][1], json.x_range[2]);
                    axes.y.values = plotting.linearlySpacedArray(fullDomain[1][0], fullDomain[1][1], json.y_range[2]);
                    axes.x.scale.domain(fullDomain[0]);
                    axes.x.indexScale.domain(fullDomain[0]);
                    axes.y.scale.domain(fullDomain[1]);
                    axes.y.indexScale.domain(fullDomain[1]);
                    adjustZoomToCenter(axes.x.scale);
                    adjustZoomToCenter(axes.y.scale);
                }
                var xmax = axes.x.values.length - 1;
                var ymax = axes.y.values.length - 1;
                axes.x.indexScale.range([0, xmax]);
                axes.y.indexScale.range([0, ymax]);
                cacheCanvas.width = axes.x.values.length;
                cacheCanvas.height = axes.y.values.length;
                imageData = ctx.getImageData(0, 0, cacheCanvas.width, cacheCanvas.height);
                select('.main-title').text(json.title);
                select('.sub-title').text(json.subtitle);
                axes.x.parseLabelAndUnits(json.x_label);
                select('.x-axis-label').text(json.x_label);
                axes.y.parseLabelAndUnits(json.y_label);
                select('.y-axis-label').text(json.y_label);
                select('.z-axis-label').text(json.z_label);
                var zmin = plotting.min2d(heatmap);
                var zmax = plotting.max2d(heatmap);

                //TODO(pjm): for now, we always want the lower range to be 0
                if (zmin > 0) {
                    zmin = 0;
                }
                axes.bottomY.scale.domain([zmin, zmax]).nice();
                axes.rightX.scale.domain([zmax, zmin]).nice();
                plotting.initImage({ min: zmin, max: zmax }, heatmap, cacheCanvas, imageData, $scope.modelName);
                $scope.resize();
                $scope.resize();
            };

            $scope.modelChanged = function() {
                // clear lineOuts
                $scope.clearData();
            };

            $scope.resize = function() {
                if (select().empty()) {
                    return;
                }
                refresh();
            };

            $scope.showFocusPointText = function(focusPoint) {
                select('.focus-text-close').style('display', 'block');

                var focusText = select('.focus-text');
                var fmtTxt = focusPointService.formatFocusPointData(focusPoint);
                var xyfText = fmtTxt.xText + ', ' + fmtTxt.yText;
                if (fmtTxt.fwhmText) {
                    xyfText = xyfText + ', ' + fmtTxt.fwhmText;
                }
                if (focusPoint == $scope.focusPointX) {
                    xyfText = xyfText + ' ↓';
                }
                if (focusPoint == $scope.focusPointY) {
                    xyfText = xyfText + ' →';
                }
                select('.sub-title').style('display', 'none');
                focusText.text(xyfText);
                resizefocusPointText();
            };

            $scope.$on(SIREPO.PLOTTING_LINE_CSV_EVENT, function(evt, axisName) {
                var keys = Object.keys(lineOuts[axisName]);
                var points = lineOuts[axisName][keys[0]][0];
                var xHeading = select('.' + axisName + '-axis-label').text();
                plotting.exportCSV(
                    xHeading,
                    [xHeading + ' [' + $scope.xunits +']', select('.z-axis-label').text()],
                    points);
            });
        },
        link: function link(scope, element) {
            plotting.linkPlot(scope, element);
        },
    };
});

SIREPO.app.directive('heatmap', function(appState, layoutService, plotting, utilities) {
    return {
        restrict: 'A',
        scope: {
            modelName: '@',
        },
        templateUrl: '/static/html/heatplot.html' + SIREPO.SOURCE_CACHE_KEY,
        controller: function($scope) {
            // will be set to the correct size in resize()
            $scope.canvasSize = {
                width: 0,
                height: 0,
            };
            $scope.dataCleared = true;
            $scope.margin = {top: 50, left: 70, right: 100, bottom: 50};

            document.addEventListener(utilities.fullscreenListenerEvent(), refresh);

            var aspectRatio = 1.0;
            var canvas, ctx, amrLine, heatmap, mouseMovePoint, pointer, zoom;
            var cacheCanvas, imageData;
            var colorbar;
            var axes = {
                x: layoutService.plotAxis($scope.margin, 'x', 'bottom', refresh),
                y: layoutService.plotAxis($scope.margin, 'y', 'left', refresh),
            };

            function colorbarSize() {
                var tickFormat = colorbar.tickFormat();
                if (! tickFormat) {
                    return 0;
                }
                var maxLength = colorbar.scale().ticks().reduce(function(size, v) {
                    return Math.max(size, tickFormat(v).length);
                }, 0);
                var textSize = Math.max(25, maxLength * plotting.tickFontSize(select('.sr-plot .axis text')));
                var res = textSize + colorbar.thickness() + colorbar.margin().left;
                colorbar.margin().right = res;
                return res;
            }

            function getRange(values) {
                return [values[0], values[values.length - 1]];
            }

            var mouseMove = utilities.debounce(function() {
                /*jshint validthis: true*/
                if (! heatmap || heatmap[0].length <= 2) {
                    return;
                }
                var point = mouseMovePoint;
                var xRange = getRange(axes.x.values);
                var yRange = getRange(axes.y.values);
                var x0 = axes.x.scale.invert(point[0] - 1);
                var y0 = axes.y.scale.invert(point[1] - 1);
                var x = Math.round((heatmap[0].length - 1) * (x0 - xRange[0]) / (xRange[1] - xRange[0]));
                var y = Math.round((heatmap.length - 1) * (y0 - yRange[0]) / (yRange[1] - yRange[0]));
                try {
                    pointer.pointTo(heatmap[heatmap.length - 1 - y][x]);
                }
                catch (err) {
                    // ignore range errors due to mouse move after heatmap is reset
                }
            }, 100);

            function refresh() {
                if (layoutService.plotAxis.allowUpdates && ! $scope.isPlaying) {
                    var width = parseInt(select().style('width')) - $scope.margin.left - $scope.margin.right;
                    if (! heatmap || isNaN(width)) {
                        return;
                    }
                    width = plotting.constrainFullscreenSize($scope, width, aspectRatio);
                    $scope.canvasSize.width = width;
                    $scope.canvasSize.height = width * aspectRatio;
                    axes.x.scale.range([0, $scope.canvasSize.width]);
                    axes.y.scale.range([$scope.canvasSize.height, 0]);
                }
                if (plotting.trimDomain(axes.x.scale, getRange(axes.x.values))
                    + plotting.trimDomain(axes.y.scale, getRange(axes.y.values))) {
                    select('.mouse-rect').attr('class', 'mouse-rect mouse-zoom');
                }
                else {
                    select('.mouse-rect').attr('class', 'mouse-rect mouse-move');
                }
                plotting.drawImage(axes.x.scale, axes.y.scale, $scope.canvasSize.width, $scope.canvasSize.height, axes.x.values, axes.y.values, canvas, cacheCanvas, ! SIREPO.PLOTTING_HEATPLOT_FULL_PIXEL);
                select('.line-amr-grid').attr('d', amrLine);
                resetZoom();
                select('.mouse-rect').call(zoom);
                $scope.canvasSize.isPlaying = $scope.isPlaying;
                $.each(axes, function(dim, axis) {
                    axis.updateLabelAndTicks($scope.canvasSize, select);
                });
                if (showColorBar()) {
                    if (layoutService.plotAxis.allowUpdates) {
                        colorbar.barlength($scope.canvasSize.height).origin([$scope.canvasSize.width + $scope.margin.right, 0]);
                        // must remove the element to reset the margins
                        select('svg.colorbar').remove();
                        pointer = select('.colorbar').call(colorbar);
                        $scope.margin.right = colorbarSize();
                    }
                }
                else {
                    select('svg.colorbar').remove();
                    $scope.margin.right = 20;
                }
            }

            function resetZoom() {
                zoom = axes.x.createZoom($scope).y(axes.y.scale);
            }

            function select(selector) {
                var e = d3.select($scope.element);
                return selector ? e.select(selector) : e;
            }

            function setColorScale() {
                var plotMin = plotting.min2d(heatmap);
                var plotMax = plotting.max2d(heatmap);
                if (plotMin == plotMax) {
                    plotMax = (plotMin || 1e-6) * 10;
                }
                var colorScale = plotting.initImage(
                    {
                        min: plotMin,
                        max: plotMax,
                    },
                    heatmap, cacheCanvas, imageData, $scope.modelName);
                colorbar.scale(colorScale);
            }

            function showColorBar() {
                if (appState.isLoaded()) {
                    return appState.models[$scope.modelName].colorMap != 'contrast';
                }
                return false;
            }

            $scope.clearData = function() {
                $scope.dataCleared = true;
                $scope.prevFrameIndex = -1;
            };

            $scope.destroy = function() {
                $('.mouse-rect').off();
                zoom.on('zoom', null);
                document.removeEventListener(utilities.fullscreenListenerEvent(), refresh);
            };

            $scope.init = function() {
                select('svg').attr('height', plotting.initialHeight($scope));
                $.each(axes, function(dim, axis) {
                    axis.init();
                });
                resetZoom();
                canvas = select('canvas').node();
                select('.mouse-rect').on('mousemove', function() {
                    // mouseMove is debounced, so save the point before calling
                    mouseMovePoint = d3.mouse(this);
                    mouseMove();
                });
                ctx = canvas.getContext('2d');
                cacheCanvas = document.createElement('canvas');
                colorbar = Colorbar()
                    .margin({top: 10, right: 100, bottom: 20, left: 10})
                    .thickness(30)
                    .orient('vertical');
                amrLine = d3.svg.line()
                    .defined(function(d) { return d !== null; })
                    .x(function(d) {
                        return axes.x.scale(d[0]);
                    })
                    .y(function(d) {
                        return axes.y.scale(d[1]);
                    });
            };

            $scope.load = function(json) {
                $scope.dataCleared = false;
                aspectRatio = plotting.getAspectRatio($scope.modelName, json);
                heatmap = appState.clone(json.z_matrix).reverse();
                select('.main-title').text(json.title);
                select('.sub-title').text(json.subtitle);
                $.each(axes, function(dim, axis) {
                    axis.values = plotting.linearlySpacedArray(json[dim + '_range'][0], json[dim + '_range'][1], json[dim + '_range'][2]);
                    axis.parseLabelAndUnits(json[dim + '_label']);
                    select('.' + dim + '-axis-label').text(json[dim + '_label']);
                    axis.scale.domain(getRange(axis.values));
                });
                cacheCanvas.width = axes.x.values.length;
                cacheCanvas.height = axes.y.values.length;
                imageData = ctx.getImageData(0, 0, cacheCanvas.width, cacheCanvas.height);
                select('.z-axis-label').text(json.z_label);
                select('.frequency-label').text(json.frequency_title);
                setColorScale();

                var amrLines = [];
                if (json.amr_grid) {
                    for (var i = 0; i < json.amr_grid.length; i++) {
                        var p = json.amr_grid[i];
                        amrLines.push([p[0][0], p[1][0]]);
                        amrLines.push([p[0][1], p[1][0]]);
                        amrLines.push([p[0][1], p[1][1]]);
                        amrLines.push(null);
                    }
                }
                select('.line-amr-grid').datum(amrLines);
                $scope.resize();
                $scope.resize();
            };

            $scope.resize = function() {
                if (select().empty()) {
                    return;
                }
                refresh();
            };
        },
        link: function link(scope, element) {
            plotting.linkPlot(scope, element);
        },
    };
});

SIREPO.app.directive('parameterPlot', function(appState, focusPointService, layoutService, mathRendering, plotting, plot2dService) {
    return {
        restrict: 'A',
        scope: {
            reportId: '<',
            modelName: '@',
        },
        templateUrl: '/static/html/plot2d.html' + SIREPO.SOURCE_CACHE_KEY,
        controller: function($scope, $element) {
            var includeForDomain = [];
            var plotLabels = [];
            var childPlots = {};

            $scope.focusPoints = [];
            $scope.focusStrategy = 'closest';
            $scope.latexTitle = '';
            $scope.wantLegend = true;

            function build2dPointsForPlot(plotIndex) {
                var pts = [];
                for (var ptIndex = 0; ptIndex < $scope.axes.x.points.length; ++ptIndex) {
                    pts.push([
                        $scope.axes.x.points[ptIndex],
                        $scope.axes.y.plots[plotIndex].points[ptIndex]
                    ]);
                }
                return pts;
            }

            function createLegend(plots) {
                plotLabels.length = 0;
                var legend = $scope.select('.sr-plot-legend');
                legend.selectAll('.sr-plot-legend-item').remove();
                if (plots.length == 1) {
                    return;
                }
                var itemWidth;
                plots.forEach(function(plot, i) {
                    if(plot._parent) {
                        return;
                    }
                    plotLabels.push(plot.label);
                    var item = legend.append('g').attr('class', 'sr-plot-legend-item');
                    item.append('text')
                        .attr('class', 'focus-text-popup glyphicon plot-visibility')
                        .attr('x', 8)
                        .attr('y', 17 + i * 20)
                        .text(vIconText(true))
                        .on('click', function() {
                            togglePlot(i);
                        });
                    itemWidth = item.node().getBBox().width;
                    item.append('circle')
                        .attr('r', 5)
                        .attr('cx', 24 + itemWidth)
                        .attr('cy', 10 + i * 20)
                        .style('stroke', plot.color)
                        .style('fill', plot.color);
                    itemWidth = item.node().getBBox().width;
                    item.append('text')
                        .attr('class', 'focus-text')
                        .attr('x', 12 + itemWidth)
                        .attr('y', 16 + i * 20)
                        .text(plot.label);
                });
            }

            function includeDomain(pIndex, doInclude) {
                var domainIndex = includeForDomain.indexOf(pIndex);
                if (! doInclude) {
                    if (domainIndex >= 0) {
                        includeForDomain.splice(domainIndex, 1);
                    }
                }
                else {
                    if (domainIndex < 0) {
                        includeForDomain.push(pIndex);
                    }
                }
            }

            function isPlotVisible(pIndex) {
                return parseFloat(plotPath(pIndex).style('opacity')) < 1;
            }

            function plotPath(pIndex) {
                return d3.select(selectAll('.plot-viewport .param-plot')[0][pIndex]);
            }

            function selectAll(selector) {
                var e = d3.select($scope.element);
                return selector ? e.selectAll(selector) : e;
            }

            function setPlotVisible(pIndex, isVisible) {
                // disable last toggle - meaningless to show no plots
                if (includeForDomain.length == 1 && includeForDomain[0] == pIndex) {
                    return;
                }
                plotPath(pIndex).style('opacity', isVisible ? 1.0 : 0.0);
                vIcon(pIndex).text(vIconText(isVisible));

                if ($scope.axes.y.plots && $scope.axes.y.plots[pIndex]) {
                    includeDomain(pIndex, isVisible);
                    if (includeForDomain.length == 1) {
                        vIcon(includeForDomain[0]).style('fill', '#aaaaaa');
                    }
                    else {
                        selectAll('.sr-plot-legend .plot-visibility').style('fill', null);
                    }
                    $scope.recalculateYDomain();
                    $scope.resize();
                }
                $scope.broadcastEvent({
                    name: 'setInfoVisible',
                    isVisible: isVisible,
                    focusPoint: $scope.focusPoints[pIndex],
                    index: pIndex,
                });
            }

            function togglePlot(pIndex) {
                setPlotVisible(pIndex, isPlotVisible(pIndex));
                (childPlots[pIndex] || []).forEach(function (i) {
                    setPlotVisible(i, isPlotVisible(i));
                });
            }

            function vIcon(pIndex) {
                return d3.select(selectAll('.sr-plot-legend .plot-visibility')[0][pIndex]);
            }

            function vIconText(isVisible) {
                // e067 == checked box, e157 == empty box
                return isVisible ? '\ue067' : '\ue157';
            }

            // get the broadest domain from the visible plots
            function visibleDomain() {
                var ydomMin = Math.min.apply(null,
                    includeForDomain.map(function(index) {
                        return Math.min.apply(null, $scope.axes.y.plots[index].points);
                    })
                );
                var ydomMax = Math.max.apply(null,
                    includeForDomain.map(function(index) {
                        return Math.max.apply(null, $scope.axes.y.plots[index].points);
                    })
                );
                return plotting.ensureDomain([ydomMin, ydomMax]);
            }

            $scope.formatFocusPointData = function(fp) {
                var yLabel = plotLabels[$scope.focusPoints.indexOf(fp)];
                var lu = {};
                if (yLabel) {
                    lu = layoutService.parseLabelAndUnits(yLabel);
                    yLabel = lu.label;
                }
                fp.config.yLabel = yLabel;
                return focusPointService.formatFocusPointData(fp, fp.config.xAxis.label, yLabel, null, lu.units);
            };

            // interface used by parameterWithLattice
            $scope.getXAxis = function() {
                return $scope.axes.x;
            };

            $scope.init = function() {
                plot2dService.init2dPlot($scope, {
                    margin: {top: 50, right: 23, bottom: 50, left: 75},
                });
                // override graphLine to work with multiple point sets
                $scope.graphLine = d3.svg.line()
                    .x(function(d, i) {
                        return $scope.axes.x.scale($scope.axes.x.points[i]);
                    })
                    .y(function(d) {
                        return $scope.axes.y.scale(d);
                    });
            };

            $scope.load = function(json) {
                includeForDomain.length = 0;
                // data may contain 2 plots (y1, y2) or multiple plots (plots)
                var plots = json.plots || [
                    {
                        points: json.points[0],
                        label: json.y1_title,
                        color: '#1f77b4',
                    },
                    {
                        points: json.points[1],
                        label: json.y2_title,
                        color: '#ff7f0e',
                    },
                ];
                if (plots.length == 1 && ! json.y_label) {
                    json.y_label = plots[0].label;
                }
                $scope.axes.x.points = json.x_points
                    || plotting.linearlySpacedArray(json.x_range[0], json.x_range[1], json.x_range[2] || json.points.length);
                var xdom = [json.x_range[0], json.x_range[1]];
                //TODO(pjm): onRefresh indicates a beamline overlay, needs improvement
                if ($scope.onRefresh) {
                    // beamline overlay always starts at position 0
                    xdom[0] = 0;
                }
                $scope.axes.x.domain = xdom;
                $scope.axes.x.scale.domain(xdom);
                plotting.ensureDomain(json.y_range);
                $scope.axes.y.domain = [json.y_range[0], json.y_range[1]];
                $scope.axes.y.scale.domain($scope.axes.y.domain).nice();

                var viewport = $scope.select('.plot-viewport');
                viewport.selectAll('.line').remove();
                viewport.selectAll('.scatter-point').remove();
                createLegend(plots);
                plots.forEach(function(plot, i) {
                    var strokeWidth = plot._parent ? 0.75 : 2.0;
                    if(plot.style === 'scatter') {
                        var pg = viewport.append('g')
                            .attr('class', 'param-plot');
                            pg.selectAll('.scatter-point')
                                .data(plot.points)
                                .enter()
                                    .append('circle')
                                    .attr('cx', $scope.graphLine.x())
                                    .attr('cy', $scope.graphLine.y())
                                    .attr('r', 2)
                                    .attr('class', 'scatter-point line-color');
                    }
                    else {
                        viewport.append('path')
                            .attr('class', 'param-plot line line-color')
                            .style('stroke', plot.color)
                            .style('stroke-width', strokeWidth)
                            .datum(plot.points);
                    }
                    if(plot._parent) {
                        var parent = plots.filter(function (p, j) {
                            return j !== i && p.label === plot._parent;
                        })[0];
                        if(parent) {
                            var pIndex = plots.indexOf(parent);
                            var cp = childPlots[pIndex] || [];
                            cp.push(i);
                            childPlots[pIndex] = cp;
                        }
                    }
                    // must create extra focus points here since we don't know how many to make
                    var name = $scope.modelName + '-fp-' + i;
                    if (! $scope.focusPoints[i]) {
                        $scope.focusPoints[i] = focusPointService.setupFocusPoint($scope.axes.x, $scope.axes.y, false, name);
                    }

                    // make sure everything is visible when reloading
                    includeDomain(i, true);
                    setPlotVisible(i, true);
                });
                $scope.axes.y.plots = plots;
                for (var fpIndex = 0; fpIndex < $scope.focusPoints.length; ++fpIndex) {
                    if (fpIndex < plots.length) {
                        $scope.focusPoints[fpIndex].config.color = plots[fpIndex].color;
                        focusPointService.loadFocusPoint($scope.focusPoints[fpIndex], build2dPointsForPlot(fpIndex), false, $scope);
                    }
                    else {
                        focusPointService.loadFocusPoint($scope.focusPoints[fpIndex], [], false, $scope);
                    }
                }

                $($element).find('.latex-title').eq(0).html(mathRendering.mathAsHTML(json.latex_label, {displayMode: true}));

                //TODO(pjm): onRefresh indicates an embedded header, needs improvement
                $scope.margin.top = json.title
                    ? 50
                    : $scope.onRefresh
                        ? 65
                        : 20;
                $scope.margin.bottom = 50 + 20 * plots.length;
                $scope.updatePlot(json);
            };

            $scope.recalculateYDomain = function() {
                var ydom;
                var xdom = $scope.axes.x.scale.domain();
                var xPoints = $scope.axes.x.points;
                var plots = $scope.axes.y.plots;
                for (var i = 0; i < xPoints.length; i++) {
                    var x = xPoints[i];
                    if (x > xdom[1] || x < xdom[0]) {
                        continue;
                    }
                    for (var d in includeForDomain) {
                        var j = includeForDomain[d];
                        var y = plots[j].points[i];
                        if (ydom) {
                            if (y < ydom[0]) {
                                ydom[0] = y;
                            }
                            else if (y > ydom[1]) {
                                ydom[1] = y;
                            }
                        }
                        else {
                            ydom = [y, y];
                        }
                    }
                }
                if (ydom && ydom[0] != ydom[1]) {
                    if (ydom[0] > 0 && $scope.axes.y.domain[0] == 0) {
                        ydom[0] = 0;
                    }
                    $scope.axes.y.scale.domain(ydom).nice();
                }
            };

            $scope.refresh = function() {
                $scope.select('.plot-viewport').selectAll('.line').attr('d', $scope.graphLine);
                $scope.select('.plot-viewport').selectAll('.scatter-point').attr('d', $scope.graphLine)
                    .attr('cx', $scope.graphLine.x())
                    .attr('cy', $scope.graphLine.y());
                $scope.focusPoints.forEach(function(fp) {
                    focusPointService.refreshFocusPoint(fp, $scope);
                });
                if ($scope.onRefresh) {
                    $scope.onRefresh();
                }
            };

            $scope.setYDomain = function() {
                var model = appState.models[$scope.modelName];
                if (model && (model.plotRangeType == 'fixed' || model.plotRangeType == 'fit')) {
                    $scope.axes.y.scale.domain($scope.axes.y.domain).nice();
                }
                else {
                    $scope.axes.y.scale.domain(visibleDomain()).nice();
                }
            };
        },
        link: function link(scope, element) {
            plotting.linkPlot(scope, element);
        },
    };
});

SIREPO.app.directive('particle', function(plotting, plot2dService) {
    return {
        restrict: 'A',
        scope: {
            modelName: '@',
        },
        templateUrl: '/static/html/plot2d.html' + SIREPO.SOURCE_CACHE_KEY,
        controller: function($scope) {
            var allPoints;

            $scope.init = function() {
                plot2dService.init2dPlot($scope, {
                    margin: {top: 50, right: 23, bottom: 50, left: 75},
                });
            };

            $scope.load = function(json) {
                allPoints = [];
                var xdom = [json.x_range[0], json.x_range[1]];
                $scope.axes.x.domain = xdom;
                $scope.axes.x.scale.domain(xdom);
                $scope.axes.y.domain = [json.y_range[0], json.y_range[1]];
                $scope.axes.y.scale.domain($scope.axes.y.domain).nice();
                var viewport = $scope.select('.plot-viewport');
                viewport.selectAll('.line').remove();
                var isFixedX = ! Array.isArray(json.x_points[0]);
                var i;
                var lineClass = json.points.length > 20 ? 'line line-7' : 'line line-0';
                var points;
                for (i = 0; i < json.points.length; i++) {
                    points = d3.zip(
                        isFixedX ? json.x_points : json.x_points[i],
                        json.points[i]);
                    viewport.append('path').attr('class', lineClass).datum(points);
                    allPoints.push(points);
                }
                if (json.lost_x && json.lost_x.length) {
                    for (i = 0; i < json.lost_x.length; i++) {
                        points = d3.zip(json.lost_x[i], json.lost_y[i]);
                        viewport.append('path').attr('class', 'line line-reflected').datum(points);
                        allPoints.push(points);
                    }
                    // absorbed/reflected legend
                    $scope.select('svg')
                        .append('circle').attr('class', 'line-absorbed').attr('r', 5).attr('cx', 8).attr('cy', 10);
                    $scope.select('svg')
                        .append('text').attr('class', 'focus-text').attr('x', 16).attr('y', 16)
                        .text('Absorbed');
                    $scope.select('svg')
                        .append('circle').attr('class', 'line-reflected').attr('r', 5).attr('cx', 8).attr('cy', 30);
                    $scope.select('svg')
                        .append('text').attr('class', 'focus-text').attr('x', 16).attr('y', 36)
                        .text('Reflected');
                }
                $scope.updatePlot(json);
            };

            $scope.recalculateYDomain = function() {
                var ydom;
                var xdom = $scope.axes.x.scale.domain();
                allPoints.forEach(function(points) {
                    points.forEach(function(p) {
                        var x = p[0];
                        var y = p[1];
                        if (x >= xdom[0] && x <= xdom[1]) {
                            if (ydom) {
                                if (y < ydom[0]) {
                                    ydom[0] = y;
                                }
                                else if (y > ydom[1]) {
                                    ydom[1] = y;
                                }
                            }
                            else {
                                ydom = [y, y];
                            }
                        }
                    });
                });
                if (ydom && ydom[0] != ydom[1]) {
                    if (ydom[0] > 0 && $scope.axes.y.domain[0] == 0) {
                        ydom[0] = 0;
                    }
                    $scope.axes.y.scale.domain(ydom).nice();
                }
            };

            $scope.refresh = function() {
                $scope.select('.plot-viewport').selectAll('.line').attr('d', $scope.graphLine);
            };
        },
        link: function link(scope, element) {
            plotting.linkPlot(scope, element);
        },
    };
});

// NOTE: the vtk and warp coordinate systems are related the following way:
//    vtk X (left to right) = warp Z
//    vtk Y (bottom to top) = warp X
//    vtk Z (out to in) = warp Y
//TODO(mvk): This directive should move to sirepo-plotting-vtk
SIREPO.app.directive('particle3d', function(appState, errorService, frameCache, geometry, layoutService, panelState, plotting, plotToPNG, requestSender, utilities, vtkPlotting, $timeout) {

    return {
        restrict: 'A',
        scope: {
            modelName: '@',
            reportId: '<',
        },
        templateUrl: '/static/html/particle3d.html' + SIREPO.SOURCE_CACHE_KEY,
        controller: function($scope, $element) {

            var d3self;
            var xzAspectRatio = 4.0 / 7.0;
            $scope.margin = {top: 50, right: 23, bottom: 50, left: 75};
            $scope.width = $scope.height = 0;
            $scope.axesMargins = {
                x: { width: 16.0, height: 0.0 },
                y: { width: 0.0, height: 16.0 }
            };

            // little test boxes are useful for translating vtk space to screen space
            $scope.testBoxes = [];

            // The side of the plot facing the user
            $scope.side = 'y';
            $scope.xdir = 1;
            $scope.ydir = 1;
            $scope.zdir = 1;

            $scope.canInteract = true;
            $scope.interactionStyle = function() {
                if (! $scope.canInteract) {
                    return {
                        'cursor': 'not-allowed'
                    };
                }
                return {
                    'cursor': 'pointer'
                };
            };

            $scope.dataCleared = true;

            $scope.hasAbsorbed = false;
            $scope.hasConductors = false;
            $scope.hasReflected = false;
            $scope.showAbsorbed = true;
            $scope.showReflected = true;
            $scope.showImpact = true;
            $scope.enableImpactDensity = true;
            $scope.showImpactDensity = false;
            $scope.showConductors = true;

            // these are in screen/vtk coords, not lab coords
            //TODO(mvk): should refer only to lab coords outside of plotting-vtk (?)
            var axes = {
                x: layoutService.plotAxis($scope.margin, 'x', 'bottom', refresh, utilities),
                y: layoutService.plotAxis($scope.margin, 'y', 'left', refresh, utilities),
                z: layoutService.plotAxis($scope.margin, 'z', 'bottom', refresh, utilities)
            };
            var axisCfg = {};
            var boundAxes = {};

            // rendering
            var fsRenderer = null;
            var renderWindow = null;
            var mainView = null;
            var renderer = null;
            var cam = null;
            var camPos = [0, 0, 1];
            var camViewUp = [0, 1, 0];
            var camFP = [0, 0, 0];
            var camZoom = 1.3;
            var lastCamPos = camPos;
            var lastCamViewUp = camViewUp;
            var lastCamFP = camFP;
            var lastCamZoom = camZoom;
            var interactor;

            // planes
            var gridPlaneBundles = [];

            var startPlaneBundle = null;
            var endPlaneBundle = null;
            var densityPlaneBundles = [];

            // conductors (boxes)
            var conductorBundles = [];
            var conductorActors = [];

            // lines
            var absorbedLineBundle;
            var reflectedLineBundle;

            // spheres
            var impactSphereActors = [];

            // outline
            var outlineSource = null;
            var outlineBundle = null;
            var vpOutline = null;

            // orientation cube/axis
            var orientationMarker = null;

            // geometry
            var coordMapper = vtkPlotting.coordMapper();

            // data
            var numPoints = 0;
            var pointData = {};
            var fieldData = {};
            var impactData = [];
            var xmin = 0.0;  var xmax = 1.0;
            var ymin = 0.0;  var ymax = 1.0;
            var zmin = 0.0;  var zmax = 1.0;

            var heatmap = [];
            var fieldXFactor = 1.0;
            var fieldZFactor = 1.0;
            var fieldYFactor = 1.0;
            var fieldColorScale = null;
            var indexMaps = [];

            var minZSpacing = Number.MAX_VALUE;

            var impactSphereSize = 0.0125 * xzAspectRatio;
            var zoomUnits = 0;
            var didPan = false;
            var sceneRect;
            var sceneArea;
            var screenRect;
            var malSized = false;
            var offscreen = false;
            var picker = vtk.Rendering.Core.vtkPicker.newInstance();

            // colors - vtk uses a range of 0-1 for RGB components
            var zeroVoltsColor = vtk.Common.Core.vtkMath.hex2float(SIREPO.APP_SCHEMA.constants.zeroVoltsColor);
            var voltsColor = vtk.Common.Core.vtkMath.hex2float(SIREPO.APP_SCHEMA.constants.nonZeroVoltsColor);
            var particleTrackColor = vtk.Common.Core.vtkMath.hex2float(SIREPO.APP_SCHEMA.constants.particleTrackColor);
            var reflectedParticleTrackColor = vtk.Common.Core.vtkMath.hex2float(SIREPO.APP_SCHEMA.constants.reflectedParticleTrackColor);

            // this canvas is the one created by vtk
            var canvas3d;

            // we keep this one updated with a copy of the vtk canvas
            var snapshotCanvas;
            var snapshotCtx;

            document.addEventListener(utilities.fullscreenListenerEvent(), refresh);

            $scope.requestData = function() {
                if (! $scope.hasFrames()) {
                    return;
                }
                frameCache.getFrame($scope.modelName, 0, false, function(index, data) {
                    if ($scope.element) {
                        if (data.error) {
                            panelState.setError($scope.modelName, data.error);
                            return;
                        }
                        panelState.setError($scope.modelName, null);
                        pointData = data;
                        frameCache.getFrame('fieldAnimation', 0, false, function(index, data) {
                            if ($scope.element) {
                                if (data.error) {
                                    panelState.setError($scope.modelName, data.error);
                                    return;
                                }
                                panelState.setError($scope.modelName, null);
                                fieldData = data;
                                frameCache.getFrame('impactDensityAnimation', 0, false, function(index, data) {
                                    if ($scope.element) {
                                        if (data.error) {
                                            panelState.setError($scope.modelName, data.error);
                                            return;
                                        }
                                        panelState.setError($scope.modelName, null);
                                        impactData = data;
                                        $scope.load();
                                    }
                                });
                             }
                        });
                    }
                });
            };

            $scope.init = function() {

                d3self = d3.selectAll($element);

                var rw = angular.element($($element).find('.sr-plot-particle-3d .vtk-canvas-holder'))[0];
                fsRenderer = vtk.Rendering.Misc.vtkFullScreenRenderWindow.newInstance({
                    background: [1, 1, 1, 1],
                    container: rw,
                    listenWindowResize: false,
                });
                renderer = fsRenderer.getRenderer();
                renderer.getLights()[0].setLightTypeToSceneLight();
                renderWindow = fsRenderer.getRenderWindow();
                interactor = renderWindow.getInteractor();
                mainView = renderWindow.getViews()[0];

                cam = renderer.get().activeCamera;

                rw.addEventListener('dblclick', resetAndDigest);

                var worldCoord = vtk.Rendering.Core.vtkCoordinate.newInstance({
                    renderer: renderer
                });
                worldCoord.setCoordinateSystemToWorld();

                var isDragging = false;
                var isPointerUp = true;
                rw.onpointerdown = function(evt) {
                    isDragging = false;
                    isPointerUp = false;
                };
                rw.onpointermove = function(evt) {
                    if (isPointerUp) {
                        return;
                    }
                    isDragging = true;
                    didPan = didPan || evt.shiftKey;
                    $scope.side = null;
                    utilities.debounce(refresh, 100)();
                };
                rw.onpointerup = function(evt) {
                    if (! isDragging) {
                        // use picker to display info on objects
                    }
                    isDragging = false;
                    isPointerUp = true;
                    refresh(true);
                };
                rw.onwheel = function(evt) {
                    var camPos = cam.getPosition();

                    // If zoom needs to be halted or limited, it can be done here.  For now track the "zoom units"
                    // for managing refreshing and resetting
                    if (! malSized) {
                        zoomUnits += evt.deltaY;
                    }
                    utilities.debounce(
                        function() {
                            refresh(true);
                        },
                        100)();
                };

                //warpVTKService.initScene(coordMapper, renderer);

                // the emitter plane
                startPlaneBundle = coordMapper.buildPlane();
                startPlaneBundle.actor.getProperty().setColor(zeroVoltsColor[0], zeroVoltsColor[1], zeroVoltsColor[2]);
                //startPlaneBundle.actor.getProperty().setOpacity(0.5);
                startPlaneBundle.actor.getProperty().setLighting(false);
                renderer.addActor(startPlaneBundle.actor);

                // the collector plane
                endPlaneBundle = coordMapper.buildPlane();
                endPlaneBundle.actor.getProperty().setColor(voltsColor[0], voltsColor[1], voltsColor[2]);
                //endPlaneBundle.actor.getProperty().setOpacity(0.5);
                endPlaneBundle.actor.getProperty().setLighting(false);
                renderer.addActor(endPlaneBundle.actor);

                // a box around the elements, for visual clarity
                outlineBundle = coordMapper.buildBox();
                outlineSource =  outlineBundle.source;

                outlineBundle.actor.getProperty().setColor(1, 1, 1);
                outlineBundle.actor.getProperty().setEdgeVisibility(true);
                outlineBundle.actor.getProperty().setEdgeColor(0, 0, 0);
                outlineBundle.actor.getProperty().setFrontfaceCulling(true);
                outlineBundle.actor.getProperty().setLighting(false);
                renderer.addActor(outlineBundle.actor);

                vpOutline = vtkPlotting.vpBox(outlineBundle.source, renderer);

                // a little widget that mirrors the orientation (not the scale) of the scence
                var axesActor = vtk.Rendering.Core.vtkAxesActor.newInstance();
                orientationMarker = vtk.Interaction.Widgets.vtkOrientationMarkerWidget.newInstance({
                    actor: axesActor,
                    interactor: renderWindow.getInteractor()
                });
                orientationMarker.setEnabled(true);
                orientationMarker.setViewportCorner(
                    vtk.Interaction.Widgets.vtkOrientationMarkerWidget.Corners.TOP_RIGHT
                );
                orientationMarker.setViewportSize(0.08);
                orientationMarker.setMinPixelSize(100);
                orientationMarker.setMaxPixelSize(300);

                // 6 grid planes indexed by dimension then side
                for (var d = 0; d < 3; ++d) {
                    var dpb = [];
                    for (var s = 0; s < 1; ++s) {
                        var pb = coordMapper.buildPlane();
                        pb.actor.getProperty().setColor(0, 0, 0);
                        pb.actor.getProperty().setLighting(false);
                        pb.actor.getProperty().setRepresentationToWireframe();
                        renderer.addActor(pb.actor);
                        dpb.push(pb);
                    }
                    gridPlaneBundles.push(dpb);
                }

                absorbedLineBundle = coordMapper.buildActorBundle();
                reflectedLineBundle = coordMapper.buildActorBundle();

                canvas3d = $($element).find('canvas')[0];

                // this canvas is used to store snapshots of the 3d canvas
                snapshotCanvas = document.createElement('canvas');
                snapshotCtx = snapshotCanvas.getContext('2d');
                plotToPNG.addCanvas(snapshotCanvas, $scope.reportId);
            };

            $scope.load = function() {
                $scope.dataCleared = false;

                vtkPlotting.removeActors(renderer, impactSphereActors);
                vtkPlotting.removeActors(renderer, conductorActors);

<<<<<<< HEAD
                densityPlaneBundles = [];
=======
>>>>>>> 20204c19
                conductorActors = [];
                conductorBundles = [];
                impactSphereActors = [];

                if (!pointData) {
                    return;
                }

                var xpoints = pointData.points;
                xmin = pointData.y_range[0];
                xmax = pointData.y_range[1];

                var zpoints = pointData.x_points;
                zmin = pointData.x_range[0];
                zmax = pointData.x_range[1];

                var ypoints = pointData.z_points;
                ymin = pointData.z_range[0];
                ymax = pointData.z_range[1];

                var lcoords = [];
                var lostCoords = [];
                zpoints.forEach(function(z, i) {
                    lcoords.push(geometry.transpose([xpoints[i], ypoints[i], zpoints[i]]));
                });
                pointData.lost_z.forEach(function(z, i) {
                    lostCoords.push(geometry.transpose([pointData.lost_y[i], pointData.lost_z[i], pointData.lost_x[i]]));
                });

                $scope.hasAbsorbed = lcoords.length > 0;
                $scope.hasConductors = appState.models.conductors.length > 0;

                axisCfg = {
                    x: {
                        dimLabel: 'z',
                        label: pointData.x_label,
                        min: zmin,
                        max: zmax,
                        numPoints: zpoints.length,
                        screenDim: 'x',
                    },
                    y: {
                        dimLabel: 'x',
                        label: pointData.y_label,
                        min: xmin,
                        max: xmax,
                        numPoints: xpoints.length,
                        screenDim: 'y',
                    },
                    z: {
                        dimLabel: 'y',
                        label: pointData.z_label,
                        min: ymin,
                        max: ymax,
                        numPoints: ypoints.length,
                        screenDim: 'x',
                    },
                };

                var grid = appState.models.simulationGrid;
                var yzAspectRatio =  grid.channel_height / grid.channel_width;

                // vtk makes things fit so it does not particularly care about the
                // absolute sizes of things - except that really small values (e.g. 10^-7) don't scale
                // up properly.  We use these scaling factors to overcome that problem

                // This defines how axes are mapped...
                var t1 = geometry.transform(SIREPO.PLOT_3D_CONFIG.coordMatrix);

                // ...this scales the new axes
                var t2 = geometry.transform(
                     [
                        [1.0 / Math.abs(zmax - zmin), 0, 0],
                        [0, xzAspectRatio / Math.abs(xmax - xmin), 0],
                        [0, 0, yzAspectRatio * xzAspectRatio / Math.abs(ymax - ymin)]
                    ]
                );
                coordMapper = vtkPlotting.coordMapper(t2.compose(t1));

                coordMapper.setPlane(startPlaneBundle,
                    [xmin, ymin, zmin],
                    [xmin, ymax, zmin],
                    [xmax, ymin, zmin]
                );
                coordMapper.setPlane(endPlaneBundle,
                    [xmin, ymin, zmax],
                    [xmin, ymax, zmax],
                    [xmax, ymin, zmax]
                );

                var padding = 0.01;
                var spsOrigin = startPlaneBundle.source.getOrigin();
                var epsOrigin = endPlaneBundle.source.getOrigin();
                var epsP1 = endPlaneBundle.source.getPoint1();
                var epsP2 = endPlaneBundle.source.getPoint2();

                var osXLen = Math.abs(epsOrigin[0] - spsOrigin[0]) + padding;
                var osYLen = Math.abs(epsP2[1] - epsP1[1]) + padding;
                var osZLen = Math.abs(epsP2[2] - epsP1[2]) + padding;
                var osCtr = [];
                epsOrigin.forEach(function(o, i) {
                    osCtr.push((o - spsOrigin[i]) / 2.0);
                });

                outlineBundle.setLength([
                    Math.abs(epsOrigin[0] - spsOrigin[0]) + padding,
                    Math.abs(epsP2[1] - epsP1[1]) + padding,
                    Math.abs(epsP2[2] - epsP1[2]) + padding
                ]);
                outlineBundle.setCenter(osCtr);

                for (var d = 0; d < 3; ++d) {
                    for (var s = 0; s < 1; ++s) {
                        var pb = gridPlaneBundles[d][s];
                        var gpOrigin = s == 0 ?
                            [osCtr[0] - osXLen/2.0, osCtr[1] - osYLen/2.0, osCtr[2] - osZLen/2.0] :
                            [osCtr[0] + osXLen/2.0, osCtr[1] + osYLen/2.0, osCtr[2] + osZLen/2.0];
                        var gpP1 = [0,0,1];
                        var gpP2 = [0,1,0];
                        switch (2*d + s) {
                            // bottom
                            case 0:
                                gpP1 = [osCtr[0] + osXLen/2.0, osCtr[1] - osYLen/2.0, osCtr[2] - osZLen/2.0];
                                gpP2 = [osCtr[0] - osXLen/2.0, osCtr[1] - osYLen/2.0, osCtr[2] + osZLen/2.0];
                                break;
                            // top
                            case 1:
                                gpP1 = [osCtr[0] - osXLen/2.0, osCtr[1] + osYLen/2.0, osCtr[2] + osZLen/2.0];
                                gpP2 = [osCtr[0] + osXLen/2.0, osCtr[1] + osYLen/2.0, osCtr[2] - osZLen/2.0];
                                break;
                            // left
                            case 2:
                                gpP1 = [osCtr[0] - osXLen/2.0, osCtr[1] - osYLen/2.0, osCtr[2] + osZLen/2.0];
                                gpP2 = [osCtr[0] - osXLen/2.0, osCtr[1] + osYLen/2.0, osCtr[2] - osZLen/2.0];
                                break;
                            // right
                            case 3:
                                gpP1 = [osCtr[0] + osXLen/2.0, osCtr[1] + osYLen/2.0, osCtr[2] - osZLen/2.0];
                                gpP2 = [osCtr[0] + osXLen/2.0, osCtr[1] - osYLen/2.0, osCtr[2] + osZLen/2.0];
                                break;
                            // back
                            case 4:
                                gpP1 = [osCtr[0] + osXLen/2.0, osCtr[1] - osYLen/2.0, osCtr[2] - osZLen/2.0];
                                gpP2 = [osCtr[0] - osXLen/2.0, osCtr[1] + osYLen/2.0, osCtr[2] - osZLen/2.0];
                                break;
                            // front
                            case 5:
                                gpP1 = [osCtr[0] - osXLen/2.0, osCtr[1] + osYLen/2.0, osCtr[2] + osZLen/2.0];
                                gpP2 = [osCtr[0] + osXLen/2.0, osCtr[1] - osYLen/2.0, osCtr[2] + osZLen/2.0];
                                break;
                            default:
                                break;
                        }
                        // all coords are within vtk, so use the default (identity) coordMapper
                        vtkPlotting.coordMapper().setPlane(pb, gpOrigin, gpP1, gpP2);
                    }
                }

                // evenly spaced points to be linearly interpolated between the data, for
                // purposes of coloring lines with the field colors
                var numInterPoints = 50;

                for (var dim in axes) {
                    var cfg = axisCfg[dim];
                    axes[dim].init();
                    axes[dim].svgAxis.tickSize(0);
                    axes[dim].values = plotting.linearlySpacedArray(cfg.min, cfg.max, cfg.numPoints);
                    axes[dim].scale.domain([cfg.min, cfg.max]);
                    axes[dim].parseLabelAndUnits(cfg.label);
                }

                minZSpacing = Math.abs((zmax - zmin)) / numInterPoints;
                var nearestIndex = 0;
                indexMaps = [];

                // linearly interpolate the data
                for (var i = 0; i < lcoords.length; ++i) {
                    var ptsArr = lcoords[i];

                    var newIndexMap = {0:0};
                    var lastNearestIndex = 0;
                    nearestIndex = 1;
                    var newZ = ptsArr[0][2];
                    var finalZ = ptsArr[ptsArr.length-1][2];
                    var j = 1;

                    // ASSUMES MONOTONICALLY INCREASING Z
                    while (newZ <= finalZ) {
                        newZ = ptsArr[0][2] + j * minZSpacing;
                        nearestIndex = 1;  // start at the beginning
                        lastNearestIndex = 1;
                        var checkZ = ptsArr[nearestIndex][2];
                        while (nearestIndex < ptsArr.length && checkZ < newZ) {
                            if (! newIndexMap[nearestIndex]) {
                                // ensures we don't skip any indices, mapping them to the nearest previously mapped value
                                newIndexMap[nearestIndex] = indexValPriorTo(newIndexMap, nearestIndex, 1) || 0;
                            }
                            ++nearestIndex;
                            checkZ = (ptsArr[nearestIndex] || [])[2];
                        }
                        if (nearestIndex != lastNearestIndex) {
                            lastNearestIndex = nearestIndex;
                        }

                        var lo = Math.max(0, nearestIndex - 1);
                        var hi = Math.min(ptsArr.length-1, nearestIndex);
                        var p = ptsArr[lo];
                        var nextP = ptsArr[hi];
                        var dzz = nextP[2] - p[2];
                        var newP = [0, 0, newZ];
                        for (var ci = 0; ci < 2; ++ci) {
                            newP[ci] = dzz ? p[ci] + (newP[2] - p[2]) * (nextP[ci] - p[ci]) / dzz : p[ci];
                        }
                        ptsArr.splice(lo + 1, 0, newP);

                        newIndexMap[hi] = j;
                        ++j;
                    }
                    newIndexMap[ptsArr.length-1] = indexValPriorTo(newIndexMap, nearestIndex, 1);
                    indexMaps.push(newIndexMap);
                }

                // distribute the heat map evenly over the interpolated points
                heatmap = appState.clone(fieldData.z_matrix).reverse();
                var hm_zlen = heatmap.length;
                var hm_xlen = heatmap[0].length;
                var hm_ylen = numInterPoints;
                fieldXFactor = hm_xlen / numInterPoints;
                fieldZFactor = hm_zlen / numInterPoints;
                fieldYFactor = hm_ylen / numInterPoints;

                var hm_zmin = Math.max(0, plotting.min2d(heatmap));
                var hm_zmax = plotting.max2d(heatmap);
                fieldColorScale = plotting.colorScaleForPlot({ min: hm_zmin, max: hm_zmax }, 'particle3d');

                setLinesFromPoints(absorbedLineBundle, lcoords, null, true);

                function coordAtIndex(startVal, sk, sl, k, l) {
                    return startVal + k * sk + l * sl;
                }

                if (pointData.lost_x) {
                    $scope.hasReflected = pointData.lost_x.length > 0;
                    setLinesFromPoints(reflectedLineBundle, lostCoords, reflectedParticleTrackColor, false);
                }

                mapImpactDensity();

                function coordAtIndex(startVal, sk, sl, k, l) {
                    return startVal + k * sk + l * sl;
                }

                function scaleWithShave(a) {
                    var shave = 0.01;
                    return (1.0 - shave) * a / cFactor;
                }

                function scaleConductor(a) {
                    return a / cFactor;
                }

                function toMicron(v) {
                    return v * 1e-6;
                }

                // build conductors -- make them a tiny bit small so the edges do not bleed into each other
                for (var cIndex = 0; cIndex < appState.models.conductors.length; ++cIndex) {
                    var conductor = appState.models.conductors[cIndex];

                    // lengths and centers are in µm
                    var cFactor = 1000000.0;
                    var cModel = null;
                    var cColor = [0, 0, 0];
                    var cEdgeColor = [0, 0, 0];
                    for (var ctIndex = 0; ctIndex < appState.models.conductorTypes.length; ++ctIndex) {
                        if (appState.models.conductorTypes[ctIndex].id == conductor.conductorTypeId) {
                            cModel = appState.models.conductorTypes[ctIndex];
                            var vColor = vtk.Common.Core.vtkMath.hex2float(cModel.color || SIREPO.APP_SCHEMA.constants.nonZeroVoltsColor);
                            var zColor = vtk.Common.Core.vtkMath.hex2float(cModel.color || SIREPO.APP_SCHEMA.constants.zeroVoltsColor);
                            cColor = cModel.voltage == 0 ? zColor : vColor;
                            break;
                        }
                    }
                    if (cModel) {
                        var bl = [cModel.xLength, cModel.yLength, cModel.zLength].map(scaleWithShave);
                        var bc = [conductor.xCenter, conductor.yCenter, conductor.zCenter].map(scaleConductor);

                        var bb = coordMapper.buildBox(bl, bc);
                        conductorBundles.push(bb);
                        bb.actor.getProperty().setColor(cColor[0], cColor[1], cColor[2]);
                        bb.actor.getProperty().setEdgeVisibility(true);
                        bb.actor.getProperty().setEdgeColor(cEdgeColor[0], cEdgeColor[1], cEdgeColor[2]);
                        bb.actor.getProperty().setLighting(false);
                        bb.actor.getProperty().setOpacity(0.80);
                        conductorActors.push(bb.actor);
                    }
                }

                // do an initial render
                renderWindow.render();

                // wait to initialize after the render so the world to viewport transforms are ready
                vpOutline.initializeWorld();

                refresh(true);
            };

            function mapImpactDensity() {
                // loop over conductors
                // arr[0][0] + k * sk + l * sl
                (impactData['density'] || []).forEach(function (c, ci) {
                    if(! $scope.enableImpactDensity) {
                        return;
                    }
                    //if(ci !== 3) {return}
                    // loop over faces
                    c.forEach(function (f, fi) {
                        //if(fi !== 2) {return}
                        //srdbg('face data', f);
                        if(! f.y) {
                            $scope.enableImpactDensity = false;
                            return;
                        }
                        var o = [f.x.startVal, f.y.startVal, f.z.startVal].map(toNano);
                        var sk = [f.x.slopek, f.y.slopek, f.z.slopek].map(toNano);
                        var sl = [f.x.slopel, f.y.slopel, f.z.slopel].map(toNano);
                        var d = f.dArr;
                        var nk = d.length;
                        var nl = d[0].length;
                        var numPoints = nk * nl;
                        var numCells = (nk - 1) * (nl - 1);
                        //srdbg('num pts', nk * nl, 'num cells', (nk - 1) * (nl - 1));
                        var smin = plotting.min2d(d);
                        var smax = plotting.max2d(d);
                        //srdbg('min/max', smin, smax);
                        var fcs = plotting.colorScaleForPlot({ min: smin, max: smax }, $scope.modelName,  'impactColorMap');

                        var p1 = [
                            o[0] + (nk - 1) * sk[0],
                            o[1] + (nk - 1) * sk[1],
                            o[2] + (nk - 1) * sk[2]
                        ];
                        var p2 = [
                            o[0] + (nl - 1) * sl[0],
                            o[1] + (nl - 1) * sl[1],
                            o[2] + (nl - 1) * sl[2]
                        ];
                        var p = coordMapper.buildPlane(o, p1, p2);
                        p.source.setXResolution(nl - 1);
                        p.source.setYResolution(nk - 1);
                        p.actor.getProperty().setLighting(false);

                        var dataColors = [];
                        for(var k = 0; k < nk - 1; ++k) {
                            for(var l = 0; l < nl - 1; ++l) {
                                var color = vtk.Common.Core.vtkMath.hex2float(fcs(d[k][l])).map(function (cc) {
                                    return Math.floor(255*cc);
                                });
                                dataColors.push(color[0], color[1], color[2]);
                           }
                        }
                        var carr = vtk.Common.Core.vtkDataArray.newInstance({
                            numberOfComponents: 3,
                            values: dataColors,
                            dataType: vtk.Common.Core.vtkDataArray.VtkDataTypes.UNSIGNED_CHAR
                        });
                        p.source.getOutputData().getCellData().setScalars(carr);

                        densityPlaneBundles.push(p);
                    });
                });

                function toNano(v) {
                    return v * 1e-9;
                }
            }

            function setLinesFromPoints(bundle, points, color, includeImpact) {
                if (! bundle) {
                    return;
                }

                var k = 0;
                var dataPoints = [];
                var dataLines = [];
                var dataColors = [];
                for (var i = 0; i < points.length; ++i) {
                    var l = points[i].length;
                    for (var j = 0; j < l; ++j) {
                        ++numPoints;
                        if (j < l - 1) {
                            k = j + 1;
                            pushLineData(points[i][j], points[i][k], color || colorAtIndex(indexMaps[i][j]));
                        }
                    }
                    if (l > j) {
                        k = j - 1;
                        ++numPoints;
                        pushLineData(points[i][k], points[i][l - 1], color || colorAtIndex(indexMaps[i][k]));
                    }
                    if (includeImpact) {
                        k = points[i].length - 1;
                        impactSphereActors.push(coordMapper.buildSphere(points[i][k], impactSphereSize, color || colorAtIndex(indexMaps[i][k])).actor);
                    }
                }
                var p32 = window.Float32Array.from(dataPoints);
                var l32 = window.Uint32Array.from(dataLines);
                var pd = vtk.Common.DataModel.vtkPolyData.newInstance();
                pd.getPoints().setData(p32, 3);
                pd.getLines().setData(l32);
                bundle.mapper.setInputData(pd);

                if (color) {
                    bundle.mapper.setScalarVisibility(false);
                    bundle.actor.getProperty().setColor(color[0], color[1], color[2]);
                }
                else {
                    bundle.mapper.setScalarVisibility(true);
                    var carr = vtk.Common.Core.vtkDataArray.newInstance({
                        numberOfComponents: 3,
                        values: dataColors,
                        dataType: vtk.Common.Core.vtkDataArray.VtkDataTypes.UNSIGNED_CHAR
                    });

                    // lines live in "cells"
                    pd.getCellData().setScalars(carr);
                }

                function pushLineData(p1, p2, c) {
                    // we always have two points per line
                    dataLines.push(2);
                    dataLines.push(dataPoints.length / 3, 1 + dataPoints.length / 3);
                    [p1, p2].forEach(function(p) {
                        coordMapper.xform.doTransform(p).forEach(function(a) {
                            dataPoints.push(a);
                        });
                    });

                    // scalar colors are unsigned chars, not floats like for every other part of vtk
                    c.forEach(function(comp) {
                        dataColors.push(Math.floor(255*comp));
                    });
                }
            }

            function indexValPriorTo(map, startIndex, spacing) {
                var k = startIndex - spacing;
                var prevVal = map[k];
                while(k >= 0 && (prevVal == null || prevVal === 'undefined')) {
                    k -= spacing;
                    prevVal = map[k];
                }
                return prevVal;
            }

            function colorAtIndex(index) {
                var fieldxIndex = Math.min(heatmap[0].length-1, Math.floor(fieldXFactor * index));
                var fieldzIndex = Math.min(heatmap.length-1, Math.floor(fieldZFactor * index));
                var fieldyIndex = Math.floor(fieldYFactor * index);
                return plotting.colorsFromHexString(fieldColorScale(heatmap[fieldzIndex][fieldxIndex]), 255.0);
            }

            $scope.vtkCanvasGeometry = function() {
                var vtkCanvasHolder = $($element).find('.vtk-canvas-holder')[0];
                return {
                    pos: $(vtkCanvasHolder).position(),
                    size: {
                        width: $(vtkCanvasHolder).width(),
                        height: $(vtkCanvasHolder).height()
                    }
                };
            };

            function refresh(doCacheCanvas) {

                var width = parseInt($($element).css('width')) - $scope.margin.left - $scope.margin.right;
                $scope.width = plotting.constrainFullscreenSize($scope, width, xzAspectRatio);
                $scope.height = xzAspectRatio * $scope.width;

                var vtkCanvasHolderSize = {
                    width: $('.vtk-canvas-holder').width(),
                    height: $('.vtk-canvas-holder').height()
                };

                screenRect = geometry.rect(
                    geometry.point(
                        $scope.axesMargins.x.width,
                        $scope.axesMargins.y.height
                    ),
                    geometry.point(
                        vtkCanvasHolderSize.width - $scope.axesMargins.x.width,
                        vtkCanvasHolderSize.height - $scope.axesMargins.y.height
                    )
                );

                var vtkCanvasSize = {
                    width: $scope.width + $scope.margin.left + $scope.margin.right,
                    height: $scope.height + $scope.margin.top + $scope.margin.bottom
                };

                select('.vtk-canvas-holder svg')
                    .attr('width', vtkCanvasSize.width)
                    .attr('height', vtkCanvasSize.height);

                // Note that vtk does not re-add actors to the renderer if they already exist
                vtkPlotting.addActor(renderer, absorbedLineBundle.actor);
                vtkPlotting.addActor(renderer, reflectedLineBundle.actor);
                vtkPlotting.addActors(renderer, conductorActors);
                vtkPlotting.addActors(renderer, impactSphereActors);
                vtkPlotting.addActors(renderer, densityPlaneBundles.map(function (b) {
                    return b.actor;
                }));

                vtkPlotting.showActor(renderWindow, startPlaneBundle.actor, ! $scope.showImpactDensity);
                vtkPlotting.showActor(renderWindow, endPlaneBundle.actor, ! $scope.showImpactDensity);
                vtkPlotting.showActor(renderWindow, absorbedLineBundle.actor, $scope.showAbsorbed);
                vtkPlotting.showActors(renderWindow, impactSphereActors, $scope.showAbsorbed && $scope.showImpact);
                vtkPlotting.showActor(renderWindow, reflectedLineBundle.actor, $scope.showReflected);
                vtkPlotting.showActors(renderWindow, conductorActors, $scope.showConductors, 0.80);
                vtkPlotting.showActors(renderWindow, densityPlaneBundles.map(function (b) {
                    return b.actor;
                }), $scope.showImpactDensity, 1.0);

                // reset camera will negate zoom and pan but *not* rotation
                if (zoomUnits == 0 && ! didPan) {
                    renderer.resetCamera();
                }
                renderWindow.render();

                sceneRect =  vpOutline.boundingRect();

                // initial area of scene
                if (! sceneArea) {
                    sceneArea = sceneRect.area();
                }

                offscreen = ! (
                    sceneRect.intersectsRect(screenRect) ||
                    screenRect.containsRect(sceneRect) ||
                    sceneRect.containsRect(screenRect)
                );
                var a = sceneRect.area() / sceneArea;
                malSized = a < 0.1 || a > 7.5;
                $scope.canInteract = ! offscreen && ! malSized;
                if ($scope.canInteract) {
                    lastCamPos = cam.getPosition();
                    lastCamViewUp = cam.getViewUp();
                    lastCamFP = cam.getFocalPoint();
                }
                else {
                    setCam(lastCamPos, lastCamFP ,lastCamViewUp);
                }

                refreshAxes();

                // do this after the axes are set so the number of sections in the grids
                // match the new number of ticks
                refreshGridPlanes();

                if (SIREPO.APP_SCHEMA.feature_config.display_test_boxes) {
                    $scope.testBoxes = [

                        /*
                        {
                            x: xAxisLeft, //clippedXEnds[0][0],
                            y: xAxisTop, //clippedXEnds[0][1],
                            color: "red"
                        },
                        {
                            x: xAxisRight, //clippedXEnds[1][0],
                            y: xAxisBottom, //clippedXEnds[1][1],
                            color: "blue"
                        },
                        */
                        /*
                        {
                            x: yAxisLeft, //clippedYEnds[0][0],
                            y: yAxisTop, //clippedYEnds[0][1],
                            color: "red"
                        },
                        {
                            x: yAxisRight, //clippedYEnds[1][0],
                            y: yAxisBottom, //clippedYEnds[1][1],
                            color: "blue"
                        },
                        */
                        /*
                        {
                            x: clippedYEnds[0][0],
                            y: clippedYEnds[0][1],
                            color: "red"
                        },
                        {
                            x: clippedYEnds[1][0],
                            y: clippedYEnds[1][1],
                            color: "blue"
                        },
                        */
                        /*
                        {
                            x: screenYEnds.left[0],
                            y: screenYEnds.left[1],
                            color: "red"
                        },
                        {
                            x: screenYEnds.right[0],
                            y: screenYEnds.right[1],
                            color: "blue"
                        },
                        */
                        /*
                         {
                            x: clippedZEnds[0][0],
                            y: clippedZEnds[0][1],
                            color: "red"
                        },
                        {
                            x: clippedZEnds[1][0],
                            y: clippedZEnds[1][1],
                            color: "blue"
                        },
                        */
                        /*
                        {
                            x: zAxisLeft,
                            y: zAxisTop,
                            color: "red"
                        },
                        {
                            x: zAxisRight,
                            y: zAxisBottom,
                            color: "blue"
                        }
                        */
                    ];

                }

                if (doCacheCanvas) {
                    cacheCanvas();
                }
            }

            function refreshAxes() {

                // If an axis is shorter than this, don't display it -- the ticks will
                // be cramped and unreadable
                var minAxisDisplayLen = 50;

                var b = ['z'];
                //for (var i in b) {  // use to test inidividual axes
                for (var i in geometry.basis) {

                    //var dim = b[i];
                    var dim = geometry.basis[i];

                    var screenDim = axisCfg[dim].screenDim;
                    var isHorizontal = screenDim === 'x';
                    var axisEnds = isHorizontal ? ['◄', '►'] : ['▼', '▲'];
                    var perpScreenDim = isHorizontal ? 'y' : 'x';

                    var showAxisEnds = false;
                    var axisSelector = '.' + dim + '.axis';
                    var axisLabelSelector = '.' + dim + '-axis-label';

                    // sort the external edges so we'll preferentially pick the left and bottom
                    var externalEdges = vpOutline.externalVpEdgesForDimension(dim)
                        .sort(edgeSorter(perpScreenDim, ! isHorizontal));
                    var seg = geometry.bestEdgeAndSectionInBounds(externalEdges, screenRect, dim, false);

                    if (! seg) {
                        // all possible axis ends offscreen, so try a centerline
                        var cl = vpOutline.vpCenterLineForDimension(dim);
                        seg = geometry.bestEdgeAndSectionInBounds([cl], screenRect, dim, false);
                        if (! seg) {
                            // don't draw axes
                            select(axisSelector).style('opacity', 0.0);
                            select(axisLabelSelector).style('opacity', 0.0);
                            continue;
                        }
                        showAxisEnds = true;
                    }
                    select(axisSelector).style('opacity', 1.0);

                    var fullSeg = seg.full;
                    var clippedSeg = seg.clipped;
                    var reverseOnScreen = shouldReverseOnScreen(dim, seg.index, screenDim);
                    var sortedPts = geometry.sortInDimension(clippedSeg.points(), screenDim, false);
                    var axisLeft = sortedPts[0].x;
                    var axisTop = sortedPts[0].y;
                    var axisRight = sortedPts[1].x;
                    var axisBottom = sortedPts[1].y;

                    var newRange = Math.min(fullSeg.length(), clippedSeg.length());
                    var radAngle = Math.atan(clippedSeg.slope());
                    if (! isHorizontal) {
                        radAngle -= Math.PI / 2;
                        if (radAngle < -Math.PI / 2) {
                            radAngle += Math.PI;
                        }
                    }
                    var angle = (180 * radAngle / Math.PI);

                    var allPts = geometry.sortInDimension(fullSeg.points().concat(clippedSeg.points()), screenDim, false);

                    var limits = reverseOnScreen ? [axisCfg[dim].max, axisCfg[dim].min] : [axisCfg[dim].min, axisCfg[dim].max];
                    var newDom = [axisCfg[dim].min, axisCfg[dim].max];
                    // 1st 2, last 2 points
                    for (var m = 0; m < allPts.length; m += 2) {
                        // a point may coincide with its successor
                        var d = allPts[m].dist(allPts[m+1]);
                        if (d != 0) {
                            var j = Math.floor(m / 2);
                            var k = reverseOnScreen ? 1 - j : j;
                            var l1 = limits[j];
                            var l2 = limits[1 - j];
                            var part = (l1 - l2) * d / fullSeg.length();
                            var newLimit = l1 - part;
                            newDom[k] = newLimit;
                        }
                    }
                    var xform = 'translate(' + axisLeft + ',' + axisTop + ') ' +
                        'rotate(' + angle + ')';

                    axes[dim].scale.domain(newDom).nice();
                    axes[dim].scale.range([reverseOnScreen ? newRange : 0, reverseOnScreen ? 0 : newRange]);

                    // this places the axis tick labels on the appropriate side of the axis
                    var outsideCorner = geometry.sortInDimension(vpOutline.vpCorners(), perpScreenDim, isHorizontal)[0];
                    var bottomOrLeft = outsideCorner.equals(sortedPts[0]) || outsideCorner.equals(sortedPts[1]);
                    if (isHorizontal) {
                        axes[dim].svgAxis.orient(bottomOrLeft ? 'bottom' : 'top');
                    }
                    else {
                        axes[dim].svgAxis.orient(bottomOrLeft ? 'left' : 'right');
                    }


                    if (showAxisEnds) {
                        axes[dim].svgAxis.ticks(0);
                        select(axisSelector).call(axes[dim].svgAxis);
                    }
                    else {
                        axes[dim].updateLabelAndTicks({
                            width: newRange,
                            height: newRange
                        }, select);
                    }

                    select(axisSelector).attr('transform', xform);

                    var dimLabel = axisCfg[dim].dimLabel;
                    d3self.selectAll(axisSelector + '-end')
                        .style('opacity', showAxisEnds ? 1 : 0);

                    var tf = axes[dim].svgAxis.tickFormat();
                    if (tf) {
                        select(axisSelector + '-end.low')
                            .text(axisEnds[0] + ' ' + dimLabel + ' ' + tf(reverseOnScreen ? newDom[1] : newDom[0]) + axes[dim].unitSymbol + axes[dim].units)
                            .attr('x', axisLeft)
                            .attr('y', axisTop)
                            .attr('transform', 'rotate(' + (angle) + ', ' + axisLeft + ', ' + axisTop + ')');

                        select(axisSelector + '-end.high')
                            .attr('text-anchor', 'end')
                            .text(tf(reverseOnScreen ? newDom[0] : newDom[1]) + axes[dim].unitSymbol + axes[dim].units + ' ' + dimLabel + ' ' + axisEnds[1])
                            .attr('x', axisRight)
                            .attr('y', axisBottom)
                            .attr('transform', 'rotate(' + (angle) + ', ' + axisRight + ', ' + axisBottom + ')');
                    }

                    // counter-rotate the tick labels
                    var labels = d3self.selectAll(axisSelector + ' text');
                    labels.attr('transform', 'rotate(' + (-angle) + ')');
                    select(axisSelector + ' .domain').style({'stroke': 'none'});
                    select(axisSelector).style('opacity', newRange < minAxisDisplayLen ? 0 : 1);

                    var labelSpace = 2 * plotting.tickFontSize(select(axisSelector + '-label'));
                    var labelSpaceX = (isHorizontal ? Math.sin(radAngle) : Math.cos(radAngle)) * labelSpace;
                    var labelSpaceY = (isHorizontal ? Math.cos(radAngle) : Math.sin(radAngle)) * labelSpace;
                    var labelX = axisLeft + (bottomOrLeft ? -1 : 1) * labelSpaceX + (axisRight - axisLeft) / 2.0;
                    var labelY = axisTop + (bottomOrLeft ? 1 : -1) * labelSpaceY + (axisBottom - axisTop) / 2.0;
                    var labelXform = 'rotate(' + (isHorizontal ? 0 : -90) + ' ' + labelX + ' ' + labelY + ')';

                    select('.' + dim + '-axis-label')
                        .attr('x', labelX)
                        .attr('y', labelY)
                        .attr('transform', labelXform)
                        .style('opacity', (showAxisEnds || newRange < minAxisDisplayLen) ? 0 : 1);
                }
            }

            function edgeSorter(dim, shouldReverse) {
                return function(e1, e2) {
                    if (! e1) {
                        if (! e2) {
                            return 0;
                        }
                        return 1;
                    }
                    if (! e2) {
                        return -1;
                    }
                    var pt1 = geometry.sortInDimension(e1.points(), dim, shouldReverse)[0];
                    var pt2 = geometry.sortInDimension(e2.points(), dim, shouldReverse)[0];
                    return (shouldReverse ? -1 : 1) * (pt2[dim] - pt1[dim]);
                };
            }

            function shouldReverseOnScreen(dim, index, screenDim) {
                var currentEdge = vpOutline.vpEdgesForDimension(dim)[index];
                var currDiff = currentEdge.points()[1][screenDim] - currentEdge.points()[0][screenDim];
                return currDiff < 0;
            }

            // Redraw the grid planes to match the number of tick marks
            // on the axes
            function refreshGridPlanes() {

                var numX = Math.max($($element).find('.x.axis .tick').length - 1, 1);
                var numY = Math.max($($element).find('.y.axis .tick').length - 1, 1);
                var numZ = Math.max($($element).find('.z.axis .tick').length - 1, 1);
                for (var d = 0; d < 3; ++d) {
                    for (var s = 0; s < 1; ++s) {
                        var ps = gridPlaneBundles[d][s].source;
                        var xres = 2;
                        var yres = 2;
                        switch (2*d + s) {
                            // bottom, top
                            case 0: case 1:
                                xres = numX;
                                yres = numZ;
                                break;
                            // left, right
                            case 2: case 3:
                                xres = numZ;
                                yres = numY;
                                break;
                            // back, front
                            case 4: case 5:
                                xres = numX;
                                yres = numY;
                                break;
                            default:
                                break;
                        }
                        ps.setXResolution(xres);
                        ps.setYResolution(yres);
                    }
                }
            }

            function resetAndDigest() {
                $scope.$apply(reset);
            }
            function reset() {
                camPos = [0, 0, 1];
                camViewUp = [0, 1, 0];
                $scope.side = 'y';
                $scope.xdir = 1;  $scope.ydir = 1;  $scope.zdir = 1;
                resetCam();
            }
            function resetCam() {
                setCam(camPos, [0,0,0], camViewUp);
                cam.zoom(1.3);
                renderer.resetCamera();
                zoomUnits = 0;
                didPan = false;
                orientationMarker.updateMarkerOrientation();
                refresh(true);
            }
            function setCam(pos, fp, vu) {
                cam.setPosition(pos[0], pos[1], pos[2]);
                cam.setFocalPoint(fp[0], fp[1], fp[2]);
                cam.setViewUp(vu[0], vu[1], vu[2]);
            }
            function cacheCanvas() {
                if (! snapshotCtx) {
                    return;
                }
                var w = parseInt(canvas3d.getAttribute('width'));
                var h = parseInt(canvas3d.getAttribute('height'));
                snapshotCanvas.width = w;
                snapshotCanvas.height = h;
                // this call makes sure the buffer is fresh (it appears)
                fsRenderer.getOpenGLRenderWindow().traverseAllPasses();
                snapshotCtx.drawImage(canvas3d, 0, 0, w, h);
            }

            function resetZoom() {
            }

            $scope.clearData = function() {
            };

            $scope.destroy = function() {
                document.removeEventListener(utilities.fullscreenListenerEvent(), refresh);
                var rw = angular.element($($element).find('.sr-plot-particle-3d .vtk-canvas-holder'))[0];
                rw.removeEventListener('dblclick', resetAndDigest);
                $($element).off();
                fsRenderer.getInteractor().unbindEvents();
                fsRenderer.delete();
                plotToPNG.removeCanvas($scope.reportId);
            };

            $scope.resize = function() {
                refresh(false);
            };

            $scope.toggleAbsorbed = function() {
                $scope.showAbsorbed = ! $scope.showAbsorbed;
                vtkPlotting.showActor(renderWindow, absorbedLineBundle.actor, $scope.showAbsorbed);
                vtkPlotting.showActors(renderWindow, impactSphereActors, $scope.showAbsorbed && $scope.showImpact);
            };
            $scope.toggleImpact = function() {
                $scope.showImpact = ! $scope.showImpact;
                vtkPlotting.showActors(renderWindow, impactSphereActors, $scope.showAbsorbed && $scope.showImpact);
            };
            $scope.toggleReflected = function() {
                $scope.showReflected = ! $scope.showReflected;
                vtkPlotting.showActor(renderWindow, reflectedLineBundle.actor, $scope.showReflected);
            };
            $scope.toggleConductors = function() {
                $scope.showConductors = ! $scope.showConductors;
                vtkPlotting.showActors(renderWindow, conductorActors, $scope.showConductors, 0.80);
            };
            $scope.toggleImpactDensity = function() {
                $scope.showImpactDensity = ! $scope.showImpactDensity;
                $scope.showConductors = ! $scope.showImpactDensity;
                refresh();
            };


            $scope.xdir = 1;  $scope.ydir = 1;  $scope.zdir = 1;
            $scope.side = 'y';
            $scope.showSide = function(side) {
                var dir = side === 'x' ? $scope.xdir : (side === 'y' ? $scope.ydir : $scope.zdir);
                if ( side == $scope.side ) {
                    dir *= -1;
                    if (side === 'x') {
                        $scope.xdir = dir;
                    }
                    if (side === 'y') {
                        $scope.ydir = dir;
                    }
                    if (side === 'z') {
                        $scope.zdir = dir;
                    }
                }
                $scope.side = side;

                camPos = side === 'x' ? [0, dir, 0] : (side === 'y' ? [0, 0, dir] : [dir, 0, 0] );
                camViewUp = side === 'x' ? [0, 0, 1] : [0, 1, 0];
                resetCam();
            };

            $scope.mode = 'move';
            $scope.selectMode = function(mode) {
                $scope.mode = mode;
                // turn off interactor?
            };

            function select(selector) {
                var e = d3.select($scope.element);
                return selector ? e.select(selector) : e;
            }


        },

        link: function link(scope, element) {
            plotting.vtkPlot(scope, element);
        },
    };
});<|MERGE_RESOLUTION|>--- conflicted
+++ resolved
@@ -306,18 +306,7 @@
             return COLOR_MAP[this.colorMapNameOrDefault(mapName, defaultMapName)];
         },
 
-<<<<<<< HEAD
         colorScaleForPlot: function(plotRange, modelName, fieldName) {
-=======
-        colorScale: function(min, max, colorMap) {
-            return d3.scale.linear()
-                .domain(linearlySpacedArray(min, max, colorMap.length))
-                .range(colorMap)
-                .clamp(true);
-        },
-
-        colorScaleForPlot: function(plotRange, modelName) {
->>>>>>> 20204c19
             var m = appState.models[modelName];
             var zMin = plotRange.min;
             var zMax = plotRange.max;
@@ -325,16 +314,11 @@
                 zMin = m.colorMin;
                 zMax = m.colorMax;
             }
-<<<<<<< HEAD
             var colorMap = this.colorMapFromModel(modelName, fieldName);
             return d3.scale.linear()
                 .domain(linearlySpacedArray(zMin, zMax, colorMap.length))
                 .range(colorMap)
                 .clamp(true);
-=======
-            var colorMap = this.colorMapFromModel(modelName);
-            return this.colorScale(zMin, zMax, colorMap);
->>>>>>> 20204c19
         },
 
         colorsFromHexString: function(color, range) {
@@ -3519,10 +3503,8 @@
                 vtkPlotting.removeActors(renderer, impactSphereActors);
                 vtkPlotting.removeActors(renderer, conductorActors);
 
-<<<<<<< HEAD
                 densityPlaneBundles = [];
-=======
->>>>>>> 20204c19
+
                 conductorActors = [];
                 conductorBundles = [];
                 impactSphereActors = [];
