'use strict';

var srlog = SIREPO.srlog;
var srdbg = SIREPO.srdbg;

SIREPO.appLocalRoutes.beamline = '/beamline/:simulationId';
SIREPO.appDefaultSimulationValues.simulation.sourceType = 'u';

SIREPO.app.config(function($routeProvider, localRoutesProvider) {
    var localRoutes = localRoutesProvider.$get();
    $routeProvider
        .when(localRoutes.source, {
            controller: 'SRWSourceController as source',
            templateUrl: '/static/html/srw-source.html?' + SIREPO.APP_VERSION,
        })
        .when(localRoutes.beamline, {
            controller: 'SRWBeamlineController as beamline',
            templateUrl: '/static/html/srw-beamline.html?' + SIREPO.APP_VERSION,
        });
});

SIREPO.app.factory('srwService', function(appState, $rootScope, $location) {
    var self = {};
    self.applicationMode = 'default';
    self.originalCharacteristicEnum = null;
    self.singleElectronCharacteristicEnum = null;

    function initCharacteristic() {
        if (self.originalCharacteristicEnum) {
            return;
        }
        self.originalCharacteristicEnum = SIREPO.APP_SCHEMA.enum.Characteristic;
        var characteristic = appState.clone(SIREPO.APP_SCHEMA.enum.Characteristic);
        characteristic.splice(1, 1);
        for (var i = 0; i < characteristic.length; i++)
            characteristic[i][1] = characteristic[i][1].replace(/Single-Electron /g, '');
        self.singleElectronCharacteristicEnum = characteristic;
    }

    function isSelected(sourceType) {
        if (appState.isLoaded()) {
            return appState.applicationState().simulation.sourceType == sourceType;
        }
        return false;
    }

    self.getReportTitle = function(modelName, itemId) {
        var savedModelValues = appState.applicationState();
        if (itemId && savedModelValues.beamline) {
            for (var i = 0; i < savedModelValues.beamline.length; i += 1) {
                if (savedModelValues.beamline[i].id == itemId) {
                    return 'Intensity at ' + savedModelValues.beamline[i].title + ' Report, '
                        + savedModelValues.beamline[i].position + 'm';
                }
            }
        }
        var model = savedModelValues[modelName];
        var distance = '';
        if (model && 'distanceFromSource' in model) {
            distance = ', ' + model.distanceFromSource + 'm';
        }
        else if (appState.isAnimationModelName(modelName)) {
            distance = '';
        }
        else if (appState.isReportModelName(modelName) && savedModelValues.beamline && savedModelValues.beamline.length) {
            distance = ', ' + savedModelValues.beamline[0].position + 'm';
        }
        return appState.viewInfo(modelName).title + distance;
    };

    self.isApplicationMode = function(name) {
        return name == self.applicationMode;
    };

    self.isElectronBeam = function() {
        return self.isIdealizedUndulator() || self.isTabulatedUndulator() || self.isMultipole();
    };

    self.isGaussianBeam = function() {
        return isSelected('g');
    };

    self.isIdealizedUndulator = function() {
        return isSelected('u');
    };

    self.isMultipole = function() {
        return isSelected('m');
    };

    self.isPredefinedBeam = function() {
        if (appState.isLoaded()) {
            return appState.models.electronBeam.isReadOnly ? true : false;
        }
        return false;
    };

    self.isTabulatedUndulator = function() {
        return isSelected('t');
    };

    self.setupWatchpointDirective = function($scope) {
        var modelKey = 'watchpointReport' + $scope.itemId;
        $scope.modelAccess = {
            modelKey: modelKey,
            getData: function() {
                return appState.models[modelKey];
            },
        };

        $scope.reportTitle = function() {
            return self.getReportTitle('watchpointReport', $scope.itemId);
        };
    };

    $rootScope.$on('$routeChangeSuccess', function() {
        var search = $location.search();
        if (search && search.application_mode) {
            self.applicationMode = search.application_mode;
        }
    });

    appState.whenModelsLoaded($rootScope, function() {
        initCharacteristic();
        // don't show multi-electron values in certain cases
        SIREPO.APP_SCHEMA.enum.Characteristic = (self.isApplicationMode('wavefront') || self.isGaussianBeam())
            ? self.singleElectronCharacteristicEnum
            : self.originalCharacteristicEnum;
    });

    return self;
});

SIREPO.app.controller('SRWBeamlineController', function (appState, panelState, requestSender, srwService, $scope, simulationQueue) {
    var self = this;

    var crystalDefaults = {
            type: 'crystal',
            title: 'Crystal',
            material: 'Unknown',
            h: 1,
            k: 1,
            l: 1,
            energy: 9000.0,
            grazingAngle: 1.5707963,
            asymmetryAngle: 0.0,
            rotationAngle: 0.0,
            crystalThickness: 0.01,
            dSpacing: null,  // 3.13557135638,
            psi0r: null,  // -1.20811311251e-05,
            psi0i: null,  // 2.26447987254e-07,
            psiHr: null,  // -6.38714117487e-06,
            psiHi: null,  // 1.58100017439e-07,
            psiHBr: null,  // -6.38714117487e-06,
            psiHBi: null,  // 1.58100017439e-07,
            nvx: null,  // 0.0,
            nvy: null,  // 0.0,
            nvz: null,  // -1.0,
            tvx: null,  // 1.0,
            tvy: null,  // 0.0,
            heightProfileFile: null,
            orientation: 'x',
            heightAmplification: 1,
    };

    var toolbarItems = [
        //TODO(pjm): move default values to separate area
        {type:'aperture', title:'Aperture', horizontalSize:1, verticalSize:1, shape:'r', horizontalOffset:0, verticalOffset:0},
        {type:'obstacle', title:'Obstacle', horizontalSize:0.5, verticalSize:0.5, shape:'r', horizontalOffset:0, verticalOffset:0},
<<<<<<< HEAD
        {type:'mask', title:'Mask', material:'User-defined', method:'server', refractiveIndex:1.0, attenuationLength:1.0,
         maskThickness:1.0, gridShape:0, gridTiltAngle:0.4363323129985824, horizontalSamplingInterval:7.32e-01, verticalSamplingInterval:7.32e-01,
         horizontalGridPitch:20, verticalGridPitch:20, horizontalPixelsNumber:1024, verticalPixelsNumber:1024,
         horizontalGridsNumber:21, verticalGridsNumber:21, horizontalGridDimension:5, verticalGridDimension:5,
         horizontalMaskCoordinate:0.0, verticalMaskCoordinate:0.0, hide:true},
        {type:'fiber', title:'Fiber', focalPlane:1, method:'server', externalMaterial:'User-defined', externalRefractiveIndex:4.20756805e-06, externalAttenuationLength:7312.94e-06, externalDiameter:100.e-06, coreMaterial:'User-defined', coreRefractiveIndex:4.20756805e-06, coreAttenuationLength:7312.94e-06, coreDiameter:10.e-06, horizontalCenterPosition:0.0, verticalCenterPosition:0.0},
        crystalDefaults,
        {type:'grating', title:'Grating', tangentialSize:0.2, sagittalSize:0.015, grazingAngle:12.9555790185373, normalVectorX:0, normalVectorY:0.99991607766, normalVectorZ:-0.0129552166147, tangentialVectorX:0, tangentialVectorY:0.0129552166147, diffractionOrder:1, grooveDensity0:1800, grooveDensity1:0.08997, grooveDensity2:3.004e-6, grooveDensity3:9.7e-11, grooveDensity4:0,},
        {type:'lens', title:'Lens', horizontalFocalLength:3, verticalFocalLength:1.e+23, horizontalOffset:0, verticalOffset:0},
        {type:'crl', title:'CRL', focalPlane:2, material:'Be', method: 'server', refractiveIndex:4.20756805e-06, attenuationLength:7.31294e-03, focalDistance:null, absoluteFocusPosition:null, shape:1,
         horizontalApertureSize:1, verticalApertureSize:1, tipRadius:1.5e3, radius:1.5e-3, numberOfLenses:3, tipWallThickness:80, wallThickness:80e-6},
        {type:'mirror', title:'Flat Mirror', orientation:'x', grazingAngle:3.1415926, heightAmplification:1, horizontalTransverseSize:1, verticalTransverseSize:1, heightProfileFile:'mirror_1d.dat'},
        {type:'sphericalMirror', title:'Spherical Mirror', 'radius':1049, grazingAngle:3.1415926, 'tangentialSize':0.3, 'sagittalSize':0.11, 'normalVectorX':0, 'normalVectorY':0.9999025244842406, 'normalVectorZ':-0.013962146326506367,'tangentialVectorX':0, 'tangentialVectorY':0.013962146326506367, heightProfileFile:null, orientation:'x', heightAmplification:1},
        {type:'ellipsoidMirror', title:'Ellipsoid Mirror', focalLength:1.7, grazingAngle:3.6, tangentialSize:0.5, sagittalSize:0.01, normalVectorX:0, normalVectorY:0.9999935200069984, normalVectorZ:-0.0035999922240050387, tangentialVectorX:0, tangentialVectorY:-0.0035999922240050387, heightProfileFile:null, orientation:'x', heightAmplification:1},
        {type:'watch', title:'Watchpoint'},
    ];
    self.toolbarItems = [];
    for (var i = 0; i < toolbarItems.length; i++) {
        if (! toolbarItems[i].hide || SIREPO.APP_USE_NEW_FEATURES) {
            self.toolbarItems.push(toolbarItems[i]);
        }
    }
=======
        crystalDefaults,
        {type:'watch', title:'Watchpoint'},
    ];

    if (SIREPO.APP_SCHEMA.feature_config.mask_in_toolbar) {
        self.toolbarItems.splice(
            self.toolbarItems.length - 1,
            0,
            {
                type:'mask', title:'Mask', material:'User-defined', method:'server', refractiveIndex:1.0, attenuationLength:1.0,
                maskThickness:1.0, gridShape:0, gridTiltAngle:0.4363323129985824, horizontalSamplingInterval:7.32e-01, verticalSamplingInterval:7.32e-01,
                horizontalGridPitch:20, verticalGridPitch:20, horizontalPixelsNumber:1024, verticalPixelsNumber:1024,
                horizontalGridsNumber:21, verticalGridsNumber:21, horizontalGridDimension:5, verticalGridDimension:5,
                horizontalMaskCoordinate:0.0, verticalMaskCoordinate:0.0
            }
        );
    }

>>>>>>> 70dba96a
    self.panelState = panelState;
    self.srwService = srwService;
    self.activeItem = null;
    self.postPropagation = [];
    self.propagations = [];
    self.analyticalTreatmentEnum = SIREPO.APP_SCHEMA.enum.AnalyticalTreatment;
    self.singleElectron = true;

    function addItem(item) {
        var newItem = appState.clone(item);
        newItem.id = appState.maxId(appState.models.beamline) + 1;
        newItem.showPopover = true;
        if (appState.models.beamline.length) {
            newItem.position = parseFloat(appState.models.beamline[appState.models.beamline.length - 1].position) + 1;
        }
        else {
            newItem.position = 20;
        }
        if (newItem.type == 'ellipsoidMirror') {
            newItem.firstFocusLength = newItem.position;
        }
        if (newItem.type == 'watch') {
            appState.models[watchpointReportName(newItem.id)] = appState.cloneModel('initialIntensityReport');
        }
        appState.models.beamline.push(newItem);
        self.dismissPopup();
    }

    function calculatePropagation() {
        if (! appState.isLoaded()) {
            return;
        }
        var beamline = appState.models.beamline;
        if (! appState.models.propagation) {
            appState.models.propagation = {};
        }
        var propagation = appState.models.propagation;
        self.propagations = [];
        for (var i = 0; i < beamline.length; i++) {
            if (! propagation[beamline[i].id]) {
                propagation[beamline[i].id] = [
                    defaultItemPropagationParams(),
                    defaultDriftPropagationParams(),
                ];
            }
            var p = propagation[beamline[i].id];
            if (beamline[i].type != 'watch') {
                self.propagations.push({
                    title: beamline[i].title,
                    params: p[0],
                });
            }
            if (i == beamline.length - 1) {
                break;
            }
            var d = parseFloat(beamline[i + 1].position) - parseFloat(beamline[i].position);
            if (d > 0) {
                self.propagations.push({
                    title: 'Drift ' + formatFloat(d) + 'm',
                    params: p[1],
                });
            }
        }
        if (! appState.models.postPropagation || appState.models.postPropagation.length === 0) {
            appState.models.postPropagation = defaultItemPropagationParams();
        }
        self.postPropagation = appState.models.postPropagation;
    }

    function defaultItemPropagationParams() {
        return [0, 0, 1, 0, 0, 1.0, 1.0, 1.0, 1.0];
    }

    function defaultDriftPropagationParams() {
        return [0, 0, 1, 1, 0, 1.0, 1.0, 1.0, 1.0];
    }

    function fieldClass(field) {
        return '.model-' + field.replace('.', '-');
    }

    function formatFloat(v) {
        var str = v.toFixed(4);
        str = str.replace(/0+$/, '');
        str = str.replace(/\.$/, '');
        return str;
    }

    function isPropagationModelName(name) {
        return name.toLowerCase().indexOf('propagation') >= 0;
    }

    function isWatchpointReportModelName(name) {
        return name.indexOf('watchpointReport') >= 0;
    }

    function saveBeamline() {
        // culls and saves propagation and watchpoint models
        var propagations = {};
        var watchpoints = {};
        for (var i = 0; i < appState.models.beamline.length; i++) {
            var item = appState.models.beamline[i];
            propagations[item.id] = appState.models.propagation[item.id];
            if (item.type == 'watch') {
                watchpoints[watchpointReportName(item.id)] = true;
            }
        }
        appState.models.propagation = propagations;

        // need to save all watchpointReports and propagations for beamline changes
        var savedModelValues = appState.applicationState();
        for (var modelName in appState.models) {
            if (isWatchpointReportModelName(modelName) && ! watchpoints[modelName]) {
                // deleted watchpoint, remove the report model
                delete appState.models[modelName];
                delete savedModelValues[modelName];
                continue;
            }
            if (isWatchpointReportModelName(modelName)) {
                savedModelValues[modelName] = appState.cloneModel(modelName);
            }
        }
        appState.saveChanges(['beamline', 'propagation', 'postPropagation']);
    }

    function updatePhotonEnergyHelpText() {
        if (appState.isLoaded()) {
                var msg = 'The photon energy is: ' + appState.models.simulation.photonEnergy + ' eV';
                SIREPO.APP_SCHEMA.model.crl.refractiveIndex[3] = msg;
                SIREPO.APP_SCHEMA.model.crl.attenuationLength[3] = msg;
                SIREPO.APP_SCHEMA.model.mask.refractiveIndex[3] = msg;
                SIREPO.APP_SCHEMA.model.mask.attenuationLength[3] = msg;
                SIREPO.APP_SCHEMA.model.fiber.externalRefractiveIndex[3] = msg;
                SIREPO.APP_SCHEMA.model.fiber.externalAttenuationLength[3] = msg;
                SIREPO.APP_SCHEMA.model.fiber.coreRefractiveIndex[3] = msg;
                SIREPO.APP_SCHEMA.model.fiber.coreAttenuationLength[3] = msg;
        }
    }

    function watchpointReportName(id) {
        return 'watchpointReport' + id;
    }

    self.cancelBeamlineChanges = function() {
        self.dismissPopup();
        appState.cancelChanges(['beamline', 'propagation', 'postPropagation']);
    };

    self.checkIfDirty = function() {
        var savedValues = appState.applicationState();
        var models = appState.models;
        if (appState.deepEquals(savedValues.beamline, models.beamline)
            && appState.deepEquals(savedValues.propagation, models.propagation)
            && appState.deepEquals(savedValues.postPropagation, models.postPropagation)) {
            return false;
        }
        return true;
    };

    self.dismissPopup = function() {
        $('.srw-beamline-element-label').popover('hide');
    };

    self.dropBetween = function(index, data) {
        if (! data) {
            return;
        }
        var item;
        if (data.id) {
            self.dismissPopup();
            var curr = appState.models.beamline.indexOf(data);
            if (curr < index) {
                index--;
            }
            appState.models.beamline.splice(curr, 1);
            item = data;
        }
        else {
            // move last item to this index
            item = appState.models.beamline.pop();
        }
        appState.models.beamline.splice(index, 0, item);
        if (appState.models.beamline.length > 1) {
            if (index === 0) {
                item.position = parseFloat(appState.models.beamline[1].position) - 0.5;
            }
            else if (index === appState.models.beamline.length - 1) {
                item.position = parseFloat(appState.models.beamline[appState.models.beamline.length - 1].position) + 0.5;
            }
            else {
                item.position = Math.round(100 * (parseFloat(appState.models.beamline[index - 1].position) + parseFloat(appState.models.beamline[index + 1].position)) / 2) / 100;
            }
        }
    };

    self.dropComplete = function(data) {
        if (data && ! data.id) {
            addItem(data);
        }
    };

    self.getBeamline = function() {
        return appState.models.beamline;
    };

    self.getWatchItems = function() {
        if (appState.isLoaded()) {
            var beamline = appState.applicationState().beamline;
            var res = [];
            for (var i = 0; i < beamline.length; i++) {
                if (beamline[i].type == 'watch') {
                    res.push(beamline[i]);
                }
            }
            return res;
        }
        return [];
    };

    self.handleModalShown = function(name) {
        if (appState.isLoaded()) {
            if (srwService.isGaussianBeam()) {
                $('.model-watchpointReport-fieldUnits').show();
                $('.model-initialIntensityReport-fieldUnits').show();
            }
            else {
                $('.model-watchpointReport-fieldUnits').hide();
                $('.model-initialIntensityReport-fieldUnits').hide();
            }
        }
    };

    self.isDefaultMode = function() {
        return srwService.isApplicationMode('default');
    };

    self.isPropagationReadOnly = function() {
        //TODO(pjm): may want to disable this for novice users
        //return ! self.isDefaultMode();
        return false;
    };

    self.isSingleElectron = function() {
        return self.singleElectron;
    };

    self.isMultiElectron = function() {
        return ! self.isSingleElectron();
    };

    self.isTouchscreen = function() {
        return Modernizr.touch;
    };

    self.mirrorReportTitle = function() {
        if (self.activeItem && self.activeItem.title) {
            return self.activeItem.title;
        }
        return '';
    };

    self.removeElement = function(item) {
        self.dismissPopup();
        appState.models.beamline.splice(appState.models.beamline.indexOf(item), 1);
    };

    self.disableElement = function(item) {
        self.dismissPopup();
        // appState.models.beamline.splice(appState.models.beamline.indexOf(item), 1);
    };

    self.saveBeamlineChanges = function() {
        // sort beamline based on position
        appState.models.beamline.sort(function(a, b) {
            return parseFloat(a.position) - parseFloat(b.position);
        });
        calculatePropagation();
        saveBeamline();
    };

    self.setActiveItem = function(item) {
        self.activeItem = item;
    };

    self.setSingleElectron = function(value) {
        value = !!value;
        if (value != self.singleElectron) {
            simulationQueue.cancelAllItems();
        }
        self.singleElectron = value;
    };

    self.showFileReport = function(type, model) {
        self.mirrorReportShown = true;
        appState.models.mirrorReport = model;
        appState.saveQuietly('mirrorReport');
        var el = $('#srw-mirror-plot');
        el.modal('show');
        el.on('shown.bs.modal', function() {
            // this forces the plot to reload
            appState.saveChanges('mirrorReport');
        });
        el.on('hidden.bs.modal', function() {
            self.mirrorReportShown = false;
            el.off();
        });
    };

    self.showPropagationModal = function() {
        calculatePropagation();
        self.dismissPopup();
        $('#srw-propagation-parameters').modal('show');
    };

    self.showTabs = function() {
        if (self.getWatchItems().length === 0) {
            return false;
        }
        if (srwService.isApplicationMode('wavefront')) {
            return false;
        }
        if (srwService.isGaussianBeam()) {
            return false;
        }
        return true;
    };

    //TODO(pjm): coupled with controller named "beamline"
    $scope.$watch('beamline.activeItem.grazingAngle', function (newValue, oldValue) {
        if (newValue !== null && angular.isDefined(newValue) && angular.isDefined(oldValue)) {
            var item = self.activeItem;
            if (item.type === 'grating' || item.type === 'ellipsoidMirror' || item.type === 'sphericalMirror') {
                requestSender.getApplicationData(
                    {
                        method: 'compute_grazing_angle',
                        optical_element: item,
                    },
                    function(data) {
                        var fields = ['normalVectorZ', 'normalVectorY', 'normalVectorX', 'tangentialVectorY', 'tangentialVectorX'];
                        for (var i = 0; i < fields.length; i++) {
                            item[fields[i]] = data[fields[i]];
                        }
                    }
                );
            }
        }
    });

    function checkChanged(newValues, oldValues) {
        for (var i = 0; i < newValues.length; i++) {
            if (! angular.isDefined(newValues[i]) || newValues[i] === null || newValues[i] === 'Unknown' || ! angular.isDefined(oldValues[i])) {
                return false;
            }
        }
        return true;
    }

    function checkDefined(values) {
        for (var i = 0; i < values.length; i++) {
            if (typeof(values[i]) === 'undefined' || values[i] === null) {
                return false;
            }
        }
        return true;
    }

    function wrapActiveItem(fields) {
        var fieldsList = [];
        for (var i=0; i<fields.length; i++) {
            fieldsList.push('beamline.activeItem.' + fields[i].toString());
        }
        return '[' + fieldsList.toString() + ']';
    }

    appState.whenModelsLoaded($scope, updatePhotonEnergyHelpText);
    $scope.$on('simulation.changed', updatePhotonEnergyHelpText);

    var CRLFields = [
        'material',
        'method',
        'numberOfLenses',
        'position',
        'tipRadius',
        'refractiveIndex',
    ];
    function computeCRLCharacteristics() {
        var item = self.activeItem;
        if (item.type === 'crl') {
            requestSender.getApplicationData(
                {
                    method: 'compute_crl_characteristics',
                    optical_element: item,
                    photon_energy: appState.models.simulation.photonEnergy,
                },
                function(data) {
                    var fields = ['refractiveIndex', 'attenuationLength'];
                    for (var i = 0; i < fields.length; i++) {
                        item[fields[i]] = parseFloat(data[fields[i]]).toExponential(6);
                    }

                    fields = ['focalDistance', 'absoluteFocusPosition'];
                    for (i = 0; i < fields.length; i++) {
                        item[fields[i]] = parseFloat(data[fields[i]]).toFixed(4);
                    }
                }
            );
        }
    }
    $scope.$watchCollection(wrapActiveItem(CRLFields), function (newValues, oldValues) {
        var crlMethodFormGroup = $('div.model-crl-method').closest('.form-group');
        if (newValues[0] === 'User-defined') {
            crlMethodFormGroup.hide();
        }
        else {
            crlMethodFormGroup.show();
        }
        if (checkDefined(newValues)) {
            computeCRLCharacteristics();
        }
    });

    var fiberFields = [
        'method',
        'externalMaterial',
        'coreMaterial',
    ];
    function computeFiberCharacteristics() {
        var item = self.activeItem;
        if (item.type === 'fiber') {
            requestSender.getApplicationData(
                {
                    method: 'compute_fiber_characteristics',
                    optical_element: item,
                    photon_energy: appState.models.simulation.photonEnergy,
                },
                function(data) {
                    var fields = [
                        'externalRefractiveIndex', 'externalAttenuationLength',
                        'coreRefractiveIndex', 'coreAttenuationLength',
                    ];
                    for (var i = 0; i < fields.length; i++) {
                        item[fields[i]] = parseFloat(data[fields[i]]).toExponential(6);
                    }
                }
            );
        }
    }
    $scope.$watchCollection(wrapActiveItem(fiberFields), function (newValues, oldValues) {
        var fiberMethodFormGroup = $('div.model-fiber-method').closest('.form-group');
        if (newValues[1] === 'User-defined' && newValues[2] === 'User-defined') {
            fiberMethodFormGroup.hide();
        }
        else {
            fiberMethodFormGroup.show();
        }
        if (checkDefined(newValues)) {
            computeFiberCharacteristics();
        }
    });

    var maskFields = [
        'method',
        'material',
    ];
    function computeMaskCharacteristics() {
        var item = self.activeItem;
        if (item.type === 'mask') {
            requestSender.getApplicationData(
                {
                    method: 'compute_mask_characteristics',
                    optical_element: item,
                    photon_energy: appState.models.simulation.photonEnergy,
                },
                function(data) {
                    var fields = [
                        'refractiveIndex', 'attenuationLength',
                    ];
                    for (var i = 0; i < fields.length; i++) {
                        item[fields[i]] = parseFloat(data[fields[i]]);
                        if (item[fields[i]] < 1e-3) {
                            item[fields[i]] = item[fields[i]].toExponential(6);
                        }
                        else if (item[fields[i]] === 1) {
                            // pass
                        }
                        else {
                            item[fields[i]] = item[fields[i]].toFixed(6);
                        }
                    }
                }
            );
        }
    }
    $scope.$watchCollection(wrapActiveItem(maskFields), function (newValues, oldValues) {
        var maskMethodFormGroup = $('div.model-mask-method').closest('.form-group');
        if (newValues[1] === 'User-defined') {
            maskMethodFormGroup.hide();
        }
        else {
            maskMethodFormGroup.show();
        }
        if (checkDefined(newValues)) {
            computeMaskCharacteristics();
        }
    });

    var crystalInitFields = [
        'material',
        'energy',
        'h',
        'k',
        'l',
    ];
    $scope.$watchCollection(wrapActiveItem(crystalInitFields), function (newValues, oldValues) {
        if (checkChanged(newValues, oldValues)) {
            var item = self.activeItem;
            if (item.type === 'crystal') {
                requestSender.getApplicationData(
                    {
                        method: 'compute_crystal_init',
                        optical_element: item,
                    },
                    function(data) {
                        var fields = ['dSpacing', 'psi0r', 'psi0i', 'psiHr', 'psiHi', 'psiHBr', 'psiHBi', 'grazingAngle'];
                        for (var i = 0; i < fields.length; i++) {
                            item[fields[i]] = data[fields[i]];
                        }
                    }
                );
            }
        }
    });

    var crystalOrientationFields = [
        'grazingAngle',
        'dSpacing',
        'asymmetryAngle',
        'psi0r',
        'psi0i',
        'rotationAngle',
    ];
    $scope.$watchCollection(wrapActiveItem(crystalOrientationFields), function (newValues, oldValues) {
        if (checkChanged(newValues, oldValues)) {
            var item = self.activeItem;
            if (item.type === 'crystal') {
                requestSender.getApplicationData(
                    {
                        method: 'compute_crystal_orientation',
                        optical_element: item,
                    },
                    function(data) {
                        var fields = ['nvx', 'nvy', 'nvz', 'tvx', 'tvy'];
                        for (var i = 0; i < fields.length; i++) {
                            item[fields[i]] = data[fields[i]];
                        }
                    }
                );
            }
        }
    });
});

SIREPO.app.controller('SRWSourceController', function (appState, requestSender, srwService, $document, $scope) {
    var self = this;
    // required for $watch below
    $scope.appState = appState;
    self.srwService = srwService;
    var FORMAT_DECIMALS = 8;

    function activeField() {
        //TODO(pjm) scope() is a debug-only method, need to generalize element watchers
        return angular.element(document.activeElement).scope().field;
    }

    function convertGBSize(fromValue, value, energy) {
        var waveLength = (1239.84193 * 1e-9) / energy;  // [m]
        var factor = waveLength / (4 * Math.PI);
        var res = null;
        // TODO(MR): get units automatically.
        if (fromValue === 'rmsSize') {  // to rmsDivergence
            res = factor / (value * 1e-6) * 1e6;  // [um] -> [urad]
        }
        else if (fromValue === 'rmsDivergence') {  // to rmsSize
            res = factor / (value * 1e-6) * 1e6;  // [urad] -> [um]
        }
        if (isNaN(res) || ! isFinite(res)) {
            return null;
        }
        return res.toFixed(6);
    }

    function disableField(reportName, field, value, ifDisable, property) {
        if (! appState.isLoaded() || typeof(value) === 'undefined') {
            return;
        }
        if (typeof(property) === 'undefined') {
            property = 'disabled';
        }
        var modelReport = '.model-' + reportName + '-';
        $(modelReport + field).find('.form-control').prop(property, ifDisable);
        if (value !== 'skip') {
            appState.models[reportName][field] = value;
        }
    }

    function formatFloat(v) {
        return +parseFloat(v).toFixed(FORMAT_DECIMALS);
    }

    function isAutoDrift() {
        if (appState.isLoaded) {
            return appState.models.electronBeamPosition.driftCalculationMethod === 'auto';
        }
        return false;
    }

    function isTwissDefinition() {
        if (appState.isLoaded()) {
            return appState.models.electronBeam.beamDefinition === 't';
        }
        return false;
    }

    function processBeamParameters() {
        if (! appState.isLoaded) {
            return;
        }
        var isPredefinedBeam = srwService.isPredefinedBeam();
        var ebeam = appState.models.electronBeam;
        // enable/disable beam fields
        for (var f in ebeam) {
            // UI fields could be an input, select, or button
            $('#s-electronBeam-editor .model-electronBeam-' + f).find('input.form-control').prop('readonly', isPredefinedBeam);
            $('#s-electronBeam-editor .model-electronBeam-' + f).find('select.form-control').prop('disabled', isPredefinedBeam);
            $('#s-electronBeam-editor .model-electronBeam-' + f).find('.s-enum-button').prop('disabled', isPredefinedBeam);
        }
        // show/hide column headings and input fields for the twiss/moments sections
        showRow('.model-electronBeam-horizontalEmittance', isTwissDefinition());
        showRow('.model-electronBeam-rmsSizeX', ! isTwissDefinition());
        $('.model-electronBeamPosition-drift').find('input.form-control').prop('readonly', isAutoDrift());
    }

    function processFluxMethod() {
        if (! appState.isLoaded()) {
            return;
        }
        var methodNumber = appState.models.fluxAnimation.method;
        var reportName = 'fluxAnimation';
        // Get magnetic field values from server:
        requestSender.getApplicationData(
            {
                method: 'process_flux_reports',
                method_number: methodNumber,
                report_name: reportName,
                source_type: appState.models.simulation.sourceType,
                undulator_type: appState.models.tabulatedUndulator.undulatorType,
            },
            function(data) {
                disableField(reportName, 'magneticField', data.magneticField, true);
            }
        );
        var fieldsOfApproximateMethod = ['initialHarmonic', 'finalHarmonic', 'longitudinalPrecision', 'azimuthalPrecision'];
        var fieldsOfAccurateMethod = ['precision', 'numberOfMacroElectrons'];
        methodNumber = methodNumber.toString();
        var modelReport = '.model-' + reportName + '-';
        var i;
        if (methodNumber === "-1") {  // ["-1", "Use Approximate Method"]
            for (i = 0; i < fieldsOfApproximateMethod.length; i++) {
                $(modelReport + fieldsOfApproximateMethod[i]).closest('.form-group').show();
            }
            for (i = 0; i < fieldsOfAccurateMethod.length; i++) {
                $(modelReport + fieldsOfAccurateMethod[i]).closest('.form-group').hide();
            }
        }
        else if ($.inArray(methodNumber, ["0", "1", "2"]) != -1) {
            for (i = 0; i < fieldsOfApproximateMethod.length; i++) {
                $(modelReport + fieldsOfApproximateMethod[i]).closest('.form-group').hide();
            }
            for (i = 0; i < fieldsOfAccurateMethod.length; i++) {
                $(modelReport + fieldsOfAccurateMethod[i]).closest('.form-group').show();
            }
        }
    }

    function processGaussianBeamSize() {
        if (! appState.isLoaded()) {
            return;
        }
        var energy = appState.models.simulation.photonEnergy;
        if (appState.models.gaussianBeam.sizeDefinition === '2') { // RMS divergence
            disableField('gaussianBeam', 'rmsSizeX', convertGBSize('rmsDivergence', appState.models.gaussianBeam.rmsDivergenceX, energy), true);
            disableField('gaussianBeam', 'rmsSizeY', convertGBSize('rmsDivergence', appState.models.gaussianBeam.rmsDivergenceY, energy), true);
            disableField('gaussianBeam', 'rmsDivergenceX', 'skip', false);
            disableField('gaussianBeam', 'rmsDivergenceY', 'skip', false);
        }
        else { // RMS Size (default)
            disableField('gaussianBeam', 'rmsSizeX', 'skip', false);
            disableField('gaussianBeam', 'rmsSizeY', 'skip', false);
            disableField('gaussianBeam', 'rmsDivergenceX', convertGBSize('rmsSize', appState.models.gaussianBeam.rmsSizeX, energy), true);
            disableField('gaussianBeam', 'rmsDivergenceY', convertGBSize('rmsSize', appState.models.gaussianBeam.rmsSizeY, energy), true);
        }
    }

    function processIntensityReport(reportName, fieldsToDisable) {
        if (! appState.isLoaded()) {
            return;
        }
        updatePrecisionLabel();
        requestSender.getApplicationData(
            {
                method: 'process_intensity_reports',
                source_type: appState.models.simulation.sourceType,
                undulator_type: appState.models.tabulatedUndulator.undulatorType,
            },
            function(data) {
                for (var i = 0; i < fieldsToDisable.length; i++) {
                    var ifDisable = true;
                    if (fieldsToDisable[i] === 'method') {
                        ifDisable = false;
                    }
                    disableField(reportName, fieldsToDisable[i], data[fieldsToDisable[i]], ifDisable);
                }
            }
        );
    }

    function processTrajectoryReport() {
        if (! appState.isLoaded()) {
            return;
        }
        var fieldsOfManualMethod = ['initialTimeMoment', 'finalTimeMoment'];
        var reportName = 'trajectoryReport';
        var modelReport = '.model-' + reportName + '-';
        var i;
        // Hide initial and final c*t fields in case of automatic set of limits:
        if (appState.models[reportName].timeMomentEstimation == 'auto') {
            for (i = 0; i < fieldsOfManualMethod.length; i++) {
                $(modelReport + fieldsOfManualMethod[i]).closest('.form-group').hide();
            }
        }
        else {
            for (i = 0; i < fieldsOfManualMethod.length; i++) {
                $(modelReport + fieldsOfManualMethod[i]).closest('.form-group').show();
            }
        }
        if (appState.models.simulation.sourceType !== 't' || appState.models.tabulatedUndulator.undulatorType !== 'u_t') {
            disableField(reportName, 'magneticField', 1, true);
        }
    }

    function processUndulator() {
        if (! appState.isLoaded()) {
            return;
        }
        var undType = appState.models.tabulatedUndulator.undulatorType;
        var columnHeading = 'column-heading';
        var fieldsOfIdealizedUndulator = ['undulatorParameter', 'period', 'length', 'horizontalAmplitude', 'horizontalInitialPhase', 'horizontalSymmetry', 'verticalAmplitude', 'verticalInitialPhase', 'verticalSymmetry'];
        var fieldsOfTabulatedUndulator = ['gap', 'phase', 'magneticFile', 'indexFile'];
        var modelReport = '.model-tabulatedUndulator-';
        var modelIdealizedReport = '.model-undulator-';
        var i;

        // Limit and hide some fields in the calculator mode:
        if (srwService.isApplicationMode('calculator')) {
            var fieldsToHide = ['longitudinalPosition', 'horizontalSymmetry', 'verticalSymmetry'];
            for (i = 0; i < fieldsToHide.length; i++) {
                $(modelIdealizedReport + fieldsToHide[i]).closest('.form-group').hide();
            }
        }

        if (undType === "u_t") {  // tabulated
            $(modelReport + columnHeading).hide();
            for (i = 0; i < fieldsOfTabulatedUndulator.length; i++) {
                $(modelReport + fieldsOfTabulatedUndulator[i]).closest('.form-group').show();
            }
            for (i = 0; i < fieldsOfIdealizedUndulator.length; i++) {
                $(modelReport + fieldsOfIdealizedUndulator[i]).closest('.form-group').hide();
            }
        }
        else if (undType === "u_i") {  // idealized
            $(modelReport + columnHeading).show();
            for (i = 0; i < fieldsOfTabulatedUndulator.length; i++) {
                $(modelReport + fieldsOfTabulatedUndulator[i]).closest('.form-group').hide();
            }
            for (i = 0; i < fieldsOfIdealizedUndulator.length; i++) {
                $(modelReport + fieldsOfIdealizedUndulator[i]).closest('.form-group').show();
            }
        }
    }

    function processUndulatorDefinition(reportName, undulatorDefinition) {
        if (! appState.isLoaded()) {
            return;
        }
        requestSender.getApplicationData(
            {
                method: 'process_undulator_definition',
                undulator_definition: undulatorDefinition,
                undulator_parameter: appState.models[reportName].undulatorParameter,
                vertical_amplitude: appState.models[reportName].verticalAmplitude,
                undulator_period: appState.models[reportName].period / 1000,
            },
            function(data) {
                if (undulatorDefinition === 'K') {
                    disableField(reportName, 'verticalAmplitude', formatFloat(data.vertical_amplitude), false, 'readOnly');
                }
                else {
                    disableField(reportName, 'undulatorParameter', formatFloat(data.undulator_parameter), false, 'readOnly');
                }
            }
        );
    }

    function recalculateBeam() {
        requestSender.getApplicationData(
            {
                method: 'process_beam_parameters',
                source_type: appState.models.simulation.sourceType,
                undulator_type: appState.models.tabulatedUndulator.undulatorType,
                undulator_period: appState.models[undulatorModelName()].period / 1000,
                undulator_length: appState.models[undulatorModelName()].length,
                ebeam: appState.clone(appState.models.electronBeam),
                ebeam_position: appState.clone(appState.models.electronBeamPosition),
            },
            function(data) {
                if (! appState.isLoaded()) {
                    return;
                }
                var ebeam = appState.models.electronBeam;
                var moments_fields = [
                    'rmsSizeX', 'rmsDivergX', 'xxprX',
                    'rmsSizeY', 'rmsDivergY', 'xxprY',
                ];
                for (var i = 0; i < moments_fields.length; i++) {
                    var f = moments_fields[i];
                    ebeam[f] = formatFloat(data[f]);
                }
                appState.models.electronBeamPosition.drift = data.drift;
            }
        );
    }

    function showRow(fieldClass, show) {
        var row = $(fieldClass).closest('.row');
        if (show) {
            row.show();
        }
        else {
            row.hide();
        }
    }

    function undulatorModelName() {
        return srwService.isTabulatedUndulator()
            ? 'tabulatedUndulator'
            : 'undulator';
    }

    function updateElectronBeams() {
        var beam = appState.models.electronBeam;
        var beams = appState.models.electronBeams;
        if (! beam.isReadOnly) {
            // update the user defined beam in the electronBeams list
            for (var i = 0; i < beams.length; i++) {
                if (beams[i].id == beam.id) {
                    beams.splice(i, 1, beam);
                    break;
                }
            }
        }
        beams.sort(function(a, b) {
            return a.name.localeCompare(b.name);
        });
        appState.saveQuietly('electronBeams');
    }

    function updatePrecisionLabel() {
        if (srwService.isElectronBeam()) {
            var precisionLabel = SIREPO.APP_SCHEMA.model.intensityReport.precision[0];
            if (appState.models.intensityReport.method === "0") {
                precisionLabel = 'Step Size';
            }
            $('.model-intensityReport-precision').find('label').text(precisionLabel);
        }
    }

    function watchModelFields(modelFields, callback) {
        modelFields.forEach(function(f) {
            $scope.$watch('appState.models.' + f, function (newValue, oldValue) {
                if (angular.isDefined(oldValue) && newValue != oldValue) {
                    callback();
                }
            });
        });
    }

    self.handleModalShown = function(name) {
        if (! appState.isLoaded()) {
            return;
        }
        if (srwService.isGaussianBeam()) {
            $('.model-sourceIntensityReport-fieldUnits').closest('.form-group').show();
        }
        else {
            $('.model-intensityReport-fieldUnits').closest('.form-group').hide();
            $('.model-sourceIntensityReport-fieldUnits').closest('.form-group').hide();
        }
        if (srwService.isApplicationMode('calculator')) {
            $('.model-sourceIntensityReport-magneticField').closest('.form-group').hide();
        }

        if (name === 'fluxAnimation') {
            processFluxMethod();
        }
        else if (name === 'intensityReport') {
            processIntensityReport(name, ['method', 'magneticField']);
        }
        else if (name === 'sourceIntensityReport') {
            processIntensityReport(name, ['magneticField']);
        }
        else if (name === 'trajectoryReport') {
            processTrajectoryReport();
        }
        else if (name === 'electronBeam') {
            processBeamParameters();
        }
        else if (name === 'gaussianBeam') {
            processGaussianBeamSize();
        }
    };

    $scope.$on('modelChanged', function(e, name) {
        if (name == 'simulation') {
            processUndulator();
        }
        else if (name == 'electronBeam') {
            updateElectronBeams();
        }
        else if (name == 'undulator' || name == 'tabulatedUndulator') {
            // make sure the electronBeam.drift is also updated
            appState.saveQuietly('electronBeamPosition');
        }
    });

    watchModelFields(['electronBeam.beamSelector', 'electronBeam.beamDefinition'], processBeamParameters);

    watchModelFields(['electronBeam.name'], function() {
        // keep beamSelector in sync with name
        appState.models.electronBeam.beamSelector = appState.models.electronBeam.name;
    });

    watchModelFields(['electronBeamPosition.driftCalculationMethod'], function() {
        recalculateBeam();
        processBeamParameters();
    });

    watchModelFields(['electronBeam.horizontalEmittance', 'electronBeam.horizontalBeta', 'electronBeam.horizontalAlpha', 'electronBeam.horizontalDispersion', 'electronBeam.horizontalDispersionDerivative', 'electronBeam.verticalEmittance', 'electronBeam.verticalBeta', 'electronBeam.verticalAlpha', 'electronBeam.verticalDispersion', 'electronBeam.verticalDispersionDerivative'], recalculateBeam);

    watchModelFields(['fluxAnimation.method'], processFluxMethod);

    watchModelFields(['gaussianBeam.sizeDefinition', 'gaussianBeam.rmsSizeX', 'gaussianBeam.rmsSizeY', 'gaussianBeam.rmsDivergenceX', 'gaussianBeam.rmsDivergenceY', 'simulation.photonEnergy'], function() {
        if (srwService.isGaussianBeam()) {
            processGaussianBeamSize();
        }
    });

    watchModelFields(['intensityReport.method'], updatePrecisionLabel);

    watchModelFields(['tabulatedUndulator.undulatorType', 'tabulatedUndulator.length', 'tabulatedUndulator.period', 'undulator.length', 'undulator.period', 'simulation.sourceType'], recalculateBeam);

    watchModelFields(['tabulatedUndulator.undulatorType'], processUndulator);

    watchModelFields(['tabulatedUndulator.magneticFile'], function() {
        requestSender.getApplicationData(
            {
                method: 'compute_undulator_length',
                report_model: appState.models.tabulatedUndulator,
            },
            function(data) {
                appState.models.tabulatedUndulator.length = data.length;
            }
        );
    });

    watchModelFields(['trajectoryReport.timeMomentEstimation'], function() {
        if (srwService.isElectronBeam()) {
            processTrajectoryReport();
        }
    });

    watchModelFields(['undulator.undulatorParameter', 'tabulatedUndulator.undulatorParameter'], function() {
        if (srwService.isElectronBeam() && (srwService.isIdealizedUndulator() || srwService.isTabulatedUndulator())) {
            if (activeField() === 'undulatorParameter') {
                processUndulatorDefinition(undulatorModelName(), 'K');
            }
        }
    });

    watchModelFields(['undulator.verticalAmplitude', 'undulator.period', 'tabulatedUndulator.verticalAmplitude', 'tabulatedUndulator.period'], function() {
        if (srwService.isElectronBeam() && (srwService.isIdealizedUndulator() || srwService.isTabulatedUndulator())) {
            if ((activeField() === 'verticalAmplitude') || (activeField() === 'period') || (typeof(activeField()) === 'undefined')) {
                processUndulatorDefinition(undulatorModelName(), 'B');
            }
        }
    });

    appState.whenModelsLoaded($scope, function() {
        $document.ready(function() {
            $('#s-electronBeam-basicEditor .model-electronBeam-name input').prop('readonly', true);
            processUndulator();
        });
    });
});

SIREPO.app.directive('appFooter', function(appState) {
    return {
        restrict: 'A',
        scope: {
            nav: '=appFooter',
        },
        template: [
            '<div data-delete-simulation-modal="nav"></div>',
            '<div data-reset-simulation-modal="nav"></div>',
            '<div data-modal-editor="" view-name="simulationGrid" data-parent-controller="nav"></div>',
            '<div data-modal-editor="" view-name="simulationDocumentation"></div>',
            '<div data-import-python=""></div>',
        ].join(''),
        controller: function($scope) {
            $scope.appState = appState;

            function updateSimulationGridFields() {
                if (! appState.isLoaded()) {
                    return;
                }
                var method = appState.models.simulation.samplingMethod;
                if (parseInt(method) == 1) {
                    $('.model-simulation-sampleFactor').show();
                    $('.model-simulation-horizontalPointCount').hide();
                    $('.model-simulation-verticalPointCount').hide();
                }
                else {
                    $('.model-simulation-sampleFactor').hide();
                    $('.model-simulation-horizontalPointCount').show();
                    $('.model-simulation-verticalPointCount').show();
                }
            }

            // hook for sampling method changes
            $scope.nav.handleModalShown = function(name) {
                updateSimulationGridFields();
            };
            $scope.$watch('appState.models.simulation.samplingMethod', function (newValue, oldValue) {
                updateSimulationGridFields(400);
            });
        },
    };
});

SIREPO.app.directive('appHeader', function(appState, panelState, requestSender, srwService, $location, $window) {

    var settingsIcon = [
        '<li class="dropdown"><a href class="dropdown-toggle srw-settings-menu hidden-xs" data-toggle="dropdown"><span class="s-panel-icon glyphicon glyphicon-cog"></span></a>',
          '<ul class="dropdown-menu">',
            '<li data-ng-if="! srwService.isApplicationMode(\'calculator\')"><a href data-ng-click="showSimulationGrid()"><span class="glyphicon glyphicon-th"></span> Initial Wavefront Simulation Grid</a></li>',
            '<li data-ng-if="srwService.isApplicationMode(\'default\')"><a href data-ng-click="showDocumentationUrl()"><span class="glyphicon glyphicon-book"></span> Simulation Documentation URL</a></li>',
            '<li><a href data-ng-click="jsonDataFile()"><span class="glyphicon glyphicon-cloud-download"></span> Export JSON Data File</a></li>',
            '<li data-ng-if="canCopy()"><a href data-ng-click="copy()"><span class="glyphicon glyphicon-copy"></span> Open as a New Copy</a></li>',
            '<li data-ng-if="isExample()"><a href data-target="#srw-reset-confirmation" data-toggle="modal"><span class="glyphicon glyphicon-repeat"></span> Discard Changes to Example</a></li>',
            '<li data-ng-if="! isExample()"><a href data-target="#srw-delete-confirmation" data-toggle="modal""><span class="glyphicon glyphicon-trash"></span> Delete</a></li>',
            '<li data-ng-if="hasRelatedSimulations()" class="divider"></li>',
            '<li data-ng-if="hasRelatedSimulations()" class="s-dropdown-submenu">',
              '<a href><span class="glyphicon glyphicon-chevron-left"></span> Related Simulations</a>',
        '<ul class="dropdown-menu">',
        '<li data-ng-repeat="item in relatedSimulations"><a href data-ng-click="openRelatedSimulation(item)">{{ item.name }}</a></li>',
        '</ul>',
            '</li>',
          '</ul>',
        '</li>',
    ].join('');

    var rightNav = [
        '<ul class="nav navbar-nav navbar-right" data-ng-show="nav.isActive(\'simulations\') && ! srwService.isApplicationMode(\'light-sources\')">',
          '<li><a href data-ng-click="showSimulationModal()"><span class="glyphicon glyphicon-plus s-small-icon"></span><span class="glyphicon glyphicon-file"></span> New Simulation</a></li>',
          '<li><a href data-ng-click="showNewFolderModal()"><span class="glyphicon glyphicon-plus s-small-icon"></span><span class="glyphicon glyphicon-folder-close"></span> New Folder</a></li>',
          '<li><a href data-ng-click="showImportModal()"><span class="glyphicon glyphicon-cloud-upload"></span> Import</a></li>',
        '</ul>',

        '<ul class="nav navbar-nav navbar-right" data-ng-show="isLoaded()">',
          '<li data-ng-class="{active: nav.isActive(\'source\')}"><a href data-ng-click="nav.openSection(\'source\')"><span class="glyphicon glyphicon-flash"></span> Source</a></li>',
          '<li data-ng-class="{active: nav.isActive(\'beamline\')}"><a href data-ng-click="nav.openSection(\'beamline\')"><span class="glyphicon glyphicon-option-horizontal"></span> Beamline</a></li>',
          '<li data-ng-if="hasDocumentationUrl()"><a href data-ng-click="openDocumentation()"><span class="glyphicon glyphicon-book"></span> Notes</a></li>',
          settingsIcon,
        '</ul>',
    ].join('');

    function navHeader(mode, modeTitle, $window) {
        return [
            '<div class="navbar-header">',
              '<a class="navbar-brand" href="/#about"><img style="width: 40px; margin-top: -10px;" src="/static/img/radtrack.gif" alt="radiasoft"></a>',
              '<div class="navbar-brand"><a href="/light">Synchrotron Radiation Workshop</a>',
                '<span class="hidden-xs"> - </span>',
                '<a class="hidden-xs" href="/light#/' + mode + '" class="hidden-xs">' + modeTitle + '</a>',
                '<span class="hidden-xs" data-ng-if="nav.sectionTitle()"> - </span>',
                '<span class="hidden-xs" data-ng-bind="nav.sectionTitle()"></span>',
              '</div>',
            '</div>',
            mode == 'light-sources'
                ? [
                    '<ul class="nav navbar-nav">',
                      '<li data-ng-class="{active: nav.isActive(\'simulations\')}"><a href data-ng-click="nav.openSection(\'simulations\')"><span class="glyphicon glyphicon-th-list"></span> Simulations</a></li>',
                    '</ul>',
                ].join('')
                : '',
        ].join('');
    }

    return {
        restrict: 'A',
        scope: {
            nav: '=appHeader',
        },
        template: [
            '<div data-ng-if="srwService.isApplicationMode(\'calculator\')">',
              navHeader('calculator', 'SR Calculator'),
              '<ul data-ng-if="isLoaded()" class="nav navbar-nav navbar-right">',
                settingsIcon,
              '</ul>',
              '<ul class="nav navbar-nav navbar-right" data-ng-show="isLoaded()">',
                '<li data-ng-if="hasDocumentationUrl()"><a href data-ng-click="openDocumentation()"><span class="glyphicon glyphicon-book"></span> Notes</a></li>',
              '</ul>',
            '</div>',
            '<div data-ng-if="srwService.isApplicationMode(\'wavefront\')">',
              navHeader('wavefront', 'Wavefront Propagation'),
              rightNav,
            '</div>',
            '<div data-ng-if="srwService.isApplicationMode(\'light-sources\')">',
              navHeader('light-sources', 'Light Source Facilities'),
              rightNav,
            '</div>',
            '<div data-ng-if="srwService.isApplicationMode(\'default\')">',
              '<div class="navbar-header">',
                '<a class="navbar-brand" href="/#about"><img style="width: 40px; margin-top: -10px;" src="/static/img/radtrack.gif" alt="radiasoft"></a>',
                '<div class="navbar-brand"><a href="/light">Synchrotron Radiation Workshop</a></div>',
              '</div>',
              '<div class="navbar-left" data-app-header-left="nav"></div>',
              rightNav,
            '</div>',
        ].join(''),
        controller: function($scope) {
            var currentSimulationId = null;

            function simulationId() {
                return appState.models.simulation.simulationId;
            }

            $scope.srwService = srwService;
            $scope.relatedSimulations = [];

            $scope.canCopy = function() {
                if (srwService.applicationMode == 'calculator' || srwService.applicationMode == 'wavefront') {
                    return false;
                }
                return true;
            };

            $scope.copy = function() {
                appState.copySimulation(
                    simulationId(),
                    function(data) {
                        requestSender.localRedirect('source', {
                            ':simulationId': data.models.simulation.simulationId,
                        });
                    });
            };

            $scope.jsonDataFile = function(item) {
                $window.open(requestSender.formatUrl('simulationData', {
                    '<simulation_id>': simulationId(),
                    '<simulation_type>': SIREPO.APP_SCHEMA.simulationType,
                    '<pretty>': true,
                }), '_blank');
            };

            $scope.hasDocumentationUrl = function() {
                if (appState.isLoaded()) {
                    return appState.models.simulation.documentationUrl;
                }
                return false;
            };

            $scope.hasRelatedSimulations = function() {
                if (appState.isLoaded()) {
                    if (currentSimulationId == appState.models.simulation.simulationId) {
                        return $scope.relatedSimulations.length > 0;
                    }
                    currentSimulationId = appState.models.simulation.simulationId;
                    requestSender.sendRequest(
                        'listSimulations',
                        function(data) {
                            for (var i = 0; i < data.length; i++) {
                                var item = data[i];
                                if (item.simulationId == currentSimulationId) {
                                    data.splice(i, 1);
                                    break;
                                }
                            }
                            $scope.relatedSimulations = data;
                        },
                        {
                            simulationType: SIREPO.APP_SCHEMA.simulationType,
                            search: {
                                'simulation.folder': appState.models.simulation.folder,
                            },
                        });
                }
                return false;
            };

            $scope.isExample = function() {
                if (appState.isLoaded()) {
                    return appState.models.simulation.isExample;
                }
                return false;
            };

            $scope.isLoaded = function() {
                if ($scope.nav.isActive('simulations')) {
                    return false;
                }
                return appState.isLoaded();
            };

            $scope.openDocumentation = function() {
                $window.open(appState.models.simulation.documentationUrl, '_blank');
            };

            $scope.openRelatedSimulation = function(item) {
                if ($scope.nav.isActive('beamline')) {
                    requestSender.localRedirect('beamline', {
                        ':simulationId': item.simulationId,
                    });
                    return;
                }
                requestSender.localRedirect('source', {
                    ':simulationId': item.simulationId,
                });
            };

            $scope.showImportModal = function() {
                $('#srw-simulation-import').modal('show');
            };

            $scope.showNewFolderModal = function() {
                panelState.showModalEditor('simulationFolder');
            };

            $scope.showSimulationModal = function() {
                panelState.showModalEditor('simulation');
            };

            $scope.showDocumentationUrl = function() {
                panelState.showModalEditor('simulationDocumentation');
            };

            $scope.showSimulationGrid = function() {
                panelState.showModalEditor('simulationGrid');
            };
        },
    };
});

SIREPO.app.directive('beamlineIcon', function() {
    return {
        scope: {
            item: '=',
        },
        template: [
            '<svg class="srw-beamline-item-icon" viewbox="0 0 50 60" data-ng-switch="item.type">',
              '<g data-ng-switch-when="lens">',
                '<path d="M25 0 C30 10 30 50 25 60" class="srw-lens" />',
                '<path d="M25 60 C20 50 20 10 25 0" class="srw-lens" />',
              '</g>',
              '<g data-ng-switch-when="aperture">',
                '<rect x="23", y="0", width="5", height="24" class="srw-aperture" />',
                '<rect x="23", y="36", width="5", height="24" class="srw-aperture" />',
              '</g>',
              '<g data-ng-switch-when="ellipsoidMirror">',
                '<path d="M20 0 C30 10 30 50 20 60" class="srw-mirror" />',
              '</g>',
              '<g data-ng-switch-when="grating">',
                '<polygon points="24,0 20,15, 24,17 20,30 24,32 20,45 24,47 20,60 24,60 28,60 28,0" class="srw-mirror" />',
              '</g>',
              '<g data-ng-switch-when="mirror">',
                '<rect x="23" y="0" width="5", height="60" class="srw-mirror" />',
              '</g>',
              '<g data-ng-switch-when="sphericalMirror">',
                '<path d="M20 0 C30 10 30 50 20 60 L33 60 L33 0 L20 0" class="srw-mirror" />',
              '</g>',
              '<g data-ng-switch-when="obstacle">',
                '<rect x="15" y="20" width="20", height="20" class="srw-obstacle" />',
              '</g>',
              '<g data-ng-switch-when="crl">',
                '<rect x="15", y="0", width="20", height="60" class="srw-crl" />',
                '<path d="M25 0 C30 10 30 50 25 60" class="srw-lens" />',
                '<path d="M25 60 C20 50 20 10 25 0" class="srw-lens" />',
                '<path d="M15 0 C20 10 20 50 15 60" class="srw-lens" />',
                '<path d="M15 60 C10 50 10 10 15 0" class="srw-lens" />',
                '<path d="M35 0 C40 10 40 50 35 60" class="srw-lens" />',
                '<path d="M35 60 C30 50 30 10 35 0" class="srw-lens" />',
              '</g>',
              '<g data-ng-switch-when="crystal">',
                '<rect x="8" y="25" width="50", height="6" class="srw-crystal" transform="translate(0) rotate(-30 50 50)" />',
              '</g>',
              '<g data-ng-switch-when="fiber" transform="translate(0) rotate(20 20 40)">',
                '<path d="M-10,35 L10,35" class="srw-fiber"/>',
                '<ellipse cx="10" cy="35" rx="3" ry="5" class="srw-fiber" />',
                '<path d="M10,30 L40,29 40,41 L10,40" class="srw-fiber"/>',
                '<ellipse cx="40" cy="35" rx="3"  ry="6" class="srw-fiber-right" />',
                '<path d="M40,35 L60,35" class="srw-fiber"/>',
              '</g>',
              '<g data-ng-switch-when="mask">',
                '<rect x="2" y="10" width="60", height="60" />',
                '<circle cx="11" cy="20" r="2" class="srw-mask" />',
                '<circle cx="21" cy="20" r="2" class="srw-mask" />',
                '<circle cx="31" cy="20" r="2" class="srw-mask" />',
                '<circle cx="41" cy="20" r="2" class="srw-mask" />',
                '<circle cx="11" cy="30" r="2" class="srw-mask" />',
                '<circle cx="21" cy="30" r="2" class="srw-mask" />',
                '<circle cx="31" cy="30" r="2" class="srw-mask" />',
                '<circle cx="41" cy="30" r="2" class="srw-mask" />',
                '<circle cx="11" cy="40" r="2" class="srw-mask" />',
                '<circle cx="21" cy="40" r="2" class="srw-mask" />',
                '<circle cx="31" cy="40" r="2" class="srw-mask" />',
                '<circle cx="41" cy="40" r="2" class="srw-mask" />',
                '<circle cx="11" cy="50" r="2" class="srw-mask" />',
                '<circle cx="21" cy="50" r="2" class="srw-mask" />',
                '<circle cx="31" cy="50" r="2" class="srw-mask" />',
                '<circle cx="41" cy="50" r="2" class="srw-mask" />',
              '</g>',
              '<g data-ng-switch-when="watch">',
                '<path d="M5 30 C 15 45 35 45 45 30" class="srw-watch" />',
                '<path d="M45 30 C 35 15 15 15 5 30" class="srw-watch" />',
                '<circle cx="25" cy="30" r="10" class="srw-watch" />',
                '<circle cx="25" cy="30" r="4" class="srw-watch-pupil" />',
              '</g>',
            '</svg>',
        ].join(''),
    };
});

SIREPO.app.directive('beamlineItem', function($timeout) {
    return {
        scope: {
            item: '=',
        },
        template: [
            '<span class="srw-beamline-badge badge">{{ item.position }}m</span>',
            '<span data-ng-if="showDeleteButton()" data-ng-click="removeElement(item)" class="srw-beamline-close-icon glyphicon glyphicon-remove-circle"></span>',
            '<span data-ng-if="showDisableButton()" data-ng-click="disableElement(item)" class="srw-beamline-disable-icon glyphicon glyphicon-off"></span>',
            '<div class="srw-beamline-image">',
              '<span data-beamline-icon="", data-item="item"></span>',
            '</div>',
            '<div data-ng-attr-id="srw-item-{{ item.id }}" class="srw-beamline-element-label">{{ item.title }}<span class="caret"></span></div>',
        ].join(''),
        controller: function($scope) {
            $scope.removeElement = function(item) {
                $scope.$parent.beamline.removeElement(item);
            };
            $scope.disableElement = function(item) {
                $scope.$parent.beamline.disableElement(item);
            };
            $scope.showDeleteButton = function() {
                return $scope.$parent.beamline.isDefaultMode();
            };
            $scope.showDisableButton = function() {
                //TODO(pjm): show disable button when feature is implemented
                // return $scope.$parent.beamline.isDefaultMode();
                return false;
            };
        },
        link: function(scope, element) {
            var el = $(element).find('.srw-beamline-element-label');
            el.popover({
                html: true,
                placement: 'bottom',
                container: '.srw-popup-container-lg',
                viewport: { selector: '.srw-beamline'},
                content: $('#srw-' + scope.item.type + '-editor'),
            }).on('show.bs.popover', function() {
                $('.srw-beamline-element-label').not(el).popover('hide');
                scope.$parent.beamline.setActiveItem(scope.item);
            }).on('shown.bs.popover', function() {
                $('.popover-content .form-control').first().select();
            }).on('hide.bs.popover', function() {
                scope.$parent.beamline.setActiveItem(null);
                var editor = el.data('bs.popover').getContent();
                // return the editor to the editor-holder so it will be available for the
                // next element of this type
                if (editor) {
                    $('.srw-editor-holder').trigger('s.resetActivePage');
                    $('.srw-editor-holder').append(editor);
                }
            });

            function togglePopover() {
                el.popover('toggle');
                scope.$apply();
            }
            if (scope.$parent.beamline.isTouchscreen()) {
                var hasTouchMove = false;
                $(element).bind('touchstart', function() {
                    hasTouchMove = false;
                });
                $(element).bind('touchend', function() {
                    if (! hasTouchMove) {
                        togglePopover();
                    }
                    hasTouchMove = false;
                });
                $(element).bind('touchmove', function() {
                    hasTouchMove = true;
                });
            }
            else {
                $(element).find('.srw-beamline-image').click(function() {
                    togglePopover();
                });
            }
            if (scope.item.showPopover) {
                delete scope.item.showPopover;
                // when the item is added, it may have been dropped between items
                // don't show the popover until the position has been determined
                $timeout(function() {
                    var position = el.parent().position().left;
                    var width = $('.srw-beamline-container').width();
                    var itemWidth = el.width();
                    if (position + itemWidth > width) {
                        var scrollPoint = $('.srw-beamline-container').scrollLeft();
                        $('.srw-beamline-container').scrollLeft(position - width + scrollPoint + itemWidth);
                    }
                    el.popover('show');
                }, 500);
            }
            scope.$on('$destroy', function() {
                if (scope.$parent.beamline.isTouchscreen()) {
                    $(element).bind('touchstart', null);
                    $(element).bind('touchend', null);
                    $(element).bind('touchmove', null);
                }
                else {
                    $(element).find('.srw-beamline-image').off();
                    $(element).off();
                }
                var el = $(element).find('.srw-beamline-element-label');
                el.off();
                var popover = el.data('bs.popover');
                // popover has a memory leak with $tip user_data which needs to be cleaned up manually
                if (popover && popover.$tip) {
                    popover.$tip.removeData('bs.popover');
                }
                el.popover('destroy');
            });
        },
    };
});

SIREPO.app.directive('beamlineItemEditor', function(appState) {
    return {
        scope: {
            modelName: '@',
        },
        template: [
            '<div>',
              '<div data-help-button="{{ title }}"></div>',
              '<form name="form" class="form-horizontal" novalidate>',
                '<div data-advanced-editor-pane="" data-view-name="modelName" data-model-data="modelAccess"></div>',
                '<div class="form-group">',
                  '<div class="col-sm-offset-6 col-sm-3">',
                    '<button ng-click="beamline.dismissPopup()" style="width: 100%" type="submit" class="btn btn-primary" data-ng-class="{\'disabled\': ! form.$valid}">Close</button>',
                  '</div>',
                '</div>',
                '<div class="form-group" data-ng-show="beamline.isTouchscreen() && beamline.isDefaultMode()">',
                  '<div class="col-sm-offset-6 col-sm-3">',
                    '<button ng-click="removeActiveItem()" style="width: 100%" type="submit" class="btn btn-danger">Delete</button>',
                  '</div>',
                '</div>',
              '</form>',
            '</div>',
        ].join(''),
        controller: function($scope) {
            $scope.beamline = $scope.$parent.beamline;
            $scope.title = appState.viewInfo($scope.modelName).title;
            $scope.advancedFields = appState.viewInfo($scope.modelName).advanced;
            $scope.removeActiveItem = function() {
                $scope.beamline.removeElement($scope.beamline.activeItem);
            };
            $scope.modelAccess = {
                modelKey: $scope.modelName,
                getData: function() {
                    return $scope.beamline.activeItem;
                },
            };
            //TODO(pjm): investigate why id needs to be set in html for revisiting the beamline page
            //$scope.editorId = 'srw-' + $scope.modelName + '-editor';
        },
    };
});

SIREPO.app.directive('deleteSimulationModal', function(appState, $location) {
    return {
        restrict: 'A',
        scope: {},
        template: [
            '<div data-confirmation-modal="" data-id="srw-delete-confirmation" data-title="Delete Simulation?" data-ok-text="Delete" data-ok-clicked="deleteSimulation()">Delete simulation &quot;{{ simulationName() }}&quot;?</div>',
        ].join(''),
        controller: function($scope) {
            $scope.deleteSimulation = function() {
                appState.deleteSimulation(
                    appState.models.simulation.simulationId,
                    function() {
                        $location.path('/simulations');
                    });
            };
            $scope.simulationName = function() {
                if (appState.isLoaded()) {
                    return appState.models.simulation.name;
                }
                return '';
            };
        },
    };
});

//TODO(pjm): refactor and generalize with mirrorUpload
SIREPO.app.directive('importPython', function(appState, fileUpload, requestSender) {
    return {
        restrict: 'A',
        scope: {},
        template: [
            '<div class="modal fade" id="srw-simulation-import" tabindex="-1" role="dialog">',
              '<div class="modal-dialog modal-lg">',
                '<div class="modal-content">',
                  '<div class="modal-header bg-info">',
                    '<button type="button" class="close" data-dismiss="modal"><span>&times;</span></button>',
                    '<div data-help-button="{{ title }}"></div>',
                    '<span class="lead modal-title text-info">{{ title }}</span>',
                  '</div>',
                  '<div class="modal-body">',
                    '<div class="container-fluid">',
                      '<form name="importForm">',
                        '<div class="form-group">',
                          '<label>Select File</label>',
                          '<input id="srw-python-file-import" type="file" data-file-model="pythonFile">',
                          '<div data-ng-if="fileType(pythonFile)"></div>',
                          '<br />',
                          '<div class="srw-python-file-import-args"><label>Optional arguments:</label><input type="text" style="width: 100%" data-ng-model="importArgs"></div><br>',
                          '<div class="text-warning"><strong>{{ fileUploadError }}</strong></div>',
                        '</div>',
                        '<div data-ng-if="isUploading" class="col-sm-6 pull-right">Please Wait...</div>',
                        '<div class="clearfix"></div>',
                        '<div class="col-sm-6 pull-right">',
                          '<button data-ng-click="importPythonFile(pythonFile, importArgs)" class="btn btn-primary" data-ng-class="{\'disabled\': isUploading}">Import File</button>',
                          ' <button data-dismiss="modal" class="btn btn-default" data-ng-class="{\'disabled\': isUploading}">Cancel</button>',
                        '</div>',
                      '</form>',
                    '</div>',
                  '</div>',
                '</div>',
              '</div>',
            '</div>',
        ].join(''),
        controller: function($scope) {
            $scope.fileUploadError = '';
            $scope.isUploading = false;
            $scope.title = 'Import Python or JSON Simulation File';
            var import_args = $('.srw-python-file-import-args');
            import_args.hide();
            $scope.fileType = function(pythonFile) {
                if (typeof(pythonFile) === 'undefined') {
                    return;
                }
                if (pythonFile.name.search('.py') >= 0) {
                    import_args.show();
                }
                else {
                    import_args.hide();
                }
            };
            $scope.importPythonFile = function(pythonFile, importArgs) {
                if (typeof(importArgs) === 'undefined') {
                    importArgs = '';
                }
                if (! pythonFile) {
                    return;
                }
                $scope.isUploading = true;
                fileUpload.uploadFileToUrl(
                    pythonFile,
                    {
                        folder: appState.getActiveFolderPath(),
                        arguments: importArgs,
                    },
                    requestSender.formatUrl(
                        'importFile',
                        {
                            '<simulation_type>': SIREPO.APP_SCHEMA.simulationType,
                        }),
                    function(data) {
                        $scope.isUploading = false;
                        if (data.error) {
                            $scope.fileUploadError = data.error;
                        }
                        else {
                            $('#srw-simulation-import').modal('hide');
                            requestSender.localRedirect('source', {
                                ':simulationId': data.models.simulation.simulationId,
                            });
                        }
                    });
            };
        },
        link: function(scope, element) {
            $(element).on('show.bs.modal', function() {
                $('#srw-python-file-import').val(null);
                scope.fileUploadError = '';
            });
            scope.$on('$destroy', function() {
                $(element).off();
            });
        },
    };
});

SIREPO.app.directive('mobileAppTitle', function(srwService) {
    function mobileTitle(mode, modeTitle) {
        return [
            '<div data-ng-if="srwService.isApplicationMode(\'' + mode + '\')" class="row visible-xs">',
              '<div class="col-xs-12 lead text-center">',
                '<a href="/light#/' + mode + '">' + modeTitle + '</a>',
                ' - {{ nav.sectionTitle() }}',
              '</div>',
            '</div>',
        ].join('');
    }

    return {
        restrict: 'A',
        scope: {
            nav: '=mobileAppTitle',
        },
        template: [
            mobileTitle('calculator', 'SR Calculator'),
            mobileTitle('wavefront', 'Wavefront Propagation'),
            mobileTitle('light-sources', 'Light Source Facilities'),
        ].join(''),
        controller: function($scope) {
            $scope.srwService = srwService;
        },
    };
});

SIREPO.app.directive('resetSimulationModal', function(appState, srwService) {
    return {
        restrict: 'A',
        scope: {
            nav: '=resetSimulationModal',
        },
        template: [
            '<div data-confirmation-modal="" data-id="srw-reset-confirmation" data-title="Reset Simulation?" data-ok-text="Discard Changes" data-ok-clicked="revertToOriginal()">Discard changes to &quot;{{ simulationName() }}&quot;?</div>',
        ].join(''),
        controller: function($scope) {
            $scope.revertToOriginal = function() {
                $scope.nav.revertToOriginal(
                    srwService.applicationMode,
                    appState.models.simulation.name);
            };
            $scope.simulationName = function() {
                if (appState.isLoaded()) {
                    return appState.models.simulation.name;
                }
                return '';
            };
        },
    };
});

SIREPO.app.directive('simulationStatusPanel', function(frameCache, persistentSimulation) {
    return {
        restrict: 'A',
        scope: {
            model: '@simulationStatusPanel',
            title: '@',
        },
        template: [
            '<form name="form" class="form-horizontal" novalidate>',
              '<div data-ng-if="isStateProcessing()">',
                '<div class="col-sm-6">',
                  '<div data-ng-show="isStatePending()">',
                    '<span class="glyphicon glyphicon-hourglass"></span> {{ stateAsText() }} {{ dots }}',
                  '</div>',
                  '<div data-ng-show="isInitializing()">',
                    '<span class="glyphicon glyphicon-hourglass"></span> Initializing Simulation {{ dots }}',
                  '</div>',
                  '<div data-ng-show="isStateRunning() && ! isInitializing()">',
                    '{{ stateAsText() }} {{ dots }}',
                    '<div data-simulation-status-timer="timeData"></div>',
                  '</div>',
                '</div>',
                '<div class="col-sm-6 pull-right">',
                  '<button class="btn btn-default" data-ng-click="cancelSimulation()">End Simulation</button>',
                '</div>',
              '</div>',
              '<div data-ng-show="isStateStopped()">',
                '<div class="col-sm-6">',
                  'Simulation ',
                  '<span>{{ stateAsText() }}</span>',
                  '<div>',
                    '<div data-simulation-status-timer="timeData"></div>',
                  '</div>',
                '</div>',
                '<div class="col-sm-6 pull-right">',
                  '<button class="btn btn-default" data-ng-click="runSimulation()">Start New Simulation</button>',
                '</div>',
              '</div>',
            '</form>',
        ].join(''),
        controller: function($scope) {
            $scope.handleStatus = function(data) {
                if (data.frameId && (data.frameId != $scope.frameId)) {
                    $scope.frameId = data.frameId;
                    $scope.frameCount++;
                    frameCache.setFrameCount($scope.frameCount);
                    frameCache.setCurrentFrame($scope.model, $scope.frameCount - 1);
                }
            };

            persistentSimulation.initProperties($scope);
            frameCache.setAnimationArgs({
                multiElectronAnimation: [],
                fluxAnimation: ['fluxType'],
            });
            $scope.$on($scope.model + '.changed', function() {
                if ($scope.isReadyForModelChanges) {
                    frameCache.setFrameCount(0);
                    frameCache.clearFrames($scope.model);
                }
            });
            $scope.persistentSimulationInit($scope);
        },
    };
});

SIREPO.app.directive('tooltipEnabler', function() {
    return {
        link: function(scope, element) {
            $('[data-toggle="tooltip"]').tooltip({
                html: true,
                placement: 'bottom',
            });
            scope.$on('$destroy', function() {
                $('[data-toggle="tooltip"]').tooltip('destroy');
            });
        },
    };
});

SIREPO.app.directive('watchpointModalEditor', function(srwService) {
    return {
        scope: {
            parentController: '=',
            itemId: '=',
        },
        template: [
            '<div data-modal-editor="" view-name="watchpointReport" data-parent-controller="parentController" data-model-data="modelAccess" data-modal-title="reportTitle()"></div>',
        ].join(''),
        controller: function($scope) {
            srwService.setupWatchpointDirective($scope);
        },
    };
});

SIREPO.app.directive('watchpointReport', function(srwService) {
    return {
        scope: {
            itemId: '=',
        },
        template: [
            '<div data-report-panel="3d" data-model-name="watchpointReport" data-model-data="modelAccess" data-panel-title="{{ reportTitle() }}"></div>',
        ].join(''),
        controller: function($scope) {
            srwService.setupWatchpointDirective($scope);
        },
    };
});<|MERGE_RESOLUTION|>--- conflicted
+++ resolved
@@ -163,34 +163,18 @@
             heightAmplification: 1,
     };
 
-    var toolbarItems = [
+    self.toolbarItems = [
         //TODO(pjm): move default values to separate area
         {type:'aperture', title:'Aperture', horizontalSize:1, verticalSize:1, shape:'r', horizontalOffset:0, verticalOffset:0},
-        {type:'obstacle', title:'Obstacle', horizontalSize:0.5, verticalSize:0.5, shape:'r', horizontalOffset:0, verticalOffset:0},
-<<<<<<< HEAD
-        {type:'mask', title:'Mask', material:'User-defined', method:'server', refractiveIndex:1.0, attenuationLength:1.0,
-         maskThickness:1.0, gridShape:0, gridTiltAngle:0.4363323129985824, horizontalSamplingInterval:7.32e-01, verticalSamplingInterval:7.32e-01,
-         horizontalGridPitch:20, verticalGridPitch:20, horizontalPixelsNumber:1024, verticalPixelsNumber:1024,
-         horizontalGridsNumber:21, verticalGridsNumber:21, horizontalGridDimension:5, verticalGridDimension:5,
-         horizontalMaskCoordinate:0.0, verticalMaskCoordinate:0.0, hide:true},
+        {type:'crl', title:'CRL', focalPlane:2, material:'Be', method: 'server', refractiveIndex:4.20756805e-06, attenuationLength:7.31294e-03, focalDistance:null, absoluteFocusPosition:null, shape:1,
+         horizontalApertureSize:1, verticalApertureSize:1, tipRadius:1.5e3, radius:1.5e-3, numberOfLenses:3, tipWallThickness:80, wallThickness:80e-6},
         {type:'fiber', title:'Fiber', focalPlane:1, method:'server', externalMaterial:'User-defined', externalRefractiveIndex:4.20756805e-06, externalAttenuationLength:7312.94e-06, externalDiameter:100.e-06, coreMaterial:'User-defined', coreRefractiveIndex:4.20756805e-06, coreAttenuationLength:7312.94e-06, coreDiameter:10.e-06, horizontalCenterPosition:0.0, verticalCenterPosition:0.0},
-        crystalDefaults,
         {type:'grating', title:'Grating', tangentialSize:0.2, sagittalSize:0.015, grazingAngle:12.9555790185373, normalVectorX:0, normalVectorY:0.99991607766, normalVectorZ:-0.0129552166147, tangentialVectorX:0, tangentialVectorY:0.0129552166147, diffractionOrder:1, grooveDensity0:1800, grooveDensity1:0.08997, grooveDensity2:3.004e-6, grooveDensity3:9.7e-11, grooveDensity4:0,},
         {type:'lens', title:'Lens', horizontalFocalLength:3, verticalFocalLength:1.e+23, horizontalOffset:0, verticalOffset:0},
-        {type:'crl', title:'CRL', focalPlane:2, material:'Be', method: 'server', refractiveIndex:4.20756805e-06, attenuationLength:7.31294e-03, focalDistance:null, absoluteFocusPosition:null, shape:1,
-         horizontalApertureSize:1, verticalApertureSize:1, tipRadius:1.5e3, radius:1.5e-3, numberOfLenses:3, tipWallThickness:80, wallThickness:80e-6},
+        {type:'ellipsoidMirror', title:'Ellipsoid Mirror', focalLength:1.7, grazingAngle:3.6, tangentialSize:0.5, sagittalSize:0.01, normalVectorX:0, normalVectorY:0.9999935200069984, normalVectorZ:-0.0035999922240050387, tangentialVectorX:0, tangentialVectorY:-0.0035999922240050387, heightProfileFile:null, orientation:'x', heightAmplification:1},
         {type:'mirror', title:'Flat Mirror', orientation:'x', grazingAngle:3.1415926, heightAmplification:1, horizontalTransverseSize:1, verticalTransverseSize:1, heightProfileFile:'mirror_1d.dat'},
         {type:'sphericalMirror', title:'Spherical Mirror', 'radius':1049, grazingAngle:3.1415926, 'tangentialSize':0.3, 'sagittalSize':0.11, 'normalVectorX':0, 'normalVectorY':0.9999025244842406, 'normalVectorZ':-0.013962146326506367,'tangentialVectorX':0, 'tangentialVectorY':0.013962146326506367, heightProfileFile:null, orientation:'x', heightAmplification:1},
-        {type:'ellipsoidMirror', title:'Ellipsoid Mirror', focalLength:1.7, grazingAngle:3.6, tangentialSize:0.5, sagittalSize:0.01, normalVectorX:0, normalVectorY:0.9999935200069984, normalVectorZ:-0.0035999922240050387, tangentialVectorX:0, tangentialVectorY:-0.0035999922240050387, heightProfileFile:null, orientation:'x', heightAmplification:1},
-        {type:'watch', title:'Watchpoint'},
-    ];
-    self.toolbarItems = [];
-    for (var i = 0; i < toolbarItems.length; i++) {
-        if (! toolbarItems[i].hide || SIREPO.APP_USE_NEW_FEATURES) {
-            self.toolbarItems.push(toolbarItems[i]);
-        }
-    }
-=======
+        {type:'obstacle', title:'Obstacle', horizontalSize:0.5, verticalSize:0.5, shape:'r', horizontalOffset:0, verticalOffset:0},
         crystalDefaults,
         {type:'watch', title:'Watchpoint'},
     ];
@@ -209,7 +193,6 @@
         );
     }
 
->>>>>>> 70dba96a
     self.panelState = panelState;
     self.srwService = srwService;
     self.activeItem = null;
