'use strict';

app_local_routes.beamline = '/beamline/:simulationId';
appDefaultSimulationValues = {
    simulation: {
        sourceType: 'u',
    },
};

app.config(function($routeProvider, localRoutesProvider) {
    var localRoutes = localRoutesProvider.$get();
    $routeProvider
        .when(localRoutes.source, {
            controller: 'SRWSourceController as source',
            templateUrl: '/static/html/srw-source.html?' + SIREPO_APP_VERSION,
        })
        .when(localRoutes.beamline, {
            controller: 'SRWBeamlineController as beamline',
            templateUrl: '/static/html/srw-beamline.html?' + SIREPO_APP_VERSION,
        })
});

app.factory('srwService', function(appState, $rootScope, $location) {
    var self = {};
    self.applicationMode = 'default';
    self.originalCharacteristicEnum = null;
    self.singleElectronCharacteristicEnum = null;

    function initCharacteristic() {
        if (self.originalCharacteristicEnum)
            return;
        self.originalCharacteristicEnum = APP_SCHEMA.enum['Characteristic'];
        var characteristic = appState.clone(APP_SCHEMA.enum['Characteristic']);
        characteristic.splice(1, 1);
        for (var i = 0; i < characteristic.length; i++)
            characteristic[i][1] = characteristic[i][1].replace(/Single-Electron /g, '');
        self.singleElectronCharacteristicEnum = characteristic;
    }

    function isSelected(sourceType) {
        if (appState.isLoaded())
            return appState.applicationState().simulation.sourceType == sourceType;
        return false;
    }

    self.getReportTitle = function(modelName, itemId) {
        var savedModelValues = appState.applicationState();
        if (itemId && savedModelValues.beamline) {
            for (var i = 0; i < savedModelValues.beamline.length; i += 1) {
                if (savedModelValues.beamline[i].id == itemId) {
                    return 'Intensity at ' + savedModelValues.beamline[i].title + ' Report, '
                        + savedModelValues.beamline[i].position + 'm';
                }
            }
        }
        var model = savedModelValues[modelName];
        var distance = '';
        if (model && model.distanceFromSource != null)
            distance = ', ' + model.distanceFromSource + 'm';
        else if (appState.isAnimationModelName(modelName))
            distance = '';
        else if (appState.isReportModelName(modelName) && savedModelValues.beamline && savedModelValues.beamline.length)
            distance = ', ' + savedModelValues.beamline[0].position + 'm';
        return appState.viewInfo(modelName).title + distance;
    };

    self.isApplicationMode = function(name) {
        return name == self.applicationMode;
    };

    self.isElectronBeam = function() {
        return self.isIdealizedUndulator() || self.isTabulatedUndulator() || self.isMultipole();
    };

    self.isGaussianBeam = function() {
        return isSelected('g');
    };

    self.isIdealizedUndulator = function() {
        return isSelected('u');
    };

    self.isMultipole = function() {
        return isSelected('m');
    };

    self.isPredefinedBeam = function() {
        if (appState.isLoaded())
            return appState.models.electronBeam.isReadOnly ? true : false;
        return false;
    };

    self.isTabulatedUndulator = function() {
        return isSelected('t');
    };

    self.setupWatchpointDirective = function($scope) {
        var modelKey = 'watchpointReport' + $scope.itemId
        $scope.modelAccess = {
            modelKey: modelKey,
            getData: function() {
                return appState.models[modelKey];
            },
        };

        $scope.reportTitle = function() {
            return self.getReportTitle('watchpointReport', $scope.itemId);
        };
    };

    $rootScope.$on('$routeChangeSuccess', function() {
        var search = $location.search();
        if (search && search.application_mode)
            self.applicationMode = search.application_mode;
    });

    $rootScope.$on('modelsLoaded', function() {
        initCharacteristic();
        // don't show multi-electron values in certain cases
        APP_SCHEMA.enum['Characteristic'] = (self.isApplicationMode('wavefront') || self.isGaussianBeam())
            ? self.singleElectronCharacteristicEnum
            : self.originalCharacteristicEnum;
    });

    return self;
});

app.controller('SRWBeamlineController', function (appState, panelState, requestSender, srwService, $scope) {
    var self = this;

    var crystalDefaults = {
            type: 'crystal',
            title: 'Crystal',
            material: 'Unknown',
            h: 1,
            k: 1,
            l: 1,
            energy: 9000.0,
            grazingAngle: 1.5707963,
            asymmetryAngle: 0.0,
            rotationAngle: 0.0,
            crystalThickness: 0.01,
            dSpacing: null,  // 3.13557135638,
            psi0r: null,  // -1.20811311251e-05,
            psi0i: null,  // 2.26447987254e-07,
            psiHr: null,  // -6.38714117487e-06,
            psiHi: null,  // 1.58100017439e-07,
            psiHBr: null,  // -6.38714117487e-06,
            psiHBi: null,  // 1.58100017439e-07,
            nvx: null,  // 0.0,
            nvy: null,  // 0.0,
            nvz: null,  // -1.0,
            tvx: null,  // 1.0,
            tvy: null,  // 0.0,
            heightProfileFile: null,
            orientation: 'x',
            heightAmplification: 1,
    };

    self.toolbarItems = [
        //TODO(pjm): move default values to separate area
        {type:'aperture', title:'Aperture', horizontalSize:1, verticalSize:1, shape:'r', horizontalOffset:0, verticalOffset:0},
        {type:'crl', title:'CRL', focalPlane:2, refractiveIndex:4.20756805e-06, attenuationLength:7.31294e-03, shape:1,
         horizontalApertureSize:1, verticalApertureSize:1, radius:1.5e-03, numberOfLenses:3, wallThickness:80.e-06},
        {type:'grating', title:'Grating', tangentialSize:0.2, sagittalSize:0.015, grazingAngle:12.9555790185373, normalVectorX:0, normalVectorY:0.99991607766, normalVectorZ:-0.0129552166147, tangentialVectorX:0, tangentialVectorY:0.0129552166147, diffractionOrder:1, grooveDensity0:1800, grooveDensity1:0.08997, grooveDensity2:3.004e-6, grooveDensity3:9.7e-11, grooveDensity4:0,},
        {type:'lens', title:'Lens', horizontalFocalLength:3, verticalFocalLength:1.e+23, horizontalOffset:0, verticalOffset:0},
        {type:'ellipsoidMirror', title:'Ellipsoid Mirror', focalLength:1.7, grazingAngle:3.6, tangentialSize:0.5, sagittalSize:0.01, normalVectorX:0, normalVectorY:0.9999935200069984, normalVectorZ:-0.0035999922240050387, tangentialVectorX:0, tangentialVectorY:-0.0035999922240050387, heightProfileFile:null, orientation:'x', heightAmplification:1},
        {type:'mirror', title:'Flat Mirror', orientation:'x', grazingAngle:3.1415926, heightAmplification:1, horizontalTransverseSize:1, verticalTransverseSize:1, heightProfileFile:'mirror_1d.dat'},
        {type:'sphericalMirror', title:'Spherical Mirror', 'radius':1049, 'tangentialSize':0.3, 'sagittalSize':0.11, 'normalVectorX':0, 'normalVectorY':0.9999025244842406, 'normalVectorZ':-0.013962146326506367,'tangentialVectorX':0, 'tangentialVectorY':0.013962146326506367, heightProfileFile:null, orientation:'x', heightAmplification:1},
        {type:'obstacle', title:'Obstacle', horizontalSize:0.5, verticalSize:0.5, shape:'r', horizontalOffset:0, verticalOffset:0},
        crystalDefaults,
        {type:'watch', title:'Watchpoint'},
    ];
    self.panelState = panelState;
    self.srwService = srwService;
    self.activeItem = null;
    self.postPropagation = [];
    self.propagations = [];
    self.analyticalTreatmentEnum = APP_SCHEMA.enum['AnalyticalTreatment'];
    self.singleElectron = true;

    function addItem(item) {
        var newItem = appState.clone(item);
        newItem.id = appState.maxId(appState.models.beamline) + 1;
        newItem.showPopover = true;
        if (appState.models.beamline.length) {
            newItem.position = parseFloat(appState.models.beamline[appState.models.beamline.length - 1].position) + 1;
        }
        else {
            newItem.position = 20;
        }
        if (newItem.type == 'ellipsoidMirror')
            newItem.firstFocusLength = newItem.position;
        if (newItem.type == 'watch')
            appState.models[watchpointReportName(newItem.id)] = appState.cloneModel('initialIntensityReport');
        appState.models.beamline.push(newItem);
        self.dismissPopup();
    }

    function calculatePropagation() {
        if (! appState.isLoaded())
            return;
        var beamline = appState.models.beamline;
        if (! appState.models.propagation)
            appState.models.propagation = {};
        var propagation = appState.models.propagation;
        self.propagations = [];
        for (var i = 0; i < beamline.length; i++) {
            if (! propagation[beamline[i].id]) {
                propagation[beamline[i].id] = [
                    defaultItemPropagationParams(),
                    defaultDriftPropagationParams(),
                ];
            }
            var p = propagation[beamline[i].id];
            if (beamline[i].type != 'watch')
                self.propagations.push({
                    title: beamline[i].title,
                    params: p[0],
                });
            if (i == beamline.length - 1)
                break;
            var d = parseFloat(beamline[i + 1].position) - parseFloat(beamline[i].position)
            if (d > 0) {
                self.propagations.push({
                    title: 'Drift ' + formatFloat(d) + 'm',
                    params: p[1],
                });
            }
        }
        if (! appState.models.postPropagation || appState.models.postPropagation.length == 0)
            appState.models.postPropagation = defaultItemPropagationParams();
        self.postPropagation = appState.models.postPropagation;
    }

    function defaultItemPropagationParams() {
        return [0, 0, 1, 0, 0, 1.0, 1.0, 1.0, 1.0];
    }

    function defaultDriftPropagationParams() {
        return [0, 0, 1, 1, 0, 1.0, 1.0, 1.0, 1.0];
    }

    function fieldClass(field) {
        return '.model-' + field.replace('.', '-');
    }

    function formatFloat(v) {
        var str = v.toFixed(4);
        str = str.replace(/0+$/, '');
        str = str.replace(/\.$/, '');
        return str;
    }

    function isPropagationModelName(name) {
        return name.toLowerCase().indexOf('propagation') >= 0;
    }

    function isWatchpointReportModelName(name) {
        return name.indexOf('watchpointReport') >= 0;
    }

    function saveBeamline() {
        // culls and saves propagation and watchpoint models
        var propagations = {}
        var watchpoints = {};
        for (var i = 0; i < appState.models.beamline.length; i++) {
            var item = appState.models.beamline[i];
            propagations[item.id] = appState.models.propagation[item.id];
            if (item.type == 'watch')
                watchpoints[watchpointReportName(item.id)] = true;
        }
        appState.models.propagation = propagations;

        // need to save all watchpointReports and propagations for beamline changes
        var savedModelValues = appState.applicationState();
        for (var modelName in appState.models) {
            if (isWatchpointReportModelName(modelName) && ! watchpoints[modelName]) {
                // deleted watchpoint, remove the report model
                delete appState.models[modelName];
                delete savedModelValues[modelName];
                continue;
            }
            if (isWatchpointReportModelName(modelName))
                savedModelValues[modelName] = appState.cloneModel(modelName);
        }
        appState.saveChanges(['beamline', 'propagation', 'postPropagation']);
    };

    function watchpointReportName(id) {
        return 'watchpointReport' + id;
    }

    self.cancelBeamlineChanges = function() {
        self.dismissPopup();
        appState.cancelChanges('beamline');
    };

    self.checkIfDirty = function() {
        var savedValues = appState.applicationState();
        var models = appState.models;
        if (appState.deepEquals(savedValues.beamline, models.beamline)
            && appState.deepEquals(savedValues.propagation, models.propagation)
            && appState.deepEquals(savedValues.postPropagation, models.postPropagation)) {
            return false;
        }
        return true;
    };

    self.dismissPopup = function() {
        $('.srw-beamline-element-label').popover('hide');
    };

    self.dropBetween = function(index, data) {
        if (! data)
            return;
        //console.log('dropBetween: ', index, ' ', data, ' ', data.id ? 'old' : 'new');
        var item;
        if (data.id) {
            self.dismissPopup();
            var curr = appState.models.beamline.indexOf(data);
            if (curr < index)
                index--;
            appState.models.beamline.splice(curr, 1);
            item = data;
        }
        else {
            // move last item to this index
            item = appState.models.beamline.pop()
        }
        appState.models.beamline.splice(index, 0, item);
        if (appState.models.beamline.length > 1) {
            if (index === 0) {
                item.position = parseFloat(appState.models.beamline[1].position) - 0.5;
            }
            else if (index === appState.models.beamline.length - 1) {
                item.position = parseFloat(appState.models.beamline[appState.models.beamline.length - 1].position) + 0.5;
            }
            else {
                item.position = Math.round(100 * (parseFloat(appState.models.beamline[index - 1].position) + parseFloat(appState.models.beamline[index + 1].position)) / 2) / 100;
            }
        }
    };

    self.dropComplete = function(data) {
        if (data && ! data.id) {
            addItem(data);
        }
    };

    self.getBeamline = function() {
        return appState.models.beamline;
    };

    self.getWatchItems = function() {
        if (appState.isLoaded()) {
            var beamline = appState.applicationState().beamline;
            var res = [];
            for (var i = 0; i < beamline.length; i++) {
                if (beamline[i].type == 'watch')
                    res.push(beamline[i]);
            }
            return res;
        }
        return [];
    };

    self.handleModalShown = function(name) {
        if (appState.isLoaded()) {
            if (srwService.isGaussianBeam()) {
                $('.model-watchpointReport-fieldUnits').show(0);
                $('.model-initialIntensityReport-fieldUnits').show(0);
            }
            else {
                $('.model-watchpointReport-fieldUnits').hide(0);
                $('.model-initialIntensityReport-fieldUnits').hide(0);
            }
        }
    };

    self.isDefaultMode = function() {
        return srwService.isApplicationMode('default');
    };

    self.isPropagationReadOnly = function() {
        //TODO(pjm): may want to disable this for novice users
        //return ! self.isDefaultMode();
        return false
    };

    self.isSingleElectron = function() {
        return self.singleElectron;
    };

    self.isMultiElectron = function() {
        return ! self.isSingleElectron();
    };

    self.isTouchscreen = function() {
        return Modernizr.touch;
    };

    self.mirrorReportTitle = function() {
        if (self.activeItem && self.activeItem.title)
            return self.activeItem.title;
        return '';
    };

    self.removeElement = function(item) {
        self.dismissPopup();
        appState.models.beamline.splice(appState.models.beamline.indexOf(item), 1);
    };

    self.disableElement = function(item) {
        self.dismissPopup();
        // appState.models.beamline.splice(appState.models.beamline.indexOf(item), 1);
    };

    self.saveBeamlineChanges = function() {
        // sort beamline based on position
        appState.models.beamline.sort(function(a, b) {
            return parseFloat(a.position) - parseFloat(b.position);
        });
        calculatePropagation();
        saveBeamline();
    };

    self.setActiveItem = function(item) {
        self.activeItem = item;
    };

    self.setSingleElectron = function(value) {
        self.singleElectron = value;
    };

    self.showFileReport = function(type, model) {
        self.mirrorReportShown = true;
        appState.models.mirrorReport = model;
        var el = $('#srw-mirror-plot');
        el.modal('show');
        el.on('shown.bs.modal', function() {
            appState.saveChanges('mirrorReport');
        });
        el.on('hidden.bs.modal', function() {
            self.mirrorReportShown = false;
            el.off();
        });
    };

    self.showPropagationModal = function() {
        calculatePropagation();
        self.dismissPopup();
        $('#srw-propagation-parameters').modal('show');
    };

    self.showTabs = function() {
        if (self.getWatchItems().length == 0)
            return false;
        if (srwService.isApplicationMode('wavefront'))
            return false;
        if (srwService.isGaussianBeam())
            return false;
        return true;
    };

    //TODO(pjm): coupled with controller named "beamline"
    $scope.$watch('beamline.activeItem.grazingAngle', function (newValue, oldValue) {
        if (newValue !== null && angular.isDefined(newValue) && isFinite(newValue) && angular.isDefined(oldValue) && isFinite(oldValue)) {
            var item = self.activeItem;
            requestSender.getApplicationData(
                {
                    method: 'compute_grazing_angle',
                    optical_element: item,
                },
                function(data) {
                    var fields = ['normalVectorZ', 'normalVectorY', 'normalVectorX', 'tangentialVectorY', 'tangentialVectorX'];
                    for (var i = 0; i < fields.length; i++) {
                        item[fields[i]] = data[fields[i]];
                    }
                }
            );
        }
    });

    function checkChanged(newValues, oldValues) {
        for (var i=0; i<newValues.length; i++) {
            if (! angular.isDefined(newValues[i]) || newValues[i] === null || newValues[i] === 'Unknown' || ! angular.isDefined(oldValues[i])) {
                return false;
            }
        }
        return true;
    }

    function wrapActiveItem(fields) {
        var fieldsList = [];
        for (var i=0; i<fields.length; i++) {
            fieldsList.push('beamline.activeItem.' + fields[i].toString());
        }
        return '[' + fieldsList.toString() + ']';
    }

    var crystalInitFields = [
        'material',
        'energy',
        'h',
        'k',
        'l',
    ];

    $scope.$watchCollection(wrapActiveItem(crystalInitFields), function (newValues, oldValues) {
        if (checkChanged(newValues, oldValues)) {
            var item = self.activeItem;
            requestSender.getApplicationData(
                {
                    method: 'compute_crystal_init',
                    optical_element: item,
                },
                function(data) {
                    var fields = ['dSpacing', 'psi0r', 'psi0i', 'psiHr', 'psiHi', 'psiHBr', 'psiHBi'];
                    for (var i = 0; i < fields.length; i++) {
                        item[fields[i]] = data[fields[i]];
                    }
                }
            );
        }
    });

    var crystalOrientationFields = [
        'grazingAngle',
        'dSpacing',
        'asymmetryAngle',
        'psi0r',
        'psi0i',
        'rotationAngle',
    ];

    $scope.$watchCollection(wrapActiveItem(crystalOrientationFields), function (newValues, oldValues) {
        if (checkChanged(newValues, oldValues)) {
            var item = self.activeItem;
            requestSender.getApplicationData(
                {
                    method: 'compute_crystal_orientation',
                    optical_element: item,
                },
                function(data) {
                    var fields = ['nvx', 'nvy', 'nvz', 'tvx', 'tvy'];
                    for (var i = 0; i < fields.length; i++) {
                        item[fields[i]] = data[fields[i]];
                    }
                }
            );
        }
    });

    $scope.$watch('beamline.activeItem.position', function(newValue, oldValue) {
        if (newValue !== null && angular.isDefined(newValue) && isFinite(newValue) && angular.isDefined(oldValue) && isFinite(oldValue)) {
            var item = self.activeItem;
            if (item.firstFocusLength)
                item.firstFocusLength = newValue;
        }
    });
});

app.controller('SRWSourceController', function (appState, srwService, $scope) {
    var self = this;
    self.srwService = srwService;
    $scope.appState = appState;

<<<<<<< HEAD
    self.fileUploadCompleted = function(filename) {
        if (appState.isLoaded())
            appState.models.tabulatedUndulator.magneticFile = filename;
    }

    function processFluxMethod(methodNumber) {
        if (! appState.isLoaded() || typeof methodNumber === "undefined")
            return;
        var fieldsOfApproximateMethod = ['initialHarmonic', 'finalHarmonic', 'longitudinalPrecision', 'azimuthalPrecision'];
        var fieldsOfAccurateMethod = ['precision'];
        methodNumber = methodNumber.toString();
        if (methodNumber === "-1") {  // ["-1", "Use Approximate Method"]
            for (var i=0; i<fieldsOfApproximateMethod.length; i++) {
                $('.model-fluxReport-' + fieldsOfApproximateMethod[i]).show(0);
            }
            for (var i=0; i<fieldsOfAccurateMethod.length; i++) {
                $('.model-fluxReport-' + fieldsOfAccurateMethod[i]).hide(0);
            }
        } else if ($.inArray(methodNumber, ["0", "1", "2"]) != -1) {
            for (var i=0; i<fieldsOfApproximateMethod.length; i++) {
                $('.model-fluxReport-' + fieldsOfApproximateMethod[i]).hide(0);
            }
            for (var i=0; i<fieldsOfAccurateMethod.length; i++) {
                $('.model-fluxReport-' + fieldsOfAccurateMethod[i]).show(0);
            }
        } else {
            return;
        }
    }

    self.handleModalShown = function(name, el) {
=======
    self.handleModalShown = function(name) {
>>>>>>> 839637b4
        if (appState.isLoaded()) {
            if (srwService.isGaussianBeam()) {
                $('.model-sourceIntensityReport-fieldUnits').show(0);
            }
            else {
                $('.model-sourceIntensityReport-fieldUnits').hide(0);
            }
            if (srwService.isApplicationMode('calculator')) {
                $('.model-fluxReport-method').hide(0);
                $('.model-fluxReport-precision').hide(0);
                $('.model-intensityReport-fieldUnits').hide(0);
            } else {
                processFluxMethod(appState.models.fluxReport.method);
            }
        }
    };

    $scope.$on('electronBeam.changed', function() {
        var beam = appState.models.electronBeam;
        var beams = appState.models.electronBeams;
        beam.beamSelector = beam.name;
        if (! beam.isReadOnly) {
            // update the user defined beam in the electronBeams list
            for (var i = 0; i < beams.length; i++) {
                if (beams[i].id == beam.id) {
                    beams.splice(i, 1, beam);
                    break;
                }
            }
        }
        beams.sort(function(a, b) {
            return a.name.localeCompare(b.name);
        });
        appState.saveQuietly('electronBeam');
        appState.saveQuietly('electronBeams');
    });

    $scope.$watch('appState.models.fluxReport.method', function (newValue, oldValue) {
        processFluxMethod(newValue);
    });
});

app.directive('appFooter', function(appState) {
    return {
        restrict: 'A',
        scope: {
            nav: '=appFooter',
        },
        template: [
            '<div data-delete-simulation-modal="nav"></div>',
            '<div data-reset-simulation-modal="nav"></div>',
            '<div data-modal-editor="" view-name="simulationGrid" data-parent-controller="nav"></div>',
            '<div data-modal-editor="" view-name="simulationDocumentation"></div>',
            '<div data-import-python=""></div>',
        ].join(''),
        controller: function($scope) {
            $scope.appState = appState;

            function updateSimulationGridFields(delay) {
                if (! appState.isLoaded())
                    return;
                var method = appState.models['simulation']['samplingMethod'];
                if (parseInt(method) == 1) {
                    $('.model-simulation-sampleFactor').show(delay);
                    $('.model-simulation-horizontalPointCount').hide(delay);
                    $('.model-simulation-verticalPointCount').hide(delay);
                }
                else {
                    $('.model-simulation-sampleFactor').hide(delay);
                    $('.model-simulation-horizontalPointCount').show(delay);
                    $('.model-simulation-verticalPointCount').show(delay);
                }
            }

            // hook for sampling method changes
            $scope.nav.handleModalShown = function(name) {
                updateSimulationGridFields(0);
            };
            $scope.$watch('appState.models.simulation.samplingMethod', function (newValue, oldValue) {
                updateSimulationGridFields(400);
            });
        },
    };
});

app.directive('appHeader', function(appState, panelState, requestSender, srwService, $location, $window) {

    var settingsIcon = [
        '<li class="dropdown"><a href class="dropdown-toggle srw-settings-menu hidden-xs" data-toggle="dropdown"><span class="s-panel-icon glyphicon glyphicon-cog"></span></a>',
          '<ul class="dropdown-menu">',
            '<li data-ng-if="! srwService.isApplicationMode(\'calculator\')"><a href data-ng-click="showSimulationGrid()"><span class="glyphicon glyphicon-th"></span> Initial Wavefront Simulation Grid</a></li>',
            '<li data-ng-if="srwService.isApplicationMode(\'default\')"><a href data-ng-click="showDocumentationUrl()"><span class="glyphicon glyphicon-book"></span> Simulation Documentation URL</a></li>',
            '<li><a href data-ng-click="pythonSource()"><span class="glyphicon glyphicon-cloud-download"></span> Export Python Code</a></li>',
            '<li data-ng-if="canCopy()"><a href data-ng-click="copy()"><span class="glyphicon glyphicon-copy"></span> Open as a New Copy</a></li>',
            '<li data-ng-if="isExample()"><a href data-target="#srw-reset-confirmation" data-toggle="modal"><span class="glyphicon glyphicon-repeat"></span> Discard Changes to Example</a></li>',
            '<li data-ng-if="! isExample()"><a href data-target="#srw-delete-confirmation" data-toggle="modal""><span class="glyphicon glyphicon-trash"></span> Delete</a></li>',
          '</ul>',
        '</li>',
    ].join('');

    var rightNav = [
        '<ul class="nav navbar-nav navbar-right" data-ng-show="nav.isActive(\'simulations\') && ! srwService.isApplicationMode(\'light-sources\')">',
          '<li><a href data-ng-click="showSimulationModal()"><span class="glyphicon glyphicon-plus"></span> New</a></li>',
          '<li><a href data-ng-click="showImportModal()"><span class="glyphicon glyphicon-cloud-upload"></span> Import</a></li>',
        '</ul>',

        '<ul class="nav navbar-nav navbar-right" data-ng-show="isLoaded()">',
          '<li data-ng-class="{active: nav.isActive(\'source\')}"><a href data-ng-click="nav.openSection(\'source\')"><span class="glyphicon glyphicon-flash"></span> Source</a></li>',
          '<li data-ng-class="{active: nav.isActive(\'beamline\')}"><a href data-ng-click="nav.openSection(\'beamline\')"><span class="glyphicon glyphicon-option-horizontal"></span> Beamline</a></li>',
          '<li data-ng-if="hasDocumentationUrl()"><a href data-ng-click="openDocumentation()"><span class="glyphicon glyphicon-book"></span> Notes</a></li>',
          settingsIcon,
        '</ul>',
    ].join('');

    function navHeader(mode, modeTitle, $window) {
        return [
            '<div class="navbar-header">',
              '<a class="navbar-brand" href="/light"><img style="width: 40px; margin-top: -10px;" src="/static/img/radtrack.gif" alt="radiasoft"></a>',
              '<div class="navbar-brand"><a href="/light">Synchrotron Radiation Workshop</a>',
                '<span class="hidden-xs"> - </span>',
                '<a class="hidden-xs" href="/light#/' + mode + '" class="hidden-xs">' + modeTitle + '</a>',
                '<span class="hidden-xs" data-ng-if="nav.sectionTitle()"> - </span>',
                '<span class="hidden-xs" data-ng-bind="nav.sectionTitle()"></span>',
              '</div>',
            '</div>',
            mode == 'light-sources'
                ? [
                    '<ul class="nav navbar-nav">',
                      '<li data-ng-class="{active: nav.isActive(\'simulations\')}"><a href data-ng-click="nav.openSection(\'simulations\')"><span class="glyphicon glyphicon-th-list"></span> Simulations</a></li>',
                    '</ul>',
                ].join('')
                : '',
        ].join('');
    }

    return {
        restirct: 'A',
        scope: {
            nav: '=appHeader',
        },
        template: [
            '<div data-ng-if="srwService.isApplicationMode(\'calculator\')">',
              navHeader('calculator', 'SR Calculator'),
              '<ul data-ng-if="isLoaded()" class="nav navbar-nav navbar-right">',
                settingsIcon,
              '</ul>',
              '<ul class="nav navbar-nav navbar-right" data-ng-show="isLoaded()">',
                '<li data-ng-if="hasDocumentationUrl()"><a href data-ng-click="openDocumentation()"><span class="glyphicon glyphicon-book"></span> Notes</a></li>',
              '</ul>',
            '</div>',
            '<div data-ng-if="srwService.isApplicationMode(\'wavefront\')">',
              navHeader('wavefront', 'Wavefront Propagation'),
              rightNav,
            '</div>',
            '<div data-ng-if="srwService.isApplicationMode(\'light-sources\')">',
              navHeader('light-sources', 'Light Source Facilities'),
              rightNav,
            '</div>',
            '<div data-ng-if="srwService.isApplicationMode(\'default\')">',
              '<div class="navbar-header">',
                '<a class="navbar-brand" href="/light"><img style="width: 40px; margin-top: -10px;" src="/static/img/radtrack.gif" alt="radiasoft"></a>',
                '<div class="navbar-brand"><a href="/light">Synchrotron Radiation Workshop</a></div>',
              '</div>',
              '<div class="navbar-left" data-app-header-left="nav"></div>',
              rightNav,
            '</div>',
        ].join(''),
        controller: function($scope) {
            function simulationId() {
                return appState.models.simulation.simulationId;
            }

            $scope.srwService = srwService;

            $scope.canCopy = function() {
                if (srwService.applicationMode == 'calculator' || srwService.applicationMode == 'wavefront')
                    return false;
                return true;
            };

            $scope.copy = function() {
                appState.copySimulation(
                    simulationId(),
                    function(data) {
                        requestSender.localRedirect('source', {
                            ':simulationId': data.models.simulation.simulationId,
                        });
                    });
            };

            $scope.hasDocumentationUrl = function() {
                if (appState.isLoaded())
                    return appState.models.simulation.documentationUrl;
                return false;
            };

            $scope.isExample = function() {
                if (appState.isLoaded())
                    return appState.models.simulation.isExample;
                return false;
            };

            $scope.isLoaded = function() {
                return appState.isLoaded();
            };

            $scope.openDocumentation = function() {
                $window.open(appState.models.simulation.documentationUrl, '_blank');
            };

            $scope.showImportModal = function() {
                $('#srw-simulation-import').modal('show');
            };

            $scope.showSimulationModal = function() {
                panelState.showModalEditor('simulation');
            };

            $scope.pythonSource = function(item) {
                $window.open(requestSender.formatUrl('pythonSource', {
                    '<simulation_id>': simulationId(),
                    '<simulation_type>': APP_SCHEMA.simulationType,
                }), '_blank');
            };

            $scope.showDocumentationUrl = function() {
                panelState.showModalEditor('simulationDocumentation');
            };

            $scope.showSimulationGrid = function() {
                panelState.showModalEditor('simulationGrid');
            };
        },
    };
});

app.directive('beamlineIcon', function() {
    return {
        scope: {
            item: '=',
        },
        template: [
            '<svg class="srw-beamline-item-icon" viewbox="0 0 50 60" data-ng-switch="item.type">',
              '<g data-ng-switch-when="lens">',
                '<path d="M25 0 C30 10 30 50 25 60" class="srw-lens" />',
                '<path d="M25 60 C20 50 20 10 25 0" class="srw-lens" />',
              '</g>',
              '<g data-ng-switch-when="aperture">',
                '<rect x="23", y="0", width="5", height="24" class="srw-aperture" />',
                '<rect x="23", y="36", width="5", height="24" class="srw-aperture" />',
              '</g>',
              '<g data-ng-switch-when="ellipsoidMirror">',
                '<path d="M20 0 C30 10 30 50 20 60" class="srw-mirror" />',
              '</g>',
              '<g data-ng-switch-when="grating">',
                '<polygon points="24,0 20,15, 24,17 20,30 24,32 20,45 24,47 20,60 24,60 28,60 28,0" class="srw-mirror" />',
              '</g>',
              '<g data-ng-switch-when="mirror">',
                '<rect x="23" y="0" width="5", height="60" class="srw-mirror" />',
              '</g>',
              '<g data-ng-switch-when="sphericalMirror">',
                '<path d="M20 0 C30 10 30 50 20 60 L33 60 L33 0 L20 0" class="srw-mirror" />',
              '</g>',
              '<g data-ng-switch-when="obstacle">',
                '<rect x="15" y="20" width="20", height="20" class="srw-obstacle" />',
              '</g>',
              '<g data-ng-switch-when="crl">',
                '<rect x="15", y="0", width="20", height="60" class="srw-crl" />',
                '<path d="M25 0 C30 10 30 50 25 60" class="srw-lens" />',
                '<path d="M25 60 C20 50 20 10 25 0" class="srw-lens" />',
                '<path d="M15 0 C20 10 20 50 15 60" class="srw-lens" />',
                '<path d="M15 60 C10 50 10 10 15 0" class="srw-lens" />',
                '<path d="M35 0 C40 10 40 50 35 60" class="srw-lens" />',
                '<path d="M35 60 C30 50 30 10 35 0" class="srw-lens" />',
              '</g>',
              '<g data-ng-switch-when="crystal">',
                '<rect x="8" y="25" width="50", height="6" class="srw-crystal" transform="translate(0) rotate(-30 50 50)" />',
              '</g>',
              '<g data-ng-switch-when="watch">',
                '<path d="M5 30 C 15 45 35 45 45 30" class="srw-watch" />',
                '<path d="M45 30 C 35 15 15 15 5 30" class="srw-watch" />',
                '<circle cx="25" cy="30" r="10" class="srw-watch" />',
                '<circle cx="25" cy="30" r="4" class="srw-watch-pupil" />',
              '</g>',
            '</svg>',
        ].join(''),
    };
});

app.directive('beamlineItem', function($timeout) {
    return {
        scope: {
            item: '=',
        },
        template: [
            '<span class="srw-beamline-badge badge">{{ item.position }}m</span>',
            '<span data-ng-if="showDeleteButton()" data-ng-click="removeElement(item)" class="srw-beamline-close-icon glyphicon glyphicon-remove-circle"></span>',
            '<span data-ng-if="showDisableButton()" data-ng-click="disableElement(item)" class="srw-beamline-disable-icon glyphicon glyphicon-off"></span>',
            '<div class="srw-beamline-image">',
              '<span data-beamline-icon="", data-item="item"></span>',
            '</div>',
            '<div data-ng-attr-id="srw-item-{{ item.id }}" class="srw-beamline-element-label">{{ item.title }}<span class="caret"></span></div>',
        ].join(''),
        controller: function($scope) {
            $scope.removeElement = function(item) {
                $scope.$parent.beamline.removeElement(item);
            };
            $scope.disableElement = function(item) {
                $scope.$parent.beamline.disableElement(item);
            };
            $scope.showDeleteButton = function() {
                return $scope.$parent.beamline.isDefaultMode();
            };
            $scope.showDisableButton = function() {
                return $scope.$parent.beamline.isDefaultMode();
            };
        },
        link: function(scope, element) {
            var el = $(element).find('.srw-beamline-element-label');
            el.popover({
                html: true,
                placement: 'bottom',
                container: '.srw-popup-container-lg',
                viewport: { selector: '.srw-beamline'},
                content: $('#srw-' + scope.item.type + '-editor'),
            }).on('show.bs.popover', function() {
                $('.srw-beamline-element-label').not(el).popover('hide');
                scope.$parent.beamline.setActiveItem(scope.item);
            }).on('shown.bs.popover', function() {
                $('.popover-content .form-control').first().select();
            }).on('hide.bs.popover', function() {
                scope.$parent.beamline.setActiveItem(null);
                var editor = el.data('bs.popover').getContent();
                // return the editor to the editor-holder so it will be available for the
                // next element of this type
                if (editor) {
                    $('.srw-editor-holder').trigger('s.resetActivePage');
                    $('.srw-editor-holder').append(editor);
                }
            });

            function togglePopover() {
                el.popover('toggle');
                scope.$apply();
            }
            if (scope.$parent.beamline.isTouchscreen()) {
                var hasTouchMove = false;
                $(element).bind('touchstart', function() {
                    hasTouchMove = false;
                });
                $(element).bind('touchend', function() {
                    if (! hasTouchMove)
                        togglePopover();
                    hasTouchMove = false;
                });
                $(element).bind('touchmove', function() {
                    hasTouchMove = true;
                });
            }
            else {
                $(element).find('.srw-beamline-image').click(function() {
                    togglePopover();
                });
            }
            if (scope.item.showPopover) {
                delete scope.item.showPopover;
                // when the item is added, it may have been dropped between items
                // don't show the popover until the position has been determined
                $timeout(function() {
                    var position = el.parent().position().left;
                    var width = $('.srw-beamline-container').width();
                    var itemWidth = el.width();
                    if (position + itemWidth > width) {
                        var scrollPoint = $('.srw-beamline-container').scrollLeft();
                        $('.srw-beamline-container').scrollLeft(position - width + scrollPoint + itemWidth);
                    }
                    el.popover('show');
                }, 500);
            }
            scope.$on('$destroy', function() {
                if (scope.$parent.beamline.isTouchscreen()) {
                    $(element).bind('touchstart', null);
                    $(element).bind('touchend', null);
                    $(element).bind('touchmove', null);
                }
                else {
                    $(element).off();
                }
                var el = $(element).find('.srw-beamline-element-label');
                el.off();
                var popover = el.data('bs.popover');
                // popover has a memory leak with $tip user_data which needs to be cleaned up manually
                if (popover && popover.$tip)
                    popover.$tip.removeData('bs.popover');
                el.popover('destroy');
            });
        },
    };
});

app.directive('beamlineItemEditor', function(appState) {
    return {
        scope: {
            modelName: '@',
        },
        template: [
            '<div>',
              '<div data-help-button="{{ title }}"></div>',
              '<form name="form" class="form-horizontal" novalidate>',
                '<div data-advanced-editor-pane="" data-view-name="modelName" data-model-data="modelAccess"></div>',
                '<div class="form-group">',
                  '<div class="col-sm-offset-6 col-sm-3">',
                    '<button ng-click="beamline.dismissPopup()" style="width: 100%" type="submit" class="btn btn-primary" data-ng-class="{\'disabled\': ! form.$valid}">Close</button>',
                  '</div>',
                '</div>',
                '<div class="form-group" data-ng-show="beamline.isTouchscreen() && beamline.isDefaultMode()">',
                  '<div class="col-sm-offset-6 col-sm-3">',
                    '<button ng-click="removeActiveItem()" style="width: 100%" type="submit" class="btn btn-danger">Delete</button>',
                  '</div>',
                '</div>',
              '</form>',
            '</div>',
        ].join(''),
        controller: function($scope) {
            $scope.beamline = $scope.$parent.beamline;
            $scope.title = appState.viewInfo($scope.modelName).title;
            $scope.advancedFields = appState.viewInfo($scope.modelName).advanced;
            $scope.removeActiveItem = function() {
                $scope.beamline.removeElement($scope.beamline.activeItem);
            }
            $scope.modelAccess = {
                modelKey: $scope.modelName,
                getData: function() {
                    return $scope.beamline.activeItem;
                },
            };
            //TODO(pjm): investigate why id needs to be set in html for revisiting the beamline page
            //$scope.editorId = 'srw-' + $scope.modelName + '-editor';
        },
    };
});

app.directive('deleteSimulationModal', function(appState, $location) {
    return {
        restrict: 'A',
        scope: {},
        template: [
            '<div data-confirmation-modal="" data-id="srw-delete-confirmation" data-title="Delete Simulation?" data-text="Delete simulation &quot;{{ simulationName() }}&quot;?" data-ok-text="Delete" data-ok-clicked="deleteSimulation()"></div>',
        ].join(''),
        controller: function($scope) {
            $scope.deleteSimulation = function() {
                appState.deleteSimulation(
                    appState.models.simulation.simulationId,
                    function() {
                        $location.path('/simulations');
                    });
            };
            $scope.simulationName = function() {
                if (appState.isLoaded())
                    return appState.models.simulation.name;
                return '';
            };
        },
    };
});

//TODO(pjm): refactor and generalize with mirrorUpload
app.directive('importPython', function(fileUpload, requestSender) {
    return {
        restrict: 'A',
        scope: {},
        template: [
            '<div class="modal fade" id="srw-simulation-import" tabindex="-1" role="dialog">',
              '<div class="modal-dialog modal-lg">',
                '<div class="modal-content">',
                  '<div class="modal-header bg-info">',
                    '<button type="button" class="close" data-dismiss="modal"><span>&times;</span></button>',
                    '<div data-help-button="{{ title }}"></div>',
                    '<span class="lead modal-title text-info">{{ title }}</span>',
                  '</div>',
                  '<div class="modal-body">',
                    '<div class="container-fluid">',
                      '<form name="importForm">',
                        '<div class="form-group">',
                          '<label>Select File</label>',
                          '<input id="srw-python-file-import" type="file" data-file-model="pythonFile">',
                          '<br />',
                          'Optional arguments: <input id="srw-python-file-import-args" type="text" style="width: 100%" data-ng-model="importArgs"><br>',
                          '<div class="text-warning"><strong>{{ fileUploadError }}</strong></div>',
                        '</div>',
                        '<div class="col-sm-6 pull-right">',
                          '<button data-ng-click="importPythonFile(pythonFile, importArgs)" class="btn btn-primary">Import File</button>',
                          ' <button data-dismiss="modal" class="btn btn-default">Cancel</button>',
                        '</div>',
                      '</form>',
                    '</div>',
                  '</div>',
                '</div>',
              '</div>',
            '</div>',
        ].join(''),
        controller: function($scope) {
            $scope.fileUploadError = '';
            $scope.title = 'Import Python Beamline File';
            $scope.importPythonFile = function(pythonFile, importArgs) {
                if (typeof importArgs === "undefined") {
                    var importArgs = '';
                }
                if (! pythonFile)
                    return;
                fileUpload.uploadFileToUrl(
                    pythonFile,
                    importArgs,
                    requestSender.formatUrl(
                        'importFile',
                        {
                            '<simulation_type>': APP_SCHEMA.simulationType,
                        }),
                    function(data) {
                        if (data.error) {
                            $scope.fileUploadError = data.error;
                        }
                        else {
                            $('#srw-simulation-import').modal('hide');
                            requestSender.localRedirect('source', {
                                ':simulationId': data.models.simulation.simulationId,
                            });
                        }
                    });
            };
        },
        link: function(scope, element) {
            $(element).on('show.bs.modal', function() {
                $('#srw-python-file-import').val(null);
                scope.fileUploadError = ''
            });
        },
    };
});

app.directive('mobileAppTitle', function(srwService) {
    function mobileTitle(mode, modeTitle) {
        return [
            '<div data-ng-if="srwService.isApplicationMode(\'' + mode + '\')" class="row visible-xs">',
              '<div class="col-xs-12 lead text-center">',
                '<a href="/light#/' + mode + '">' + modeTitle + '</a>',
                ' - {{ nav.sectionTitle() }}',
              '</div>',
            '</div>',
        ].join('');
    }

    return {
        restirct: 'A',
        scope: {
            nav: '=mobileAppTitle',
        },
        template: [
            mobileTitle('calculator', 'SR Calculator'),
            mobileTitle('wavefront', 'Wavefront Propagation'),
            mobileTitle('light-sources', 'Light Source Facilities'),
        ].join(''),
        controller: function($scope) {
            $scope.srwService = srwService;
        },
    };
});

app.directive('resetSimulationModal', function(appState, srwService) {
    return {
        restrict: 'A',
        scope: {
            nav: '=resetSimulationModal',
        },
        template: [
            '<div data-confirmation-modal="" data-id="srw-reset-confirmation" data-title="Reset Simulation?" data-text="Discard changes to &quot;{{ simulationName() }}&quot;?" data-ok-text="Discard Changes" data-ok-clicked="revertToOriginal()"></div>',
        ].join(''),
        controller: function($scope) {
            $scope.revertToOriginal = function() {
                $scope.nav.revertToOriginal(
                    srwService.applicationMode,
                    srwService.isApplicationMode('light-sources')
                        ? appState.models.simulation.facility
                        : appState.models.simulation.name);
            };
            $scope.simulationName = function() {
                if (appState.isLoaded())
                    return appState.models.simulation.name;
                return '';
            };
        },
    };
});

app.directive('simulationStatusPanel', function(appState, frameCache, panelState, requestSender, $timeout) {
    return {
        restrict: 'A',
        scope: {
            model: '@simulationStatusPanel',
            title: '@',
        },
        template: [
            '<form name="form" class="form-horizontal" novalidate>',
              '<div data-ng-if="isState(\'initial\')">',
                '<div class="col-sm-6 pull-right">',
                  '<button class="btn btn-primary" data-ng-click="runSimulation()">Start Simulation</button>',
                '</div>',
              '</div>',
              '<div data-ng-if="isState(\'running\')">',
                '<div class="col-sm-6">',
                  '<div data-ng-if="isInitializing()">',
                    '<span class="glyphicon glyphicon-hourglass"></span> Initializing Simulation {{ dots }}',
                  '</div>',
                  '<div data-ng-hide="isInitializing()">',
                    'Simulation Running {{ dots }}',
                    '<div data-simulation-status-timer="timeData"></div>',
                  '</div>',
                '</div>',
                '<div class="col-sm-6 pull-right">',
                  '<button class="btn btn-default" data-ng-click="cancelSimulation()">End Simulation</button>',
                '</div>',
              '</div>',
              '<div data-ng-if="isState(\'completed\') || isState(\'canceled\')">',
                '<div class="col-sm-6">',
                  'Simulation ',
                  '<span data-ng-if="isState(\'completed\')">Completed</span><span data-ng-if="isState(\'canceled\')">Stopped</span>',
                  '<div>',
                    '<div data-simulation-status-timer="timeData"></div>',
                  '</div>',
                '</div>',
                '<div class="col-sm-6 pull-right">',
                  '<button class="btn btn-default" data-ng-click="runSimulation()">Start New Simulation</button>',
                '</div>',
              '</div>',
            '</form>',
        ].join(''),
        controller: function($scope) {
            var isAborting = false;
            var isDestroyed = false;
            var frameId = '-1';
            var frameCount = 1;
            var isReadyForModelChanges = false;
            $scope.dots = '.';
            $scope.timeData = {
                elapsedDays: null,
                elapsedTime: null,
            };
            $scope.panelState = panelState;

            frameCache.setAnimationArgs({
                multiElectronAnimation: [],
                fluxAnimation: ['fluxType'],
            });
            frameCache.setFrameCount(0);

            $scope.$on('$destroy', function () {
                isDestroyed = true;
            });

            function refreshStatus() {
                if (! appState.isLoaded())
                    return;
                isReadyForModelChanges = true;
                requestSender.sendRequest(
                    'runStatus',
                    function(data) {
                        if (isAborting)
                            return;

                        if (data.frameId && (data.frameId != frameId)) {
                            frameId = data.frameId;
                            frameCount++;
                            frameCache.setFrameCount(frameCount);
                            frameCache.setCurrentFrame($scope.model, frameCount - 1);
                        }
                        if (data.elapsedTime) {
                            $scope.timeData.elapsedDays = parseInt(data.elapsedTime / (60 * 60 * 24));
                            $scope.timeData.elapsedTime = new Date(1970, 0, 1);
                            $scope.timeData.elapsedTime.setSeconds(data.elapsedTime);
                        }

                        if (data.state != 'running') {
                            if (data.state != simulationState())
                                appState.saveChanges('simulationStatus');
                        }
                        else {
                            if (! isDestroyed) {
                                $scope.dots += '.';
                                if ($scope.dots.length > 3)
                                    $scope.dots = '.';
                                $timeout(refreshStatus, 4000);
                            }
                        }
                        setSimulationState(data.state);
                    },
                    {
                        report: $scope.model,
                        models: appState.applicationState(),
                        simulationType: APP_SCHEMA.simulationType,
                    });
            }

            function setSimulationState(state) {
                if (! appState.models.simulationStatus[$scope.model])
                    appState.models.simulationStatus[$scope.model] = {}
                appState.models.simulationStatus[$scope.model].state = state;
            }

            function simulationState() {
                if (appState.models.simulationStatus[$scope.model])
                    return appState.models.simulationStatus[$scope.model].state;
                return 'initial';
            }

            $scope.cancelSimulation = function() {
                if (simulationState() != 'running')
                    return;
                setSimulationState('canceled');
                isAborting = true;
                requestSender.sendRequest(
                    'runCancel',
                    function(data) {
                        isAborting = false;
                        appState.saveChanges('simulationStatus');
                    },
                    {
                        report: $scope.model,
                        models: appState.applicationState(),
                        simulationType: APP_SCHEMA.simulationType,
                    });
            };

            $scope.isInitializing = function() {
                if ($scope.isState('running'))
                    return frameCache.getFrameCount() < 1;
                return false;
            };

            $scope.isState = function(state) {
                if (appState.isLoaded())
                    return simulationState() == state;
                return false;
            };

            $scope.runSimulation = function() {
                if (simulationState() == 'running')
                    return;
                frameCache.setFrameCount(0);
                $scope.timeData.elapsedTime = null;
                $scope.timeData.elapsedDays = null;
                setSimulationState('running');
                requestSender.sendRequest(
                    'runBackground',
                    function(data) {
                        appState.models.simulationStatus[$scope.model].startTime = data['startTime'];
                        appState.saveChanges('simulationStatus');
                        refreshStatus();
                    },
                    {
                        report: $scope.model,
                        models: appState.applicationState(),
                        simulationType: APP_SCHEMA.simulationType,
                    });
            };

            $scope.$on($scope.model + '.changed', function() {
                if (isReadyForModelChanges) {
                    frameCache.setFrameCount(0);
                    frameCache.clearFrames($scope.model);
                }
            });

            if (appState.isLoaded())
                refreshStatus();
            else {
                $scope.$on('modelsLoaded', refreshStatus);
            }
        },
    };
});

app.directive('simulationStatusTimer', function() {
    return {
        restrict: 'A',
        scope: {
            timeData: '=simulationStatusTimer',
        },
        template: [
            '<div data-ng-if="timeData.elapsedTime">',
              '<br />Elapsed time: {{ timeData.elapsedDays }} {{ timeData.elapsedTime | date:\'HH:mm:ss\' }}',
            '</div>',
        ].join(''),
    };
});

app.directive('tooltipEnabler', function() {
    return {
        link: function(scope, element) {
            $('[data-toggle="tooltip"]').tooltip({
                html: true,
                placement: 'bottom',
            });
        },
    };
});

app.directive('watchpointModalEditor', function(srwService) {
    return {
        scope: {
            parentController: '=',
            itemId: '=',
        },
        template: [
            '<div data-modal-editor="" view-name="watchpointReport" data-parent-controller="parentController" data-model-data="modelAccess" data-modal-title="reportTitle()"></div>',
        ].join(''),
        controller: function($scope) {
            srwService.setupWatchpointDirective($scope);
        },
    };
});

app.directive('watchpointReport', function(srwService) {
    return {
        scope: {
            itemId: '=',
        },
        template: [
            '<div data-report-panel="3d" data-model-name="watchpointReport" data-model-data="modelAccess" data-panel-title="{{ reportTitle() }}"></div>',
        ].join(''),
        controller: function($scope) {
            srwService.setupWatchpointDirective($scope);
        },
    };
});<|MERGE_RESOLUTION|>--- conflicted
+++ resolved
@@ -566,12 +566,6 @@
     self.srwService = srwService;
     $scope.appState = appState;
 
-<<<<<<< HEAD
-    self.fileUploadCompleted = function(filename) {
-        if (appState.isLoaded())
-            appState.models.tabulatedUndulator.magneticFile = filename;
-    }
-
     function processFluxMethod(methodNumber) {
         if (! appState.isLoaded() || typeof methodNumber === "undefined")
             return;
@@ -597,10 +591,7 @@
         }
     }
 
-    self.handleModalShown = function(name, el) {
-=======
     self.handleModalShown = function(name) {
->>>>>>> 839637b4
         if (appState.isLoaded()) {
             if (srwService.isGaussianBeam()) {
                 $('.model-sourceIntensityReport-fieldUnits').show(0);
