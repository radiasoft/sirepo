'use strict';

var srlog = SIREPO.srlog;
var srdbg = SIREPO.srdbg;

SIREPO.appLocalRoutes.beamline = '/beamline/:simulationId';
SIREPO.PLOTTING_SUMMED_LINEOUTS = true;
SIREPO.appFieldEditors = [
    '<div data-ng-switch-when="ReflectivityMaterial" data-ng-class="fieldClass">',
      '<input data-reflectivity-material="" data-ng-model="model[field]" class="form-control" required />',
    '</div>',
].join('');
SIREPO.appDownloadLinks = [
    '<li data-lineout-csv-link="x"></li>',
    '<li data-lineout-csv-link="y"></li>',
].join('');

SIREPO.app.config(function($routeProvider, localRoutesProvider) {
    if (SIREPO.IS_LOGGED_OUT) {
        return;
    }
    var localRoutes = localRoutesProvider.$get();
    $routeProvider
        .when(localRoutes.source, {
            controller: 'ShadowSourceController as source',
            templateUrl: '/static/html/shadow-source.html' + SIREPO.SOURCE_CACHE_KEY,
        })
        .when(localRoutes.beamline, {
            controller: 'ShadowBeamlineController as beamline',
            templateUrl: '/static/html/shadow-beamline.html' + SIREPO.SOURCE_CACHE_KEY,
        });
});
<<<<<<< HEAD
SIREPO.app.factory('shadowService', function(beamlineService) {
=======

SIREPO.app.factory('shadowService', function(appState, beamlineService, panelState) {
    // ColumnValue enum values which are in mm
    var MM_COLUMN_VALUES = ['1', '2', '3'];
>>>>>>> 0cfbcc90
    var self = {};
    self.getReportTitle = beamlineService.getReportTitle;

    self.updatePlotSizeFields = function(modelKey, modelName) {
        var m = appState.models[modelKey];
        var showOverride = MM_COLUMN_VALUES.indexOf(m.x) >= 0 && MM_COLUMN_VALUES.indexOf(m.y) >= 0;
        panelState.showField(modelName || modelKey, 'overrideSize', showOverride);
        if (! showOverride) {
            m.overrideSize = '0';
        }
        panelState.showRow(modelName || modelKey, 'horizontalSize', m.overrideSize === '1');
    };

    self.watchPlotSize = function($scope, modelKey, modelName) {
        appState.watchModelFields($scope, [modelKey + '.overrideSize', modelKey + '.x', modelKey + '.y'], function() {
            self.updatePlotSizeFields(modelKey, modelName);
        });
    };
    return self;
});

SIREPO.app.controller('ShadowBeamlineController', function (appState, beamlineService, panelState, shadowService, $scope) {
    var self = this;
    var watchpointNames = [];
    self.beamlineService = beamlineService;
    self.beamlineModels = ['beamline'];
    //TODO(pjm): also KB Mirror and  Monocromator
    //self.toolbarItemNames = ['aperture', 'obstacle', 'crystal', 'grating', 'lens', 'crl', 'mirror', 'watch'];
    self.toolbarItemNames = ['aperture', 'obstacle', 'crystal', 'grating', 'crl', 'mirror', 'watch'];
    self.prepareToSave = function() {};

    function updateAutoTuningFields(item) {
        var modelName = item.type;
        ['t_incidence', 't_reflection'].forEach(function(f) {
            panelState.showField(modelName, f, modelName == 'grating' || item.f_central == '0');
        });
        panelState.showField(modelName, 'f_phot_cent', item.f_central == '1');
        panelState.showField(modelName, 'phot_cent', item.f_central == '1' && item.f_phot_cent == '0');
        panelState.showField(modelName, 'r_lambda', item.f_central == '1' && item.f_phot_cent == '1');
    }

    function updateCrlFields(item) {
        var modelName = item.type;
        panelState.showField(modelName, 'lensDiameter', item.fhit_c == '1');
        ['rmirr', 'fcyl', 'useCCC', 'initialCurvature'].forEach(function(f) {
            panelState.showField(modelName, f, item.fmirr != '5');
        });
        panelState.showField(modelName, 'cil_ang', item.fcyl == '1' && item.fmirr != '5');
    }

    function updateCrystalFields(item) {
        ['mosaic_seed', 'spread_mos'].forEach(function(f) {
            panelState.showField('crystal', f, item.f_mosaic == '1');
        });
        panelState.showField('crystal', 'thickness', item.f_mosaic == '1' || (item.f_mosaic == '0' && item.f_bragg_a == '1'));
        ['f_bragg_a', 'f_johansson'].forEach(function(f) {
            panelState.showField('crystal', f, item.f_mosaic == '0');
        });
        panelState.showField('crystal', 'a_bragg', item.f_mosaic == '0' && item.f_bragg_a == '1');
        panelState.showField('crystal', 'order', item.f_mosaic == '0' && item.f_bragg_a == '1' && item.f_refrac == '1');
        panelState.showField('crystal', 'r_johansson', item.f_mosaic == '0' && item.f_johansson == '1');
    }

    function updateElementDimensionFields(item) {
        var modelName = item.type;
        panelState.showField(modelName, 'fshape', item.fhit_c == '1');
        ['halfWidthX1', 'halfWidthX2', 'halfLengthY1', 'halfLengthY2'].forEach(function(f) {
            panelState.showField(modelName, f, item.fhit_c == '1' && item.fshape == '1');
        });
        ['externalOutlineMajorAxis', 'externalOutlineMinorAxis'].forEach(function(f) {
            panelState.showField(modelName, f, item.fhit_c == '1' && (item.fshape == '2' || item.fshape == '3'));
        });
        ['internalOutlineMajorAxis', 'internalOutlineMinorAxis'].forEach(function(f) {
            panelState.showField(modelName, f, item.fhit_c == '1' && item.fshape == '3');
        });
    }

    function updateElementSurfaceFields(item) {
        var modelName = item.type;
        panelState.showField(modelName, 'f_default', item.f_ext == '0');
        panelState.showField(modelName, 'f_side', item.f_ext == '0' && item.fmirr == '4');
        panelState.showField(modelName, 'rmirr', item.f_ext == '1' && item.fmirr == '1');
        ['axmaj', 'axmin', 'ell_the'].forEach(function(f) {
            panelState.showField(modelName, f, item.f_ext == '1' && (item.fmirr == '2' || item.fmirr == '7'));
        });
        ['r_maj', 'r_min'].forEach(function(f) {
            panelState.showField(modelName, f, item.f_ext == '1' && item.fmirr == '3');
        });
        panelState.showField(modelName, 'param', item.f_ext == '1' && item.fmirr == '4');
        ['ssour', 'simag', 'theta'].forEach(function(f) {
            panelState.showField(modelName, f, item.f_ext == '0' && item.f_default == '0');
        });
        ['f_convex', 'fcyl'].forEach(function(f) {
            panelState.showField(modelName, f, item.fmirr == '1' || item.fmirr == '2' || item.fmirr == '4' || item.fmirr == '7');
        });
        panelState.showField(modelName, 'cil_ang', item.fcyl == '1' && (item.fmirr == '1' || item.fmirr == '2' || item.fmirr == '4' || item.fmirr == '7'));
        panelState.showField(modelName, 'f_torus', item.fmirr == '3');
    }

    function updateElementShapeFields(item) {
        var modelName = item.type;
        panelState.showTab(modelName, 2, item.fmirr == '1' || item.fmirr == '2' || item.fmirr == '3' || item.fmirr == '4' || item.fmirr == '7');
    }

    function updateGratingFields(item) {
        panelState.showField('grating', 'rulingDensity', item.f_ruling == '0' || item.f_ruling == '1');
        panelState.showRow('grating', 'holo_r1', item.f_ruling == '2');
        ['holo_w', 'f_pw', 'f_pw_c', 'f_virtual'].forEach(function(f) {
            panelState.showField('grating', f, item.f_ruling == '2');
        });
        ['rulingDensityCenter', 'azim_fan', 'dist_fan', 'coma_fac'].forEach(function(f) {
            panelState.showField('grating', f, item.f_ruling == '3');
        });
        ['f_rul_abs', 'rulingDensityPolynomial', 'rul_a1', 'rul_a2', 'rul_a3', 'rul_a4'].forEach(function(f) {
            panelState.showField('grating', f, item.f_ruling == '5');
        });
        panelState.showField('grating', 'f_mono', item.f_central == '1');
        ['f_hunt', 'hunt_h', 'hunt_l', 'blaze'].forEach(function(f) {
            panelState.showField('grating', f, item.f_central == '1' && item.f_mono == '4');
        });
    }

    function updateMirrorReflectivityFields(item) {
        ['f_refl', 'reflectivityMinEnergy', 'reflectivityMaxEnergy'].forEach(function(f) {
            panelState.showField('mirror', f, item.f_reflec == '1' || item.f_reflec == '2');
        });
        ['prereflElement', 'prereflDensity', 'prereflStep'].forEach(function(f) {
            panelState.showField('mirror', f, (item.f_reflec == '1' || item.f_reflec == '2') && item.f_refl == '0');
        });
        ['f_thick', 'mlayerMinEnergy', 'mlayerMaxEnergy', 'mlayerBilayerNumber', 'mlayerBilayerThickness', 'mlayerGammaRatio', 'mlayerEvenRoughness', 'mlayerOddRoughness'].forEach(function(f) {
            panelState.showField('mirror', f, (item.f_reflec == '1' || item.f_reflec == '2') && item.f_refl == '2');
        });
        panelState.showRow('mirror', 'mlayerSubstrateMaterial', (item.f_reflec == '1' || item.f_reflec == '2') && item.f_refl == '2');
    }

    self.handleModalShown = function(name, modelKey) {
        var item = beamlineService.activeItem;
        if (item && item.type == name) {
            if (name == 'mirror' || name == 'crystal' || name == 'grating') {
                updateElementShapeFields(item);
                updateElementDimensionFields(item);
                updateElementSurfaceFields(item);
            }
            if (name == 'crystal' || name == 'grating') {
                updateAutoTuningFields(item);
            }
            if (name == 'mirror') {
                updateMirrorReflectivityFields(item);
            }
            else if (name == 'crystal') {
                updateCrystalFields(item);
            }
            else if (name == 'grating') {
                updateGratingFields(item);
            }
            else if (name == 'crl') {
                updateCrlFields(item);
            }
        }
        if (name == 'initialIntensityReport') {
            shadowService.updatePlotSizeFields(name);
        }
        else if (modelKey && beamlineService.isWatchpointReportModelName(modelKey)) {
            shadowService.updatePlotSizeFields(modelKey, 'watchpointReport');
            if (watchpointNames.indexOf(modelKey) < 0) {
                watchpointNames.push(modelKey);
                shadowService.watchPlotSize($scope, modelKey, 'watchpointReport');
            }
        }
    };

    appState.whenModelsLoaded($scope, function() {
        ['mirror', 'crystal', 'grating'].forEach(function(m) {
            beamlineService.watchBeamlineField($scope, m, ['fmirr'], updateElementShapeFields);
            beamlineService.watchBeamlineField($scope, m, ['f_ext', 'f_default', 'fcyl'], updateElementSurfaceFields);
            beamlineService.watchBeamlineField($scope, m, ['fhit_c', 'fshape'], updateElementDimensionFields);
        });
        ['crystal', 'grating'].forEach(function(m) {
            beamlineService.watchBeamlineField($scope, m, ['f_central', 'f_phot_cent'], updateAutoTuningFields);
        });
        beamlineService.watchBeamlineField($scope, 'mirror', ['f_reflec', 'f_refl'], updateMirrorReflectivityFields);
        beamlineService.watchBeamlineField($scope, 'crystal', ['f_refrac', 'f_mosaic', 'f_bragg_a', 'f_johansson'], updateCrystalFields);
        beamlineService.watchBeamlineField($scope, 'grating', ['f_ruling', 'f_mono'], updateGratingFields);
        beamlineService.watchBeamlineField($scope, 'crl', ['fhit_c', 'fmirr', 'fcyl'], updateCrlFields);
        shadowService.watchPlotSize($scope, 'initialIntensityReport');
    });
});

SIREPO.app.controller('ShadowSourceController', function(appState, panelState, shadowService, $scope) {
    var self = this;
    self.shadowService = shadowService;

    function updateRayFilterFields() {
        var hasFilter = appState.models.rayFilter.f_bound_sour == '2';
        panelState.showField('rayFilter', 'distance', hasFilter);
        panelState.showRow('rayFilter', 'x1', hasFilter);
    }

    function updateGeometricSettings() {
        var geo = appState.models.geometricSource;
        ['wxsou', 'wzsou'].forEach(function(f) {
            panelState.showField('geometricSource', f, geo.fsour == '1' || geo.fsour == '2');
        });
        ['sigmax', 'sigmaz'].forEach(function(f) {
            panelState.showField('geometricSource', f, geo.fsour == '3');
        });
        ['hdiv1', 'hdiv2', 'vdiv1', 'vdiv2'].forEach(function(f) {
            panelState.showField('sourceDivergence', f, geo.fdistr == '1' || geo.fdistr == '2' || geo.fdistr == '3');
        });
        ['sigdix', 'sigdiz'].forEach(function(f) {
            panelState.showField('geometricSource', f, geo.fdistr == '3');
        });
        panelState.showRow('sourceDivergence', 'hdiv1', geo.fdistr == '1' || geo.fdistr == '2' || geo.fdistr == '3');
        ['cone_max', 'cone_min'].forEach(function(f) {
            panelState.showField('geometricSource', f, geo.fdistr == '5');
        });
        panelState.showField('geometricSource', 'wysou', geo.fsource_depth == '2');
        panelState.showField('geometricSource', 'sigmay', geo.fsource_depth == '3');
        panelState.showField('geometricSource', 'singleEnergyValue', geo.f_color == '1');
        ['ph1', 'ph2'].forEach(function(f) {
            panelState.showField('geometricSource', f, geo.f_color == '3');
        });
        ['f_coher', 'pol_angle', 'pol_deg'].forEach(function(f) {
            panelState.showField('geometricSource', f, geo.f_polar == '1');
        });
    }

    function updateWigglerSettings() {
        var wiggler = appState.models.wiggler;
        panelState.showField('wiggler', 'kValue', wiggler.b_from == '0');
        panelState.showField('wiggler', 'trajFile', wiggler.b_from == '1' || wiggler.b_from == '2');
        panelState.showField('wiggler', 'per', wiggler.b_from == '0' || wiggler.b_from == '2');
        panelState.showField('wiggler', 'shift_x_value', wiggler.shift_x_flag == '5');
        panelState.showField('wiggler', 'shift_betax_value', wiggler.shift_betax_flag == '5');
    }

    self.handleModalShown = function(name) {
        if (name == 'bendingMagnet' || name == 'geometricSource' || name == 'wiggler') {
            updateRayFilterFields();
        }
        if (name == 'geometricSource') {
            updateGeometricSettings();
        }
        else if (name == 'wiggler') {
            updateWigglerSettings();
        }
        else if (name == 'plotXYReport') {
            shadowService.updatePlotSizeFields('plotXYReport');
        }
    };

    self.isSource = function(name) {
        return appState.isLoaded() && appState.models.simulation.sourceType == name;
    };

    appState.whenModelsLoaded($scope, function() {
        updateGeometricSettings();
        appState.watchModelFields($scope, ['rayFilter.f_bound_sour'], updateRayFilterFields);
        appState.watchModelFields($scope, ['simulation.sourceType', 'geometricSource.fsour', 'geometricSource.fdistr', 'geometricSource.fsource_depth', 'geometricSource.f_color', 'geometricSource.f_polar'], updateGeometricSettings);
        appState.watchModelFields($scope, ['wiggler.b_from', 'wiggler.shift_x_flag', 'wiggler.shift_betax_flag'], updateWigglerSettings);
        shadowService.watchPlotSize($scope, 'plotXYReport');
    });
});

SIREPO.app.directive('appFooter', function() {
    return {
        restrict: 'A',
        scope: {
            nav: '=appFooter',
        },
        template: [
            '<div data-common-footer="nav"></div>',
        ].join(''),
    };
});

SIREPO.app.directive('appHeader', function(appState, panelState) {
    return {
        restrict: 'A',
        scope: {
            nav: '=appHeader',
        },
        template: [
            '<div data-app-header-brand="nav"></div>',
            '<div data-app-header-left="nav"></div>',
            '<div data-app-header-right="nav">',
              '<app-header-right-sim-loaded>',
                '<ul class="nav navbar-nav sr-navbar-right">',
                  '<li data-ng-class="{active: nav.isActive(\'source\')}"><a href data-ng-click="nav.openSection(\'source\')"><span class="glyphicon glyphicon-flash"></span> Source</a></li>',
                  '<li data-ng-class="{active: nav.isActive(\'beamline\')}"><a href data-ng-click="nav.openSection(\'beamline\')"><span class="glyphicon glyphicon-option-horizontal"></span> Beamline</a></li>',
                '</ul>',
              '</app-header-right-sim-loaded>',
              '<app-settings>',
                //  '<div>App-specific setting item</div>',
              '</app-settings>',
              '<app-header-right-sim-list>',
                //'<ul class="nav navbar-nav navbar-right">',
                //  '<li>App-specific items</li>',
                //'</ul>',
              '</app-header-right-sim-list>',
            '</div>',
        ].join(''),
    };
});

//TODO(pjm): consolidate this with similar code in rpnValue directive
SIREPO.app.directive('reflectivityMaterial', function(appState, requestSender) {
    var requestIndex = 0;
    return {
        restrict: 'A',
        require: 'ngModel',
        link: function(scope, element, attrs, ngModel) {
            ngModel.$parsers.push(function(value) {
                if (ngModel.$isEmpty(value))
                    return null;
                requestIndex++;
                var currentRequestIndex = requestIndex;
                requestSender.getApplicationData(
                    {
                        method: 'validate_material',
                        material_name: value,
                    },
                    function(data) {
                        // check for a stale request
                        if (requestIndex != currentRequestIndex)
                            return;
                        var err = data.error;
                        ngModel.$setValidity('', err ? false : true);
                    });
                return value;
            });
            ngModel.$formatters.push(function(value) {
                if (ngModel.$isEmpty(value))
                    return value;
                return value.toString();
            });
        }
    };
});<|MERGE_RESOLUTION|>--- conflicted
+++ resolved
@@ -30,14 +30,9 @@
             templateUrl: '/static/html/shadow-beamline.html' + SIREPO.SOURCE_CACHE_KEY,
         });
 });
-<<<<<<< HEAD
-SIREPO.app.factory('shadowService', function(beamlineService) {
-=======
-
 SIREPO.app.factory('shadowService', function(appState, beamlineService, panelState) {
     // ColumnValue enum values which are in mm
     var MM_COLUMN_VALUES = ['1', '2', '3'];
->>>>>>> 0cfbcc90
     var self = {};
     self.getReportTitle = beamlineService.getReportTitle;
 
