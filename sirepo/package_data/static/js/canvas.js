--- conflicted
+++ resolved
@@ -140,7 +140,8 @@
 
     self.simState = persistentSimulation.initSimulationState(self);
     self.simState.errorMessage = () => self.errorMessage;
-<<<<<<< HEAD
+
+    canvasService.updateCodeVersions($scope);
 });
 
 SIREPO.app.directive('phaseSpacePlots', function() {
@@ -182,8 +183,4 @@
             });
         },
     };
-=======
-
-    canvasService.updateCodeVersions($scope);
->>>>>>> d11fb01f
 });