'use strict';

var srlog = SIREPO.srlog;
var srdbg = SIREPO.srdbg;

SIREPO.appLocalRoutes.lattice = '/lattice/:simulationId';
SIREPO.appLocalRoutes.control = '/control/:simulationId';
SIREPO.appLocalRoutes.visualization = '/visualization/:simulationId';

SIREPO.app.config(function($routeProvider, localRoutesProvider) {
    var localRoutes = localRoutesProvider.$get();
    $routeProvider
        .when(localRoutes.source, {
            controller: 'ElegantSourceController as source',
            templateUrl: '/static/html/elegant-source.html?' + SIREPO.APP_VERSION,
        })
        .when(localRoutes.lattice, {
            controller: 'LatticeController as lattice',
            templateUrl: '/static/html/elegant-lattice.html?' + SIREPO.APP_VERSION + Math.random(),
        })
        .when(localRoutes.control, {
            controller: 'CommandController as control',
            templateUrl: '/static/html/elegant-control.html?' + SIREPO.APP_VERSION + Math.random(),
        })
        .when(localRoutes.control, {
            controller: 'CommandController as control',
            templateUrl: '/static/html/elegant-control.html?' + SIREPO.APP_VERSION,
        })
        .when(localRoutes.visualization, {
            controller: 'VisualizationController as visualization',
            templateUrl: '/static/html/elegant-visualization.html?' + SIREPO.APP_VERSION,
        });
});

<<<<<<< HEAD
SIREPO.app.controller('CommandController', function(appState) {
=======
SIREPO.app.factory('elegantService', function(appState, rpnService, $rootScope) {
    var self = {};

    function bunchChanged() {
        // update bunched_beam fields
        var bunch = appState.models.bunch;
        var cmd = self.findFirstCommand('bunched_beam');
        if (cmd)
            updateCommandFromBunch(cmd, bunch);
        cmd = self.findFirstCommand('run_setup');
        if (cmd) {
            if (rpnService.getRpnValue(cmd.p_central) === 0)
                cmd.p_central_mev = bunch.p_central_mev;
            else
                cmd.p_central = rpnService.getRpnValue(bunch.p_central_mev) / SIREPO.APP_SCHEMA.constant.ELEGANT_ME_EV;
        }
        appState.saveQuietly('commands');
    }

    function bunchFileChanged() {
        var cmd = self.findFirstCommand('sdds_beam');
        if (cmd) {
            cmd.input = appState.models.bunchFile.sourceFile;
            appState.saveQuietly('commands');
        }
    }

    function bunchSourceChanged() {
        // replace first sdds_beam/bunched_beam if necessary
        var cmd = self.findFirstCommand(['bunched_beam', 'sdds_beam']);
        if (! cmd)
            return;
        var type = appState.models.bunchSource.inputSource;
        if (cmd._type == type)
            return;
        if (type == 'bunched_beam') {
            delete cmd.inputSource;
            cmd._type = type;
            self.setModelDefaults(cmd, 'command_bunched_beam');
            updateCommandFromBunch(cmd, appState.models.bunch);
        }
        else if (type == 'sdds_beam') {
            for (var k in cmd) {
                if (k != '_id')
                    delete cmd[k];
            }
            cmd._type = type;
            cmd.input = appState.models.bunchFile.sourceFile;
        }
        appState.saveQuietly('commands');
    }

    function commandsChanged() {
        var cmd = self.findFirstCommand('run_setup');
        if (cmd) {
            appState.models.simulation.visualizationBeamlineId = cmd.use_beamline;
            appState.saveQuietly('simulation');
        }

        // update bunchSource, bunchFile, bunch models
        cmd = self.findFirstCommand(['bunched_beam', 'sdds_beam']);
        if (! cmd)
            return;
        appState.models.bunchSource.inputSource = cmd._type;
        appState.saveQuietly('bunchSource');
        if (cmd._type == 'bunched_beam') {
            var bunch = appState.models.bunch;
            updateBunchFromCommand(bunch, cmd);

            // p_central_mev
            cmd = self.findFirstCommand('run_setup');
            if (cmd) {
                if (rpnService.getRpnValue(cmd.p_central_mev) !== 0)
                    bunch.p_central_mev = cmd.p_central_mev;
                else
                    bunch.p_central_mev = rpnService.getRpnValue(cmd.p_central) * SIREPO.APP_SCHEMA.constant.ELEGANT_ME_EV;
            }
            // need to update source reports.
            appState.saveChanges('bunch');
        }
        else {
            appState.models.bunchFile.sourceFile = cmd.input;
            appState.saveQuietly('bunchFile');
        }
    }

    function simulationChanged() {
        var cmd = self.findFirstCommand('run_setup');
        if (! cmd)
            return;
        cmd.use_beamline = appState.models.simulation.visualizationBeamlineId;
        appState.saveQuietly('commands');
    }

    function updateBunchFromCommand(bunch, cmd) {
        bunch.n_particles_per_bunch = cmd.n_particles_per_bunch;
        bunch.emit_x = cmd.emit_x * 1e9;
        bunch.beta_x = cmd.beta_x;
        bunch.alpha_x = cmd.alpha_x;
        bunch.emit_y = cmd.emit_y * 1e9;
        bunch.beta_y = cmd.beta_y;
        bunch.alpha_y = cmd.alpha_y;
        bunch.longitudinalMethod = cmd.dp_s_coupling !== 0
            ? 1 // sigma s, sigma dp, dp s coupling
            : ((cmd.emit_z !== 0 || cmd.beta_z !== 0)
               ? 3 // emit z, beta z, alpha z
               : 2); // sigma s, sigma dp, alpha z
        bunch.sigma_s = cmd.sigma_s * 1e6;
        bunch.sigma_dp = cmd.sigma_dp;
        bunch.dp_s_coupling = cmd.dp_s_coupling;
        bunch.emit_z = cmd.emit_z * 1e9;
        bunch.beta_z = cmd.beta_z;
        bunch.alpha_z = cmd.alpha_z;
    }

    function updateCommandFromBunch(cmd, bunch) {
        cmd.n_particles_per_bunch = bunch.n_particles_per_bunch;
        cmd.emit_x = bunch.emit_x / 1e9;
        cmd.beta_x = bunch.beta_x;
        cmd.alpha_x = bunch.alpha_x;
        cmd.emit_y = bunch.emit_y / 1e9;
        cmd.beta_y = bunch.beta_y;
        cmd.alpha_y = bunch.alpha_y;
        cmd.sigma_s = bunch.sigma_s / 1e6;
        cmd.sigma_dp = bunch.sigma_dp;
        cmd.dp_s_coupling = bunch.dp_s_coupling;
        cmd.emit_z = bunch.emit_z / 1e9;
        cmd.beta_z = bunch.beta_z;
        cmd.alpha_z = bunch.alpha_z;
        if (bunch.longitudinalMethod == 1) {
            cmd.emit_z = 0;
            cmd.beta_z = 0;
            cmd.alpha_z = 0;
        }
        else if (bunch.longitudinalMethod == 2) {
            cmd.emit_z = 0;
            cmd.beta_z = 0;
            cmd.dp_s_coupling = 0;
        }
        else if (bunch.longitudinalMethod == 3) {
            cmd.sigma_dp = 0;
            cmd.sigma_s = 0;
            cmd.dp_s_coupling = 0;
        }
    }

    self.elementForId = function(id) {
        var i;
        id = Math.abs(id);
        for (i = 0; i < appState.models.beamlines.length; i++) {
            var b = appState.models.beamlines[i];
            if (b.id == id)
                return b;
        }
        for (i = 0; i < appState.models.elements.length; i++) {
            var e = appState.models.elements[i];
            if (e._id == id)
                return e;
        }
        return null;
    };

    self.findFirstCommand = function(types) {
        if (! appState.isLoaded())
            return null;
        if (typeof(types) == 'string')
            types = [types];
        for (var i = 0; i < appState.models.commands.length; i++) {
            var cmd = appState.models.commands[i];
            for (var j = 0; j < types.length; j++) {
                if (cmd._type == types[j])
                    return cmd;
            }
        }
        return null;
    };

    self.nextId = function() {
        return Math.max(
            appState.maxId(appState.models.elements, '_id'),
            appState.maxId(appState.models.beamlines),
            appState.maxId(appState.models.commands, '_id')) + 1;
    };

    self.setModelDefaults = function(model, modelName) {
        // set model defaults from schema
        var schema = SIREPO.APP_SCHEMA.model[modelName];
        var fields = Object.keys(schema);
        for (var i = 0; i < fields.length; i++) {
            var f = fields[i];
            if (schema[f][2] !== undefined)
                model[f] = schema[f][2];
        }
    };

    // keep source page items in sync with the associated control command
    $rootScope.$on('modelChanged', function(e, name) {
        var cmd, bunch;
        if (name == 'bunchSource')
            bunchSourceChanged();
        else if (name == 'bunchFile')
            bunchFileChanged();
        else if (name == 'bunch')
            bunchChanged();
        else if (name == 'simulation')
            simulationChanged();
        else if (name == 'commands')
            commandsChanged();
    });

    return self;
});

SIREPO.app.controller('CommandController', function(appState, elegantService) {
>>>>>>> a6abc2e6
    var self = this;
    self.activeTab = 'basic';
    self.basicNames = [
        'alter_elements', 'bunched_beam', 'chromaticity',
        'error_control', 'error_element', 'load_parameters',
        'matrix_output', 'optimization_setup', 'optimization_term',
        'optimization_variable', 'optimize', 'run_control',
        'run_setup', 'twiss_output', 'track',
        'vary_element',
    ];
    self.advancedNames = [
        'amplification_factors', 'analyze_map', 'aperture_data', 'change_particle',
        'closed_orbit', 'correct', 'correct_tunes', 'correction_matrix_output',
        'coupled_twiss_output', 'divide_elements', 'find_aperture', 'floor_coordinates',
        'frequency_map', 'global_settings', 'insert_elements', 'insert_sceffects',
<<<<<<< HEAD
        'linear_chromatic_tracking_setup', 'link_control', 'link_elements',
        'modulate_elements', 'moments_output', 'momentum_aperture', 'optimization_constraint',
        'optimization_covariable', 'parallel_optimization_setup', 'print_dictionary', 'ramp_elements',
        'replace_elements', 'rf_setup', 'rpn_expression', 'rpn_load',
        'sasefel', 'save_lattice', 'sdds_beam', 'semaphores', 'slice_analysis',
        'steering_element', 'subprocess', 'touschek_scatter', 'transmute_elements',
        'tune_footprint', 'tune_shift_with_amplitude', 'twiss_analysis',
=======
        'linear_chromatic_tracking_setup', 'link_control', 'link_elements', 'modulate_elements',
        'moments_output', 'momentum_aperture', 'optimization_constraint', 'optimization_covariable',
        'parallel_optimization_setup', 'print_dictionary', 'ramp_elements', 'replace_elements',
        'rf_setup', 'rpn_expression', 'rpn_load', 'sasefel',
        'save_lattice', 'sdds_beam', 'slice_analysis', 'steering_element',
        'touschek_scatter', 'transmute_elements','tune_footprint', 'tune_shift_with_amplitude',
        'twiss_analysis',
>>>>>>> a6abc2e6
    ];
    self.allNames = self.basicNames.concat(self.advancedNames).sort();

    function commandTable() {
        var el =$('.elegant-cmd-table')[0];
        if (el)
            return angular.element(el).scope();
        return null;
    }

    self.createElement = function(name) {
        $('#s-newCommand-editor').modal('hide');
<<<<<<< HEAD
        var schema = SIREPO.APP_SCHEMA.model['command_' + name];
        var model = {
            _id: appState.maxId(appState.models.commands, '_id') + 1,
            _type: name,
        };
        // set model defaults from schema
        var fields = Object.keys(schema);
        for (var i = 0; i < fields.length; i++) {
            var f = fields[i];
            if (schema[f][2] !== undefined)
                model[f] = schema[f][2];
        }
=======
        var model = {
            _id: elegantService.nextId(),
            _type: name,
        };
        elegantService.setModelDefaults(model, 'command_' + name);
>>>>>>> a6abc2e6
        commandTable().editCommand(model, true);
    };

    self.deleteSelected = function() {
        var cmdTable = commandTable();
        if (cmdTable)
            return cmdTable.deleteSelected();
    };

    self.selectedItemName = function() {
        var cmdTable = commandTable();
        if (cmdTable)
            return cmdTable.selectedItemName();
        return '';
    };

    self.titleForName = function(name) {
        return SIREPO.APP_SCHEMA.view['command_' + name].description;
    };
});

<<<<<<< HEAD
SIREPO.app.controller('ElegantSourceController', function(appState, $scope, $timeout) {
=======
SIREPO.app.controller('ElegantSourceController', function(appState, elegantService, $scope, $timeout) {
>>>>>>> a6abc2e6
    var self = this;
    var longitudinalFields = ['sigma_s', 'sigma_dp', 'dp_s_coupling', 'emit_z', 'beta_z', 'alpha_z'];
    //TODO(pjm): share with template/elegant.py _PLOT_TITLE
    var plotTitle = {
        'x-xp': 'Horizontal',
        'y-yp': 'Vertical',
        'x-y': 'Cross-section',
        't-p': 'Longitudinal',
    };

    function validateSaving() {
        if (! appState.isLoaded())
            return;
        var bunch = appState.models.bunch;
        validateGreaterThanZero(bunch, 'beta_x');
        validateGreaterThanZero(bunch, 'beta_y');
        validateGreaterThanZero(bunch, 'n_particles_per_bunch');
        validateGreaterThanZero(bunch, 'p_central_mev');
        appState.saveQuietly('bunch');
    }

    function validateGreaterThanZero(model, field) {
        if (parseFloat(model[field]) <= 0)
            model[field] = 1;
    }

    function validateGreaterOrEqualToZero(model, field) {
        if (parseFloat(model[field]) < 0)
            model[field] = 0;
    }

    function validateTyping() {
        if (! appState.isLoaded())
            return;
        var bunch = appState.models.bunch;
        // dp_s_coupling valid only between -1 and 1
        var v = parseFloat(bunch.dp_s_coupling);
        if (v > 1)
            bunch.dp_s_coupling = 1;
        else if (v < -1)
            bunch.dp_s_coupling = -1;
        validateGreaterOrEqualToZero(bunch, 'emit_x');
        validateGreaterOrEqualToZero(bunch, 'emit_y');
        validateGreaterOrEqualToZero(bunch, 'emit_z');
        validateGreaterOrEqualToZero(bunch, 'beta_z');
    }

    function showFields(fields, delay) {
        for (var i = 0; i < longitudinalFields.length; i++) {
            var f = longitudinalFields[i];
            var selector = '.model-bunch-' + f;
            if (fields.indexOf(f) >= 0)
                $(selector).closest('.form-group').show(delay);
            else
                $(selector).closest('.form-group').hide(delay);
        }
    }

    function updateLongitudinalFields(delay) {
        if (! appState.isLoaded())
            return;
        var method = appState.models.bunch.longitudinalMethod;
        if (parseInt(method) == 1)
            showFields(['sigma_s', 'sigma_dp', 'dp_s_coupling'], delay);
        else if (parseInt(method) == 2)
            showFields(['sigma_s', 'sigma_dp', 'alpha_z'], delay);
        else
            showFields(['emit_z', 'beta_z', 'alpha_z'], delay);
    }

    self.bunchReports = [
        {id: 1},
        {id: 2},
        {id: 3},
        {id: 4},
    ];

    self.bunchReportHeading = function(item) {
        if (! appState.isLoaded())
            return;
        var bunch = appState.models['bunchReport' + item.id];
        var key = bunch.x + '-' + bunch.y;
        return 'Bunch Report - ' + (plotTitle[key] || (bunch.x + ' / ' + bunch.y));
    };

    self.handleModalShown = function() {
        updateLongitudinalFields(0);
    };

    self.isBunchSource = function(name) {
        if (! appState.isLoaded())
            return false;
        return appState.models.bunchSource.inputSource == name;
    };

    var modelAccessByItemId = {};

    self.modelAccess = function(itemId) {
        if (modelAccessByItemId[itemId])
            return modelAccessByItemId[itemId];
        var modelKey = 'bunchReport' + itemId;
        modelAccessByItemId[itemId] = {
            modelKey: modelKey,
            getData: function() {
                return appState.models[modelKey];
            },
        };
        return modelAccessByItemId[itemId];
    };

    // watch path depends on appState as an attribute of $scope
    $scope.appState = appState;
    $scope.$watch('appState.models.bunch.longitudinalMethod', function () {
        updateLongitudinalFields(400);
    });
    $scope.$watchCollection('appState.models.bunch', validateTyping);
    $scope.$on('bunch.changed', validateSaving);
    $scope.$watch('appState.models.bunchSource.inputSource', function(newValue, oldValue) {
        if (newValue && oldValue && (newValue != oldValue)) {
            //TODO(pjm): rework this
            $timeout(function() {
                var el = $('#s-bunch-basicEditor form')[0];
<<<<<<< HEAD
                if (el) {
                    angular.element(el).scope().form.$setDirty();
                }
=======
                if (el)
                    angular.element(el).scope().form.$setDirty();
>>>>>>> a6abc2e6
                el = $('#s-bunchFile-basicEditor form')[0];
                if (el)
                    angular.element(el).scope().form.$setDirty();
            });
        }
    });
});

<<<<<<< HEAD
SIREPO.app.controller('LatticeController', function(appState, panelState, rpnService, $rootScope, $scope, $window) {
=======
SIREPO.app.controller('LatticeController', function(appState, elegantService, panelState, rpnService, $rootScope, $scope, $window) {
>>>>>>> a6abc2e6
    var self = this;
    var emptyElements = [];

    self.appState = appState;
    self.activeTab = 'basic';
    self.activeBeamlineId = null;

    self.basicNames = [
        'CSBEND', 'CSRCSBEND', 'CSRDRIFT',
        'DRIF', 'ECOL', 'KICKER',
        'MARK', 'QUAD', 'SEXT',
        'WATCH', 'WIGGLER',
    ];

    self.advancedNames = [
        'ALPH', 'BMAPXY', 'BUMPER', 'CENTER',
        'CEPL', 'CHARGE', 'CLEAN', 'CORGPIPE',
        'CWIGGLER', 'DSCATTER', 'EDRIFT', 'ELSE',
        'EMATRIX', 'EMITTANCE', 'ENERGY', 'FLOOR',
        'FMULT', 'FRFMODE', 'FTABLE', 'FTRFMODE',
        'GFWIGGLER', 'HISTOGRAM', 'HKICK', 'HMON',
        'IBSCATTER', 'ILMATRIX', 'KOCT', 'KPOLY',
        'KQUAD', 'KQUSE', 'KSBEND', 'KSEXT',
        'LMIRROR', 'LSCDRIFT', 'LSRMDLTR', 'LTHINLENS',
        'MAGNIFY', 'MALIGN', 'MAPSOLENOID', 'MATR',
        'MATTER', 'MAXAMP', 'MBUMPER', 'MHISTOGRAM',
        'MODRF', 'MONI', 'MRFDF', 'MULT',
        'NIBEND', 'NISEPT', 'OCTU', 'PEPPOT',
        'PFILTER', 'QUFRINGE', 'RAMPP', 'RAMPRF',
        'RBEN', 'RCOL', 'RECIRC', 'REFLECT',
        'REMCOR', 'RFCA', 'RFCW', 'RFDF',
        'RFMODE', 'RFTM110', 'RFTMEZ0', 'RIMULT',
        'RMDF', 'ROTATE', 'SAMPLE', 'SBEN',
        'SCATTER', 'SCMULT', 'SCRAPER', 'SCRIPT',
        'SOLE', 'SREFFECTS', 'STRAY', 'TFBDRIVER',
        'TFBPICKUP', 'TMCF', 'TRCOUNT', 'TRFMODE',
        'TRWAKE', 'TUBEND', 'TWISS', 'TWLA',
        'TWMTA', 'TWPL', 'UKICKMAP', 'VKICK',
        'VMON', 'WAKE', 'ZLONGIT', 'ZTRANSVERSE',
    ];

    self.allNames = self.basicNames.concat(self.advancedNames).sort();

    self.elementPic = {
        alpha: ['ALPH'],
        bend: ['BUMPER', 'CSBEND', 'CSRCSBEND', 'FMULT', 'HKICK', 'KICKER', 'KPOLY', 'KSBEND', 'KQUSE', 'MBUMPER', 'MULT', 'NIBEND', 'NISEPT', 'RBEN', 'SBEN', 'TUBEND'],
        drift: ['CSRDRIFT', 'DRIF', 'EDRIFT', 'EMATRIX', 'LSCDRIFT'],
        aperture: ['CLEAN', 'ECOL', 'MAXAMP', 'RCOL', 'SCRAPER'],
        lens: ['LTHINLENS'],
        magnet: ['BMAPXY', 'FTABLE', 'KOCT', 'KQUAD', 'KSEXT', 'MATTER', 'OCTU', 'QUAD', 'QUFRINGE', 'SEXT', 'VKICK'],
        mirror: ['LMIRROR', 'REFLECT'],
        recirc: ['RECIRC'],
        solenoid: ['MAPSOLENOID', 'SOLE'],
        undulator: ['CORGPIPE', 'CWIGGLER', 'GFWIGGLER', 'LSRMDLTR', 'MATR', 'UKICKMAP', 'WIGGLER'],
        watch: ['HMON', 'MARK', 'MONI', 'PEPPOT', 'VMON', 'WATCH'],
        zeroLength: ['CENTER', 'CHARGE', 'DSCATTER', 'ELSE', 'EMITTANCE', 'ENERGY', 'FLOOR', 'HISTOGRAM', 'IBSCATTER', 'ILMATRIX', 'MAGNIFY', 'MALIGN', 'MHISTOGRAM', 'PFILTER', 'REMCOR', 'RIMULT', 'ROTATE', 'SAMPLE', 'SCATTER', 'SCMULT', 'SCRIPT', 'SREFFECTS', 'STRAY', 'TFBDRIVER', 'TFBPICKUP', 'TRCOUNT', 'TRWAKE', 'TWISS', 'WAKE', 'ZLONGIT', 'ZTRANSVERSE'],
        rf: ['CEPL', 'FRFMODE', 'FTRFMODE', 'MODRF', 'MRFDF', 'RAMPP', 'RAMPRF', 'RFCA', 'RFCW', 'RFDF', 'RFMODE', 'RFTM110', 'RFTMEZ0', 'RMDF', 'TMCF', 'TRFMODE', 'TWLA', 'TWMTA', 'TWPL'],
    };

    self.elementColor = {
        BMAPXY: 'magenta',
        FTABLE: 'magenta',
        KOCT: 'lightyellow',
        KQUAD: 'tomato',
        KSEXT: 'lightgreen',
        MATTER: 'black',
        OCTU: 'yellow',
        QUAD: 'red',
        QUFRINGE: 'salmon',
        SEXT: 'lightgreen',
        VKICK: 'blue',
        'LMIRROR': 'lightblue',
        'REFLECT': 'blue',
    };

    function elementsByName() {
        var res = {};
        var containerNames = ['elements', 'beamlines'];
        for (var i = 0; i < containerNames.length; i++) {
            var containerName = containerNames[i];
            for (var j = 0; j < appState.models[containerName].length; j++)
                res[appState.models[containerName][j].name] = 1;
        }
        return res;
    }

    function fixModelName(modelName) {
        var m = appState.models[modelName];
        // remove invalid characters
        m.name = m.name.replace(/[\s#*'",]/g, '');
        return;
    }

    function getBeamlinesWhichContainId(id) {
        var res = [];
        for (var i = 0; i < appState.models.beamlines.length; i++) {
            var b = appState.models.beamlines[i];
            for (var j = 0; j < b.items.length; j++) {
                if (id == Math.abs(b.items[j]))
                    res.push(b.id);
            }
        }
        return res;
    }

    function showDeleteWarning(type, element, beamlines) {
        var names = {};
        for (var i = 0; i < beamlines.length; i++) {
            names[self.elementForId(beamlines[i]).name] = true;
        }
        names = Object.keys(names).sort();
        var idField = type == 'elements' ? '_id' : 'id';
        self.deleteWarning = {
            type: type,
            element: element,
            typeName: type == 'elements' ? 'Element' : 'Beamline',
            name: self.elementForId(element[idField]).name,
            beamlineName: Object.keys(names).length > 1
                ? ('beamlines (' + names.join(', ') + ')')
                : ('beamline ' + names[0]),
        };
        $(beamlines.length ? '#s-element-in-use-dialog' : '#s-delete-element-dialog').modal('show');
    }

    function sortBeamlines() {
        appState.models.beamlines.sort(function(a, b) {
            return a.name.localeCompare(b.name);
        });
    }

    function sortElements() {
        appState.models.elements.sort(function(a, b) {
            var res = a.type.localeCompare(b.type);
            if (res === 0)
                res = a.name.localeCompare(b.name);
            return res;
        });
    }

    function uniqueNameForType(prefix) {
        var names = elementsByName();
        var name = prefix;
        var index = 1;
        while (names[name + index])
            index++;
        return name + index;
    }

    function updateModels(name, idField, containerName, sortMethod) {
        // update element/elements or beamline/beamlines
        var m = appState.models[name];
        var foundIt = false;
        for (var i = 0; i < appState.models[containerName].length; i++) {
            var el = appState.models[containerName][i];
            if (m[idField] == el[idField]) {
                foundIt = true;
                break;
            }
        }
        if (! foundIt) {
            if (elementsByName()[m.name])
                m.name = uniqueNameForType(m.name + '-');
            appState.models[containerName].push(m);
        }
        sortMethod();
        appState.removeModel(name);
        appState.saveChanges(containerName);
    }

    self.addToBeamline = function(item) {
        self.getActiveBeamline().items.push(item.id || item._id);
        appState.saveChanges('beamlines');
    };

    self.angleFormat = function(angle) {
        var degrees = rpnService.getRpnValue(angle) * 180 / Math.PI;
        degrees = Math.round(degrees * 10) / 10;
        degrees %= 360;
        return degrees.toFixed(1);
    };

    self.createElement = function(type) {
        $('#s-newBeamlineElement-editor').modal('hide');
        var model = {
            _id: elegantService.nextId(),
            type: type,
            name: uniqueNameForType(type.charAt(0)),
        };
        elegantService.setModelDefaults(model, type);
        self.editElement(type, model);
    };

    self.deleteElement = function() {
        var type = self.deleteWarning.type;
        var element = self.deleteWarning.element;
        self.deleteWarning = null;
        var idField = type == 'elements' ? '_id' : 'id';
        for (var i = 0; i < appState.models[type].length; i++) {
            var el = appState.models[type][i];
            if (el[idField] == element[idField]) {
                appState.models[type].splice(i, 1);
                appState.saveChanges(type);
                $rootScope.$broadcast('elementDeleted', type);
                return;
            }
        }
        return;
    };

    self.deleteElementPrompt = function(type, element) {
        var idField = type == 'elements' ? '_id' : 'id';
        var beamlines = getBeamlinesWhichContainId(element[idField]);
        showDeleteWarning(type, element, beamlines);
    };

    self.editBeamline = function(beamline) {
        self.activeBeamlineId = beamline.id;
        appState.models.simulation.activeBeamlineId = beamline.id;
        appState.saveChanges('simulation');
        $rootScope.$broadcast('activeBeamlineChanged');
    };

    self.editElement = function(type, item) {
        appState.models[type] = item;
        panelState.showModalEditor(type);
    };

    self.elementForId = function(id) {
        return elegantService.elementForId(id);
    };

    self.getActiveBeamline = function() {
        var id = self.activeBeamlineId;
        for (var i = 0; i < appState.models.beamlines.length; i++) {
            var b = appState.models.beamlines[i];
            if (b.id == id)
                return b;
        }
        return null;
    };

    self.getElements = function() {
        if (appState.isLoaded)
            return appState.models.elements;
        return emptyElements;
    };

    self.isElementModel = function(name) {
        return name == name.toUpperCase();
    };

    self.nameForId = function(id) {
        return self.elementForId(id).name;
    };

    self.newBeamline = function() {
        appState.models.beamline = {
            name: uniqueNameForType('BL'),
            id: elegantService.nextId(),
            l: 0,
            count: 0,
            items: [],
        };
        panelState.showModalEditor('beamline');
        var el = $('#s-beamline-editor form')[0];
        if (el)
            angular.element(el).scope().form.$setDirty();
    };

    self.newElement = function() {
        $('#s-newBeamlineElement-editor').modal('show');
    };

    //TODO(pjm): use library for this
    self.numFormat = function(num, units) {
        if (! angular.isDefined(num))
            return '';
        num = rpnService.getRpnValue(num);
        if (num < 1) {
            num *= 1000;
            units = 'm' + units;
        }
        if (Math.round(num * 100) === 0)
            return '0';
        if (num >= 1000)
            return num.toFixed(0) + units;
        if (num >= 100)
            return num.toFixed(1) + units;
        if (num >= 10)
            return num.toFixed(2) + units;
        return num.toFixed(3) + units;
    };

    self.showRpnVariables = function() {
        appState.models.rpnVariables = appState.models.rpnVariables.sort(function(a, b) {
            return a.name.localeCompare(b.name);
        });
        $('#elegant-rpn-variables').modal('show');
    };

    self.setActiveTab = function(name) {
        self.activeTab = name;
    };

    self.splitPaneHeight = function() {
        var w = $($window);
        var el = $('.s-split-pane-frame');
        return Math.round(w.height() - el.offset().top - 15) + 'px';
    };

    self.titleForName = function(name) {
        return SIREPO.APP_SCHEMA.view[name].description;
    };

    $scope.$on('cancelChanges', function(e, name) {
        if (name == 'beamline') {
            appState.removeModel(name);
            appState.cancelChanges('beamlines');
        }
        else if (self.isElementModel(name)) {
            appState.removeModel(name);
            appState.cancelChanges('elements');
        }
    });

    $scope.$on('modelChanged', function(e, name) {
        if (name == 'beamline') {
            fixModelName(name);
            var id = appState.models.beamline.id;
            updateModels('beamline', 'id', 'beamlines', sortBeamlines);
            self.editBeamline({ id: id });
        }
        if (self.isElementModel(name)) {
            fixModelName(name);
            updateModels(name, '_id', 'elements', sortElements);
        }
    });
    appState.whenModelsLoaded(function() {
        self.activeBeamlineId = appState.models.simulation.activeBeamlineId;
    });
});

SIREPO.app.controller('VisualizationController', function(appState, elegantService, frameCache, panelState, requestSender, $scope, persistentSimulation) {
    var self = this;
    self.model = 'animation';
    self.progress = null;
    self.appState = appState;
    self.panelState = panelState;
    self.dots = '.';
    self.simulationErrors = '';
    self.timeData = {
        elapsedDays: null,
        elapsedTime: null,
    };
    self.outputFiles = [];
    self.auxFiles = [];

    function defaultYColumn(columns) {
        for (var i = 1; i < columns.length; i++) {
            if (columns[i].indexOf('Element') >= 0)
                continue;
            return columns[i];
        }
        return columns[1];
    }

    function fileURL(index, model) {
        if (! appState.isLoaded())
            return '';
        return requestSender.formatUrl('downloadDataFile', {
            '<simulation_id>': appState.models.simulation.simulationId,
            '<simulation_type>': SIREPO.APP_SCHEMA.simulationType,
            '<model>': model || self.model,
            '<frame>': index,
        });
    }

    function hideField(modelName, field) {
        $('.model-' + modelName + '-' + field).closest('.form-group').hide();
    }

    function loadElementReports(outputInfo) {
        self.outputFiles = [];
        self.auxFiles = [];
        var animationArgs = {};

        for (var i = 0; i < outputInfo.length; i++) {
            var info = outputInfo[i];
<<<<<<< HEAD
            if (! info.columns || info.isAuxFile)
=======
            if (info.isAuxFile) {
                self.auxFiles.push({
                    filename: info.filename,
                    id: info.id,
                });
                continue;
            }
            if (! info.columns)
>>>>>>> a6abc2e6
                continue;
            var modelKey = 'elementAnimation' + info.id;
            self.outputFiles.push({
                reportType: reportTypeForColumns(info.plottableColumns),
                modelName: 'elementAnimation',
                filename: info.filename,
                modelAccess: {
                    modelKey: modelKey,
                },
            });
            animationArgs[modelKey] = ['x', 'y', 'histogramBins', 'fileId'];
            if (appState.models[modelKey]) {
                var m = appState.models[modelKey];
                if (info.plottableColumns.indexOf(m.x) < 0)
                    m.x = info.plottableColumns[0];
                if (info.plottableColumns.indexOf(m.y) < 0)
                    m.y = info.plottableColumns[1];
                m.fileId = info.id;
                m.values = info.plottableColumns;
            }
            else {
                appState.models[modelKey] = {
                    x: info.plottableColumns[0],
                    y: defaultYColumn(info.plottableColumns),
                    histogramBins: 200,
                    fileId: info.id,
                    values: info.plottableColumns,
                    framesPerSecond: 2,
                };
                if (i > 0 && ! panelState.isHidden(modelKey))
                    panelState.toggleHidden(modelKey);
            }
            appState.saveQuietly(modelKey);
            frameCache.setFrameCount(info.pageCount, modelKey);
        }
        frameCache.setAnimationArgs(animationArgs, self.model);
    }

    //TODO(pjm): keep in sync with template/elegant.py _is_2d_plot()
    function reportTypeForColumns(columns) {
        if ((columns.indexOf('x') >=0 && columns.indexOf('xp') >= 0)
            || (columns.indexOf('y') >= 0 && columns.indexOf('yp') >= 0)
            || (columns.indexOf('t') >= 0 && columns.indexOf('p') >= 0))
            return 'heatmap';
        return '2d';
    }

    function showField(modelName, field) {
        $('.model-' + modelName + '-' + field).closest('.form-group').show();
    }

    var originalCancelSimulation = self.cancelSimulation;
    self.cancelSimulation = function() {
        self.progress = null;
        return originalCancelSimulation.apply(this, arguments);
    };

    self.displayPercentComplete = function() {
        if (self.isInitializing())
            return 100;
        return self.progress.percentComplete;
    };

    self.downloadFileUrl = function(item) {
        var modelKey = 'elementAnimation' + item.id;
        return fileURL(1, modelKey);
    };

    self.handleModalShown = function(name, modelKey) {
        for (var i = 0; i < self.outputFiles.length; i++) {
            var info = self.outputFiles[i];
            if (info.modelAccess.modelKey == modelKey) {
                if (info.reportType == 'heatmap') {
                    showField(name, 'histogramBins');
                    hideField(name, 'framesPerSecond');
                }
                else {
                    hideField(name, 'histogramBins');
                    if (frameCache.getFrameCount(modelKey) > 1)
                        showField(name, 'framesPerSecond');
                    else
                        hideField(name, 'framesPerSecond');
                }
                break;
            }
        }
    };

    self.handleStatus = function(data) {
        self.simulationErrors = data.errors || '';
        if (data.frameCount) {
            frameCache.setFrameCount(parseInt(data.frameCount));
            loadElementReports(data.outputInfo);
        }
        if (self.isStateStopped()) {
            if (! data.frameCount) {
                if (data.state == 'completed' && ! self.simulationErrors) {
                    // completed with no output, show link to elegant log
                    self.simulationErrors = 'No output produced. View the elegant log for more information.';
                }
                self.outputFiles = [];
            }
        }
        else if (data.percentComplete) {
            // don't regress
            if (self.progress && self.progress.percentComplete > data.percentComplete)
                ;
            else {
                self.progress = {
                    percentComplete: data.percentComplete,
                };
            }
        }
    };

    self.hasOutput = function() {
        return self.isStateStopped();
    };

    self.logFileURL = function() {
        return fileURL(-1);
    };

    persistentSimulation.initProperties(self);

    // Overrides
    self.isInitializing = function() {
        if (self.progress && self.progress.percentComplete > 0)
            return false;
        return true;
    };

    self.originalCancelSimulation = self.cancelSimulation;
    self.cancelSimulation = function() {
        self.progress = null;
        return self.originalCancelSimulation.apply(this, arguments);
    };

    self.originalRunSimulation = self.runSimulation;
    self.runSimulation = function() {
        if (self.isStateProcessing())
            return;
        self.progress = null;
        self.outputFiles = [];
        appState.saveQuietly('simulation');
        return self.originalRunSimulation.apply(this, arguments);
    };

    frameCache.setAnimationArgs({});
    frameCache.setFrameCount(0);

    self.persistentSimulationInit($scope);
});

SIREPO.app.directive('appFooter', function() {
    return {
        restrict: 'A',
        scope: {
            nav: '=appFooter',
        },
        template: [
            '<div data-lattice-import-dialog=""></div>',
        ].join(''),
    };
});

SIREPO.app.directive('appHeader', function(appState, panelState) {
    return {
        restirct: 'A',
        scope: {
            nav: '=appHeader',
        },
        template: [
            '<div class="navbar-header">',
              '<a class="navbar-brand" data-ng-href="{{ nav.sectionURL(\'simulations\') }}"><img style="width: 40px; margin-top: -10px;" src="/static/img/radtrack.gif" alt="radiasoft"></a>',
              '<div class="navbar-brand"><a data-ng-href="{{ nav.sectionURL(\'simulations\') }}">elegant</a></div>',
            '</div>',
            '<div data-app-header-left="nav"></div>',
            '<ul class="nav navbar-nav navbar-right" data-ng-show="isLoaded()">',
<<<<<<< HEAD
              '<li data-ng-class="{active: nav.isActive(\'source\')}"><a data-ng-href="{{ nav.sectionURL(\'source\') }}"><span class="glyphicon glyphicon-flash"></span> Source</a></li>',
              '<li data-ng-class="{active: nav.isActive(\'lattice\')}"><a data-ng-href="{{ nav.sectionURL(\'lattice\') }}"><span class="glyphicon glyphicon-option-horizontal"></span> Lattice</a></li>',
              '<li data-ng-if="hasBeamlines()" data-ng-class="{active: nav.isActive(\'control\')}"><a data-ng-href="{{ nav.sectionURL(\'control\') }}"><span class="glyphicon glyphicon-list-alt"></span> Control</a></li>',
              '<li data-ng-if="hasBeamlines()" data-ng-class="{active: nav.isActive(\'visualization\')}"><a data-ng-href="{{ nav.sectionURL(\'visualization\') }}"><span class="glyphicon glyphicon-picture"></span> Visualization</a></li>',
=======
              '<li data-ng-if="hasSourceCommand()" data-ng-class="{active: nav.isActive(\'source\')}"><a data-ng-href="{{ nav.sectionURL(\'source\') }}"><span class="glyphicon glyphicon-flash"></span> Source</a></li>',
              '<li data-ng-class="{active: nav.isActive(\'lattice\')}"><a data-ng-href="{{ nav.sectionURL(\'lattice\') }}"><span class="glyphicon glyphicon-option-horizontal"></span> Lattice</a></li>',
              '<li data-ng-if="hasBeamlines()" data-ng-class="{active: nav.isActive(\'control\')}"><a data-ng-href="{{ nav.sectionURL(\'control\') }}"><span class="glyphicon glyphicon-list-alt"></span> Control</a></li>',
              '<li data-ng-if="hasBeamlinesAndCommands()" data-ng-class="{active: nav.isActive(\'visualization\')}"><a data-ng-href="{{ nav.sectionURL(\'visualization\') }}"><span class="glyphicon glyphicon-picture"></span> Visualization</a></li>',
>>>>>>> a6abc2e6
            '</ul>',
            '<ul class="nav navbar-nav navbar-right" data-ng-show="nav.isActive(\'simulations\')">',
              '<li><a href data-ng-click="showSimulationModal()"><span class="glyphicon glyphicon-plus s-small-icon"></span><span class="glyphicon glyphicon-file"></span> New Simulation</a></li>',
              '<li><a href data-ng-click="showNewFolderModal()"><span class="glyphicon glyphicon-plus s-small-icon"></span><span class="glyphicon glyphicon-folder-close"></span> New Folder</a></li>',
              '<li><a href data-ng-click="showImportModal()"><span class="glyphicon glyphicon-cloud-upload"></span> Import</a></li>',
            '</ul>',
        ].join(''),
        controller: function($scope) {
            $scope.hasBeamlines = function() {
                if (! $scope.isLoaded())
                    return false;
                for (var i = 0; i < appState.models.beamlines.length; i++) {
                    var beamline = appState.models.beamlines[i];
                    if (beamline.items.length > 0)
                        return true;
                }
                return false;
            };
            $scope.hasBeamlinesAndCommands = function() {
                if (! $scope.hasBeamlines())
                    return false;
                return appState.models.commands.length > 0;
            };
            $scope.hasSourceCommand = function() {
                if (! $scope.isLoaded())
                    return false;
                for (var i = 0; i < appState.models.commands.length; i++) {
                    var cmd = appState.models.commands[i];
                    if (cmd._type == 'bunched_beam' || cmd._type == 'sdds_beam')
                        return true;
                }
                return false;
            };
            $scope.isLoaded = function() {
                if ($scope.nav.isActive('simulations'))
                    return false;
                return appState.isLoaded();
            };
            $scope.showImportModal = function() {
                $('#elegant-lattice-import').modal('show');
            };
            $scope.showNewFolderModal = function() {
                panelState.showModalEditor('simulationFolder');
            };
            $scope.showSimulationModal = function() {
                panelState.showModalEditor('simulation');
            };
        },
    };
});

SIREPO.app.directive('beamlineEditor', function(appState, panelState, $document, $timeout, $window) {
    return {
        restirct: 'A',
        scope: {
            lattice: '=controller',
        },
        template: [
            '<div data-ng-if="showEditor()" class="panel panel-info" style="margin-bottom: 0">',
              '<div class="panel-heading"><span class="s-panel-heading">Beamline Editor - {{ beamlineName() }}</span>',
                '<div class="s-panel-options pull-right">',
                  '<a href data-ng-click="showBeamlineNameModal()" title="Edit"><span class="s-panel-heading glyphicon glyphicon-pencil"></span></a> ',
                '</div>',
              '</div>',
              '<div style="height: {{ editorHeight() }}" class="panel-body elegant-beamline-editor-panel" data-ng-drop="true" data-ng-drag-stop="dragStop($data)" data-ng-drop-success="dropPanel($data)" data-ng-drag-start="dragStart($data)">',
                '<p class="lead text-center"><small><em>drag and drop elements here to define the beamline</em></small></p>',
                '<div data-ng-dblclick="editItem(item)" data-ng-click="selectItem(item)" data-ng-drag="true" data-ng-drag-data="item" data-ng-repeat="item in beamlineItems" class="elegant-beamline-element" data-ng-class="{\'elegant-beamline-element-group\': item.inRepeat }" data-ng-drop="true" data-ng-drop-success="dropItem($index, $data)">',
                  '<div class="s-drop-left">&nbsp;</div>',
                  '<span data-ng-if="item.repeatCount" class="s-count">{{ item.repeatCount }}</span>',
                  '<div style="display: inline-block; cursor: move; -moz-user-select: none" class="badge elegant-icon elegant-beamline-element-with-count" data-ng-class="{\'elegant-item-selected\': isSelected(item.itemId), \'elegant-beamline-icon\': isBeamline(item)}"><span>{{ itemName(item) }}</span></div>',
                '</div>',
                '<div class="elegant-beamline-element s-last-drop" data-ng-drop="true" data-ng-drop-success="dropLast($data)"><div class="s-drop-left">&nbsp;</div></div>',
              '</div>',
            '</div>',
        ].join(''),
        controller: function($scope) {
            var selectedItemId = null;
            $scope.beamlineItems = [];
            var activeBeamline = null;
            var dragCanceled = false;
            var dropSuccess = false;

            function updateBeamline() {
                var items = [];
                for (var i = 0; i < $scope.beamlineItems.length; i++) {
                    items.push($scope.beamlineItems[i].id);
                }
                activeBeamline.items = items;
                appState.saveChanges('beamlines');
            }

            $scope.beamlineName = function() {
                return activeBeamline ? activeBeamline.name : '';
            };

            $scope.dragStart = function(data) {
                dragCanceled = false;
                dropSuccess = false;
                $scope.selectItem(data);
            };

            $scope.dragStop = function(data) {
                if (! data || dragCanceled)
                    return;
                if (data.itemId) {
                    $timeout(function() {
                        if (! dropSuccess) {
                            var curr = $scope.beamlineItems.indexOf(data);
                            $scope.beamlineItems.splice(curr, 1);
                            updateBeamline();
                        }
                    });
                }
            };

            $scope.dropItem = function(index, data) {
                if (! data)
                    return;
                if (data.itemId) {
                    if (dragCanceled)
                        return;
                    dropSuccess = true;
                    var curr = $scope.beamlineItems.indexOf(data);
                    if (curr < index)
                        index--;
                    $scope.beamlineItems.splice(curr, 1);
                }
                else {
                    data = $scope.beamlineItems.splice($scope.beamlineItems.length - 1, 1)[0];
                }
                $scope.beamlineItems.splice(index, 0, data);
                updateBeamline();
            };

            $scope.dropLast = function(data) {
                if (! data || ! data.itemId)
                    return;
                if (dragCanceled)
                    return;
                dropSuccess = true;
                var curr = $scope.beamlineItems.indexOf(data);
                $scope.beamlineItems.splice(curr, 1);
                $scope.beamlineItems.push(data);
                updateBeamline();
            };

            $scope.dropPanel = function(data) {
                if (! data)
                    return;
                if (data.itemId) {
                    dropSuccess = true;
                    return;
                }
                if (data.id == activeBeamline.id)
                    return;
                var item = {
                    id: data.id || data._id,
                    itemId: appState.maxId($scope.beamlineItems, 'itemId') + 1,
                };
                $scope.beamlineItems.push(item);
                $scope.selectItem(item);
                updateBeamline();
            };

            $scope.editorHeight = function() {
                var w = $($window);
                var el = $('.elegant-beamline-editor-panel');
                return (w.height() - el.offset().top - 15) + 'px';
            };

            $scope.editItem = function(item) {
                var el = $scope.lattice.elementForId(item.id);
                if (el.type)
                    $scope.lattice.editElement(el.type, el);
                else {
                    // reverse the beamline
                    item.id = -item.id;
                    updateBeamline();
                }
            };

            $scope.isBeamline = function(item) {
                var el = $scope.lattice.elementForId(item.id);
                return el.type ? false : true;
            };

            $scope.isSelected = function(itemId) {
                if (selectedItemId)
                    return itemId == selectedItemId;
                return false;
            };

            $scope.itemName = function(item) {
                item.name = $scope.lattice.nameForId(item.id);
                return (item.id < 0 ? '-' : '') + item.name;
            };

            $scope.onKeyDown = function(e) {
                // escape key - simulation a mouseup to cancel dragging
                if (e.keyCode == 27) {
                    if (selectedItemId) {
                        dragCanceled = true;
                        $document.triggerHandler('mouseup');
                    }
                }
            };

            $scope.selectItem = function(item) {
                selectedItemId = item ? item.itemId : null;
            };

            $scope.showBeamlineNameModal = function() {
                if (activeBeamline) {
                    appState.models.beamline = activeBeamline;
                    panelState.showModalEditor('beamline');
                }
            };

            $scope.showEditor = function() {
                if (! appState.isLoaded())
                    return false;
                if (! $scope.lattice.activeBeamlineId)
                    return false;
                var beamline = $scope.lattice.getActiveBeamline();
                if (activeBeamline && activeBeamline == beamline && beamline.items.length == $scope.beamlineItems.length)
                    return true;
                activeBeamline = beamline;
                $scope.selectItem();
                $scope.beamlineItems = [];
                var itemId = 1;
                for (var i = 0; i < activeBeamline.items.length; i++) {
                    $scope.beamlineItems.push({
                        id: activeBeamline.items[i],
                        itemId: itemId++,
                    });
                }
                return true;
            };
        },
        link: function(scope, element, attrs) {
            $document.on('keydown', scope.onKeyDown);
            scope.$on('$destroy', function() {
                $document.off('keydown', scope.onKeyDown);
            });
        }
    };
});

SIREPO.app.directive('beamlineTable', function(appState, $window) {
    return {
        restirct: 'A',
        scope: {
            lattice: '=controller',
        },
        template: [
            '<table style="width: 100%; table-layout: fixed" class="table table-hover">',
              '<colgroup>',
                '<col style="width: 20ex">',
                '<col>',
                '<col data-ng-show="isLargeWindow()" style="width: 10ex">',
                '<col data-ng-show="isLargeWindow()" style="width: 12ex">',
                '<col style="width: 12ex">',
                '<col style="width: 10ex">',
              '</colgroup>',
              '<thead>',
                '<tr>',
                  '<th>Name</th>',
                  '<th>Description</th>',
                  '<th data-ng-show="isLargeWindow()">Elements</th>',
                  '<th data-ng-show="isLargeWindow()">Start-End</th>',
                  '<th>Length</th>',
                  '<th>Bend</th>',
                '</tr>',
              '</thead>',
              '<tbody>',
                '<tr data-ng-class="{success: isActiveBeamline(beamline)}" data-ng-repeat="beamline in lattice.appState.models.beamlines track by beamline.id">',
                  '<td><div class="badge elegant-icon elegant-beamline-icon"><span data-ng-drag="true" data-ng-drag-data="beamline">{{ beamline.name }}</span></div></td>',
                  '<td style="overflow: hidden"><span style="color: #777; white-space: nowrap">{{ beamlineDescription(beamline) }}</span></td>',
                  '<td data-ng-show="isLargeWindow()" style="text-align: right">{{ beamline.count }}</td>',
                  '<td data-ng-show="isLargeWindow()" style="text-align: right">{{ beamlineDistance(beamline) }}</td>',
                  '<td style="text-align: right">{{ beamlineLength(beamline) }}</td>',
                  '<td style="text-align: right">{{ beamlineBend(beamline, \'&nbsp;\') }}<span data-ng-if="beamlineBend(beamline)">&deg;</span><div data-ng-show="! isActiveBeamline(beamline)" class="s-button-bar-parent"><div class="s-button-bar"><button class="btn btn-info btn-xs s-hover-button" data-ng-click="addToBeamline(beamline)">Add to Beamline</button> <button data-ng-click="editBeamline(beamline)" class="btn btn-info btn-xs s-hover-button">Edit</button> <button data-ng-click="deleteBeamline(beamline)" class="btn btn-danger btn-xs"><span class="glyphicon glyphicon-remove"></span></button></div><div></td>',
                '</tr>',
              '</tbody>',
            '</table>',
        ].join(''),
        controller: function($scope) {

            var windowSize = 0;

            function itemsToString(items) {
                var res = '(';
                if (! items.length)
                    res += ' ';
                for (var i = 0; i < items.length; i++) {
                    var id = items[i];
                    res += $scope.lattice.nameForId(id);
                    if (i != items.length - 1)
                        res += ',';
                }
                res += ')';
                return res;
            }

            $scope.addToBeamline = function(beamline) {
                $scope.lattice.addToBeamline(beamline);
            };

            $scope.beamlineBend = function(beamline, defaultValue) {
                if (angular.isDefined(beamline.angle))
                    return $scope.lattice.angleFormat(beamline.angle);
                return defaultValue;
            };

            $scope.beamlineDescription = function(beamline) {
                return itemsToString(beamline.items);
            };

            $scope.beamlineDistance = function(beamline) {
                return $scope.lattice.numFormat(beamline.distance, 'm');
            };

            $scope.beamlineLength = function(beamline) {
                return $scope.lattice.numFormat(beamline.length, 'm');
            };

            $scope.deleteBeamline = function(beamline) {
                $scope.lattice.deleteElementPrompt('beamlines', beamline);
            };

            $scope.editBeamline = function(beamline) {
                $scope.lattice.editBeamline(beamline);
            };

            $scope.isActiveBeamline = function(beamline) {
                if ($scope.lattice.activeBeamlineId)
                    return $scope.lattice.activeBeamlineId == beamline.id;
                return false;
            };

            $scope.isLargeWindow = function() {
                return windowSize >= 1200;
            };

            function windowResize() {
                windowSize = $($window).width();
            }

            $($window).resize(windowResize);
            windowResize();

        },
    };
});

<<<<<<< HEAD
SIREPO.app.directive('commandTable', function(appState, panelState) {
=======
SIREPO.app.directive('commandTable', function(appState, elegantService, panelState) {
>>>>>>> a6abc2e6
    return {
        restirct: 'A',
        scope: {},
        template: [
            '<div class="elegant-cmd-table">',
              '<div class="pull-right">',
                '<button class="btn btn-info btn-xs" data-ng-click="newCommand()" accesskey="c"><span class="glyphicon glyphicon-plus"></span> New <u>C</u>ommand</button>',
              '</div>',
              '<p class="lead text-center"><small><em>drag and drop commands to reorder the list</em></small></p>',
              '<table class="table table-hover" style="width: 100%; table-layout: fixed">',
                '<tr data-ng-repeat="cmd in commands">',
                  '<td data-ng-drop="true" data-ng-drop-success="dropItem($index, $data)" data-ng-drag-start="selectItem($data)">',
                    '<div class="s-button-bar-parent pull-right"><div class="s-button-bar"><button class="btn btn-info btn-xs s-hover-button" data-ng-click="editCommand(cmd)">Edit</button> <button data-ng-click="expandCommand(cmd)" data-ng-disabled="isExpandDisabled(cmd)" class="btn btn-info btn-xs"><span class="glyphicon" data-ng-class="{\'glyphicon-triangle-top\': isExpanded(cmd), \'glyphicon-triangle-bottom\': ! isExpanded(cmd)}"></span></button> <button data-ng-click="deleteCommand(cmd)" class="btn btn-danger btn-xs"><span class="glyphicon glyphicon-remove"></span></button></div></div>',
                    '<div class="elegant-cmd-icon-holder" data-ng-drag="true" data-ng-drag-data="cmd">',
                      '<a style="cursor: move; -moz-user-select: none; font-size: 14px" class="badge elegant-icon" data-ng-class="{\'elegant-item-selected\': isSelected(cmd) }" href data-ng-click="selectItem(cmd)" data-ng-dblclick="editCommand(cmd)">{{ cmd._type }}</a>',
                    '</div>',
                    '<div data-ng-show="! isExpanded(cmd) && cmd.description" style="margin-left: 3em; margin-right: 1em; color: #777; white-space: nowrap; overflow: hidden; text-overflow: ellipsis;">{{ cmd.description }}</div>',
                    '<div data-ng-show="isExpanded(cmd) && cmd.description" style="color: #777; margin-left: 3em; white-space: pre-wrap">{{ cmd.description }}</div>',
                  '</td>',
                '</tr>',
                '<tr><td style="height: 3em" data-ng-drop="true" data-ng-drop-success="dropLast($data)"> </td></tr>',
              '</table>',
              '<div data-ng-show="commands.length > 2" class="pull-right">',
<<<<<<< HEAD
                '<button class="btn btn-info btn-xs" data-ng-click="newCommand(true)" accesskey="c"><span class="glyphicon glyphicon-plus"></span> New <u>C</u>ommand</button>',
=======
                '<button class="btn btn-info btn-xs" data-ng-click="newCommand()" accesskey="c"><span class="glyphicon glyphicon-plus"></span> New <u>C</u>ommand</button>',
>>>>>>> a6abc2e6
              '</div>',
            '</div>',
        ].join(''),
        controller: function($scope) {
<<<<<<< HEAD
            var addCommandToBottom = false;
=======
>>>>>>> a6abc2e6
            var selectedItemId = null;
            var expanded = {};
            $scope.commands = [];

<<<<<<< HEAD
            function commandDescription(cmd) {
=======
            function commandDescription(cmd, commandIndex) {
>>>>>>> a6abc2e6
                var schema = SIREPO.APP_SCHEMA.model[commandModelName(cmd._type)];
                var res = '';
                var model = commandForId(cmd._id);
                var fields = Object.keys(model).sort();
                for (var i = 0; i < fields.length; i++) {
                    var f = fields[i];
                    if (angular.isDefined(model[f]) && angular.isDefined(schema[f])) {
                        if (schema[f][2] != model[f]) {
<<<<<<< HEAD
                            if (schema[f][1] == 'OutputFile')
                                res += (res.length ? ",\n" : '') + f + '=' + cmd._type + '.' + f + '.sdds';
                            else
                                res += (res.length ? ",\n" : '') + f + ' = ' + model[f];
=======
                            res += (res.length ? ",\n" : '') + f + ' = ';
                            if (schema[f][1] == 'OutputFile') {
                                res += cmd._type
                                    + (commandIndex > 1 ? commandIndex : '')
                                    + '.' + f + fileExtension(model);
                            }
                            else if (schema[f][1] == 'ElegantBeamlineList') {
                                res += elegantService.elementForId(model[f]).name;
                            }
                            else
                                res += model[f];
>>>>>>> a6abc2e6
                        }
                    }
                }
                return res;
            }

            function commandForId(id) {
                for (var i = 0; i < appState.models.commands.length; i++) {
                    var c = appState.models.commands[i];
                    if (c._id == id)
                        return c;
                }
                return null;
            }

            function commandIndex(data) {
                return $scope.commands.indexOf(data);
            }

            function commandModelName(type) {
                return 'command_' + type;
            }

<<<<<<< HEAD
=======
            function fileExtension(model) {
                return model._type == 'save_lattice' ? '.lte' : '.sdds';
            }

>>>>>>> a6abc2e6
            function isCommandModelName(name) {
                return name.indexOf('command_') === 0;
            }

            function loadCommands() {
                var commands = appState.applicationState().commands;
                $scope.commands = [];
<<<<<<< HEAD
                for (var i = 0; i < commands.length; i++) {
                    var cmd = commands[i];
                    $scope.commands.push({
                        _type: cmd._type,
                        _id: cmd._id,
                        description: commandDescription(cmd),
                    });
                    if (!(cmd._id in expanded))
                        expanded[cmd._id] = true;
=======
                var commandIndex = {};
                for (var i = 0; i < commands.length; i++) {
                    var cmd = commands[i];
                    if (cmd._type in commandIndex)
                        commandIndex[cmd._type]++;
                    else
                        commandIndex[cmd._type] = 1;
                    $scope.commands.push({
                        _type: cmd._type,
                        _id: cmd._id,
                        description: commandDescription(cmd, commandIndex[cmd._type]),
                    });
>>>>>>> a6abc2e6
                }
            }

            function saveCommands() {
                var commands = [];
                for (var i = 0; i < $scope.commands.length; i++)
                    commands.push(commandForId($scope.commands[i]._id));
                appState.models.commands = commands;
                appState.saveChanges('commands');
            }

<<<<<<< HEAD
=======
            function selectedItemIndex() {
                if (selectedItemId) {
                    for (var i = 0; i < $scope.commands.length; i++) {
                        if ($scope.commands[i]._id == selectedItemId)
                            return i;
                    }
                }
                return -1;
            }

>>>>>>> a6abc2e6
            $scope.deleteCommand = function(data) {
                if (! data)
                    return;
                $scope.selectItem(data);
                $('#elegant-delete-command-confirmation').modal('show');
            };

            $scope.deleteSelected = function() {
<<<<<<< HEAD
                if (selectedItemId) {
                    for (var i = 0; i < $scope.commands.length; i++) {
                        if ($scope.commands[i]._id == selectedItemId) {
                            selectedItemId = null;
                            $scope.commands.splice(i, 1);
                            saveCommands();
                            break;
                        }
                    }
=======
                var index = selectedItemIndex();
                if (index >= 0) {
                    selectedItemId = null;
                    $scope.commands.splice(index, 1);
                    saveCommands();
>>>>>>> a6abc2e6
                }
            };

            $scope.dropItem = function(index, data) {
                if (! data)
                    return;
                var i = commandIndex(data);
                data = $scope.commands.splice(i, 1)[0];
                if (i < index)
                    index--;
                $scope.commands.splice(index, 0, data);
                saveCommands();
            };

            $scope.dropLast = function(data) {
                if (! data)
                    return;
                data = $scope.commands.splice(commandIndex(data), 1)[0];
                $scope.commands.push(data);
                saveCommands();
            };

            $scope.editCommand = function(cmd, isNew) {
                var modelName = commandModelName(cmd._type);
                appState.models[modelName] = isNew ? cmd : commandForId(cmd._id);
                panelState.showModalEditor(modelName);
            };

            $scope.isExpanded = function(cmd) {
                return expanded[cmd._id];
            };

            $scope.expandCommand = function(cmd) {
                expanded[cmd._id] = ! expanded[cmd._id];
            };

            $scope.isExpandDisabled = function(cmd) {
                if (cmd.description && cmd.description.indexOf("\n") > 0)
                    return false;
                return true;
            };

            $scope.isSelected = function(cmd) {
                return selectedItemId == cmd._id;
            };

<<<<<<< HEAD
            $scope.newCommand = function(addToBottom) {
                addCommandToBottom = addToBottom;
=======
            $scope.newCommand = function() {
>>>>>>> a6abc2e6
                $('#s-newCommand-editor').modal('show');
            };

            $scope.selectItem = function(cmd) {
                selectedItemId = cmd._id;
            };

            $scope.selectedItemName = function() {
                if (selectedItemId)
                    return commandForId(selectedItemId)._type;
                return '';
            };

            $scope.$on('modelChanged', function(e, name) {
                if (name == 'commands')
                    loadCommands();
                if (isCommandModelName(name)) {
                    var foundIt = false;
                    for (var i = 0; i < $scope.commands.length; i++) {
                        if ($scope.commands[i]._id == appState.models[name]._id) {
                            foundIt = true;
                            break;
                        }
                    }
                    if (! foundIt) {
<<<<<<< HEAD
                        if (addCommandToBottom)
                            appState.models.commands.push(appState.models[name]);
                        else
                            appState.models.commands.unshift(appState.models[name]);
                        $scope.selectItem(appState.models[name]);
                    }
=======
                        var index = selectedItemIndex();
                        if (index >= 0)
                            appState.models.commands.splice(index + 1, 0, appState.models[name]);
                        else
                            appState.models.commands.push(appState.models[name]);
                        $scope.selectItem(appState.models[name]);
                    }
                    appState.removeModel(name);
>>>>>>> a6abc2e6
                    appState.saveChanges('commands');
                }
            });

            $scope.$on('cancelChanges', function(e, name) {
                if (isCommandModelName(name)) {
                    appState.removeModel(name);
                    appState.cancelChanges('commands');
                }
            });

            appState.whenModelsLoaded(loadCommands);
        },
    };
});

SIREPO.app.directive('elementPicker', function() {
    return {
        restirct: 'A',
        scope: {
            controller: '=',
            title: '@',
            id: '@',
            smallElementClass: '@',
        },
        template: [
            '<div class="modal fade" data-ng-attr-id="{{ id }}" tabindex="-1" role="dialog">',
              '<div class="modal-dialog modal-lg">',
                '<div class="modal-content">',
                  '<div class="modal-header bg-info">',
                    '<button type="button" class="close" data-dismiss="modal"><span>&times;</span></button>',
                    '<span class="lead modal-title text-info">{{ title }}</span>',
                  '</div>',
                  '<div class="modal-body">',
                    '<div class="container-fluid">',
                      '<div class="row">',
                        '<div class="col-sm-12">',
                          '<ul class="nav nav-tabs">',
                            '<li role="presentation" data-ng-class="{active: controller.activeTab == \'basic\'}"><a href data-ng-click="controller.activeTab = \'basic\'">Basic</a></li>',
                            '<li role="presentation" data-ng-class="{active: controller.activeTab == \'advanced\'}"><a href data-ng-click="controller.activeTab = \'advanced\'">Advanced</a></li>',
                            '<li role="presentation" data-ng-class="{active: controller.activeTab == \'all\'}"><a href data-ng-click="controller.activeTab = \'all\'">All Elements</a></li>',
                          '</ul>',
                        '</div>',
                      '</div>',
                      '<br />',
                      '<div data-ng-if="controller.activeTab == \'basic\'" class="row">',
                        '<div data-ng-repeat="name in controller.basicNames" class="col-sm-4">',
                          '<button style="width: 100%; margin-bottom: 1ex;" class="btn btn-default" type="button" data-ng-click="controller.createElement(name)" data-ng-attr-title="{{ controller.titleForName(name) }}">{{ name }}</button>',
                        '</div>',
                      '</div>',
                      '<div data-ng-if="controller.activeTab == \'advanced\'" class="row">',
                        '<div data-ng-repeat="name in controller.advancedNames" class="{{ smallElementClass }}">',
                          '<button style="width: 100%; margin-bottom: 1ex;" class="btn btn-default btn-sm" type="button" data-ng-click="controller.createElement(name)" data-ng-attr-title="{{ controller.titleForName(name) }}">{{ name }}</button>',
                        '</div>',
                      '</div>',
                      '<div data-ng-if="controller.activeTab == \'all\'" class="row">',
                        '<div data-ng-repeat="name in controller.allNames" class="{{ smallElementClass }}">',
                          '<button style="width: 100%; margin-bottom: 1ex;" class="btn btn-default btn-sm" type="button" data-ng-click="controller.createElement(name)" data-ng-attr-title="{{ controller.titleForName(name) }}">{{ name }}</button>',
                        '</div>',
                      '</div>',
                      '<br />',
                      '<div class="row">',
                        '<div class="col-sm-offset-6 col-sm-3">',
                          '<button data-dismiss="modal" class="btn btn-primary" style="width:100%">Close</button>',
                        '</div>',
                      '</div>',
                    '</div>',
                  '</div>',
                '</div>',
              '</div>',
            '</div>',
        ].join(''),
    };
});

SIREPO.app.directive('elementTable', function(appState) {
    return {
        restirct: 'A',
        scope: {
            lattice: '=controller',
        },
        template: [
            '<table style="width: 100%; table-layout: fixed" class="table table-hover">',
              '<colgroup>',
                '<col style="width: 20ex">',
                '<col>',
                '<col style="width: 12ex">',
                '<col style="width: 10ex">',
              '</colgroup>',
              '<thead>',
                '<tr>',
                  '<th>Name</th>',
                  '<th>Description</th>',
                  '<th>Length</th>',
                  '<th>Bend</th>',
                '</tr>',
              '</thead>',
              '<tbody data-ng-repeat="category in tree track by category.name">',
                '<tr>',
                  '<td style="cursor: pointer" colspan="4" data-ng-click="toggleCategory(category)" ><span class="glyphicon" data-ng-class="{\'glyphicon-collapse-up\': isExpanded(category), \'glyphicon-collapse-down\': ! isExpanded(category)}"></span> <b>{{ category.name }}</b></td>',
                '</tr>',
                '<tr data-ng-show="isExpanded(category)" data-ng-repeat="element in category.elements track by element._id">',
                  '<td style="padding-left: 1em"><div class="badge elegant-icon"><span data-ng-drag="true" data-ng-drag-data="element">{{ element.name }}</span></div></td>',
                  '<td style="overflow: hidden"><span style="color: #777; white-space: nowrap">{{ elementDescription(category.name, element) }}</span></td>',
                  '<td style="text-align: right">{{ elementLength(element) }}</td>',
                  '<td style="text-align: right">{{ elementBend(element, \'&nbsp;\') }}<span data-ng-if="elementBend(element)">&deg;</span><div class="s-button-bar-parent"><div class="s-button-bar"><button data-ng-show="lattice.activeBeamlineId" class="btn btn-info btn-xs s-hover-button" data-ng-click="addToBeamline(element)">Add to Beamline</button> <button data-ng-click="editElement(category.name, element)" class="btn btn-info btn-xs s-hover-button">Edit</button> <button data-ng-click="deleteElement(element)" class="btn btn-danger btn-xs"><span class="glyphicon glyphicon-remove"></span></button></div><div></td>',
                '</tr>',
              '</tbody>',
            '</table>',
        ].join(''),
        controller: function($scope) {
            $scope.tree = [];
            var collapsedElements = {};

            function loadTree() {
                //TODO(pjm): merge new tree with existing to avoid un-needed UI updates
                $scope.tree = [];
                var category = null;
                var elements = appState.applicationState().elements;

                for (var i = 0; i < elements.length; i++) {
                    var element = elements[i];
                    if (! category || category.name != element.type) {
                        category = {
                            name: element.type,
                            elements: [],
                        };
                        $scope.tree.push(category);
                    }
                    category.elements.push(element);
                }
            }

            $scope.addToBeamline = function(element) {
                $scope.lattice.addToBeamline(element);
            };

            $scope.deleteElement = function(element) {
                $scope.lattice.deleteElementPrompt('elements', element);
            };

            $scope.editElement = function(type, item) {
                var el = $scope.lattice.elementForId(item._id);
                return $scope.lattice.editElement(type, el);
            };

            $scope.elementBend = function(element, defaultValue) {
                if (angular.isDefined(element.angle))
                    return $scope.lattice.angleFormat(element.angle);
                return defaultValue;
            };

            $scope.elementDescription = function(type, element) {
                if (! element)
                    return 'null';
                var schema = SIREPO.APP_SCHEMA.model[type];
                var res = '';
                var fields = Object.keys(element).sort();
                for (var i = 0; i < fields.length; i++) {
                    var f = fields[i];
                    if (f == 'name' || f == 'l' || f == 'angle' || f.indexOf('$') >= 0)
                        continue;
                    if (angular.isDefined(element[f]) && angular.isDefined(schema[f])) {
<<<<<<< HEAD
                        if (schema[f][1] == 'OutputFile')
=======
                        if (schema[f][1] == 'OutputFile' && element[f])
>>>>>>> a6abc2e6
                            res += (res.length ? ',' : '') + f + '=' + element.name + '.' + f + '.sdds';
                        else if (schema[f][2] != element[f])
                            res += (res.length ? ',' : '') + f + '=' + element[f];
                    }
                }
                return res;
            };

            $scope.elementLength = function(element) {
                return $scope.lattice.numFormat(element.l, 'm');
            };

            $scope.isExpanded = function(category) {
                return ! collapsedElements[category.name];
            };

            $scope.toggleCategory = function(category) {
                collapsedElements[category.name] = ! collapsedElements[category.name];
            };

            $scope.$on('modelChanged', function(e, name) {
                if (name == 'elements')
                    loadTree();
            });

            $scope.$on('elementDeleted', function(e, name) {
                if (name == 'elements')
                    loadTree();
            });
            appState.whenModelsLoaded(loadTree);
        },
    };
});

SIREPO.app.directive('elementAnimationModalEditor', function(appState) {
    return {
        scope: {
            modelKey: '@',
            controller: '=parentController',
        },
        template: [
            '<div data-modal-editor="" view-name="elementAnimation" data-model-data="modelAccess" data-parent-controller="controller"></div>',
        ].join(''),
        controller: function($scope) {
            $scope.modelAccess = {
                modelKey: $scope.modelKey,
                getData: function() {
                    var data = appState.models[$scope.modelKey];
                    return data;
                },
            };
        },
    };
});

SIREPO.app.directive('latticeImportDialog', function(appState, fileUpload, requestSender) {
    return {
        restrict: 'A',
        scope: {},
        template: [
            '<div class="modal fade" data-backdrop="static" id="elegant-lattice-import" tabindex="-1" role="dialog">',
              '<div class="modal-dialog modal-lg">',
                '<div class="modal-content">',
                  '<div class="modal-header bg-info">',
                    '<button type="button" class="close" data-dismiss="modal"><span>&times;</span></button>',
                    '<div data-help-button="{{ title }}"></div>',
                    '<span class="lead modal-title text-info">{{ title }}</span>',
                  '</div>',
                  '<div class="modal-body">',
                    '<div class="container-fluid">',
                        '<form class="form-horizontal" name="importForm">',
                          '<div data-ng-show="isState(\'ready\')">',
                            '<div data-ng-show="isState(\'ready\')" class="form-group">',
                              '<label>Select Lattice File</label>',
                              '<input id="elegant-lattice-file-import" type="file" data-file-model="latticeFile" />',
                              '<br />',
                              '<div class="text-warning"><strong>{{ fileUploadError }}</strong></div>',
                            '</div>',
                            '<div class="col-sm-6 pull-right">',
                              '<button data-ng-click="importLatticeFile(latticeFile)" class="btn btn-primary">Import File</button>',
                              ' <button data-dismiss="modal" class="btn btn-default">Cancel</button>',
                            '</div>',
                          '</div>',
                          '<div data-ng-show="filename" class="form-group">',
                            '<label class="col-xs-4 control-label">Importing lattice</label>',
                            '<div class="col-xs-8">',
                              '<p class="form-control-static">{{ filename }}</p>',
                            '</div>',
                          '</div>',
                          '<div data-ng-show="isState(\'import\') || isState(\'load-file-lists\')" class="col-sm-6 col-sm-offset-6">',
                            'Uploading file - please wait.',
                            '<br /><br />',
                          '</div>',
                          '<div data-ng-show="isState(\'missing-files\')">',
                            '<p>Please upload the files below which are referenced in the lattice file.</p>',
                            '<div class="form-group" data-ng-repeat="item in missingFiles">',
                              '<div class="col-sm-8 col-sm-offset-1">',
                                '<span data-ng-if="item[5] && isCorrectMissingFile(item)" class="glyphicon glyphicon-ok"></span> ',
                                '<span data-ng-if="item[5] && ! isCorrectMissingFile(item)" class="glyphicon glyphicon-flag text-danger"></span> <span data-ng-if="item[5] && ! isCorrectMissingFile(item)" class="text-danger">Filename does not match, expected: </span>',
                                '<label>{{ item[2] }}</label> ({{ item[4] }}: {{ item[0] }} {{ item[1] }})',
                                '<input type="file" data-file-model="item[5]" />',
                              '</div>',
                            '</div>',
                            '<div class="col-sm-6 pull-right">',
                              '<button data-ng-click="importMissingFiles()" class="btn btn-primary" data-ng-class="{\'disabled\': isMissingFiles() }">{{ importMissingFilesButtonText() }}</button>',
                              ' <button data-dismiss="modal" class="btn btn-default">Cancel</button>',
                            '</div>',
                          '</div>',
                        '</form>',
                      '</div>',
                    '</div>',
                  '</div>',
                '</div>',
              '</div>',
            '</div>',
        ].join(''),
        controller: function($scope) {
            $scope.title = 'Import Elegant Lattice File';
            // states: ready, import, load-file-lists, missing-files
            $scope.state = 'ready';

            $scope.isCorrectMissingFile = function(item) {
                if (! item[5])
                    return false;
                return item[2] == item[5].name;
            };

            function elementInputFiles(type) {
                var res = [];
                var elementSchema = SIREPO.APP_SCHEMA.model[type];
                for (var f in elementSchema) {
                    if (elementSchema[f][1].indexOf('InputFile') >= 0)
                        res.push(f);
                }
                return res;
            }

            function hideAndRedirect() {
                $('#elegant-lattice-import').modal('hide');
                requestSender.localRedirect('lattice', {
                    ':simulationId': $scope.id,
                });
            }

            function loadFileLists() {
                $scope.state = 'load-file-lists';
                if (! $scope.missingFileLists.length) {
                    verifyMissingFiles();
                    return;
                }
                var fileType = $scope.missingFileLists.pop();
                requestSender.loadAuxiliaryData(
                    fileType,
                    requestSender.formatUrl('listFiles', {
                        '<simulation_id>': $scope.id,
                        '<simulation_type>': SIREPO.APP_SCHEMA.simulationType,
                        '<file_type>': fileType,
                    }),
                    loadFileLists);
            }

            function verifyInputFiles(data) {
                var requiredFiles = {};
                for (var i = 0; i < data.models.elements.length; i++) {
                    var el = data.models.elements[i];
                    var inputFiles = elementInputFiles(el.type);
                    for (var j = 0; j < inputFiles.length; j++) {
                        if (el[inputFiles[j]]) {
                            if (! requiredFiles[el.type])
                                requiredFiles[el.type] = {};
                            if (! requiredFiles[el.type][inputFiles[j]])
                                requiredFiles[el.type][inputFiles[j]] = {};
                            requiredFiles[el.type][inputFiles[j]][el[inputFiles[j]]] = el.name;
                        }
                    }
                }
                $scope.inputFiles = [];
                for (var type in requiredFiles) {
                    for (var field in requiredFiles[type]) {
                        for (var filename in requiredFiles[type][field]) {
                            $scope.inputFiles.push([type, field, filename, type + '-' + field, requiredFiles[type][field][filename]]);
                        }
                    }
                }
                verifyFileLists();
            }

            function verifyFileLists() {
                var res = [];
                for (var i = 0; i < $scope.inputFiles.length; i++) {
                    var fileType = $scope.inputFiles[i][3];
                    if (! requestSender.getAuxiliaryData(fileType))
                        res.push(fileType);
                }
                $scope.missingFileLists = res;
                loadFileLists();
            }

            function verifyMissingFiles() {
                var res = [];
                for (var i = 0; i < $scope.inputFiles.length; i++) {
                    var filename = $scope.inputFiles[i][2];
                    var fileType = $scope.inputFiles[i][3];
                    var list = requestSender.getAuxiliaryData(fileType);
                    if (list.indexOf(filename) < 0)
                        res.push($scope.inputFiles[i]);
                }
                if (! res.length) {
                    hideAndRedirect();
                    return;
                }
                $scope.state = 'missing-files';
                $scope.missingFiles = res.sort(function(a, b) {
                    if (a[0] < b[0])
                        return -1;
                    if (a[0] > b[0])
                        return 1;
                    if (a[1] < b[1])
                        return -1;
                    if (a[1] > b[1])
                        return 1;
                    return 0;
                });
            }

            $scope.importLatticeFile = function(latticeFile) {
                if (! latticeFile)
                    return;
                $scope.resetState();
                $scope.state = 'import';
                $scope.filename = latticeFile.name;
                fileUpload.uploadFileToUrl(
                    latticeFile,
                    {
                        folder: appState.getActiveFolderPath(),
                    },
                    requestSender.formatUrl(
                        'importFile',
                        {
                            '<simulation_type>': SIREPO.APP_SCHEMA.simulationType,
                        }),
                    function(data) {
                        if (data.error) {
                            $scope.resetState();
                            $scope.fileUploadError = data.error;
                        }
                        else {
                            $scope.id = data.models.simulation.simulationId;
                            $scope.simulationName = data.models.simulation.name;
                            verifyInputFiles(data);
                        }
                    });
            };

            $scope.importMissingFiles = function() {
                $scope.state = 'import';
                var dataResponseHandler = function(data) {
                    if (data.error) {
                        $scope.fileUploadError = data.error;
                        return;
                    }
                    requestSender.getAuxiliaryData(data.fileType).push(data.filename);
                    hideAndRedirect();
                };
                for (var i = 0; i < $scope.missingFiles.length; i++) {
                    var f = $scope.missingFiles[i][5];
                    var fileType = $scope.missingFiles[i][3];

                    fileUpload.uploadFileToUrl(
                        f,
                        null,
                        requestSender.formatUrl(
                            'uploadFile',
                            {
                                '<simulation_id>': $scope.id,
                                '<simulation_type>': SIREPO.APP_SCHEMA.simulationType,
                                '<file_type>': fileType,
                            }),
                        dataResponseHandler);
                }
            };

            $scope.importMissingFilesButtonText = function() {
                if (! $scope.missingFiles)
                    return '';
                return 'Import File' + ($scope.missingFiles.length > 1 ? 's' : '');
            };

            $scope.isMissingFiles = function() {
                if (! $scope.missingFiles)
                    return true;

                for (var i = 0; i < $scope.missingFiles.length; i++) {
                    if (! $scope.missingFiles[i][5])
                        return true;
                    if (! $scope.isCorrectMissingFile($scope.missingFiles[i]))
                        return true;
                }
                return false;
            };

            $scope.isState = function(state) {
                return $scope.state == state;
            };

            $scope.resetState = function() {
                $scope.id = null;
                $scope.filename = '';
                $scope.simulationName = '';
                $scope.state = 'ready';
                $scope.fileUploadError = '';
                $scope.inputFiles = null;
            };

            $scope.resetState();
        },
        link: function(scope, element) {
            $(element).on('show.bs.modal', function() {
                $('#elegant-lattice-file-import').val(null);
                scope.resetState();
            });
        },
    };
});

SIREPO.app.directive('rpnEditor', function(appState) {
    return {
        scope: {},
        template: [
            '<div class="modal fade" data-backdrop="static" id="elegant-rpn-variables" tabindex="-1" role="dialog">',
              '<div class="modal-dialog modal-lg">',
                '<div class="modal-content">',
                  '<div class="modal-header bg-info">',
                    '<button type="button" class="close" data-dismiss="modal"><span>&times;</span></button>',
                    '<span class="lead modal-title text-info">RPN Variables</span>',
                  '</div>',
                  '<div class="modal-body">',
                    '<div class="container-fluid">',
                      '<form name="form" class="form-horizontal">',
                        '<div class="row">',
                          '<div data-ng-if="hasFirstColumn()" class="col-sm-2 text-center"><h5>Name</h5></div>',
                          '<div data-ng-if="hasFirstColumn()" class="col-sm-2 text-center"><h5>Value</h5></div>',
                          '<div data-ng-if="hasSecondColumn()" class="col-sm-offset-2 col-sm-2 text-center"><h5>Name</h5></div>',
                          '<div data-ng-if="hasSecondColumn()" class="col-sm-2 text-center"><h5>Value</h5></div>',
                        '</div>',
                        '<div class="row">',
                          '<div class="form-group-sm" data-ng-repeat="rpnVar in appState.models.rpnVariables">',
                            '<div data-field-editor="\'value\'" data-field-size="2" data-label-size="2" data-custom-label="rpnVar.name" data-model-name="\'rpnVariable\'" data-model="appState.models.rpnVariables[$index]"></div>',
                          '</div>',
                        '</div>',
                      '</form>',

                      '<div data-ng-hide="showAddNewFields" class="row">',
                        '<div class="col-sm-3">',
                          '<button data-ng-click="showAddNewFields = true" class="btn btn-default"><span class="glyphicon glyphicon-plus"></span> Add New</button>',
                        '</div>',
                      '</div>',

                      '<div data-ng-show="showAddNewFields" class="row">',
                        '<br />',
                        '<form name="addNewForm" class="form-horizontal">',
                          '<div class="form-group-sm">',
                            '<div class="col-sm-2">',
                              '<input class="form-control" required data-ng-model="newRpn.name" />',
                            '</div>',
                            '<div data-field-editor="\'value\'" data-field-size="2" data-label-size="0" data-model-name="\'rpnVariable\'" data-model="newRpn"></div>',
                            '<div class="col-sm-4">',
                              '<button formnovalidate data-ng-click="saveVariable()" data-ng-class="{\'disabled\': ! addNewForm.$valid}" class="btn btn-default">Add Variable</button> ',
                              '<button formnovalidate data-ng-click="cancelVariable()" class="btn btn-default">Cancel</button>',
                            '</div>',
                          '</div>',
                        '</form>',
                      '</div>',

                      '<div data-ng-hide="showAddNewFields" class="col-sm-6 pull-right">',
                        '<button data-ng-click="saveChanges()" class="btn btn-primary" data-ng-class="{\'disabled\': ! form.$valid}">Save Changes</button> ',
                        '<button data-ng-click="cancelChanges()" class="btn btn-default">Cancel</button>',
                      '</div>',

                    '</div>',
                  '</div>',
                '</div>',
              '</div>',
            '</div>',
        ].join(''),
        controller: function($scope) {
            $scope.showAddNewFields = false;
            $scope.appState = appState;
            $scope.newRpn = {};
            $scope.originalRpnCache = {};
            $scope.isSaved = false;

            $scope.cancelChanges = function() {
                $scope.isSaved = false;
                $('#elegant-rpn-variables').modal('hide');
            };

            $scope.cancelVariable = function() {
                $scope.newRpn = {};
                $scope.showAddNewFields = false;
                $scope.addNewForm.$setPristine();
            };

            $scope.hasFirstColumn = function() {
                if ($scope.showAddNewFields)
                    return true;
                if (appState.isLoaded())
                    return appState.models.rpnVariables.length > 0;
                return false;
            };

            $scope.hasSecondColumn = function() {
                if (appState.isLoaded())
                    return appState.models.rpnVariables.length > 1;
                return false;
            };

            $scope.saveVariable = function() {
                appState.models.rpnVariables.push({
                    name: $scope.newRpn.name,
                    value: $scope.newRpn.value,
                });
                $scope.cancelVariable();
            };

            $scope.saveChanges = function() {
                $('#elegant-rpn-variables').modal('hide');
                $scope.isSaved = true;
            };
        },
        link: function(scope, element) {
            $(element).on('show.bs.modal', function() {
                scope.isSaved = false;
                scope.originalRpnCache = appState.clone(appState.models.rpnCache);
            });
            $(element).on('hidden.bs.modal', function() {
                if (scope.isSaved) {
                    for (var i = 0; i < appState.models.rpnVariables.length; i++) {
                        var v = appState.models.rpnVariables[i];
                        appState.models.rpnCache[v.name] = v.value in appState.models.rpnCache
                            ? appState.models.rpnCache[v.value] : parseFloat(v.value);
                    }
                    appState.saveChanges('rpnVariables');
                    scope.isSaved = false;
                }
                else {
                    appState.cancelChanges('rpnVariables');
                    appState.models.rpnCache = scope.originalRpnCache;
                }
                scope.cancelVariable();
                scope.$applyAsync();
            });
        },
    };
});

SIREPO.app.directive('runSimulationFields', function() {
    return {
        template: [
            '<div>',
              '<div data-model-field="\'visualizationBeamlineId\'" data-model-name="\'simulation\'" data-label-size="2"></div>',
              '<div class="col-sm-5" data-ng-show="visualization.isStateStopped()">',
                '<button class="btn btn-default" data-ng-click="visualization.runSimulation()">Start New Simulation</button>',
              '</div>',
            '</div>',
        ].join(''),
    };
});


//TODO(pjm): required for stacked modal for editors with fileUpload field, rework into sirepo-components.js
// from http://stackoverflow.com/questions/19305821/multiple-modals-overlay
$(document).on('show.bs.modal', '.modal', function () {
    var zIndex = 1040 + (10 * $('.modal:visible').length);
    $(this).css('z-index', zIndex);
    setTimeout(function() {
        $('.modal-backdrop').not('.modal-stack').css('z-index', zIndex - 1).addClass('modal-stack');
    }, 0);
});<|MERGE_RESOLUTION|>--- conflicted
+++ resolved
@@ -16,11 +16,7 @@
         })
         .when(localRoutes.lattice, {
             controller: 'LatticeController as lattice',
-            templateUrl: '/static/html/elegant-lattice.html?' + SIREPO.APP_VERSION + Math.random(),
-        })
-        .when(localRoutes.control, {
-            controller: 'CommandController as control',
-            templateUrl: '/static/html/elegant-control.html?' + SIREPO.APP_VERSION + Math.random(),
+            templateUrl: '/static/html/elegant-lattice.html?' + SIREPO.APP_VERSION,
         })
         .when(localRoutes.control, {
             controller: 'CommandController as control',
@@ -32,9 +28,6 @@
         });
 });
 
-<<<<<<< HEAD
-SIREPO.app.controller('CommandController', function(appState) {
-=======
 SIREPO.app.factory('elegantService', function(appState, rpnService, $rootScope) {
     var self = {};
 
@@ -249,7 +242,6 @@
 });
 
 SIREPO.app.controller('CommandController', function(appState, elegantService) {
->>>>>>> a6abc2e6
     var self = this;
     self.activeTab = 'basic';
     self.basicNames = [
@@ -265,15 +257,6 @@
         'closed_orbit', 'correct', 'correct_tunes', 'correction_matrix_output',
         'coupled_twiss_output', 'divide_elements', 'find_aperture', 'floor_coordinates',
         'frequency_map', 'global_settings', 'insert_elements', 'insert_sceffects',
-<<<<<<< HEAD
-        'linear_chromatic_tracking_setup', 'link_control', 'link_elements',
-        'modulate_elements', 'moments_output', 'momentum_aperture', 'optimization_constraint',
-        'optimization_covariable', 'parallel_optimization_setup', 'print_dictionary', 'ramp_elements',
-        'replace_elements', 'rf_setup', 'rpn_expression', 'rpn_load',
-        'sasefel', 'save_lattice', 'sdds_beam', 'semaphores', 'slice_analysis',
-        'steering_element', 'subprocess', 'touschek_scatter', 'transmute_elements',
-        'tune_footprint', 'tune_shift_with_amplitude', 'twiss_analysis',
-=======
         'linear_chromatic_tracking_setup', 'link_control', 'link_elements', 'modulate_elements',
         'moments_output', 'momentum_aperture', 'optimization_constraint', 'optimization_covariable',
         'parallel_optimization_setup', 'print_dictionary', 'ramp_elements', 'replace_elements',
@@ -281,7 +264,6 @@
         'save_lattice', 'sdds_beam', 'slice_analysis', 'steering_element',
         'touschek_scatter', 'transmute_elements','tune_footprint', 'tune_shift_with_amplitude',
         'twiss_analysis',
->>>>>>> a6abc2e6
     ];
     self.allNames = self.basicNames.concat(self.advancedNames).sort();
 
@@ -294,26 +276,11 @@
 
     self.createElement = function(name) {
         $('#s-newCommand-editor').modal('hide');
-<<<<<<< HEAD
-        var schema = SIREPO.APP_SCHEMA.model['command_' + name];
-        var model = {
-            _id: appState.maxId(appState.models.commands, '_id') + 1,
-            _type: name,
-        };
-        // set model defaults from schema
-        var fields = Object.keys(schema);
-        for (var i = 0; i < fields.length; i++) {
-            var f = fields[i];
-            if (schema[f][2] !== undefined)
-                model[f] = schema[f][2];
-        }
-=======
         var model = {
             _id: elegantService.nextId(),
             _type: name,
         };
         elegantService.setModelDefaults(model, 'command_' + name);
->>>>>>> a6abc2e6
         commandTable().editCommand(model, true);
     };
 
@@ -335,11 +302,7 @@
     };
 });
 
-<<<<<<< HEAD
-SIREPO.app.controller('ElegantSourceController', function(appState, $scope, $timeout) {
-=======
 SIREPO.app.controller('ElegantSourceController', function(appState, elegantService, $scope, $timeout) {
->>>>>>> a6abc2e6
     var self = this;
     var longitudinalFields = ['sigma_s', 'sigma_dp', 'dp_s_coupling', 'emit_z', 'beta_z', 'alpha_z'];
     //TODO(pjm): share with template/elegant.py _PLOT_TITLE
@@ -462,14 +425,8 @@
             //TODO(pjm): rework this
             $timeout(function() {
                 var el = $('#s-bunch-basicEditor form')[0];
-<<<<<<< HEAD
-                if (el) {
-                    angular.element(el).scope().form.$setDirty();
-                }
-=======
                 if (el)
                     angular.element(el).scope().form.$setDirty();
->>>>>>> a6abc2e6
                 el = $('#s-bunchFile-basicEditor form')[0];
                 if (el)
                     angular.element(el).scope().form.$setDirty();
@@ -478,11 +435,7 @@
     });
 });
 
-<<<<<<< HEAD
-SIREPO.app.controller('LatticeController', function(appState, panelState, rpnService, $rootScope, $scope, $window) {
-=======
 SIREPO.app.controller('LatticeController', function(appState, elegantService, panelState, rpnService, $rootScope, $scope, $window) {
->>>>>>> a6abc2e6
     var self = this;
     var emptyElements = [];
 
@@ -871,9 +824,6 @@
 
         for (var i = 0; i < outputInfo.length; i++) {
             var info = outputInfo[i];
-<<<<<<< HEAD
-            if (! info.columns || info.isAuxFile)
-=======
             if (info.isAuxFile) {
                 self.auxFiles.push({
                     filename: info.filename,
@@ -882,7 +832,6 @@
                 continue;
             }
             if (! info.columns)
->>>>>>> a6abc2e6
                 continue;
             var modelKey = 'elementAnimation' + info.id;
             self.outputFiles.push({
@@ -1062,17 +1011,10 @@
             '</div>',
             '<div data-app-header-left="nav"></div>',
             '<ul class="nav navbar-nav navbar-right" data-ng-show="isLoaded()">',
-<<<<<<< HEAD
-              '<li data-ng-class="{active: nav.isActive(\'source\')}"><a data-ng-href="{{ nav.sectionURL(\'source\') }}"><span class="glyphicon glyphicon-flash"></span> Source</a></li>',
-              '<li data-ng-class="{active: nav.isActive(\'lattice\')}"><a data-ng-href="{{ nav.sectionURL(\'lattice\') }}"><span class="glyphicon glyphicon-option-horizontal"></span> Lattice</a></li>',
-              '<li data-ng-if="hasBeamlines()" data-ng-class="{active: nav.isActive(\'control\')}"><a data-ng-href="{{ nav.sectionURL(\'control\') }}"><span class="glyphicon glyphicon-list-alt"></span> Control</a></li>',
-              '<li data-ng-if="hasBeamlines()" data-ng-class="{active: nav.isActive(\'visualization\')}"><a data-ng-href="{{ nav.sectionURL(\'visualization\') }}"><span class="glyphicon glyphicon-picture"></span> Visualization</a></li>',
-=======
               '<li data-ng-if="hasSourceCommand()" data-ng-class="{active: nav.isActive(\'source\')}"><a data-ng-href="{{ nav.sectionURL(\'source\') }}"><span class="glyphicon glyphicon-flash"></span> Source</a></li>',
               '<li data-ng-class="{active: nav.isActive(\'lattice\')}"><a data-ng-href="{{ nav.sectionURL(\'lattice\') }}"><span class="glyphicon glyphicon-option-horizontal"></span> Lattice</a></li>',
               '<li data-ng-if="hasBeamlines()" data-ng-class="{active: nav.isActive(\'control\')}"><a data-ng-href="{{ nav.sectionURL(\'control\') }}"><span class="glyphicon glyphicon-list-alt"></span> Control</a></li>',
               '<li data-ng-if="hasBeamlinesAndCommands()" data-ng-class="{active: nav.isActive(\'visualization\')}"><a data-ng-href="{{ nav.sectionURL(\'visualization\') }}"><span class="glyphicon glyphicon-picture"></span> Visualization</a></li>',
->>>>>>> a6abc2e6
             '</ul>',
             '<ul class="nav navbar-nav navbar-right" data-ng-show="nav.isActive(\'simulations\')">',
               '<li><a href data-ng-click="showSimulationModal()"><span class="glyphicon glyphicon-plus s-small-icon"></span><span class="glyphicon glyphicon-file"></span> New Simulation</a></li>',
@@ -1428,11 +1370,7 @@
     };
 });
 
-<<<<<<< HEAD
-SIREPO.app.directive('commandTable', function(appState, panelState) {
-=======
 SIREPO.app.directive('commandTable', function(appState, elegantService, panelState) {
->>>>>>> a6abc2e6
     return {
         restirct: 'A',
         scope: {},
@@ -1456,28 +1394,16 @@
                 '<tr><td style="height: 3em" data-ng-drop="true" data-ng-drop-success="dropLast($data)"> </td></tr>',
               '</table>',
               '<div data-ng-show="commands.length > 2" class="pull-right">',
-<<<<<<< HEAD
-                '<button class="btn btn-info btn-xs" data-ng-click="newCommand(true)" accesskey="c"><span class="glyphicon glyphicon-plus"></span> New <u>C</u>ommand</button>',
-=======
                 '<button class="btn btn-info btn-xs" data-ng-click="newCommand()" accesskey="c"><span class="glyphicon glyphicon-plus"></span> New <u>C</u>ommand</button>',
->>>>>>> a6abc2e6
               '</div>',
             '</div>',
         ].join(''),
         controller: function($scope) {
-<<<<<<< HEAD
-            var addCommandToBottom = false;
-=======
->>>>>>> a6abc2e6
             var selectedItemId = null;
             var expanded = {};
             $scope.commands = [];
 
-<<<<<<< HEAD
-            function commandDescription(cmd) {
-=======
             function commandDescription(cmd, commandIndex) {
->>>>>>> a6abc2e6
                 var schema = SIREPO.APP_SCHEMA.model[commandModelName(cmd._type)];
                 var res = '';
                 var model = commandForId(cmd._id);
@@ -1486,12 +1412,6 @@
                     var f = fields[i];
                     if (angular.isDefined(model[f]) && angular.isDefined(schema[f])) {
                         if (schema[f][2] != model[f]) {
-<<<<<<< HEAD
-                            if (schema[f][1] == 'OutputFile')
-                                res += (res.length ? ",\n" : '') + f + '=' + cmd._type + '.' + f + '.sdds';
-                            else
-                                res += (res.length ? ",\n" : '') + f + ' = ' + model[f];
-=======
                             res += (res.length ? ",\n" : '') + f + ' = ';
                             if (schema[f][1] == 'OutputFile') {
                                 res += cmd._type
@@ -1503,7 +1423,6 @@
                             }
                             else
                                 res += model[f];
->>>>>>> a6abc2e6
                         }
                     }
                 }
@@ -1527,13 +1446,10 @@
                 return 'command_' + type;
             }
 
-<<<<<<< HEAD
-=======
             function fileExtension(model) {
                 return model._type == 'save_lattice' ? '.lte' : '.sdds';
             }
 
->>>>>>> a6abc2e6
             function isCommandModelName(name) {
                 return name.indexOf('command_') === 0;
             }
@@ -1541,17 +1457,6 @@
             function loadCommands() {
                 var commands = appState.applicationState().commands;
                 $scope.commands = [];
-<<<<<<< HEAD
-                for (var i = 0; i < commands.length; i++) {
-                    var cmd = commands[i];
-                    $scope.commands.push({
-                        _type: cmd._type,
-                        _id: cmd._id,
-                        description: commandDescription(cmd),
-                    });
-                    if (!(cmd._id in expanded))
-                        expanded[cmd._id] = true;
-=======
                 var commandIndex = {};
                 for (var i = 0; i < commands.length; i++) {
                     var cmd = commands[i];
@@ -1564,7 +1469,6 @@
                         _id: cmd._id,
                         description: commandDescription(cmd, commandIndex[cmd._type]),
                     });
->>>>>>> a6abc2e6
                 }
             }
 
@@ -1576,8 +1480,6 @@
                 appState.saveChanges('commands');
             }
 
-<<<<<<< HEAD
-=======
             function selectedItemIndex() {
                 if (selectedItemId) {
                     for (var i = 0; i < $scope.commands.length; i++) {
@@ -1588,7 +1490,6 @@
                 return -1;
             }
 
->>>>>>> a6abc2e6
             $scope.deleteCommand = function(data) {
                 if (! data)
                     return;
@@ -1597,23 +1498,11 @@
             };
 
             $scope.deleteSelected = function() {
-<<<<<<< HEAD
-                if (selectedItemId) {
-                    for (var i = 0; i < $scope.commands.length; i++) {
-                        if ($scope.commands[i]._id == selectedItemId) {
-                            selectedItemId = null;
-                            $scope.commands.splice(i, 1);
-                            saveCommands();
-                            break;
-                        }
-                    }
-=======
                 var index = selectedItemIndex();
                 if (index >= 0) {
                     selectedItemId = null;
                     $scope.commands.splice(index, 1);
                     saveCommands();
->>>>>>> a6abc2e6
                 }
             };
 
@@ -1660,12 +1549,7 @@
                 return selectedItemId == cmd._id;
             };
 
-<<<<<<< HEAD
-            $scope.newCommand = function(addToBottom) {
-                addCommandToBottom = addToBottom;
-=======
             $scope.newCommand = function() {
->>>>>>> a6abc2e6
                 $('#s-newCommand-editor').modal('show');
             };
 
@@ -1691,14 +1575,6 @@
                         }
                     }
                     if (! foundIt) {
-<<<<<<< HEAD
-                        if (addCommandToBottom)
-                            appState.models.commands.push(appState.models[name]);
-                        else
-                            appState.models.commands.unshift(appState.models[name]);
-                        $scope.selectItem(appState.models[name]);
-                    }
-=======
                         var index = selectedItemIndex();
                         if (index >= 0)
                             appState.models.commands.splice(index + 1, 0, appState.models[name]);
@@ -1707,7 +1583,6 @@
                         $scope.selectItem(appState.models[name]);
                     }
                     appState.removeModel(name);
->>>>>>> a6abc2e6
                     appState.saveChanges('commands');
                 }
             });
@@ -1871,11 +1746,7 @@
                     if (f == 'name' || f == 'l' || f == 'angle' || f.indexOf('$') >= 0)
                         continue;
                     if (angular.isDefined(element[f]) && angular.isDefined(schema[f])) {
-<<<<<<< HEAD
-                        if (schema[f][1] == 'OutputFile')
-=======
                         if (schema[f][1] == 'OutputFile' && element[f])
->>>>>>> a6abc2e6
                             res += (res.length ? ',' : '') + f + '=' + element.name + '.' + f + '.sdds';
                         else if (schema[f][2] != element[f])
                             res += (res.length ? ',' : '') + f + '=' + element[f];
