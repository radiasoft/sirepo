--- conflicted
+++ resolved
@@ -111,8 +111,7 @@
      */
     static nextAxis(axis) {
         const b = GeometryUtils.BASIS();
-<<<<<<< HEAD
-        return b[(b.indexOf(axis) + 1) % b.length];
+        return b[(GeometryUtils.axisIndex(axis) + 1) % b.length];
     }
 
     /**
@@ -140,9 +139,6 @@
      */
     static normalize(vector) {
         return vector.map(c => c / Math.hypot(vector[0], vector[1], vector[2]));
-=======
-        return b[(GeometryUtils.axisIndex(axis) + 1) % b.length];
->>>>>>> 6a6a6a48
     }
 
     /**
