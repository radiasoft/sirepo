--- conflicted
+++ resolved
@@ -92,7 +92,8 @@
     self.kickField = (currentField) => currentField.replace('current_', '');
 
     self.canChangeCurrents = () => {
-        if (appState.models.controlSettings.readOnly == '1') {
+        if (appState.models.controlSettings.operationMode == 'DeviceServer'
+            && appState.models.controlSettings.readOnly == '1') {
             return false;
         }
         return appState.models.simulationStatus
@@ -568,7 +569,62 @@
     };
 });
 
-<<<<<<< HEAD
+SIREPO.app.directive('optimizationPicker', function(latticeService) {
+    return {
+        restrict: 'A',
+        scope: {
+            controller: '='
+        },
+        template: `
+            <div>
+              <div class="container-fluid">
+                <div class="row" data-ng-show="::showTabs">
+                  <div class="col-sm-12">
+                    <ul class="nav nav-tabs">
+                      <li role="presentation" data-ng-class="{active: activeTab == 'targets'}"><a href data-ng-click="activeTab = 'targets'">Targets</a></li>
+                      <li role="presentation" data-ng-class="{active: activeTab == 'inputs'}"><a href data-ng-click="activeTab = 'inputs'">Inputs</a></li>
+                    </ul>
+                  </div>
+                </div>
+                <br />
+              <div data-ng-if="activeTab == 'targets'" class="row">
+                <div class="clearfix" data-optimizer-table=""></div>
+              </div>
+                <div data-ng-if="activeTab == 'inputs'" class="row">
+                  <div class="container-fluid">
+                    <form name="form">
+                      <table ng-repeat="(inputType, inputs) in appState.models.optimizerSettings.inputs" style="float: left; margin: 1em;">
+                        <thead>
+                          <th>{{stringsService.ucfirst(inputType)}}</th>
+                        </thead>
+                        <tbody>
+                          <tr ng-repeat="(id, enabled) in inputs" >
+                            <td class="form-group form-group-sm" >
+                              <label class="form-check-label">
+                                <input type="checkbox" ng-model="inputs[id]" />
+                                  {{latticeService.elementForId(id, latticeModels).name}}
+                              </label>
+                            </td>
+                          </tr>
+                        </tbody>
+                      </table>
+                    </form>
+                  </div>
+                </div>
+              </div>
+            </div>
+        `,
+        controller: function(appState, $scope, controlsService, stringsService) {
+            $scope.appState = appState;
+            $scope.latticeModels = controlsService.latticeModels();
+            $scope.latticeService = latticeService;
+            $scope.activeTab = 'targets';
+            $scope.showTabs = true;
+            $scope.stringsService = stringsService;
+        },
+    };
+});
+
 SIREPO.app.directive('optimizerTable', function(appState) {
     return {
         restrict: 'A',
@@ -602,97 +658,6 @@
               </table>
             </form>
         `,
-=======
-SIREPO.app.directive('optimizationPicker', function(latticeService) {
-    return {
-        restrict: 'A',
-        scope: {
-            controller: '='
-        },
-        template: `
-            <div>
-              <div class="container-fluid">
-                <div class="row" data-ng-show="::showTabs">
-                  <div class="col-sm-12">
-                    <ul class="nav nav-tabs">
-                      <li role="presentation" data-ng-class="{active: activeTab == 'targets'}"><a href data-ng-click="activeTab = 'targets'">Targets</a></li>
-                      <li role="presentation" data-ng-class="{active: activeTab == 'inputs'}"><a href data-ng-click="activeTab = 'inputs'">Inputs</a></li>
-                    </ul>
-                  </div>
-                </div>
-                <br />
-              <div data-ng-if="activeTab == 'targets'" class="row">
-                <div class="clearfix" data-optimizer-table=""></div>
-              </div>
-                <div data-ng-if="activeTab == 'inputs'" class="row">
-                  <div class="container-fluid">
-                    <form name="form">
-                      <table ng-repeat="(inputType, inputs) in appState.models.optimizerSettings.inputs" style="float: left; margin: 1em;">
-                        <thead>
-                          <th>{{stringsService.ucfirst(inputType)}}</th>
-                        </thead>
-                        <tbody>
-                          <tr ng-repeat="(id, enabled) in inputs" >
-                            <td class="form-group form-group-sm" > 
-                              <label class="form-check-label"> 
-                                <input type="checkbox" ng-model="inputs[id]" /> 
-                                  {{latticeService.elementForId(id, latticeModels).name}} 
-                              </label>
-                            </td>
-                          </tr>
-                        </tbody>
-                      </table>
-                    </form>
-                  </div>
-                </div>
-              </div>
-            </div>
-        `,
-        controller: function(appState, $scope, controlsService, stringsService) {
-            $scope.appState = appState;
-            $scope.latticeModels = controlsService.latticeModels();
-            $scope.latticeService = latticeService;
-            $scope.activeTab = 'targets';
-            $scope.showTabs = true;
-            $scope.stringsService = stringsService;
-        },
-    };
-});
-
-SIREPO.app.directive('optimizerTable', function(appState, panelState) {
-    return {
-        restrict: 'A',
-        scope: {},
-        template: [
-            '<form name="form">',
-              '<div class="form-group form-group-sm" data-model-field="\'method\'" data-form="form" data-model-name="\'optimizerSettings\'"></div>',
-              '<table data-ng-show="appState.models.optimizerSettings.method == \'nmead\'" style="width: 100%; table-layout: fixed; margin-bottom: 10px" class="table table-hover">',
-                '<colgroup>',
-                  '<col style="width: 10em">',
-                  '<col style="width: 20%>',
-                  '<col style="width: 20%">',
-                  '<col style="width: 20%">',
-                '</colgroup>',
-                '<thead>',
-                  '<tr>',
-                    '<th>Monitor Name</th>',
-                    '<th data-ng-repeat="label in labels track by $index" class="text-center">{{ label }}</th>',
-                  '</tr>',
-                '</thead>',
-                '<tbody>',
-                  '<tr data-ng-repeat="target in appState.models.optimizerSettings.targets track by $index">',
-                    '<td class="form-group form-group-sm"><p class="form-control-static">{{ target.name }}</p></td>',
-                    '<td class="form-group form-group-sm" data-ng-repeat="field in fields track by $index">',
-                      '<div data-ng-show="target.hasOwnProperty(field)">',
-                        '<div class="row" data-field-editor="fields[$index]" data-field-size="12" data-model-name="\'optimizerTarget\'" data-model="target"></div>',
-                      '</div>',
-                    '</td>',
-                  '</tr>',
-                '</tbody>',
-              '</table>',
-            '</form>',
-        ].join(''),
->>>>>>> f45197e9
         controller: function($scope) {
             $scope.appState = appState;
             $scope.fields = ['x', 'y', 'weight'];
@@ -708,12 +673,13 @@
             width: '@',
         },
         template: `
-            <div data-ng-repeat="table in tables track by table.reading" style="display: inline-block; vertical-align: top; margin-left: 3em">
+            <div class="text-center">
+            <div data-ng-repeat="table in tables track by table.reading" style="display: inline-block; vertical-align: top; margin: 0 1.5em">
                 <div data-ng-if="readings[table.reading].length">
                   <table class="table table-hover table-condensed" data-ng-attr-style="min-width: {{ table.columns.length * 10 }}em">
                     <tr><th colspan="3">{{ table.label }}</th></tr>
                     <tr data-ng-repeat="row in readings[table.reading] track by row.name" data-ng-class="{warning: row.id == selectedId}">
-                      <td data-ng-click="elementClicked(row.name)" data-ng-dblclick="elementClicked(row.name, true)" style="padding: 0; user-select: none; cursor: pointer"><strong>{{row.name}}</strong></td>
+                      <td class="text-left" data-ng-click="elementClicked(row.name)" data-ng-dblclick="elementClicked(row.name, true)" style="padding: 0; user-select: none; cursor: pointer"><strong>{{row.name}}</strong></td>
                       <td style="padding: 0" data-ng-class="{'sr-updated-cell': row.changed[col]}" data-ng-repeat="col in table.columns track by $index" class="text-right">{{row[col]}}</td>
                     </tr>
                   </table>
@@ -721,6 +687,7 @@
             </div>
             <div data-ng-if="controlsService.runningMessage" style="margin-left: 3em">
               <span class="glyphicon glyphicon-repeat sr-running-icon"></span> {{ controlsService.runningMessage }}
+            </div>
             </div>
             `,
         controller: function($scope) {
