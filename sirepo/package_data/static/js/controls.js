'use strict';

var srlog = SIREPO.srlog;
var srdbg = SIREPO.srdbg;

SIREPO.app.config(() => {
    SIREPO.appFieldEditors += `
        <div data-ng-switch-when="MadxSimList" data-ng-class="fieldClass">
          <div data-sim-list="" data-model="model" data-field="field" data-code="madx" data-route="lattice"></div>
        </div>
        <div data-ng-switch-when="AmpTable">
          <div data-amp-table=""></div>
        </div>
        <div data-ng-switch-when="AmpField">
          <div data-amp-field=""></div>
        </div>
        <div data-ng-switch-when="ProcessVariables" class="col-sm-12">
          <div element-pv-fields=""></div>
        </div>
    `;
    // TODO(e-carlin): copied from madx
    SIREPO.lattice = {
        elementColor: {
            OCTUPOLE: 'yellow',
            QUADRUPOLE: 'red',
            SEXTUPOLE: 'lightgreen',
            KICKER: 'black',
            HKICKER: 'black',
            VKICKER: 'black',
        },
        elementPic: {
            aperture: ['COLLIMATOR', 'ECOLLIMATOR', 'RCOLLIMATOR'],
            bend: ['RBEND', 'SBEND'],
            drift: ['DRIFT'],
            lens: ['NLLENS'],
            magnet: ['HACDIPOLE', 'HKICKER', 'KICKER', 'MATRIX', 'MULTIPOLE', 'OCTUPOLE', 'QUADRUPOLE', 'RFMULTIPOLE', 'SEXTUPOLE', 'VACDIPOLE', 'VKICKER'],
            rf: ['CRABCAVITY', 'RFCAVITY', 'TWCAVITY'],
            solenoid: ['SOLENOID'],
            watch: ['INSTRUMENT', 'HMONITOR', 'MARKER', 'MONITOR', 'PLACEHOLDER', 'VMONITOR'],
            zeroLength: ['BEAMBEAM', 'CHANGEREF', 'DIPEDGE', 'SROTATION', 'TRANSLATION', 'XROTATION', 'YROTATION'],
        },
    };
    SIREPO.appReportTypes = `
        <div data-ng-switch-when="bpmMonitor" data-zoom="XY" data-bpm-monitor-plot="" class="sr-plot" data-model-name="{{ modelKey }}"></div>
        <div data-ng-switch-when="bpmHMonitor" data-zoom="X" data-bpm-monitor-plot="Horizontal" class="sr-plot" data-model-name="{{ modelKey }}"></div>
        <div data-ng-switch-when="bpmVMonitor" data-zoom="Y" data-bpm-monitor-plot="Vertical" class="sr-plot" data-model-name="{{ modelKey }}"></div>
    `;
});

SIREPO.app.factory('controlsService', function(appState, latticeService, requestSender) {
    const self = {};
    const mevToKg = 5.6096e26;
    const defaultFactor = 100;
    const elementaryCharge = 1.602e-19; // Coulomb
    const fieldMap = {
        QUADRUPOLE: 'K1',
        KICKER: 'KICK',
        HKICKER: 'KICK',
        VKICKER: 'KICK',
    };

    self.beamlineElements = () => {
        const models = self.latticeModels();
        return models.beamlines[0].items.map(elId => latticeService.elementForId(elId, models));
    };

    self.computeModel = (analysisModel) => {
	if (analysisModel.includes('instrument')) {
	    return 'instrumentAnimation';
	}
	return 'animation';
    }

    self.currentField = (kickField) => 'current_' + kickField;

    self.currentToKick = (model, kickField) => {
        requestSender.sendStatelessCompute(
            appState,
            data => {
                model[kickField] = data.kick;
            },
            {
                method: 'current_to_kick',
                command_beam: appState.models.command_beam,
                //TODO(pjm): not sure why null values get sent but undefined values do not
                amp_table: self.getAmpTables()[model.ampTable] || null,
                current: model[self.currentField(kickField)],
            });
    };

    self.fieldForCurrent = (modelName) => fieldMap[modelName];

    self.getAmpTables = () => appState.applicationState().ampTables || {};

    self.hasMadxLattice = () => appState.applicationState().externalLattice;

    self.isDeviceServer = () => appState.models.controlSettings.operationMode == 'DeviceServer';

    self.kickField = (currentField) => currentField.replace('current_', '');

    self.canChangeCurrents = () => {
        if (self.isDeviceServer() && appState.models.controlSettings.readOnly == '1') {
            return false;
        }
        return appState.models.simulationStatus
            && appState.models.simulationStatus.animation
            && ['pending', 'running'].indexOf(
                appState.models.simulationStatus.animation.state
            ) < 0;
    };

    self.latticeModels = () => appState.models.externalLattice.models;

    appState.setAppService(self);
    return self;
});

SIREPO.app.controller('ControlsController', function(appState, controlsService, errorService, frameCache, latticeService, panelState, persistentSimulation, requestSender, $scope, $window) {
    const self = this;
    self.appState = appState;
    self.controlsService = controlsService;
    self.simScope = $scope;

    // TODO(e-carlin): sort
    self.simAnalysisModel = 'instrumentAnimation';

    function buildWatchColumns() {
        self.watches = [];
        for (let el of controlsService.beamlineElements()) {
            if (el.type.indexOf('MONITOR') >= 0) {
                const m = modelDataForElement(el);
                m.plotType = el.type == 'MONITOR'
                    ? 'bpmMonitor'
                    : (el.type == 'HMONITOR'
                       ? 'bpmHMonitor'
                       : 'bpmVMonitor');
                m.modelKey += 'Report';
                self.watches.push(m);
            }
        }
    }

    function dataFileChanged() {
        requestSender.sendStatefulCompute(
            appState,
            data => {
                if (data.error) {
                    errorService.alertText(data.error);
                    return;
                }
                const names = [
                    'externalLattice',
                    'optimizerSettings',
                    'controlSettings',
                    'command_twiss',
                    'command_beam',
                ];
                for (let f of names) {
                    appState.models[f] = data[f];
                }
                appState.saveChanges(names);
            },
            {
                method: 'get_external_lattice',
                simulationId: appState.models.dataFile.madxSirepo
            }
        );
    }

    function elementForId(id) {
        return findInContainer('elements', '_id', id);
    }

    function findExternalCommand(name) {
        return findInContainer('commands', '_type', name.replace('command_', ''));
    }

    function findInContainer(container, key, value) {
        let res;
        controlsService.latticeModels()[container].some(m => {
            if (m[key] == value) {
                res = m;
                return true;
            }
        });
        if (! res) {
            throw new Error(`model not found for ${key}: ${value}`);
        }
        return res;
    }

    function getInitialMonitorPositions() {
        if (self.simState && self.simState.isProcessing()) {
            // optimization is running
            return;
        }
        if (! appState.applicationState().externalLattice) {
            return;
        }
        controlsService.runningMessage = 'Reading currents and monitors...';
        panelState.clear('initialMonitorPositionsReport');
        panelState.requestData(
            'initialMonitorPositionsReport',
            (data) => {
                controlsService.runningMessage = '';
                handleElementValues(data);
            },
            false,
            (err) => {
                controlsService.runningMessage = '';
            });
    }

    function handleElementValues(data) {
        if (! data.elementValues) {
            return;
        }
        frameCache.setFrameCount(1);
        updateElements(data.elementValues);
        $scope.$broadcast('sr-elementValues', data.elementValues);
    }

    function modelDataForElement(element) {
        return {
            modelKey: 'el_' + element._id,
            title: element.name.replace(/\_/g, ' '),
            viewName: element.type,
            getData: () => element,
        };
    }

    function saveLattice(e, name) {
        if (name == name.toUpperCase()) {
            const m = appState.models[name];
            $.extend(elementForId(m._id), m);
            appState.removeModel(name);
            appState.saveQuietly('externalLattice');
        }
        if (['command_beam', 'command_twiss'].includes(name)) {
            $.extend(findExternalCommand(name), appState.models[name]);
            appState.saveQuietly('externalLattice');
        }
    }

    function updateElements(values) {
        if (! values.length) {
            return;
        }
        for (let k in values[values.length - 1]) {
            let mf = k.split('.');
            const el = latticeService.elementForId(
                mf[0].split('_')[1],
                controlsService.latticeModels());
            el[mf[1]] = parseFloat(values[values.length - 1][k]);
            // update the model if it is currently being viewed in a modal window
            if (appState.models[el._type] && appState.models[el._type]._id == el._id) {
                appState.models[el._type] = el;
            }
        }
        appState.saveQuietly('externalLattice');
    }

    function windowResize() {
        self.colClearFix = $window.matchMedia('(min-width: 1600px)').matches
            ? 6 : 4;
    }

<<<<<<< HEAD

    self.cancelCallback = () => $scope.$broadcast('sr-latticeUpdateComplete');

    self.hasMadxLattice = () => appState.applicationState().externalLattice;
=======
    self.cancelCallback = () => controlsService.runningMessage = '';
>>>>>>> a0b33756

    //TODO(pjm): init from template to allow listeners to register before data is received
    self.init = () => {
        if (! self.simState) {
            self.simState = persistentSimulation.initSimulationState(self);
            self.simState.runningMessage = () => controlsService.runningMessage;
            // wait for all directives to be initialized
            panelState.waitForUI(getInitialMonitorPositions);
        }
    };


    self.simHandleStatus = data => {
<<<<<<< HEAD
	// TODO(e-carlin): check for the bool for ptc particles output file existing
	// if it exists then set a value on $scope that triggers the html to display the report
        // srdbg('data', data);
        if (data.elementValues) {

            // srdbg('$scope', $scope)
=======
        if (self.simState.isProcessing()) {
            controlsService.runningMessage = 'Running Optimization';
            $scope.isRunningOptimizer = true;
        }
        if ($scope.isRunningOptimizer && data.elementValues) {
>>>>>>> a0b33756
            handleElementValues(data);
            loadHeatmapReports(data);
            // srdbg('appState.models', appState.models);
            
            // srdbg('$scope.instrumentAnimations', self.instrumentAnimations);
            // srdbg('appState.models inside controls.js: ', appState.models);
        }
        // else {
        //     $scope.showHeatmaps = false;
        // }
        if (! self.simState.isProcessing()) {
            if ($scope.isRunningOptimizer) {
                $scope.isRunningOptimizer = false;
                controlsService.runningMessage = '';
            }
        }
	// TODO(e-carlin): Need to add an instrumentAnimationX model for each
	// instrument in the list of elements.


    };

    function loadHeatmapReports(data) {
        self.instrumentAnimations = []
        appState.models.externalLattice.models.elements.forEach((m, i) => {
                srdbg('MODEL', m);
                if (m.type === 'INSTRUMENT') {
                    const modelKey = 'instrumentAnimation' + i; 
                    const k = {
                        modelAccess: {
                            
                            modelKey: modelKey,
                            getData: function () {
                                return appState.models[modelKey];
                            }
                        }
                    }
                    // appState.models[k] = {};
                    self.instrumentAnimations.push(k);
                    srdbg('instrumentAnimations: ', self.instrumentAnimations);
                    var m = appState.models[modelKey];
                    if (!m) {
                        m = {
                            id: i,
                            x: data.plottableColumns[0],
                            y1: data.plottableColumns[1],
                        };
                        appState.models[modelKey] = m;

                    }
                    m.id = i;
                    srdbg('data.plottableColumns: ',data.plottableColumns)
                    m.valueList = {
                        x: data.plottableColumns,
                        y1: data.plottableColumns,
                    }
                     
                    // m.x = 'x',
                    // m.y1 = 'y',
                    appState.setModelDefaults(m, 'instrumentAnimation');
                    appState.saveQuietly(modelKey);
                    frameCache.setFrameCount(1, modelKey);
                }
        });
    }

    self.startSimulation = () => {
        controlsService.runningMessage = 'Starting Optimization';
        $scope.isRunningOptimizer = true;
        $scope.$broadcast('sr-clearElementValues');
        appState.saveChanges('optimizerSettings', self.simState.runSimulation);
    };

    if (controlsService.hasMadxLattice()) {
        buildWatchColumns();
    }
    else {
        $scope.$on('dataFile.changed', dataFileChanged);
        $scope.$on('externalLattice.changed', buildWatchColumns);
    }
    windowResize();
    $scope.$on('sr-window-resize', windowResize);
    $scope.$on('modelChanged', saveLattice);
    $scope.$on('cancelChanges', function(e, name) {
        if (name == name.toUpperCase()) {
            appState.removeModel(name);
            appState.cancelChanges('externalLattice');
        }
    });
    $scope.$on('initialMonitorPositionsReport.changed', getInitialMonitorPositions);

    return self;
});


SIREPO.app.directive('appFooter', function(controlsService) {
    return {
        restrict: 'A',
        scope: {
            nav: '=appFooter',
        },
        template: `
            <div data-common-footer="nav"></div>
            <div data-import-dialog=""></div>
        `,
    };
});

SIREPO.app.directive('appHeader', function(appState, panelState) {
    return {
	restrict: 'A',
	scope: {
            nav: '=appHeader',
	},
        template: `
            <div data-app-header-brand="nav"></div>
            <div data-app-header-left="nav"></div>
            <div data-app-header-right="nav">
              <app-header-right-sim-loaded>
		<div data-sim-sections="">
                  <li class="sim-section" data-ng-class="{active: nav.isActive('controls')}"><a href data-ng-click="nav.openSection('controls')"><span class="glyphicon glyphicon-dashboard"></span> Controls</a></li>
		</div>
              </app-header-right-sim-loaded>
              <app-settings>
                <div><a href data-ng-click="openSettings()"><span class="glyphicon glyphicon-th-list"></span> Control Settings</a></div>
              </app-settings>
              <app-header-right-sim-list>
                <ul class="nav navbar-nav sr-navbar-right">
                  <li><a href data-ng-click="nav.showImportModal()"><span class="glyphicon glyphicon-cloud-upload"></span> Import</a></li>
                </ul>
              </app-header-right-sim-list>
            </div>
        `,
        controller: function($scope) {
            $scope.openSettings = () => {
                panelState.showModalEditor('beamline');
            };
        },
    };
});

SIREPO.app.directive('bpmMonitorPlot', function(appState, panelState, plot2dService, plotting) {
    return {
        restrict: 'A',
        scope: {
            bpmMonitorPlot: '@',
            modelName: '@',
            zoom: '@'
        },
        templateUrl: '/static/html/plot2d.html' + SIREPO.SOURCE_CACHE_KEY,
        controller: function($scope) {
            const defaultDomain = [-0.0021, 0.0021];
            let points;
            let colName = $scope.modelName.substring(0, $scope.modelName.indexOf('Report'));
            $scope.isClientOnly = true;
            $scope[`isZoom${$scope.zoom}`] = true;

            function clearPoints() {
                points = [];
                plotting.addConvergencePoints($scope.select, '.plot-viewport', [], points);
                $scope.select('.plot-viewport').selectAll('.sr-scatter-point').remove();
                ['x', 'y'].forEach(dim => {
                    $scope.axes[dim].domain = [-1, 1];
                    $scope.axes[dim].scale.domain(appState.clone(defaultDomain));
                });
            }

            function domainWidth(domain) {
                return domain[1] - domain[0];
            }

            function fitPoints() {
                if (points.length <= 1) {
                    return;
                }
                let dim = appState.clone(defaultDomain);
                if (domainWidth($scope.axes.x.scale.domain()) < domainWidth(defaultDomain)) {
                    // keep current domain if domain width is smaller than default domain
                    // the user has zoomed in
                    return;
                }
                [0, 1].forEach(i => {
                    points.forEach(p => {
                        if (p[i] < dim[0]) {
                            dim[0] = p[i];
                        }
                        if (p[i] > dim[1]) {
                            dim[1] = p[i];
                        }
                    });
                    let pad = (dim[1] - dim[0]) / 20;
                    if (pad == 0) {
                        pad = 0.1;
                    }
                    dim[0] -= pad;
                    dim[1] += pad;
                });
                if ( -dim[0] > dim[1]) {
                    dim[1] = -dim[0];
                }
                else if (-dim[0] < dim[1]) {
                    dim[0] = -dim[1];
                }
                ['x', 'y'].forEach(axis => {
                    $scope.axes[axis].scale.domain(dim).nice();
                });
            }

            function pushAndTrim(p) {
                const MAX_BPM_POINTS = SIREPO.APP_SCHEMA.constants.maxBPMPoints;
                if (points.length && appState.deepEquals(p, points[points.length - 1])) {
                    return;
                }
                points.push(p);
                if (points.length > MAX_BPM_POINTS) {
                    points = points.slice(points.length - MAX_BPM_POINTS);
                }
            }

            $scope.init = () => {
                plot2dService.init2dPlot($scope, {
                    margin: {top: 50, right: 10, bottom: 50, left: 75},
                });
                $scope.load();
            };

            $scope.load = () => {
                clearPoints();
                $scope.aspectRatio = 1;
                $scope.updatePlot({
                    x_label: 'x [m]',
                    y_label: 'y [m]',
                    title: $scope.bpmMonitorPlot + ' Monitor',
                });
            };

            $scope.refresh = () => {
                plotting.refreshConvergencePoints($scope.select, '.plot-viewport', $scope.graphLine);
                $scope.select('.plot-viewport').selectAll('.sr-scatter-point')
                    .data(points)
                    .enter().append('circle')
                    .attr('class', 'sr-scatter-point')
                    .attr('r', 8);
                $scope.select('.plot-viewport').selectAll('.sr-scatter-point')
                    .attr('cx', $scope.graphLine.x())
                    .attr('cy', $scope.graphLine.y())
                    .attr('style', (d, i) => {
                        if (i == points.length - 1) {
                            return `fill: rgba(0, 0, 255, 0.7); stroke-width: 4; stroke: black`;
                        }
                        let opacity = (i + 1) / points.length * 0.5;
                        return `fill: rgba(0, 0, 255, ${opacity}); stroke-width: 1; stroke: black`;
                    });
            };

            $scope.$on('sr-elementValues', (event, rows) => {
                if (rows.length > 1) {
                    clearPoints();
                }
                rows.forEach(values => {
                    const point = [
                        parseFloat(values[colName + '.x'] || 0),
                        parseFloat(values[colName + '.y'] || 0),
                    ];
                    pushAndTrim(point);
                });
                fitPoints();
                plotting.addConvergencePoints($scope.select, '.plot-viewport', [], points);
                $scope.resize();
            });

            $scope.$on('sr-clearElementValues', () => {
                clearPoints();
                $scope.refresh();
            });
        },
        link: (scope, element) => plotting.linkPlot(scope, element),
    };
});

SIREPO.viewLogic('beamlineView', function(appState, controlsService, panelState, $scope) {

    function updateURLField() {
        panelState.showFields('controlSettings', [
            ['deviceServerURL', 'readOnly'], controlsService.isDeviceServer(),
        ]);
    }

    $scope.whenSelected = updateURLField;
    $scope.watchFields = [
        ['controlSettings.operationMode'], updateURLField,
    ];
});

SIREPO.viewLogic('commandBeamView', function(appState, panelState, $scope) {

    function updateParticleFields() {
        panelState.showFields('command_beam', [
            ['mass', 'charge'], appState.models.command_beam.particle == 'other',
        ]);
    }

    $scope.whenSelected = updateParticleFields;
    $scope.watchFields = [
        ['command_beam.particle'], updateParticleFields,
    ];
});

['kickerView', 'hkickerView', 'vkickerView'].forEach(view => {
    SIREPO.viewLogic(
        view,
        function(appState, controlsService, panelState, $scope) {
            $scope.whenSelected = () => {
                const r = controlsService.canChangeCurrents();
                panelState.enableFields('KICKER', [
                    ['current_hkick', 'current_vkick'], r,
                ]);
                ['HKICKER', 'VKICKER'].forEach((m) => {
                    panelState.enableField(m, 'current_kick', r);
                });
            };
        }
    );
});

['monitorView', 'hmonitorView', 'vmonitorView'].forEach(view => {
    SIREPO.viewLogic(
        view,
        function(panelState, $scope) {
            $scope.whenSelected = () => {
                panelState.enableFields('MONITOR', [
                    ['x', 'y'], false,
                ]);
                panelState.enableFields('HMONITOR', 'x', false);
                panelState.enableFields('VMONITOR', 'y', false);
            };
        }
    );
});

SIREPO.viewLogic('quadrupoleView', function(appState, controlsService, panelState, $scope) {
    $scope.whenSelected = () => {
        panelState.enableField(
            'QUADRUPOLE',
            'current_k1',
            controlsService.canChangeCurrents()
        );
    };
});

SIREPO.app.directive('optimizationPicker', function(latticeService) {
    return {
        restrict: 'A',
        scope: {
            controller: '='
        },
        template: `
            <div>
              <div class="container-fluid">
                <div class="row" data-ng-show="::showTabs">
                  <div class="col-sm-12">
                    <ul class="nav nav-tabs">
                      <li role="presentation" data-ng-class="{active: activeTab == 'targets'}"><a href data-ng-click="activeTab = 'targets'">Targets</a></li>
                      <li role="presentation" data-ng-class="{active: activeTab == 'inputs'}"><a href data-ng-click="activeTab = 'inputs'">Inputs</a></li>
                    </ul>
                  </div>
                </div>
                <br />
              <div data-ng-if="activeTab == 'targets'" class="row">
                <div class="clearfix" data-optimizer-table=""></div>
              </div>
                <div data-ng-if="activeTab == 'inputs'" class="row">
                  <div class="container-fluid">
                    <form name="form">
                      <table ng-repeat="(inputType, inputs) in appState.models.optimizerSettings.inputs" style="float: left; margin: 1em;">
                        <thead>
                          <th>{{stringsService.ucfirst(inputType)}}</th>
                        </thead>
                        <tbody>
                          <tr ng-repeat="(id, enabled) in inputs" >
                            <td class="form-group form-group-sm" >
                              <label class="form-check-label">
                                <input type="checkbox" ng-model="inputs[id]" />
                                  {{latticeService.elementForId(id, latticeModels).name}}
                              </label>
                            </td>
                          </tr>
                        </tbody>
                      </table>
                    </form>
                  </div>
                </div>
              </div>
            </div>
        `,
        controller: function(appState, $scope, controlsService, stringsService) {
            $scope.appState = appState;
            $scope.latticeModels = controlsService.latticeModels();
            $scope.latticeService = latticeService;
            $scope.activeTab = 'targets';
            $scope.showTabs = true;
            $scope.stringsService = stringsService;

            // srdbg('appState.models.optimizerSettings', $scope.appState.models.optimizerSettings.inputs);
        },
    };
});

SIREPO.app.directive('optimizerTable', function(appState) {
    return {
        restrict: 'A',
        scope: {},
        template: `
            <form name="form" class="form-horizontal">
              <div class="form-group form-group-sm" data-model-field="'method'" data-form="form" data-model-name="'optimizerSettings'"></div>
              <table data-ng-show="appState.models.optimizerSettings.method == 'nmead'" style="width: 100%; table-layout: fixed; margin-bottom: 10px" class="table table-hover">
                <colgroup>
                  <col style="width: 10em">
                  <col style="width: 20%>
                  <col style="width: 20%">
                  <col style="width: 20%">
                </colgroup>
                <thead>
                  <tr>
                    <th>Monitor Name</th>
                    <th data-ng-repeat="label in labels track by $index" class="text-center">{{ label }}</th>
                  </tr>
                </thead>
                <tbody>
                  <tr data-ng-repeat="target in appState.models.optimizerSettings.targets track by $index">
                    <td class="form-group form-group-sm"><p class="form-control-static">{{ target.name }}</p></td>
                    <td class="form-group form-group-sm" data-ng-repeat="field in fields track by $index">
                      <div data-ng-show="target.hasOwnProperty(field)">
                        <div class="row" data-field-editor="fields[$index]" data-field-size="12" data-model-name="'optimizerTarget'" data-model="target"></div>
                      </div>
                    </td>
                  </tr>
                </tbody>
              </table>
            </form>
        `,
        controller: function($scope) {
            $scope.appState = appState;
            $scope.fields = ['x', 'y', 'weight'];
            $scope.labels = $scope.fields.map(f => SIREPO.APP_SCHEMA.model.optimizerTarget[f][0]);
        },
    };
});

SIREPO.app.directive('latticeFooter', function(appState, controlsService, latticeService, panelState, utilities, $timeout) {
    return {
        restrict: 'A',
        scope: {
            width: '@',
        },
        template: `
            <div class="text-center">
            <div data-ng-repeat="table in tables track by table.reading" style="display: inline-block; vertical-align: top; margin: 0 1.5em">
                <div data-ng-if="readings[table.reading].length">
                  <table class="table table-hover table-condensed" data-ng-attr-style="min-width: {{ table.columns.length * 10 }}em">
                    <tr><th colspan="3">{{ table.label }}</th></tr>
                    <tr data-ng-repeat="row in readings[table.reading] track by row.name" data-ng-class="{warning: row.id == selectedId}">
                      <td class="text-left" data-ng-click="elementClicked(row.name)" data-ng-dblclick="elementClicked(row.name, true)" style="padding: 0; user-select: none; cursor: pointer"><strong>{{row.name}}</strong></td>
                      <td style="padding: 0" data-ng-class="{'sr-updated-cell': row.changed[col]}" data-ng-repeat="col in table.columns track by $index" class="text-right">{{row[col]}}</td>
                    </tr>
                  </table>
                </div>
            </div>
            <div data-ng-if="controlsService.runningMessage" style="margin-left: 3em">
              <span class="glyphicon glyphicon-repeat sr-running-icon"></span> {{ controlsService.runningMessage }}
            </div>
            </div>
            `,
        controller: function($scope) {
            $scope.controlsService = controlsService;
            $scope.tables = [
                {
                    label: 'Kicker Current [A]',
                    reading: 'kicker',
                    columns: ['current_hkick', 'current_vkick'],
                    types: ['KICKER', 'HKICKER', 'VKICKER'],
                    colMapping: {
                        HKICKER: {
                            current_hkick: 'current_kick',
                        },
                        VKICKER: {
                            current_vkick: 'current_kick',
                        },
                    },
                },
                {
                    label: 'Quadrupole Current [A]',
                    reading: 'quadrupole',
                    columns: ['current_k1'],
                    types: ['QUADRUPOLE'],
                },
                {
                    label: 'Monitor [m]',
                    reading: 'monitor',
                    columns: ['x', 'y'],
                    types: ['MONITOR', 'HMONITOR', 'VMONITOR'],
                },
            ];
            $scope.selectedId = null;
            $scope.readings = {};

            function detectOverlap(positions, pos) {
                for (let p of positions) {
                    if (rectanglesOverlap(pos, p)) {
                        return p;
                    }
                }
            }

            function elementForName(name) {
                let res;
                controlsService.latticeModels().elements.some((el) => {
                    if (el.name == name) {
                        res = el;
                        return true;
                    }
                });
                return res;
            }

            $scope.elementClicked = (name, showEditor) => {
                const el = elementForName(name);
                if (el) {
                    setSelectedId(el._id);
                    if (showEditor) {
                        latticeService.editElement(el.type, el, controlsService.latticeModels());
                    }
                }
            };

            function setSelectedId(elId) {
                if ($scope.selectedId != elId) {
                    if ($scope.selectedId) {
                        const node = $('.sr-lattice-label-' + $scope.selectedId);
                        node.removeClass('sr-selected-badge');
                    }
                    $scope.selectedId = elId;
                    const node = $('.sr-lattice-label-' + $scope.selectedId);
                    node.addClass('sr-selected-badge');
                }
            }

            function formatReading(value) {
                return angular.isDefined(value) ? parseFloat(value).toFixed(6) : '';
            }

            function labelElements() {
                $('.sr-lattice-label').remove();
                const parentRect = $('#sr-lattice')[0].getBoundingClientRect();
                const positions = [];
                $("[class^='sr-beamline']").each( (_ , element) => {
                    positions.push(element.getBoundingClientRect());
                });
                $('#sr-lattice').find('title').each((v, node) => {
                    const values = $(node).text().split(': ');
                    if (! SIREPO.APP_SCHEMA.model[values[1]]) {
                        return;
                    }
                    const isMonitor = values[1].indexOf('MONITOR') >= 0;
                    const rect = node.parentElement.getBoundingClientRect();
                    let pos = [
                        rect.left - parentRect.left + (rect.right - rect.left) - 25,
                        isMonitor
                            ? rect.top - parentRect.top - 5
                            : rect.bottom - parentRect.top + 5,

                    ];
                    const el = elementForName(values[0]);
                    let div = $('<div/>', {
                        class: 'sr-lattice-label badge' + (el ? (' sr-lattice-label-' + el._id) : ''),
                    })
                        .html(values[0])
                        .css({
                            left: pos[0],
                            top: pos[1],
                            position: 'absolute',
                            cursor: 'pointer',
                            'user-select': 'none',
                        })
                        .on('click', () => {
                            $scope.elementClicked(values[0]);
                            $scope.$applyAsync();
                        })
                        .on('dblclick', () => {
                            $scope.elementClicked(values[0], true);
                            $scope.$applyAsync();
                        })
                        .appendTo($('.sr-lattice-holder'));
                    const maxChecks = 8;
                    let checkCount = 1;
                    let p = detectOverlap(positions, div[0].getBoundingClientRect());
                    let yOffset = 0;
                    const c = 3;
                    while (p) {
                        if (isMonitor) {
                            const d = div[0].getBoundingClientRect().bottom - p.top - 1;
                            if (d > c) {
                                yOffset -= d;
                            }
                            yOffset -= c;
                        }
                        else {
                            const d = p.bottom - div[0].getBoundingClientRect().top + 1;
                            if (d > c) {
                                yOffset += d;
                            }
                            yOffset += c;
                        }
                        div.css({
                            top: pos[1] + yOffset,
                        });
                        p = detectOverlap(positions, div[0].getBoundingClientRect());
                        if (checkCount++ > maxChecks) {
                            break;
                        }
                    }
                    positions.push(div[0].getBoundingClientRect());
                });
            }

            function rectanglesOverlap(pos1, pos2) {
                if (pos1.left > pos2.right || pos2.left > pos1.right) {
                    return false;
                }
                if (pos1.top > pos2.bottom || pos2.top > pos1.bottom) {
                    return false;
                }
                return true;
            }

            const prevValue = {};

            function updateReadings() {
                $scope.readings = {
                    monitor: [],
                    kicker: [],
                    quadrupole: [],
                };
                for (let el of controlsService.beamlineElements()) {
                    for (let table of $scope.tables) {
                        for (let type of table.types) {
                            if (el.type == type) {
                                const row = {
                                    id: el._id,
                                    name: el.name,
                                    changed: {},
                                };
                                for (let col of table.columns) {
                                    let v;
                                    if (table.colMapping && table.colMapping[type]) {
                                        if (table.colMapping[type][col]) {
                                            v = el[table.colMapping[type][col]];
                                        }
                                    }
                                    else if (col in el) {
                                        v = el[col];
                                    }
                                    row[col] = formatReading(v);
                                    const k = col + row.id;
                                    row.changed[col] = prevValue[k] != row[col];
                                    prevValue[k] = row[col];
                                }
                                $scope.readings[table.reading].push(row);
                            }
                        }
                    }
                }
                $timeout(() => {
                    for (let r in $scope.readings) {
                        for (let row of $scope.readings[r]) {
                            row.changed = {};
                        }
                    }
                }, 1500);
            }

            $scope.destroy = () => $('.sr-lattice-label').off();

            $scope.$on('sr-beamlineItemSelected', (e, idx) => {
                setSelectedId(controlsService.latticeModels().beamlines[0].items[idx]);
            });
            $scope.$on('sr-elementValues', updateReadings);
            $scope.$on('sr-renderBeamline', () => panelState.waitForUI(labelElements));
        },
    };
});

SIREPO.app.directive('ampTable', function(appState, controlsService) {
    return {
        restrict: 'A',
        template: `
            <div class="col-sm-6">
            <div class="lead">
              <span>{{ fieldName }}</span>
              = <span data-text-with-math="desc"></span></div>
            <div class="text-warning">{{ errorMessage }}</div>
            <div data-ng-show="showFileInput()">
              <input id="sr-amp-table-input" type="file" data-file-model="ampTableFile" accept=".csv"/>
            </div>
            <select data-ng-show="! showFileInput()" class="form-control" data-ng-model="model[field]" data-ng-options="item as item for item in fileNames"></select>
            <div style="margin-top: 1em; max-height: 30vh; overflow-y: auto;" data-ng-if="model[field]">
              <table class="table table-hover table-condensed">
                <tr>
                  <th class="text-center">Current</th>
                  <th class="text-center">Factor</th>
                </tr>
                <tr data-ng-repeat="row in getTable() track by $index">
                  <td class="text-right">{{ row[0] }}</td>
                  <td class="text-right">{{ row[1] }}</td>
                </tr>
              </table>
            </div>
            </div>
            `,
        controller: function($scope) {
            $scope.fieldName = controlsService.fieldForCurrent($scope.modelName);
            $scope.desc = '$\\frac {current [\\text A] \\cdot charge [\\text C]} {gamma \\cdot mass [\\text{kg}] \\cdot beta \\cdot c [\\text{m/s}]} \\cdot factor$';
            const addNewFile = '<Add New File>';
            buildFileNames();

            function buildFileNames() {
                let names = Object.keys(controlsService.getAmpTables()).sort((a, b) => a.localeCompare(b));
                names.unshift('');
                names.push(addNewFile);
                $scope.fileNames = names;
            }

            function parseText(text) {
                let rows = [];
                text.split(/\s*\n/).forEach(line => {
                    let row = line.split(/\s*,\s*/);
                    if (row.length >= 2) {
                        rows.push(row);
                    }
                });
                if (rows.length && rows[0][0].search(/\w/) >= 0) {
                    // ignore header
                    rows.shift();
                }
                if (! appState.models.ampTables) {
                    appState.models.ampTables = {};
                }
                const name = $scope.ampTableFile.name;
                const table = rows.map(
                    row => row.map(v => parseFloat(v))
                ).sort((a, b) => a[0] - b[0]);
                if (! validateTable(table)) {
                    $scope.$applyAsync();
                    return;
                }
                appState.models.ampTables[name] = table;
                appState.saveQuietly('ampTables');
                $scope.model[$scope.field] = name;
                buildFileNames();
                $scope.$applyAsync();
            }

            function validateTable(table) {
                $scope.errorMessage = '';
                if (! table.length) {
                    $scope.errorMessage = 'No rows found';
                    return false;
                }
                for (let i = 0; i < table.length; i++) {
                    const row = table[i];
                    if (row.length < 2) {
                        $scope.errorMessage = `Row #${i + 1}: Invalid row: ${row}`;
                        return false;
                    }
                    else if (isNaN(row[0]) || isNaN(row[1])) {
                        $scope.errorMessage = `Row #${i + 1}: Invalid number: ${row}`;
                        return false;
                    }
                }
                return true;
            }

            function selectFile() {
                const v = $scope.model[$scope.field];
                if (v == addNewFile) {
                    $scope.showFile = true;
                }
            }

            $scope.getTable = () => controlsService.getAmpTables()[$scope.model[$scope.field]];

            $scope.showFileInput = () => {
                if (! $scope.model) {
                    return false;
                }
                if (! $scope.model[$scope.field]) {
                    $scope.model[$scope.field] = '';
                }
                if ($scope.showFile) {
                    return true;
                }
                if ($scope.fileNames.length <= 2) {
                    return true;
                }
                return false;
            };

            $scope.$watch('ampTableFile', () => {
                if ($scope.ampTableFile) {
                    $scope.ampTableFile.text().then(parseText);
                }
            });
            $scope.$on('cancelChanges', () => {
                $scope.ampTableFile = null;
                $('#sr-amp-table-input').val(null);
                $scope.showFile = false;
                $scope.errorMessage = '';
            });
            appState.watchModelFields($scope, [$scope.modelName + '.' + $scope.field], selectFile);
        },
    };
});

SIREPO.app.directive('ampField', function(appState, controlsService) {
    return {
        restrict: 'A',
        template: `
            <div class="col-sm-3">
              <input data-ng-model="model[field]" data-string-to-number="" class="form-control" style="text-align: right" data-lpignore="true" required />
            </div>
            <div class="col-sm-4"><div class="form-control-static" style="text-overflow: ellipsis; overflow: hidden; margin-left: -15px; padding-left: 0; white-space: nowrap"><strong>{{ currentField }}</strong> {{ model[kickField] | number:6 }}</div></div>`,
        controller: function($scope) {
            $scope.currentField = controlsService.fieldForCurrent($scope.modelName);
            $scope.kickField = controlsService.kickField($scope.field);
            $scope.$watch('model.' + $scope.field, () => {
                if ($scope.model && angular.isDefined($scope.model[$scope.field])) {
                    controlsService.currentToKick(
                        $scope.model,
                        controlsService.kickField($scope.field));
                }
            });
        },
    };
});

SIREPO.app.directive('elementPvFields', function(appState, controlsService, latticeService) {
    return {
        restrict: 'A',
        scope: {},
        template: `
            <form name="form" style="margin-top:-2em"><div class="col-sm-12">
              <div class="form-group form-group-sm" data-ng-if="controlsService.hasMadxLattice()" style="max-height: 75vh; overflow-y: auto;">
                <table class="table table-condensed">
                  <tr>
                    <th class="text-center" data-ng-repeat="h in headers track by $index">{{ h }}</th>
                    <th></th>
                  </tr>
                  <tr data-ng-class="{warning: pv.isWritable == '1'}" data-ng-repeat="pv in appState.models.controlSettings.processVariables track by $index">
                    <td data-ng-repeat="f in fields track by $index">
                      <div class="form-control-static">{{ ::getValue(pv, f) }}</div>
                    </td>
                    <td>
                      <div>
                        <input data-ng-model="pv.pvName" class="form-control" data-lpignore="true" />
                      </div>
                    </td>
                  </tr>
                </table>
              </div>
            </div></form>
        `,
        controller: function($scope) {
            $scope.modelName = 'beamline';
            $scope.appState = appState;
            $scope.controlsService = controlsService;
            $scope.pvFields = ['controlsService.processVariables'];
            $scope.headers = ['Type', 'Element Name', 'Description', 'Process Variable Name'];
            $scope.fields = ['type', 'name', 'description'];

            $scope.getValue = (pv, field) => {
                const el = latticeService.elementForId(pv.elId, controlsService.latticeModels());
                if (field == 'description') {
                    let res = '';
                    if (pv.pvDimension != 'none') {
                        res += pv.pvDimension + ' ';
                    }
                    if (el.type.indexOf('MONITOR') >= 0) {
                        res += 'position ';
                    }
                    else if (el.type == 'QUADRUPOLE' || el.type.indexOf('KICKER') >= 0) {
                        res += 'current ';
                    }
                    res += pv.isWritable == '1' ? 'setting' : 'reading';
                    return res;
                }
                return el[field];
            };
        },
    };
});<|MERGE_RESOLUTION|>--- conflicted
+++ resolved
@@ -265,14 +265,7 @@
             ? 6 : 4;
     }
 
-<<<<<<< HEAD
-
-    self.cancelCallback = () => $scope.$broadcast('sr-latticeUpdateComplete');
-
-    self.hasMadxLattice = () => appState.applicationState().externalLattice;
-=======
     self.cancelCallback = () => controlsService.runningMessage = '';
->>>>>>> a0b33756
 
     //TODO(pjm): init from template to allow listeners to register before data is received
     self.init = () => {
@@ -286,20 +279,11 @@
 
 
     self.simHandleStatus = data => {
-<<<<<<< HEAD
-	// TODO(e-carlin): check for the bool for ptc particles output file existing
-	// if it exists then set a value on $scope that triggers the html to display the report
-        // srdbg('data', data);
-        if (data.elementValues) {
-
-            // srdbg('$scope', $scope)
-=======
         if (self.simState.isProcessing()) {
             controlsService.runningMessage = 'Running Optimization';
             $scope.isRunningOptimizer = true;
         }
         if ($scope.isRunningOptimizer && data.elementValues) {
->>>>>>> a0b33756
             handleElementValues(data);
             loadHeatmapReports(data);
             // srdbg('appState.models', appState.models);
