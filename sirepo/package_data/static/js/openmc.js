--- conflicted
+++ resolved
@@ -3007,124 +3007,6 @@
     };
 });
 
-<<<<<<< HEAD
-SIREPO.app.directive('tallySettings', function(appState, openmcService) {
-    return {
-        restrict: 'A',
-        scope: {},
-        template: `
-            <div data-tally-volume-picker=""></div>
-            <div data-advanced-editor-pane="" data-view-name="'tallySettings'" data-want-buttons="" data-field-def="basic"></div>
-        `,
-        controller: function($scope) {
-            $scope.is2D = () => {
-                return appState.models.tallyReport.selectedGeometry === '2D';
-            };
-=======
-SIREPO.app.directive('slider', function(appState, panelState) {
-    const sliderClass = 'sr-slider';
-    return {
-        restrict: 'A',
-        scope: {
-            field: '<',
-            model: '=',
-            min: '<',
-            max: '<',
-            steps: '<',
-            space: '<',
-            isRange: '@',
-            isMulti: '@',
-        },
-        template: `
-            <div class="${ sliderClass }" style="margin-top: 10px"></div>
-            <div data-ng-show="showLabels" style="display:flex; justify-content:space-between;">
-                <span>{{ formatFloat(min) }}</span>
-                <span style="font-weight: bold;">{{ display(model[field]) }}</span>
-                <span>{{ formatFloat(max) }}</span>
-            </div>
-        `,
-        controller: function($scope, $element) {
-            let slider = null;
-            // don't show labels for simple cases, ex. opacity
-            $scope.showLabels = !($scope.min === 0 && $scope.max === 1);
-            function buildSlider() {
-                const s = $($element).find('.' + sliderClass);
-                if (! s.length) {
-                    return null;
-                }
-                s.slider({
-                    classes: {
-                        'ui-slider': 'ui-widget-header',
-                        'ui-slider-range': $scope.isRange ? 'sr-range-slider' : '',
-                        'ui-slider-handle': $scope.isRange ? '' : 'sr-range-slider',
-                    },
-                    min: $scope.min,
-                    max: $scope.max,
-                    range: $scope.isMulti ? true : 'min',
-                    slide: (e, ui) => {
-                        // prevent handles from having the same value
-                        if ($scope.isMulti && ui.values[0] === ui.values[1]) {
-                            return false;
-                        }
-                        $scope.$apply(() => {
-                            if ($scope.isMulti) {
-                                $scope.model[$scope.field][ui.handleIndex] = ui.value;
-                            }
-                            else {
-                                $scope.model[$scope.field] = ui.value;
-                            }
-                        });
-                    },
-                    step: ($scope.max - $scope.min) / ($scope.steps - 1),
-                });
-                // ensure the max is constant
-                s.slider('instance').max = $scope.max;
-                s.slider('option', $scope.isMulti ? 'values' : 'value', $scope.model[$scope.field]);
-                slider = s;
-            }
-
-            function didChange(newValues, oldValues) {
-                if (Array.isArray(newValues)) {
-                    return newValues.some((x, i) => x !== oldValues[i]) && ! newValues.some(x => x == null);
-                }
-                return newValues != null && newValues !== oldValues;
-            }
-
-            $scope.display = (val) => {
-                if (Array.isArray(val)) {
-                    if ($scope.space === 'log' && $scope.min > 0) {
-                        val = val.map(v =>
-                            SIREPO.UTILS.linearToLog(v, $scope.min, $scope.max, $scope.steps - 1));
-                    }
-                    return val.map(v => $scope.formatFloat(v));
-                }
-                return $scope.formatFloat(val);
-            };
-
-            $scope.formatFloat = (val) => SIREPO.UTILS.formatFloat(val, 4);
-
-            panelState.waitForUI(buildSlider);
-
-            $scope.$watch(
-                'model[field]',
-                (newValue, oldValue) => {
-                    if (didChange(newValue, oldValue)) {
-                        slider.slider('option', $scope.isMulti ? 'values' : 'value', newValue);
-                    }
-                }
-            );
-
-            $scope.$on('$destroy', () => {
-                if (slider) {
-                    slider.slider('destroy');
-                    slider = null;
-                }
-            });
->>>>>>> a8fd98f5
-        },
-    };
-});
-
 SIREPO.app.directive('tallyList', function() {
     return {
         restrict: 'A',
