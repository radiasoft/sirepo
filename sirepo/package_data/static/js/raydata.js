--- conflicted
+++ resolved
@@ -640,17 +640,10 @@
 	    };
 
 	    $scope.saveColumnChanges = () => {
-<<<<<<< HEAD
-	        appState.saveChanges('metadataColumns');
-	        $scope.setColumns();
-	        $scope.setAvailableColumns();
-	    }
-=======
 	    	appState.saveChanges('metadataColumns');
 		    $scope.setColumns();
 		    $scope.setAvailableColumns();
 	    };
->>>>>>> 5a19c586
 
 	    $scope.search = function() {
 		for (let i = 0; i < startOrStop.length; i++) {
