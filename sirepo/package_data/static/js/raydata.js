--- conflicted
+++ resolved
@@ -194,15 +194,15 @@
 		    $scope.data = null;
 		    return;
 		}
-		requestSender.statelessCompute(
+		requestSender.sendStatelessCompute(
 		    appState,
+		    (data) => {
+			$scope.data = Object.entries(data.data).map(([k, v]) => [k, v]);
+		    },
 		    {
 			method: 'metadata',
 			category: $scope.args.category,
 			uid: u
-		    },
-		    (data) => {
-			$scope.data = Object.entries(data.data).map(([k, v]) => [k, v]);
 		    },
 		    {
 			modelName: $scope.args.modelKey,
@@ -240,28 +240,12 @@
 		elementForKey(key).toggleClass('raydata-overflow-text');
 	    };
 
-<<<<<<< HEAD
 	    // Cannot use appState.watchModelFields because it does
 	    // not update when values are null which visualizationId
 	    // will be set to when no scan is checked
             $scope.$watch(
 		() => appState.models.scans.visualizationId,
 		getMetadata
-=======
-	    requestSender.sendStatelessCompute(
-		appState,
-		(data) => {
-		    $scope.data  = Object.entries(data.data).map(([k, v]) => [k, v]);
-		},
-		{
-		    method: 'metadata',
-		    category: $scope.category
-		},
-		{
-		    modelName: $scope.modelName,
-		    panelStateHandle: panelState,
-		}
->>>>>>> 756d475a
 	    );
 	    appState.whenModelsLoaded($scope, getMetadata);
         },
@@ -355,17 +339,8 @@
 		    }
 		}
 		$scope.searchForm.$setPristine();
-		requestSender.statelessCompute(
+		requestSender.sendStatelessCompute(
 		    appState,
-		    {
-			method: 'scans',
-			searchStartTime: appState.models.scans[
-			    searchStartOrStopTimeKey(startOrStop[0])
-			],
-			searchStopTime: appState.models.scans[
-			    searchStartOrStopTimeKey(startOrStop[1])
-			],
-		    },
 		    (json) => {
 			$scope.scans = [];
 			json.data.scans.forEach((s) => {
@@ -384,6 +359,15 @@
 			});
 			cols = raydataService.addScanInfoTableColsToCache(json.data.cols);
 			appState.saveChanges('scans');
+		    },
+		    {
+			method: 'scans',
+			searchStartTime: appState.models.scans[
+			    searchStartOrStopTimeKey(startOrStop[0])
+			],
+			searchStopTime: appState.models.scans[
+			    searchStartOrStopTimeKey(startOrStop[1])
+			],
 		    },
 		    {
 			modelName: $scope.args.modelKey,
@@ -457,18 +441,18 @@
 		    cols = simulationDataCache.scanInfoTableCols;
 		    return;
 		}
-		requestSender.statelessCompute(
+		requestSender.sendStatelessCompute(
 		    appState,
-		    {
-			method: 'scan_info',
-			scans: s,
-		    },
 		    (json) => {
 			$scope.scans = json.data.scans;
 			$scope.scans.forEach(raydataService.addScanToCache);
 			cols = raydataService.addScanInfoTableColsToCache(json.data.cols);
 		    },
 		    {
+			method: 'scan_info',
+			scans: s,
+		    },
+		    {
 			modelName: $scope.args.modelKey,
 			panelStateHandle: panelState,
 		    }
