--- conflicted
+++ resolved
@@ -31,7 +31,6 @@
         return 'animation';
     };
 
-<<<<<<< HEAD
     self.getScanField = (scan, field) => {
 	if (['start', 'stop'].includes(field)) {
 	    return timeService.unixTimeToDateString(scan[field]);
@@ -43,9 +42,11 @@
 	return cols.length > 0 ? ['select'].concat(cols) : [];
     };
 
-    self.nextId = () => {
-	return ++id;
-    };
+
+    self.nextPngImageId = () => {
+	return 'raydata-png-image-' + ++id;
+    };
+
 
     self.removeScanFromCache = (scan) => {
 	if (!simulationDataCache.scans) {
@@ -53,15 +54,10 @@
 	}
 	delete simulationDataCache.scans[scan.uid];
     };
-=======
-    self.nextPngImageId = () => {
-	return 'raydata-png-image-' + ++id;
-    };
 
     self.setPngDataUrl = (element, png) => {
 	element.src = 'data:image/png;base64,' + png;
     }
->>>>>>> 2b1aa16a
 
     appState.setAppService(self);
     return self;
