--- conflicted
+++ resolved
@@ -182,16 +182,12 @@
     return self;
 });
 
-<<<<<<< HEAD
-SIREPO.app.controller('RunAnalysisController', function() {
-=======
 SIREPO.app.controller('ReplayController', function() {
     const self = this;
     return self;
 });
 
 SIREPO.app.controller('RunAnalysisController', function(raydataService) {
->>>>>>> 037a45d0
     const self = this;
     self.raydataService = raydataService;
     return self;
