--- conflicted
+++ resolved
@@ -4,13 +4,7 @@
 var srdbg = SIREPO.srdbg;
 
 SIREPO.app.config(() => {
-<<<<<<< HEAD
     SIREPO.appReportTypes  = `
-=======
-    SIREPO.appReportTypes  = ['analysis', 'general', 'plan'].map((c) => {
-        return `<div data-ng-switch-when="${c}Metadata" data-metadata-table="" data-category="${c}" class="sr-plot" data-model-name="{{ modelKey }}"></div>`;
-    }).join('') + `
->>>>>>> 8f5cb6d0
         <div data-ng-switch-when="pngImage" data-png-image="" class="sr-plot" data-model-name="{{ modelKey }}"></div>
     `;
 });
@@ -42,11 +36,10 @@
     };
 
     self.getScansInfo = function(successCallback, options) {
-<<<<<<< HEAD
-	function helper(successcallback, options) {
-	    const s = Object.keys(appState.models.scans.selected);
-	    if (s.every((e) => {
-		// POSIT: If start is present so are the other fields we need
+        function helper(successcallback, options) {
+            const s = Object.keys(appState.models.scans.selected);
+            if (s.every((e) => {
+                // POSIT: If start is present so are the other fields we need
 		return e in (simulationDataCache.scans || {}) && simulationDataCache.scans[e].start;
 	    })) {
 		successCallback(
@@ -79,43 +72,6 @@
 	}
 	let haveRecursed = false;
 	helper(successCallback, options);
-=======
-        function helper(successcallback, options) {
-            const s = Object.keys(appState.models.scans.selected);
-            if (s.every((e) => {
-                // POSIT: If start is present so are the other fields we need
-                return e in (simulationDataCache.scans || {}) && simulationDataCache.scans[e].start;
-            })) {
-                successCallback(
-                    s.map(
-                        u => simulationDataCache.scans[u]
-                    ).sort((a, b) => a.start - b.start),
-                    simulationDataCache.scanInfoTableCols
-                );
-                return;
-            }
-
-            if (haveRecursed) {
-                throw new Error(`infinite recursion detected scans=${JSON.stringify(s)} cache=${JSON.stringify(simulationDataCache.scans)}`);
-            }
-            requestSender.sendStatelessCompute(
-                appState,
-                (json) => {
-                    self.updateScansInCache(json.data.scans);
-                    self.updateScanInfoTableColsInCache(json.data.cols);
-                    haveRecursed = true;
-                    self.getScansInfo(successCallback, options);
-                },
-                {
-                    method: 'scan_info',
-                    scans: s,
-                },
-                options
-            );
-        }
-        let haveRecursed = false;
-        helper(successCallback, options);
->>>>>>> 8f5cb6d0
     };
 
     self.getScansRequestPayload = function(scanUuids) {
@@ -246,25 +202,6 @@
     return self;
 });
 
-<<<<<<< HEAD
-=======
-SIREPO.app.controller('MetadataController', function(appState) {
-    const self = this;
-
-    self.haveVisualizationId = function() {
-        return appState.models.scans.visualizationId;
-    };
-
-    self.metadataTableArgs = function(category) {
-        return {
-            category: category
-        };
-    };
-
-    return self;
-});
-
->>>>>>> 8f5cb6d0
 SIREPO.app.directive('analysisStatusPanel', function() {
     return {
         restrict: 'A',
@@ -556,14 +493,10 @@
     return {
         restrict: 'A',
         scope: {
-<<<<<<< HEAD
             title: '@',
             id: '@',
             availableColumns: '=',
             saveColumnChanges: '=',
-=======
-            args: '='
->>>>>>> 8f5cb6d0
         },
         template: `
             <div class="modal fade" data-ng-attr-id="{{ id }}" tabindex="-1" role="dialog">
@@ -585,7 +518,6 @@
               </div>
             </div>
         `,
-<<<<<<< HEAD
         controller: function($scope, appState, panelState, raydataService) {
             $scope.selected = null;
 
@@ -598,75 +530,6 @@
                 $scope.selected = null;
                 raydataService.columnPickerModal().modal('hide');
             };
-=======
-        controller: function(appState, panelState, requestSender, $scope) {
-            $scope.expanded = {};
-
-            function elementForKey(key) {
-                return $('#' + $scope.elementId(key));
-            }
-
-            function getMetadata(){
-                const u = appState.models.scans.visualizationId;
-                if (! u) {
-                    $scope.data = null;
-                    return;
-                }
-                requestSender.sendStatelessCompute(
-                    appState,
-                    (data) => {
-                        $scope.data = Object.entries(data.data).map(([k, v]) => [k, v]);
-                    },
-                    {
-                        method: 'metadata',
-                        category: $scope.args.category,
-                        uid: u
-                    },
-                    {
-                        modelName: $scope.args.modelKey,
-                        panelState: panelState,
-                    }
-                );
-            }
-
-            function indexOfKey(key) {
-                for (let i in $scope.data) {
-                    if ($scope.data[i][0] === key) {
-                        return i;
-                    }
-                }
-                throw new Error(`No key=${key} in data=${$scope.data}`);
-            }
-
-            $scope.elementId = function(key) {
-                return 'metadata-table-' + $scope.args.category + '-' + indexOfKey(key);
-            };
-
-
-            $scope.wouldOverflow = function(key) {
-                const e = elementForKey(key);
-                return e.prop('clientWidth') < e.prop('scrollWidth');
-            };
-
-            $scope.toggleExpanded = function(key) {
-                if ( key in $scope.expanded ) {
-                    $scope.expanded[key] = ! $scope.expanded[key];
-                }
-                else {
-                    $scope.expanded[key] = true;
-                }
-                elementForKey(key).toggleClass('raydata-overflow-text');
-            };
-
-            // Cannot use appState.watchModelFields because it does
-            // not update when values are null which visualizationId
-            // will be set to when no scan is checked
-            $scope.$watch(
-                () => appState.models.scans.visualizationId,
-                getMetadata
-            );
-            appState.whenModelsLoaded($scope, getMetadata);
->>>>>>> 8f5cb6d0
         },
     };
 });
@@ -706,7 +569,6 @@
                 </div>
                 <div class="clearfix"></div>
                 <button type="submit" class="btn btn-primary" data-ng-show="showSearchButton()" data-ng-click="search()">Search</button>
-<<<<<<< HEAD
 	      </form>
               <div data-ng-if="searchStartTime && searchStopTime">
 	        <button class="btn btn-info btn-xs" data-ng-click="addColumn()" style="float: right;"><span class="glyphicon glyphicon-plus"></span></button>
@@ -746,7 +608,7 @@
 		    appState.models.metadataColumns.selected.indexOf(colName),
 		    1
 		);
-        $scope.saveColumnChanges();
+                $scope.saveColumnChanges();
 	    };
 
 	    function searchStartOrStopTimeKey(startOrStop) {
@@ -776,11 +638,11 @@
 		raydataService.columnPickerModal().modal('show');
 	    };
 
-        $scope.saveColumnChanges = () => {
-            appState.saveChanges('metadataColumns');
-            $scope.setColumnHeaders();
-            $scope.setAvailableColumns();
-        };
+            $scope.saveColumnChanges = () => {
+                appState.saveChanges('metadataColumns');
+                $scope.setColumnHeaders();
+                $scope.setAvailableColumns();
+            };
 
 	    $scope.search = function() {
 		for (let i = 0; i < startOrStop.length; i++) {
@@ -798,142 +660,6 @@
 	    };
 
 	    $scope.sendScanRequest = function() {
-			requestSender.sendStatelessCompute(
-                appState,
-                (json) => {
-                $scope.scans = [];
-                json.data.scans.forEach((s) => {
-                    s.selected = s.uid in appState.models.scans.selected;
-                    $scope.scans.push(s);
-                });
-                // Remove scans that were selected but are not in the new search results
-                Object.keys(appState.models.scans.selected).forEach((u) => {
-                    if ($scope.scans.some((e) => e.uid === u)) {
-                    return;
-                    }
-                    if (appState.models.scans.visualizationId === u) {
-                    appState.models.scans.visualizationId = null;
-                    }
-                    delete appState.models.scans.selected[u];
-                });
-                cols = raydataService.updateScanInfoTableColsInCache(json.data.cols);
-                appState.saveChanges('scans');
-                },
-                {
-                method: 'scans',
-                searchStartTime: appState.models.scans[
-                    searchStartOrStopTimeKey(startOrStop[0])
-                ],
-                searchStopTime: appState.models.scans[
-                    searchStartOrStopTimeKey(startOrStop[1])
-                ],
-                selectedColumns: appState.models.metadataColumns.selected,
-                },
-                {
-                modelName: $scope.args.modelKey,
-                onError: (data) => {
-                    errorService.alertText(data.error);
-                    panelState.setLoading($scope.args.modelKey, false);
-                },
-                panelState: panelState,
-                }
-		    );
-	    };
-
-	    $scope.setColumnHeaders = function() {
-            $scope.columnHeaders = [
-                'selected',
-                ...$scope.defaultColumns,
-                ...appState.models.metadataColumns.selected
-            ];
-	    };
-
-	    $scope.setAvailableColumns = function() {
-		$scope.availableColumns = masterListColumns.filter((value) => {
-		    return value !== 'uid' && ! $scope.columnHeaders.includes(value);
-		});
-	    };
-
-	    $scope.showDeleteButton = (index) => {
-		return index > $scope.defaultColumns.length && index === hoveredIndex;
-	    };
-
-	    $scope.showSearchButton = function() {
-		return $scope.searchForm.$dirty && $scope.searchStartTime && $scope.searchStopTime;
-	    };
-
-	    $scope.setColumnHeaders();
-	    $scope.toggleScanSelection = raydataService.maybeToggleScanSelection;
-	    appState.whenModelsLoaded($scope, () => $scope.search());
-
-	    requestSender.sendStatelessCompute(
-		appState,
-		(json) => {
-		    masterListColumns = json.columns;
-		    $scope.setAvailableColumns();
-		},
-		{
-		    method: 'get_scan_fields',
-		    scans: []
-		}
-	    );
-
-	    $scope.appState = appState;
-	    $scope.$watchCollection('appState.models.metadataColumns.selected', (newValue, previousValue) => {
-		if (newValue !== previousValue) {
-		    $scope.sendScanRequest();
-		}
-	    });
-	},
-=======
-              </form>
-              <table class="table table-striped table-hover col-sm-4">
-                <thead>
-                  <tr>
-                    <th data-ng-repeat="h in getHeader()">{{ h }}</th>
-                  </tr>
-                </thead>
-                <tbody ng-repeat="s in scans">
-                  <tr>
-                    <td><input type="checkbox" data-ng-checked="s.selected" data-ng-click="toggleScanSelection(s)"/></td>
-                    <td data-ng-repeat="c in getHeader().slice(1)">{{ getScanField(s, c) }}</td>
-                  </tr>
-                </tbody>
-              </table>
-            </div>
-        `,
-        controller: function(appState, errorService, panelState, raydataService, requestSender, timeService, $scope) {
-            let cols = [];
-            const startOrStop = ['Start', 'Stop'];
-            $scope.scans = [];
-
-            function searchStartOrStopTimeKey(startOrStop) {
-                return `search${startOrStop}Time`;
-            }
-
-            startOrStop.forEach((x) => {
-                const k = searchStartOrStopTimeKey(x);
-                $scope[k] = appState.models.scans[k] ? timeService.unixTimeToDate(appState.models.scans[k]) : null;
-            });
-
-            $scope.getHeader = function() {
-                return raydataService.getScanInfoTableHeader('select', cols);
-            };
-
-            $scope.getScanField = raydataService.getScanField;
-
-
-            $scope.search = function() {
-                for (let i = 0; i < startOrStop.length; i++) {
-                    const k = searchStartOrStopTimeKey(startOrStop[i]);
-                    if ($scope[k]) {
-                        appState.models.scans[k] = timeService.unixTime($scope[k]);
-                    }
-                    if (!appState.models.scans[k]) {
-                        return;
-                    }
-                }
-                $scope.searchForm.$setPristine();
                 requestSender.sendStatelessCompute(
                     appState,
                     (json) => {
@@ -945,10 +671,10 @@
                         // Remove scans that were selected but are not in the new search results
                         Object.keys(appState.models.scans.selected).forEach((u) => {
                             if ($scope.scans.some((e) => e.uid === u)) {
-                                return;
+                            return;
                             }
                             if (appState.models.scans.visualizationId === u) {
-                                appState.models.scans.visualizationId = null;
+                            appState.models.scans.visualizationId = null;
                             }
                             delete appState.models.scans.selected[u];
                         });
@@ -963,6 +689,7 @@
                         searchStopTime: appState.models.scans[
                             searchStartOrStopTimeKey(startOrStop[1])
                         ],
+                        selectedColumns: appState.models.metadataColumns.selected,
                     },
                     {
                         modelName: $scope.args.modelKey,
@@ -973,16 +700,53 @@
                         panelState: panelState,
                     }
                 );
-            };
-
-            $scope.showSearchButton = function() {
-                return $scope.searchForm.$dirty && $scope.searchStartTime && $scope.searchStopTime;
-            };
-
-            $scope.toggleScanSelection = raydataService.maybeToggleScanSelection;
-            appState.whenModelsLoaded($scope, () => $scope.search());
-        },
->>>>>>> 8f5cb6d0
+	    };
+
+	    $scope.setColumnHeaders = function() {
+            $scope.columnHeaders = [
+                'selected',
+                ...$scope.defaultColumns,
+                ...appState.models.metadataColumns.selected
+            ];
+	    };
+
+	    $scope.setAvailableColumns = function() {
+		$scope.availableColumns = masterListColumns.filter((value) => {
+		    return value !== 'uid' && ! $scope.columnHeaders.includes(value);
+		});
+	    };
+
+	    $scope.showDeleteButton = (index) => {
+		return index > $scope.defaultColumns.length && index === hoveredIndex;
+	    };
+
+	    $scope.showSearchButton = function() {
+		return $scope.searchForm.$dirty && $scope.searchStartTime && $scope.searchStopTime;
+	    };
+
+	    $scope.setColumnHeaders();
+	    $scope.toggleScanSelection = raydataService.maybeToggleScanSelection;
+	    appState.whenModelsLoaded($scope, () => $scope.search());
+
+	    requestSender.sendStatelessCompute(
+		appState,
+		(json) => {
+		    masterListColumns = json.columns;
+		    $scope.setAvailableColumns();
+		},
+		{
+		    method: 'get_scan_fields',
+		    scans: []
+		}
+	    );
+
+	    $scope.appState = appState;
+	    $scope.$watchCollection('appState.models.metadataColumns.selected', (newValue, previousValue) => {
+		if (newValue !== previousValue) {
+		    $scope.sendScanRequest();
+		}
+	    });
+	},
     };
 });
 
