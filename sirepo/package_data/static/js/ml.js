'use strict';

var srlog = SIREPO.srlog;
var srdbg = SIREPO.srdbg;

SIREPO.app.config(function() {
    SIREPO.PLOTTING_COLOR_MAP = 'blues';
    SIREPO.SINGLE_FRAME_ANIMATION = ['epochAnimation'];
    SIREPO.PLOTTING_HEATPLOT_FULL_PIXEL = true;
    SIREPO.appFieldEditors += `
        <div data-ng-switch-when="AnalysisParameter" class="col-sm-5">
          <div data-analysis-parameter="" data-model="model" data-field="field"></div>
        </div>
        <div data-ng-switch-when="Equation" class="col-sm-7">
          <div data-equation="equation" data-model="model" data-field="field" data-form="form"></div>
          <div class="sr-input-warning" data-ng-show="showWarning">{{warningText}}</div>
        </div>
        <div data-ng-switch-when="EquationVariables" class="col-sm-7">
          <div data-equation-variables="" data-model="model" data-field="field" data-form="form" data-is-variable="true"></div>
        </div>
        <div data-ng-switch-when="EquationParameters" class="col-sm-7">
          <div data-equation-variables="" data-model="model" data-field="field" data-form="form" data-is-variable="false"></div>
        </div>
        <div data-ng-switch-when="ClusterFields" class="col-sm-7">
          <div data-cluster-fields="" data-model="model" data-field="field"></div>
        </div>
        <div data-ng-switch-when="PlotActionButtons" class="col-sm-12">
          <div data-plot-action-buttons="" data-model="model" data-field="field"></div>
        </div>
        <div data-ng-switch-when="TrimButton" class="col-sm-5">
          <div data-trim-button="" data-model-name="modelName" data-model="model" data-field="field"></div>
        </div>
        <div data-ng-switch-when="XColumn" data-field-class="fieldClass">
          <div data-x-column="" data-model-name="modelName" data-model="model" data-field="field"></div>
        </div>
    `;
    SIREPO.appReportTypes = `
        <div data-ng-switch-when="classificationMetrics" data-table-panel="" data-model-name="{{ modelKey }}" class="sr-plot sr-screenshot"></div>
        <div data-ng-switch-when="confusionMatrix" data-table-panel="" data-model-name="{{ modelKey }}" class="sr-plot sr-screenshot"></div>
    `;
});

SIREPO.app.factory('mlService', function(appState, panelState) {
    var self = {};
    var parameterCache = {
        analysisParameters: null,
        parameterValues: null,
        optionalParameterValues: null,
    };

    self.devMode = false;
    self.addSubreport = function(parent, action) {
        let report = appState.clone(parent);
        let subreports = self.getSubreports();
        report.id = subreports.length
            ? (Math.max.apply(null, subreports) + 1)
            : 1;
        report.action = null;
        report.history.push(action);
        let name = 'analysisReport' + report.id;
        let fftName = 'fftReport' + report.id;
        appState.models[name] = report;
        appState.models[fftName] = {
            'analysisReport': name,
        };
        subreports.push(report.id);
        appState.saveChanges([name, fftName, 'hiddenReport']);
    };

    self.appModeIn = function(modes) {
        if(! appState.isLoaded()) {
            return;
        }
        return modes.includes(appState.applicationState().dataFile.appMode);
    };

    self.buildParameterList = function(includeOptional) {
        if (! appState.isLoaded()) {
            return null;
        }
        var name = includeOptional ? 'optionalParameterValues' : 'parameterValues';
        // use cached list unless the columnInfo changes
        if (parameterCache.analysisParameters == appState.models.columnInfo) {
            if (parameterCache[name]) {
                return parameterCache[name];
            }
        }
        parameterCache.analysisParameters = appState.models.columnInfo;
        if (! parameterCache.analysisParameters) {
            return null;
        }
        var parameterValues = [];
        var visited = {};
        (parameterCache.analysisParameters.header || []).forEach(function(name, idx) {
            // skip duplicate columns
            if (! visited[name]) {
                parameterValues.push(['' + idx, name]);
                visited[name] = true;
            }
        });
        parameterValues.sort(function(a, b) {
            return a[1].localeCompare(b[1]);
        });
        if (includeOptional) {
            parameterValues.unshift(['none', 'None']);
        }
        parameterCache[name] = parameterValues;
        return parameterValues;
    };

    self.columnReportName = function(idx) {
        return 'fileColumnReport' + idx;
    };

    self.computeModel = function(analysisModel) {
        if ([
            'dtClassifierClassificationMetricsAnimation',
            'dtClassifierConfusionMatrixAnimation',
            'knnClassificationMetricsAnimation',
            'knnConfusionMatrixAnimation',
            'knnErrorRateAnimation',
            'linearSvcErrorRateAnimation',
            'linearSvcConfusionMatrixAnimation',
            'logisticRegressionClassificationMetricsAnimation',
            'logisticRegressionConfusionMatrixAnimation',
            'logisticRegressionErrorRateAnimation'
        ].includes(analysisModel)) {
            return 'classificationAnimation';
        }
        return 'animation';
    };

    self.getSubreports = function() {
        // subreports are kept on a report which is never shown.
        // This avoids refreshing all reports when a subreport is added or removed.
        return appState.models.hiddenReport.subreports;
    };

    self.isAnalysis = function() {
        return appState.isLoaded() && appState.applicationState().dataFile.appMode == 'analysis';
    };

    self.partitionReportName = function(idx) {
        return 'partitionColumnReport' + idx;
    };

    self.removeAllSubreports = function() {
        var subreports = self.getSubreports();
        while (subreports.length) {
            self.removeSubreport(subreports[0]);
        }
    };

    self.removeSubreport = function(id) {
        var subreports = self.getSubreports();
        subreports.splice(subreports.indexOf(id), 1);
        appState.removeModel('analysisReport' + id);
        appState.removeModel('fftReport' + id);
        panelState.clear('analysisReport' + id);
    };

    self.reportInfo = function(modelKey, title, idx) {
        return {
            columnNumber: idx,
            title: title,
            data: {
                modelKey: modelKey,
                getData: function() {
                    return appState.models[modelKey];
                },
            },
        };
    };

    self.tokenizeEquation = function(eq) {
        return (eq || '').split(/[-+*/^|%().0-9\s]/)
            .filter(function (t) {
                return t.length > 0 &&
                    SIREPO.APP_SCHEMA.constants.allowedEquationOps.indexOf(t) < 0;
        });
    };

    self.tokenizeParams = function(val) {
        return (val || '').split(/\s*,\s*/).filter(function (t) {
            return t.length > 0;
        });
    };

    appState.setAppService(self);
    return self;
});

SIREPO.app.directive('appFooter', function(mlService) {
    return {
        restrict: 'A',
        scope: {
            nav: '=appFooter',
        },
        template: `
            <div data-common-footer="nav"></div>
            <div data-import-dialog=""></div>
        `,
    };
});

SIREPO.app.directive('appHeader', function(appState, mlService) {
    return {
        restrict: 'A',
        scope: {
            nav: '=appHeader',
        },
        template: `
            <div data-app-header-brand="nav"></div>
            <div data-app-header-left="nav"></div>
            <div data-app-header-right="nav">
              <app-header-right-sim-loaded>
                <div data-sim-sections="">
                  <li class="sim-section" data-ng-class="{active: nav.isActive(\'data\')}"><a href data-ng-click="nav.openSection(\'data\')"><span class="glyphicon glyphicon-picture"></span> Data Source</a></li>
                  <li class="sim-section" data-ng-if="hasFile() && isAnalysis()" data-ng-class="{active: nav.isActive(\'analysis\')}"><a href data-ng-click="nav.openSection(\'analysis\')"><span class="glyphicon glyphicon-tasks"></span> Analysis</a></li>
                  <li class="sim-section" data-ng-if="hasInputsAndOutputs() && ! isAnalysis()" data-ng-class="{active: nav.isActive(\'partition\')}"><a href data-ng-click="nav.openSection(\'partition\')"><span class="glyphicon glyphicon-scissors"></span> Partition</a></li>
                  <li class="sim-section" data-ng-if="hasInputsAndOutputs() && appModeIn([\'regression\'])" data-ng-class="{active: nav.isActive(\'regression\')}"><a href data-ng-click="nav.openSection(\'regression\')"><span class="glyphicon glyphicon-qrcode"></span> Regression</a></li>
                  <li class="sim-section" data-ng-if="hasInputsAndOutputs() && appModeIn([\'classification\'])" data-ng-class="{active: nav.isActive(\'classification\')}"><a href data-ng-click="nav.openSection(\'classification\')"><span class="glyphicon glyphicon-tag"></span> Classification</a></li>
                </div>
              </app-header-right-sim-loaded>
              <app-settings>
              </app-settings>
              <app-header-right-sim-list>
                <ul class="nav navbar-nav sr-navbar-right">
                  <li><a href data-ng-click="nav.showImportModal()"><span class="glyphicon glyphicon-cloud-upload"></span> Import</a></li>
                </ul>
              </app-header-right-sim-list>
            </div>
        `,
        controller: function($scope) {
            $scope.appModeIn = mlService.appModeIn;
            $scope.hasFile = function() {
                return appState.isLoaded() && appState.applicationState().dataFile.file;
            };
            $scope.hasInputsAndOutputs = function() {
                if ($scope.hasFile() && appState.applicationState().columnInfo) {
                    var inputOutput = appState.applicationState().columnInfo.inputOutput;
                    return inputOutput && inputOutput.indexOf('input') >= 0
                        && inputOutput.indexOf('output') >= 0;
                }
                return false;
            };
            $scope.isAnalysis = mlService.isAnalysis;
        },
    };
});

SIREPO.app.controller('AnalysisController', function (appState, mlService, panelState, requestSender, $scope) {
    var self = this;
    var currentFile = null;
    self.subplots = null;

    function buildSubplots() {
        if (! currentFile) {
            self.subplots = null;
            return;
        }
        self.subplots = [];
        (mlService.getSubreports() || []).forEach(function(id, idx) {
            var modelKey = 'analysisReport' + id;
            self.subplots.push({
                id: id,
                modelKey: modelKey,
                title: 'Analysis Subplot #' + (idx + 1),
                getData: function() {
                    return appState.models[modelKey];
                },
            });
        });
    }

    function updateAnalysisParameters() {
        requestSender.getApplicationData(
            {
                method: 'column_info',
                dataFile: appState.models.dataFile,
            },
            function(data) {
                if (appState.isLoaded() && data.columnInfo) {
                    appState.models.columnInfo = data.columnInfo;
                    appState.saveChanges('columnInfo');
                }
            });
    }

    self.hasFile = function() {
        return appState.isLoaded() && appState.applicationState().dataFile.file;
    };

    appState.whenModelsLoaded($scope, function() {
        currentFile = appState.models.dataFile.file;
        if (currentFile && ! appState.models.columnInfo) {
            updateAnalysisParameters();
        }
        $scope.$on('dataFile.changed', function() {
            let dataFile = appState.models.dataFile;
            if (currentFile != dataFile.file) {
                currentFile = dataFile.file;
                if (currentFile) {
                    updateAnalysisParameters();
                    mlService.removeAllSubreports();
                    appState.models.analysisReport.action = null;
                    appState.saveChanges(['analysisReport', 'hiddenReport']);
                }
            }
        });
        $scope.$on('modelChanged', function(e, name) {
            if (name.indexOf('analysisReport') >= 0) {
                // invalidate the corresponding fftReport
                appState.saveChanges('fftReport' + (appState.models[name].id || ''));
            }
        });
        $scope.$on('hiddenReport.changed', buildSubplots);
        buildSubplots();
    });
});

SIREPO.app.controller('DataController', function (appState, panelState, requestSender, $scope) {
    var self = this;

    function computeColumnInfo() {
        var dataFile = appState.models.dataFile;
        if (! dataFile.file) {
            appState.models.columnReports = [];
            appState.saveChanges('columnReports');
            return;
        }
        if (dataFile.file == dataFile.oldFile) {
            return;
        }
        dataFile.oldFile = dataFile.file;
        appState.saveQuietly('dataFile');
        requestSender.sendStatefulCompute(
            appState,
            function(data) {
                appState.models.columnInfo = data;
                computeDefaultPartition();
                appState.models.columnReports = [];
                appState.saveChanges(['columnInfo', 'columnReports', 'partition']);
            },
            {
                method: 'compute_column_info',
                dataFile: dataFile,
            }
        );
    }

    function computeDefaultPartition() {
        var size = appState.models.columnInfo.rowCount;
        var partition = appState.models.partition;
        if (! partition.cutoff0 || ! partition.cutoff1
            || partition.cutoff0 > size
            || partition.cutoff1 > size) {
            partition.cutoff0 = parseInt(0.125 * size);
            partition.cutoff1 = parseInt((1 - 0.125) * size);
        }
    }

    function dataFileChanged() {
        computeColumnInfo();
        const dataFile = appState.models.dataFile;
        const partition = appState.models.partition;
        if (dataFile.appMode == 'regression'
            && partition.training + partition.testing >= 100) {
            ['training', 'testing', 'validation'].forEach(function(f) {
                delete partition[f];
            });
            appState.setModelDefaults(partition, 'partition');
        }
        else if (dataFile.appMode == 'classification') {
            if (partition.training + partition.testing < 100) {
                partition.testing = 100 - partition.training;
            }
        }
        appState.saveQuietly('partition');
    }

    self.hasDataFile = function() {
        return appState.isLoaded() && appState.applicationState().dataFile.file;
    };

    appState.whenModelsLoaded($scope, function() {
        $scope.$on('dataFile.changed', dataFileChanged);
        //TODO(pjm): enable when analysis tab is completed
        //panelState.showEnum('dataFile', 'appMode', 'analysis', false);
    });
});

SIREPO.app.controller('ClassificationController', function(appState, frameCache, panelState, persistentSimulation, $scope) {
    let self = this;
    let errorMessage = '';
    self.framesForClassifier = null;
    self.simComputeModel = 'classificationAnimation'; // TODO(e-carlin): try ending in compute and see what happens
    self.simScope = $scope;

    function showClassifierSettings() {
        ['min', 'max'].forEach((f) => panelState.showField(
            'knnClassification',
            `k${f}`,
            appState.models.classificationAnimation.classifier === 'knn'
        ));
        ['linearSvc', 'logisticRegression'].forEach((c) => {
            [
                'toleranceMax',
                'toleranceMin',
                'totalNumValues'
            ].forEach((f) => panelState.showField(
                `${c}Classification`,
                f,
                appState.models.classificationAnimation.classifier === c
            ));
        });
    }

    self.hasFrames = function() {
        if (appState.isLoaded()
            && self.framesForClassifier == appState.applicationState().classificationAnimation.classifier) {
            return frameCache.hasFrames();
        }
        return false;
    };

    self.simHandleStatus = function (data) {
        errorMessage = data.error;
        self.framesForClassifier = data.framesForClassifier;
        if (data.frameCount) {
            frameCache.setFrameCount(data.frameCount);
        }
    };

    self.simCompletionState = function(statusText) {
        return '';
    };

    self.simState = persistentSimulation.initSimulationState(self);

    self.simState.errorMessage = function() {
        return errorMessage;
    };

    appState.whenModelsLoaded($scope, function() {
        showClassifierSettings();
        appState.watchModelFields(
            $scope,
            ['classificationAnimation.classifier'],
            showClassifierSettings
        );
    });
});

SIREPO.app.controller('RegressionController', function (appState, frameCache, mlService, panelState, persistentSimulation, $scope) {
    var self = this;
    self.simScope = $scope;
    self.simAnalysisModel = 'fitAnimation';
    var errorMessage = '';

    function columnTypeCount(type) {
        var res = 0;
        appState.models.columnInfo.inputOutput.forEach(function(col) {
            if (col == type) {
                res++;
            }
        });
        return res;
    }

    function addFitReports() {
        var res = [];
        for (var i = 0; i < columnTypeCount('output'); i++) {
            var modelKey = 'fitAnimation' + i;
            if (! appState.models[modelKey]) {
                appState.models[modelKey] = {
                    columnNumber: i,
                };
                appState.saveQuietly(modelKey);
            }
            res.push(mlService.reportInfo(modelKey, 'Fit ' + (i + 1), i));
            if (SIREPO.SINGLE_FRAME_ANIMATION.indexOf(modelKey) < 0) {
                SIREPO.SINGLE_FRAME_ANIMATION.push(modelKey);
            }
            frameCache.setFrameCount(1, modelKey);
            if (i % 4 == 3) {
                res[res.length - 1].break = true;
            }
        }
        res[res.length - 1].break = true;
        return res;
    }

    self.simHandleStatus = function (data) {
        errorMessage = data.error;
        self.reports = null;
        if ('percentComplete' in data && ! data.error) {
            if (data.percentComplete === 100 && ! self.simState.isProcessing()) {
                self.reports = addFitReports();
            }
        }
        frameCache.setFrameCount(data.frameCount || 0);
    };

    self.hasModel = function() {
        if (appState.isLoaded()) {
            return appState.applicationState().neuralNet.layers.length;
        }
        return false;
    };

    self.startSimulation = function() {
        self.simState.saveAndRunSimulation('simulation');
    };

    self.hasFrames = frameCache.hasFrames;

    self.simState = persistentSimulation.initSimulationState(self);

    self.simState.errorMessage = function() {
        return errorMessage;
    };

    self.simState.runningMessage = function() {
        if (appState.isLoaded() && self.simState.getFrameCount()) {
            return 'Completed epoch: ' + self.simState.getFrameCount();
        }
        return 'Simulation running';
    };
});

SIREPO.app.directive('analysisActions', function(appState, panelState, mlService) {
    return {
        restrict: 'A',
        scope: {
            modelName: '@',
            modelData: '=',
        },
        template: `
            <button data-ng-if="isSubreport()" data-ng-click="closeSubreport()" title="close" type="button" class="close" style="position: absolute; top: 55px; right: 25px">
              <span>&times;</span>
            </button>
            <div data-ng-show="! isLoading()" style="background: white; padding: 1ex; border-radius: 4px;">
              <div class="clearfix"></div>
              <div data-ng-repeat="view in viewNames track by $index" style="margin-top: -40px;">
                <div data-ng-if="isActiveView(view)" style="margin-top:3ex;">
                  <div data-advanced-editor-pane="" data-model-data="modelData" data-view-name="view" data-field-def="basic" data-want-buttons="{{ wantButtons() }}"></div>
                </div>
              </div>
              <div class="clearfix"></div>
              <div data-ng-if="showFFT()">
                <div data-fft-report="" data-model-data="modelData" style="margin-top: 5px;"></div>
              </div>
            </div>
        `,
        controller: function($scope, $element) {
            var analysisReport;
            var isFirstRefresh = true;
            var modelKey = $scope.modelData
                ? $scope.modelData.modelKey
                : $scope.modelName;
            var viewForEnum = {
                '': 'analysisNone',
                'cluster': 'analysisCluster',
                'fft': 'analysisFFT',
                'fit': 'analysisFit',
                'trim': 'analysisTrim',
            };
            $scope.viewNames = Object.keys(viewForEnum).map(function(k) {
                return viewForEnum[k];
            });

            function addSubreport(clusterIndex) {
                var action = {
                    clusterIndex: clusterIndex,
                };
                var parent = $scope.model();
                ['action', 'clusterMethod', 'clusterCount', 'clusterFields', 'clusterScaleMin', 'clusterScaleMax', 'clusterRandomSeed', 'clusterKmeansInit', 'clusterDbscanEps'].forEach(function(f) {
                    action[f] = parent[f];
                });
                mlService.addSubreport(parent, action);
            }

            function initAnalysisReport(reportScope) {
                analysisReport = reportScope;
                var oldLoad = analysisReport.load;
                analysisReport.load = function(json) {
                    isFirstRefresh = true;
                    $('.scatter-point').popover('hide');
                    oldLoad(json);
                };
                var oldRefresh = analysisReport.refresh;
                analysisReport.refresh = function() {
                    if (isFirstRefresh) {
                        isFirstRefresh = false;
                        setupAnalysisReport();
                        // resize will call refresh again
                        analysisReport.resize();
                        return;
                    }
                    oldRefresh();
                    processTrimRange();
                };
            }

            function processClusterMethod() {
                //TODO(pjm): this does not work correctly for subreports
                panelState.showField($scope.modelName, 'clusterCount', $scope.model().clusterMethod != 'dbscan');
            }

            function processTrimRange() {
                var model = $scope.model();
                if (model && model.action == 'trim') {
                    model.trimField = model.x;
                    var xDomain = analysisReport.axes.x.scale.domain();
                    model.trimMin = xDomain[0];
                    model.trimMax = xDomain[1];
                }
            }

            function roundTo3Places(f) {
                return Math.round(f * 1000) / 1000;
            }

            function setupAnalysisReport() {
                analysisReport.select('svg').selectAll('.overlay').classed('disabled-overlay', true);
                analysisReport.zoomContainer = '.plot-viewport';
                if ($scope.model().action == 'cluster'
                    && appState.applicationState()[modelKey].action == 'cluster') {
                    var viewport = analysisReport.select('.plot-viewport');
                    viewport.selectAll('.scatter-point').on('click', function(d, idx) {
                        var clusterIndex = analysisReport.clusterInfo.group[idx];

                        function buttonHandler() {
                            $('.scatter-point').popover('hide');
                            $scope.$apply(function() {
                                addSubreport(clusterIndex);
                            });
                        }

                        $(this).popover({
                            trigger: 'manual',
                            html: true,
                            placement: 'bottom',
                            container: 'body',
                            title: 'Cluster: ' + (clusterIndex + 1),
                            content: '<div><button class="btn btn-default webcon-popover">Open in New Plot</button></div>',
                        }).on('hide.bs.popover', function() {
                            $(document).off('click', buttonHandler);
                        });
                        $('.scatter-point').not($(this)).popover('hide');
                        $(this).popover('toggle');
                        $(document).on('click', '.webcon-popover', buttonHandler);
                    });
                }
            }

            $scope.closeSubreport = function() {
                mlService.removeSubreport($scope.model().id);
                appState.saveChanges('hiddenReport');
            };

            $scope.isActiveView = function(view) {
                var model = $scope.model();
                if (model) {
                    return viewForEnum[model.action || ''] == view;
                }
                return false;
            };

            $scope.isLoading = function() {
                return panelState.isLoading(modelKey);
            };

            $scope.isSubreport = function() {
                return modelKey != $scope.modelName;
            };

            $scope.model = function() {
                if (appState.isLoaded()) {
                    return appState.models[modelKey];
                }
                return null;
            };

            $scope.showFFT = function() {
                if (appState.isLoaded()) {
                    return $scope.model().action == 'fft'
                        && appState.applicationState()[modelKey].action == 'fft';
                }
                return false;
            };

            $scope.wantButtons = function() {
                if (appState.isLoaded()) {
                    var action = $scope.model().action;
                    if (action == 'trim') {
                        return '';
                    }
                    return '1';
                }
                return '';
            };

            appState.whenModelsLoaded($scope, function() {
                $scope.$on(modelKey + '.summaryData', function (e, data) {
                    var str = '';
                    if (data.p_vals) {
                        var pNames = ($scope.model().fitParameters || '').split(/\s*,\s*/);
                        var pVals = data.p_vals.map(roundTo3Places);
                        var pErrs = data.p_errs.map(roundTo3Places);
                        pNames.forEach(function (p, i) {
                            str = str + p + ' = ' + pVals[i] + ' ± ' + pErrs[i];
                            str = str + (i < pNames.length - 1 ? '; ' : '');
                        });
                    }
                    $($element).closest('.panel-body').find('.focus-hint').text(str);
                });
                appState.watchModelFields($scope, [modelKey + '.action'], processTrimRange);
                appState.watchModelFields($scope, [modelKey + '.clusterMethod', modelKey + '.action'], processClusterMethod);
                processClusterMethod();
            });

            // hook up listener on report content to get the plot events
            $scope.$parent.$parent.$parent.$on('sr-plotLinked', function(event) {
                var reportScope = event.targetScope;
                if (reportScope.modelName.indexOf('analysisReport') >= 0) {
                    initAnalysisReport(reportScope);
                }
                else if (reportScope.modelName.indexOf('fftReport') >= 0) {
                    // it may be useful to have the fftReport scope available
                    //fftReport = reportScope;
                }
            });

        },
    };
});

SIREPO.app.directive('analysisParameter', function(appState, mlService) {
    return {
        restrict: 'A',
        scope: {
            model: '=',
            field: '=',
            isOptional: '@',
        },
        template: `
            <select class="form-control" data-ng-model="model[field]" data-ng-options="item[0] as item[1] for item in parameterValues()"></select>
        `,
        controller: function($scope) {
            $scope.parameterValues = function() {
                return mlService.buildParameterList($scope.isOptional)
                    .filter(function (v) {
                        return (appState.models.columnInfo.selected || [])[v[0]];
                });
            };
        },
    };
});

SIREPO.app.directive('columnReports', function(appState, mlService) {
    return {
        restrict: 'A',
        scope: {},
        template: `
            <div data-ng-repeat="report in reports track by report.columnNumber">
              <div class="col-sm-3 col-xl-2">
                <div class="sr-height-panel" data-report-panel="parameter" data-model-name="fileColumnReport" data-model-data="report.data" data-panel-title="{{ report.title }}" data-ng-style="reportStyle">
                  <button data-ng-click="closeReport(report.columnNumber)" title="close" type="button" class="close" style="position: absolute; top: 55px; right: 25px">
                    <span>&times;</span>
                  </button>
                  <div>{{ computeHeight() }}</div>
                  <form class="form-horizontal">
                    <div class="form-group form-group-sm" data-model-field="\'x\'" data-model-name="\'fileColumnReport\'" data-model-data="report.data" data-label-size="4" data-field-size="8"></div>
                  </form>
                </div>
              </div>
            </div>
        `,
        controller: function($scope, $element) {
            $scope.reportStyle = {
                'min-height': 0,
            };

            $scope.computeHeight = function() {
                var maxHeight = 0;
                $($element).find('.sr-height-panel').each(function(f, el) {
                    var h = $(el).children().first().height();
                    if (h > maxHeight) {
                        maxHeight = h;
                    }
                });
                //TODO(pjm): 20 is the margin bottom. needs improvements
                $scope.reportStyle['min-height'] = (maxHeight + 20) + 'px';
            };

            function setReports() {
                $scope.reports = [];
                appState.models.columnReports.forEach(function(idx) {
                    var modelKey = mlService.columnReportName(idx);
                    $scope.reports.push(mlService.reportInfo(modelKey, 'Column ' + (idx + 1), idx));
                });
            }

            $scope.closeReport = function(closeIdx) {
                var reports = [];
                appState.models.columnReports.forEach(function(idx) {
                    if (idx != closeIdx) {
                        reports.push(idx);
                    }
                });
                appState.models.columnReports = reports;
                appState.saveChanges('columnReports');
            };

            appState.whenModelsLoaded($scope, function() {
                setReports();
                $scope.$on('columnReports.changed', setReports);
            });
        },
    };
});

SIREPO.app.directive('xColumn', function(appState, mlService) {
    return {
        restrict: 'A',
        scope: {
            model: '=',
            field: '=',
        },
        template: `
            <div class="col-sm-8">
            <select class="form-control" data-ng-model="model[field]" data-ng-change="columnChanged()" data-ng-options="item as header(item) for item in getItems()"></select>
            </div>
        `,
        controller: function($scope) {
            $scope.appState = appState;
            $scope.columnChanged = function() {
                appState.saveChanges(mlService.columnReportName($scope.model.columnNumber));
            };
            $scope.header = function(item) {
                if (appState.isLoaded()) {
                    if (item == -1) {
                        return 'occurrence';
                    }
                    return appState.models.columnInfo.header[item];
                }
            };
            $scope.getItems = function() {
                if (appState.isLoaded()) {
                    if (! $scope.items) {
                        $scope.items = [-1];
                        var info = appState.models.columnInfo;
                        info.header.forEach(function(h, idx) {
                            if (! info.colsWithNonUniqueValues[h]) {
                                $scope.items.push(idx);
                            }
                        });
                    }
                }
                return $scope.items;
            };
            $scope.$on('modelChanged', function() {
                $scope.items = null;
            });
        },
    };
});

SIREPO.app.directive('clusterFields', function(appState, mlService) {
    return {
        restrict: 'A',
        scope: {
            model: '=',
            field: '=',
        },
        template: `
            <div style="margin: -3px 0 5px 0; min-height: 34px; max-height: 13.4em; overflow-y: auto; border: 1px solid #ccc; border-radius: 4px">
              <table class="table table-condensed table-hover" style="margin:0">
                <tbody>
                  <tr data-ng-repeat="item in itemList() track by item.index" data-ng-click="toggleItem(item)">
                    <td>{{ item.name }}</td>
                    <td><input type="checkbox" data-ng-checked="isSelected(item)"></td>
                  </tr>
                </tbody>
              </table>
            </div>
        `,
        controller: function($scope) {
            var itemList, paramList;

            $scope.isSelected = function(item) {
                var v = $scope.model[$scope.field] || [];
                return v[item.index];
            };

            $scope.itemList = function() {
                var params = mlService.buildParameterList();
                if (paramList != params) {
                    paramList = params;
                    itemList = [];
                    paramList.forEach(function(param) {
                        itemList.push({
                            name: param[1],
                            index: parseInt(param[0]),
                        });
                    });
                }
                return itemList;
            };

            $scope.toggleItem = function(item) {
                var v = $scope.model[$scope.field] || [];
                v[item.index] = ! v[item.index];
                $scope.model[$scope.field] = v;
            };
        },
    };
});

SIREPO.app.directive('columnSelector', function(appState, mlService, panelState, utilities) {
    return {
        restrict: 'A',
        scope: {},
        template: `
            <form name="form">
              <table style="width: 100%; table-layout: fixed; margin-bottom: 10px" class="table table-hover">
                <colgroup>
                  <col style="width: 3em">
                  <col style="width: 100%">
                  <col style="width: 6em">
                  <col style="width: 6em">
                  <col style="width: 6em">
                </colgroup>
                <thead>
                  <tr>
                    <th> </th>
                    <th>Column Name</th>
                    <th data-ng-show="! isAnalysis" class="text-center">Input</th>
                    <th data-ng-show="! isAnalysis" class="text-center">Output</th>
                    <th data-ng-show="isAnalysis" class="text-center"><span class="glyphicon glyphicon-filter"></span></th>
                    <th></th>
                  </tr>
                </thead>
                <tbody>
                  <tr>
                    <td> </td><td> </td>
                    <td data-ng-repeat="(k, g) in selectionGroups" data-ng-show="groupVisible(g)" class="text-center"><input data-ng-model="g.val" type="checkbox" class="sr-checkbox" data-ng-click="toggleGroup(k)"/></td>
                    <td> </td>
                  </tr>
                  <tr data-ng-repeat="col in getPage() track by col">
                    <td class="form-group form-group-sm"><p class="form-control-static">{{ col + 1 }}</p></td>
                    <td class="form-group form-group-sm">
                      <input data-ng-model="model.header[col]" class="form-control" data-lpignore="true" required />
                    </td>
                    <td data-ng-show="! isAnalysis" class="text-center">
                      <input data-ng-model="model.inputOutput[col]" class="sr-checkbox" data-ng-true-value="\'input\'" data-ng-false-value="\'none\'" type="checkbox" />
                    </td>
                    <td data-ng-show="! isAnalysis" class="text-center">
                      <input data-ng-model="model.inputOutput[col]" class="sr-checkbox" data-ng-true-value="\'output\'" data-ng-false-value="\'none\'" type="checkbox" />
                    </td>
                    <td data-ng-show="isAnalysis" class="text-center">
                      <input data-ng-model="model.selected[col]" class="sr-checkbox" type="checkbox" data-ng-click="validateNumSelected(col)"/>
                    </td>
                  </tr>
                </tbody>
              </table>
              <div class="sr-input-warning"></div>
              <div class="col-sm-12 text-center" data-buttons="" data-model-name="modelName" data-fields="fields"></div>
            </form>
            <nav class="pull-right">
              <span>{{ pageText() }}&nbsp;&nbsp;</span>
              <ul class="pagination">
                <li class="page-item"><button type="button" class="btn btn-outline-info" data-ng-disabled="pageIdx < 1" data-ng-click="changePage(-1)"><<</button></li>
                <li class="page-item"><button type="button" class="btn btn-outline-info" data-ng-disabled="pageIdx > pages.length - 2" data-ng-click="changePage(1)">>></button></li>
              </ul>
            </nav>
        `,
        controller: function($scope, $sce) {
            $scope.modelName = 'columnInfo';
            $scope.fields = ['header', 'inputOutput'];
            $scope.isAnalysis = false;
            $scope.pages= [];
            $scope.pageIdx = 0;
            $scope.selectionGroups = {
                input: {
                    falseVal: 'none',
                    modelKey: 'inputOutput',
                    trueVal: 'input',
                    val: false,
                },
                output: {
                    falseVal: 'none',
                    modelKey: 'inputOutput',
                    trueVal: 'output',
                    val: false,
                },
                selected: {
                    falseVal: false,
                    modelKey: 'selected',
                    trueVal: true,
                    val: false,
                },
            };

            const pageSize = 10;
            const radioGroups = {
                inputOutput: ['input', 'output'],
            };

            function changeReports() {
                $scope.pages.map((page, i) => {
                    page.map((idx) => {
                        const pos = appState.models.columnReports.indexOf(idx);
                        if (i === $scope.pageIdx && pos < 0) {
                            appState.models.columnReports.push(idx);
                            const m = mlService.columnReportName(idx);
                            if (panelState.isHidden(m)) {
                                panelState.toggleHidden(m);
                            }
                        }
                        else if (i !== $scope.pageIdx && pos >= 0) {
                            appState.models.columnReports.splice(pos, 1);
                        }
                    });
                });
                appState.saveChanges('columnReports');
            }

            // if all members of a group are true, set the group true.
            // Otherwise false
            function resetGroups() {
                for (let gName in $scope.selectionGroups) {
                    let g = $scope.selectionGroups[gName];
                    const t = g.trueVal;
                    const m = g.modelKey;
                    g.val = appState.models.columnInfo[m].every(function (v) {
                        return v === t;
                    });
                }
            }

            function setModel() {
                $scope.model = appState.models.columnInfo;
                const c = appState.models.columnInfo;
                if (! c.header) {
                    return;
                }
                if (! appState.models.columnInfo.selected) {
                    appState.models.columnInfo.selected = [];
                }
                let p = 0;
                $scope.pages = [[]];
                for (let i = 0; i < c.header.length; i++) {
                    if (c.colsWithNonUniqueValues.hasOwnProperty(c.header[i])) {
                        continue;
                    }
                    if ($scope.pages[p].length === pageSize) {
                        $scope.pages[++p] = [];
                    }
                    $scope.pages[p].push(i);
                    const m = mlService.columnReportName(i);
                    if (! appState.models[m]) {
                        appState.models[m] = appState.setModelDefaults({
                            columnNumber: i,
                        }, 'fileColumnReport');
                        appState.saveQuietly(m);
                    }
                    if (angular.isUndefined(appState.models.columnInfo.selected[i])) {
                        appState.models.columnInfo.selected[i] = true;
                    }
                }
                changeReports();
                resetGroups();
                $scope.validateNumSelected();
            }

            function updateIsAnalysis() {
                $scope.isAnalysis = mlService.isAnalysis();
                $scope.validateNumSelected();
            }

            $scope.changePage = function(change) {
                $scope.pageIdx += change;
                changeReports();
            };

            $scope.getPage = function() {
                if ($scope.pages.length === 0) {
                    return [];
                }
                return $scope.pages[$scope.pageIdx];
            };

            $scope.groupVisible = function(g) {
                return g.modelKey === 'inputOutput' ? ! $scope.isAnalysis : $scope.isAnalysis;
            };

            $scope.pageText = function() {
                const p = $scope.pages[$scope.pageIdx];
                if (! p) {
                    return '';
                }
                const l = $scope.pages[$scope.pages.length - 1];
                return `Columns ${p[0] + 1} - ${p[p.length - 1] + 1} of ${l[l.length - 1] + 1 }`;
            };

            $scope.toggleGroup = function(gName) {
                let g = $scope.selectionGroups[gName];
                let p = $scope.model[g.modelKey];
                for (let c in p) {
                    p[c] = g.val ? g.falseVal : g.trueVal;
                }
                for (let rg of radioGroups[g.modelKey] || []) {
                    if (rg === gName) {
                        continue;
                    }
                    if (! g.val) {
                        $scope.selectionGroups[rg].val = false;
                    }
                }
                $scope.validateNumSelected();
            };

            $scope.validateNumSelected = function(c) {
                const b = $('div[data-column-selector] button.btn-primary')[0];
                const w = $('div[data-column-selector] .sr-input-warning').text('').hide();
                const msg = 'Select at least 2 columns';
                b.setCustomValidity('');
                if (! $scope.isAnalysis || ! $scope.model.selected) {
                    return;
                }
                let nv =  $scope.model.selected.filter(function (s, sIdx) {
                    return ! angular.isUndefined(c) && c === sIdx ? ! s  : s;
                }).length;
                if (nv < 2) {
                    b.setCustomValidity(msg);
                    w.text(msg).show();
                }
            };

            appState.whenModelsLoaded($scope, function() {
                setModel();
                updateIsAnalysis();
                $scope.$on('columnInfo.changed', setModel);
                $scope.$on('cancelChanges', function(evt, name) {
                    if (name == 'columnInfo') {
                        setModel();
                    }
                });
                $scope.$on('dataFile.changed', updateIsAnalysis);
            });

        },
    };
});

SIREPO.app.directive('equation', function(appState, mlService, $timeout) {
    return {
        scope: {
            model: '=',
            field: '=',
            form: '=',
        },
        template: `
            <div>
                <input type="text" data-ng-change="validateAll()" data-ng-model="model[field]" class="form-control" required>
                <input type="checkbox" data-ng-model="model.autoFill" data-ng-change="validateAll()"> Auto-fill variables
            </div>
        `,
        controller: function ($scope) {

            var defaultFitVars = ['x', 'y', 'z', 't'];

            function tokenizeEquation() {
                return mlService.tokenizeEquation($scope.model[$scope.field]);
            }

            function extractParams() {

                var params = mlService.tokenizeParams($scope.model.fitParameters).sort();
                var tokens = tokenizeEquation().filter(function (t) {
                    return t !== $scope.model.fitVariable;
                });

                // remove parameters no longer in the equation
                params.reverse().forEach(function (p, i) {
                    if (tokens.indexOf(p) < 0) {
                        params.splice(i, 1);
                    }
                });

                // add tokens not represented
                tokens.forEach(function (t) {
                    if (params.indexOf(t) < 0) {
                        params.push(t);
                    }
                });
                params.sort();

                return params;
            }

            function extractVar() {
                var tokens = tokenizeEquation();
                var indVar = $scope.model.fitVariable;

                if (! indVar|| tokens.indexOf(indVar) < 0) {
                    indVar = null;
                    tokens.forEach(function (t) {
                        if (indVar) {
                            return;
                        }
                        if (defaultFitVars.indexOf(t) >= 0) {
                            indVar = t;
                        }
                    });
                }
                return indVar;
            }

            $scope.validateAll = function() {
                if ($scope.model.autoFill) {
                    // allow time for models to be set before validating
                    $timeout(function () {
                        $scope.model.fitVariable = extractVar();
                        $scope.model.fitParameters = extractParams().join(',');
                    });
                }

                $scope.form.$$controls.forEach(function (c) {
                    c.$setDirty();
                    c.$validate();
                });
            };

            if ($scope.model.autoFill === null) {
                $scope.model.autoFill = true;
            }
        },
    };
});

SIREPO.app.directive('equationVariables', function() {
    return {
        restrict: 'A',
        scope: {
            field: '=',
            form: '=',
            isVariable: '<',
            model: '=',
        },
        template: `
            <div>
                <input type="text" data-ng-model="model[field]" data-valid-variable-or-param="" class="form-control" required />
            </div>
            <div class="sr-input-warning" data-ng-show="warningText.length > 0">{{warningText}}</div>
        `,
        controller: function($scope, $element) {
        },
    };
});

SIREPO.app.directive('fftReport', function(appState) {
    return {
        scope: {
            modelData: '=',
        },
        template: `
            <div data-advanced-editor-pane data-model-data="modelData" data-view-name="modelKey" data-want-buttons="1"></div>
            <div data-report-content="parameter" data-model-key="{{ modelKey }}"></div>
        `,
        controller: function($scope, $element) {
            $scope.modelKey = 'fftReport';
            if ($scope.modelData) {
                $scope.modelKey += appState.models[$scope.modelData.modelKey].id;
            }

            $scope.$on($scope.modelKey + '.summaryData', function (e, data) {
                var str = '';
                data.freqs.forEach(function (wi, i) {
                    if (str == '') {
                        str = 'Found frequncies: ';
                    }
                    var w = wi[1];
                    str = str + w + 's-1';
                    str = str + (i < data.freqs.length - 1 ? ', ' : '');
                });
                $($element).find('.focus-hint').text(str);
            });
        },
    };
});

SIREPO.app.directive('heatmapModifications', function() {
    return {
        restrict: 'A',
        scope: {},
        controller: function($scope, plotting, layoutService) {
            const CLASS_LABEL = 'sr-svg-label';
            const CLASS_RESULT = 'sr-svg-result';
            let analysisReport, data, svg;

            function addTicks() {
                data.labels.forEach((l, i) => {
                    commonAttributes('.x', l, CLASS_LABEL)
                        .attr('x', elementPosition(i, 'width'))
                        .attr('y',  20);
                });
                [...data.labels].reverse().forEach((l, i) => {
                    commonAttributes('.y', l, CLASS_LABEL)
                        .attr('x', elementPosition(i, 'height'))
                        .attr('y',  -10)
                        .attr('transform', 'rotate(270)');
                });
            }

            function addResultNumbers() {
                for (let i = 0 ; i < data.z_matrix.length; i++) {
                    for (let j = 0; j < data.z_matrix[i].length; j++) {
                        commonAttributes('.x', data.z_matrix[i][j], CLASS_RESULT)
                            .attr('x', elementPosition(j, 'width'))
                            .attr('y', elementPosition(i, 'height'));

                    }
                }
            }

            function commonAttributes(element, label, cssClass) {
                return svg.select(element)
                    .append('text')
                    .text(label)
                    .attr('class', cssClass)
                    .attr('text-anchor', 'middle');
            }

            function elementPosition(index, heightOrWidth) {
                const d = analysisReport.canvasSize[heightOrWidth];
                const l = data.labels.length;
                return (
                        (heightOrWidth == 'height' ? -1 : 1) *
                        ((d * index / l) + (d / (l * 2))
                        )
                    );
            }

            function removeUnusedElements() {
                [
                    '.mouse-rect',
                    '.x .tick',
                    '.y .tick',
                    `.${CLASS_LABEL}`,
                    `.${CLASS_RESULT}`,
                ].forEach((e) => {
                    svg.selectAll(e).remove();
                });
            }

            $scope.$parent.$parent.$parent.$on('sr-plotLinked', function(event) {
                analysisReport = event.targetScope;
                svg = analysisReport.select("svg");
                const oldResize = analysisReport.resize;
                analysisReport.resize = function() {
                    oldResize();
                    removeUnusedElements();
                    addTicks();
                    addResultNumbers();
                };

                const oldLoad = analysisReport.load;
                analysisReport.load = function(json) {
                    data = json;
                    oldLoad(data);
                };
            });
        },
    };
});

SIREPO.app.directive('plotActionButtons', function(appState) {
    return {
        restrict: 'A',
        scope: {
            model: '=',
            field: '=',
        },
        template: `
            <div class="text-center">
            <div class="btn-group">
              <button class="btn sr-enum-button" data-ng-repeat="item in enumValues" data-ng-click="model[field] = item[0]" data-ng-class="{\'active btn-primary\': isSelectedValue(item[0]), \'btn-default\': ! isSelectedValue(item[0])}">{{ item[1] }}</button>
            </div>
            </div>
        `,
        controller: function($scope) {
            $scope.enumValues = SIREPO.APP_SCHEMA.enum.PlotAction;

            $scope.isSelectedValue = function(value) {
                if ($scope.model && $scope.field) {
                    return $scope.model[$scope.field] == value;
                }
                return false;
            };
        },
    };
});

SIREPO.app.controller('PartitionController', function (appState, mlService, $scope) {
    var self = this;
    self.reports = [];

    function loadReports() {
        appState.models.columnInfo.inputOutput.forEach(function(type, idx) {
            if (type == 'none') {
                return;
            }
            var modelKey = mlService.partitionReportName(idx);
            appState.models[modelKey] = {
                columnNumber: idx,
            };
            appState.saveQuietly(modelKey);
            self.reports.push(mlService.reportInfo(modelKey, type.charAt(0).toUpperCase() + type.slice(1) + ' ' + (idx + 1), idx));
        });
    }

    $scope.showPartitionSelection = function() {
        if (appState.isLoaded()) {
            if (appState.applicationState().dataFile.appMode == 'regression') {
                return appState.applicationState().partition.method == 'selection';
            }
        }
        return false;
    };

    appState.whenModelsLoaded($scope, loadReports);
});

SIREPO.app.directive('neuralNetLayersForm', function(appState, mlService, panelState, stringsService) {
    return {
        restrict: 'A',
        scope: {
            layerTarget: '=',
        },
        template: `
            <form name="form" class="form-horizontal">
              <div class="form-group form-group-sm">
                <table class="table table-striped table-condensed" style="border: 2px solid #8c8b8b; position: relative;">
                  <tr data-ng-repeat="layer in layerLevel track by $index" data-ng-init="layerIndex = $index">
                    <td data-ng-repeat="fieldInfo in layerInfo(layerIndex) track by fieldTrack(layerIndex, $index)">
                      <div data-ng-if="fieldInfo.field">
                        <b>{{ fieldInfo.label }} </b>
                        <div class="row" data-field-editor="fieldInfo.field" data-field-size="12" data-model-name="layerName(layer)" data-model="layer"></div>
                      </div>
                    </td>
                    <td>
                      <div class="sr-button-bar-parent pull-right"><div class="ml-button-bar"><button class="btn btn-info btn-xs" data-ng-disabled="$index == 0" data-ng-click="moveLayer(-1, $index)">c<span class="glyphicon glyphicon-arrow-up"></span></button> <button class="btn btn-info btn-xs" data-ng-disabled="$index == appState.models.neuralNet.layers.length - 1" data-ng-click="moveLayer(1, $index)"><span class="glyphicon glyphicon-arrow-down"></span></button> <button data-ng-click="deleteLayer($index)" class="btn btn-danger btn-xs"><span class="glyphicon glyphicon-remove"></span></button></div></div>
                    </td>
                    <td>
                      <div data-ng-if="checkAdd(layer)">
                        <div class="ml-sub-table" data-neural-net-layers-form="" data-layer-target="layer.children[0]"></div>
                        <div class="ml-sub-table" data-neural-net-layers-form="" data-layer-target="layer.children[1]"></div>
                      </div>
                    </td>
                  <tr>
                    <td>
                      <b>Add Layer</b>
                        <select class="form-control" data-ng-model="selectedLayer" data-ng-options="item[0] as item[1] for item in options(layerEnum)" data-ng-change="addLayer()"></select>
                    </td>
                    <td></td>
                    <td></td>
                    <td></td>
                  </tr>
                </table>
                <div data-ng-if="root()">
                    <table class="table table-striped table-condensed" style="border: 2px solid #8c8b8b;">
                        <tr style="display: flex;">
                        <td>
                            <b>Output Layer</b>
                            <p class="form-control-static">Densely Connected NN</p>
                        </td>
                        <td>
                            <b>Dimensionality</b>
                            <p class="form-control-static text-right">{{ outputColCount()  }}</p>
                        </td>
                        <td>
                            <b>Activation</b>
                            <p class="form-control-static">Linear (identity)</p>
                        </td>
                        </tr>
                    </table>
                </div>
              </div>
              <div class="col-sm-6 pull-right" data-ng-show="hasChanges()">
                <button data-ng-click="saveChanges()" class="btn btn-primary" data-ng-disabled="! form.$valid">Save Changes</button>
                <button data-ng-click="cancelChanges()" class="btn btn-default">Cancel</button>
              </div>
            </form>
        `,
        controller: function($scope, $element) {
            // TODO (gurhar1133) QA for switching layer to Add or Concat inf recurse??
            var layerFields = {};
            var layerInfo = [];
            $scope.appState = appState;
            $scope.form = angular.element($($element).find('form').eq(0));
            $scope.selectedLayer = '';
            $scope.layerEnum = SIREPO.APP_SCHEMA.enum.NeuralNetLayer;
            $scope.layerLevel = getLayerLevel();
            srdbg('appState.models.neuralNet:', appState.models.neuralNet);

            $scope.root = () => {
                return ! Boolean($scope.layerTarget);
            }

            $scope.addLayer = function() {
                if (! $scope.selectedLayer) {
                    return;
                }
                if (branchingLayer($scope.selectedLayer)) {
                    nest();
                    $scope.selectedLayer = '';
                    return;
                }
                var neuralNet = $scope.layerLevel;
                if (! neuralNet.layers) {
                    neuralNet.layers = [];
                }
                const m = appState.setModelDefaults({}, stringsService.lcfirst($scope.selectedLayer));
                m.layer = $scope.selectedLayer;
                neuralNet.push(m);
                $scope.selectedLayer = '';
            };

<<<<<<< HEAD
=======
            $scope.checkAdd = layer => {
                return branchingLayer(layer.layer)
            }

            function branchingLayer(layer) {
                return layer == 'Add' || layer == 'Concatenate';
            }

>>>>>>> 3015895c
            $scope.layerName = layer => {
                return stringsService.lcfirst(layer.layer);
            };

            $scope.cancelChanges = function() {
                appState.cancelChanges('neuralNet');
                $scope.form.$setPristine();
            };

            $scope.deleteLayer = function(idx) {
                $scope.layerLevel.splice(idx, 1);
                $scope.form.$setDirty();
            };

            $scope.fieldTrack = function(layerIdx, idx) {
                // changes the fields editor if the layer type changes
                var layer = appState.models.neuralNet.layers[layerIdx];
                return layer.layer + idx;
            };

            $scope.hasChanges = function() {
                if (! $scope.root()) {
                    return false;
                }
                if ($scope.form.$dirty) {
                    return true;
                }
                return appState.areFieldsDirty('neuralNet.layers');
            };

            $scope.layerInfo = function(idx) {
                if (! appState.isLoaded()) {
                    return layerInfo;
                }
                var layer = $scope.layerLevel[idx];
                layerInfo[idx] = layerFields[layer.layer];
                return layerInfo[idx];
            };

            $scope.moveLayer = function(direction, currIdx) {
                const n = appState.models.neuralNet;
                n.layers.splice(
                    currIdx + direction,
                    0,
                    n.layers.splice(currIdx, 1)[0]
                );
                $scope.form.$setDirty();
            };

            $scope.options = layerEnum => {
                if (mlService.devMode) {
                    return layerEnum;
                }
                const unSupportedLayers = [
<<<<<<< HEAD
                    'Add',
                    'AveragePooling2D',
                    'Conv2D',
=======
                    // 'Add',
                    // 'Concatenate',
                    'AveragePooling2D',
                    // 'Conv2D',
>>>>>>> 3015895c
                    'Conv2DTranspose',
                    'GlobalAveragePooling2D',
                    'MaxPooling2D',
                    'SeparableConv2D',
                    'UpSampling2D',
                    'ZeroPadding2D'
                ];
                return layerEnum.filter(x => !unSupportedLayers.includes(x[0]));
            };

            $scope.outputColCount = function() {
                if (! appState.isLoaded()) {
                    return '';
                }
                return appState.applicationState().columnInfo.inputOutput.filter(
                    col => col === 'output'
                ).length;
            };

            $scope.saveChanges = function() {
                appState.saveChanges('neuralNet');
                $scope.form.$setPristine();
            };

            function buildLayerFields() {
                var MAX_FIELDS = 3;
                $scope.layerEnum.forEach(function(row) {
                    var name = row[0];
                    var cols = [
                        {
                            field: 'layer',
                            label: 'Layer',
                        },
                    ];
                    const layerSchema = SIREPO.APP_SCHEMA.model[stringsService.lcfirst(name)];
                    if (layerSchema) {
                        Object.keys(layerSchema)
                            .sort()
                            .reverse()
                            .filter(f => f !== '_super' && f !== 'layer')
                            .forEach(function(field) {
                                cols.push({
                                    field: field,
                                    label: layerSchema[field][0],
                                });
                        });
                    }
                    while (cols.length < MAX_FIELDS) {
                        cols.push({});
                    }
                    layerFields[name] = cols;
                });

<<<<<<< HEAD
=======
            }

            function getLayerLevel() {
                if ($scope.layerTarget){
                    $scope.lName = $scope.layerTarget.name;
                    return $scope.layerTarget.layers;
                }
                appState.models.neuralNet['name'] = "x";
                $scope.lName = appState.models.neuralNet.name;
                return appState.models.neuralNet.layers;
            }

            function nest() {
                const n = {
                    layer: $scope.selectedLayer,
                    children: [
                        {layers: [], name: $scope.lName + Math.random().toString(20).substr(2, 5)},
                        {layers: [], name: $scope.lName},
                    ]
                }
                srdbg('n = ', n);
                $scope.layerLevel.push(n);
                srdbg('appState.models', appState.models);
>>>>>>> 3015895c
            }

            buildLayerFields();
        },
    };
});

SIREPO.app.directive('partitionSelection', function(appState) {
    return {
        restrict: 'A',
        scope: {},
        template: `
            <form name="form" class="form-horizontal" data-ng-style="formStyle">
              <div class="form-group form-group-sm">
                <div data-ng-repeat="field in fields track by $index" data-model-field="field" data-model-name="modelName" data-label-size="0" data-field-size="4"></div>
                <div data-ng-repeat="field in fields track by $index" class="col-sm-4">
                  <p class="form-control-static text-center">{{ selectedRange(field) }}</p>
                </div>
                <div data-ng-if="hasTrainingAndTesting()" data-model-field="\'trainTestPercent\'" data-model-name="\'partition\'"></div>
              </div>
              <div class="col-sm-12 text-center" data-buttons="" data-model-name="modelName" data-fields="allFields"></div>
            </form>
        `,
        controller: function($scope) {
            var dragCarat, plotRefresh, plotScope;
            $scope.modelName = 'partition';
            $scope.fields = ['section0', 'section1', 'section2'];
            $scope.allFields = $scope.fields.concat(['cutoff0', 'cutoff1']);
            $scope.formStyle = {};

            function validateCutoff(p) {
                var axis = plotScope.axes.x;
                if (p <= axis.domain[0]) {
                    p = axis.domain[0] + 2;
                }
                if (p >= axis.domain[1]) {
                    p = axis.domain[1] - 2;
                }
                return parseInt(p);
            }

            function d3DragCarat(d) {
                /*jshint validthis: true*/
                var axis = plotScope.axes.x;
                var p = axis.scale.invert(d3.event.x);
                appState.models.partition[d] = validateCutoff(p);
                d3.select(this).call(updateCarat);
                $scope.$applyAsync();
            }

            function d3DragEndCarat(d) {
                var partition = appState.models.partition;
                if (partition.cutoff0 > partition.cutoff1) {
                    var c = partition.cutoff0;
                    partition.cutoff0 = partition.cutoff1;
                    partition.cutoff1 = c;
                }
                $scope.$applyAsync();
            }

            function drawCarats(parts) {
                var viewport = plotScope.select('.plot-viewport');
                viewport.selectAll('.rcscon-cell-selector').remove();
                viewport.selectAll('.rcscon-cell-selector')
                    .data(parts)
                    .enter().append('path')
                    .attr('class', 'rcscon-cell-selector')
                    .attr('d', 'M-2,-28L-2,-3000 2,-3000 2,-28 14,0 -14,0Z')
                    .style('cursor', 'ew-resize')
                    .style('fill-opacity', 0.8)
                    .style('stroke', '#000')
                    .style('stroke-width', '1.5px')
                    .style('fill', '#666')
                    .call(updateCarat)
                    .call(dragCarat);
            }

            function init(targetScope) {
                plotScope = targetScope;
                plotRefresh = plotScope.refresh;
                plotScope.refresh = refresh;
                dragCarat = d3.behavior.drag()
                    .on('drag', d3DragCarat)
                    .on('dragstart', function() {
                        d3.event.sourceEvent.stopPropagation();
                    })
                    .on('dragend', d3DragEndCarat);
            }

            function refresh() {
                $scope.formStyle['margin-left'] = plotScope.margin.left + 'px';
                $scope.formStyle['margin-right'] = plotScope.margin.right + 'px';
                plotScope.select('svg').selectAll('.overlay').classed('disabled-overlay', true);
                plotRefresh();
                drawCarats(['cutoff0', 'cutoff1']);
            }

            function updateCarat(selection) {
                var axes = plotScope.axes;
                selection.attr('transform', function(d) {
                    var x = appState.models.partition[d];
                    return 'translate('
                        + axes.x.scale(x) + ',' + axes.y.scale(axes.y.scale.domain()[0])
                        + ')';
                });
            }

            function processSection(field) {
                // ensure all three values are selected
                var partition = appState.models.partition;
                if ($scope.hasTrainingAndTesting()) {
                    var count = 0;
                    $scope.fields.forEach(function(f) {
                        if (partition[f] == 'train_and_test') {
                            count++;
                        }
                        else {
                            partition[f] = 'validate';
                        }
                    });
                    if (count == 3) {
                        partition.section2 = 'validate';
                    }
                }
                else {
                    setMissingSection(field, partition);
                }
            }

            function setMissingSection(field, partition) {
                var currentValue, missingValue;
                ['train', 'test', 'validate'].some(function(v) {
                    var hasValue = false;
                    $scope.fields.forEach(function(f) {
                        if (field == 'partition.' + f) {
                            currentValue = partition[f];
                        }
                        if (partition[f] == v) {
                            hasValue = true;
                        }
                    });
                    if (! hasValue) {
                        missingValue = v;
                    }
                });
                if (missingValue) {
                    $scope.fields.forEach(function(f) {
                        if (field != 'partition.' + f
                            && partition[f] == currentValue) {
                            partition[f] = missingValue;
                            missingValue = '';
                        }
                    });
                    if (missingValue) {
                        partition.section2 = missingValue;
                    }
                }
            }

            $scope.hasTrainingAndTesting = function() {
                if (! appState.isLoaded()) {
                    return;
                }
                var partition = appState.models.partition;
                return $scope.fields.some(function(f) {
                    return partition[f] == 'train_and_test';
                });
            };

            $scope.selectedRange = function(field) {
                if (! appState.isLoaded() || ! plotScope || ! plotScope.axes.x.domain) {
                    return;
                }
                var partition = appState.models.partition;
                if (field == 'section0') {
                    return '0 - ' + (partition.cutoff0 - 1);
                }
                if (field == 'section1') {
                    return partition.cutoff0 + ' - ' + (partition.cutoff1 - 1);
                }
                return partition.cutoff1 + ' - ' + (plotScope.axes.x.domain[1] - 1);
            };

            $scope.$parent.$parent.$parent.$on('sr-plotLinked', function(event) {
                init(event.targetScope);
            });

            $scope.$on('cancelChanges', refresh);

            appState.watchModelFields(
                $scope, ['partition.section0', 'partition.section1', 'partition.section2'],
                processSection);
        },
    };
});

SIREPO.app.directive('tablePanel', function(plotting) {
    return {
        restrict: 'A',
        scope: {
            modelName: "@"
        },
        template: `
            <div data-ng-if="! tableHeaders">
              <div class="lead">&nbsp;</div>
            </div>
            <div data-ng-if="tableHeaders">
              <div class="col-sm-12" style="margin-top: 1ex;">
                <table class="table">
                  <caption>{{ title }}</caption>
                  <thead>
                    <tr>
                      <th data-ng-repeat="h in tableHeaders">{{h}}</th>
                    </tr>
                  </thead>
                  <tr data-ng-repeat="r in tableRows" data-ng-bind-html=row(r)></tr>
                </table>
              </div>
            </div>
        `,
        controller: function($scope, $sce) {
            plotting.setTextOnlyReport($scope);
            $scope.row = (row) => {
                const r = [...row];
                let x = '<th>' + r.shift() + '</th>' + r.map(function (e) {
                    return '<td>' + e + '</td>';
                }).join('');
                return $sce.trustAsHtml(x);
            };

            $scope.load = (json) => {
                $scope.tableHeaders = ['', ...json.labels];
                $scope.tableRows = [];
                for (let i = 0; i < json.matrix.length; i++) {
                    const r = [];
                    for (let j = 0; j < json.matrix[i].length; j++) {
                        let v = json.matrix[i][j];
                        if (! Number.isNaN(Number(v)) && ! Number.isInteger(Number(v))) {
                            v = Number(v).toFixed(4);
                        }
                        r.push(v);
                    }
                    $scope.tableRows.push(r);
                }
                $scope.title = json.title;
            };
            $scope.$on('framesCleared', function() {
                $scope.tableHeaders = null;
            });
        },
        link: function link(scope, element) {
            plotting.linkPlot(scope, element);
        },
    };
});

SIREPO.app.directive('trimButton', function(appState, mlService) {
    return {
        restrict: 'A',
        scope: {
            model: '=',
            field: '=',
            modelName: '=',
        },
        template: `
            <div class="text-center">
              <button class="btn btn-default" data-ng-click="trimPlot()">Open in New Plot</button>
            </div>
        `,
        controller: function($scope) {
            $scope.trimPlot = function() {
                var action = {};
                ['action', 'trimField', 'trimMin', 'trimMax'].forEach(function(f) {
                    action[f] = $scope.model[f];
                });
                mlService.addSubreport($scope.model, action);
                appState.cancelChanges($scope.modelName + ($scope.model.id || ''));
            };
        },
    };
});


SIREPO.viewLogic('partitionView', function(appState, panelState, $scope) {

    function updatePartitionMethod() {
        var appMode = appState.models.dataFile.appMode;
        panelState.showField('partition', 'method', appMode == 'regression');
        var partition = appState.models.partition;
        ['training', 'testing'].forEach(function(f) {
            panelState.showField(
                'partition',
                f,
                appMode == 'classification' || partition.method == 'random');
        });
        panelState.showField(
            'partition',
            'validation',
            appMode == 'regression' && partition.method == 'random');
    }

    function updatePercents() {
        var appMode = appState.models.dataFile.appMode;
        var partition = appState.models.partition;
        if (appMode == 'classification') {
            if (partition.training) {
                partition.testing = 100 - partition.training;
            }
            panelState.enableField('partition', 'testing', false);
        }
        else if (partition.training && partition.testing) {
            var validation = 100 - (partition.training + partition.testing);
            if (validation > 0) {
                partition.validation = parseFloat(validation.toFixed(2));
            }
        }
        panelState.enableField('partition', 'validation', false);
    }

    $scope.whenSelected = function() {
        updatePercents();
        updatePartitionMethod();
    };
    $scope.watchFields = [
        ['partition.training', 'partition.testing'], updatePercents,
        ['partition.method'], updatePartitionMethod,
    ];
});

SIREPO.viewLogic('dataFileView', function(appState, panelState, $scope) {

    function processAppMode() {
        const appMode = appState.models.dataFile.appMode;
        panelState.showField(
            'dataFile', 'inputsScaler',
            ['regression', 'classification'].includes(appMode));
        panelState.showField(
            'dataFile', 'outputsScaler',
            appMode == 'regression');
    }

    $scope.whenSelected = processAppMode;
    $scope.watchFields = [
        ['dataFile.appMode'], processAppMode,
    ];
});<|MERGE_RESOLUTION|>--- conflicted
+++ resolved
@@ -1530,8 +1530,6 @@
                 $scope.selectedLayer = '';
             };
 
-<<<<<<< HEAD
-=======
             $scope.checkAdd = layer => {
                 return branchingLayer(layer.layer)
             }
@@ -1540,7 +1538,6 @@
                 return layer == 'Add' || layer == 'Concatenate';
             }
 
->>>>>>> 3015895c
             $scope.layerName = layer => {
                 return stringsService.lcfirst(layer.layer);
             };
@@ -1595,16 +1592,10 @@
                     return layerEnum;
                 }
                 const unSupportedLayers = [
-<<<<<<< HEAD
-                    'Add',
-                    'AveragePooling2D',
-                    'Conv2D',
-=======
                     // 'Add',
                     // 'Concatenate',
                     'AveragePooling2D',
                     // 'Conv2D',
->>>>>>> 3015895c
                     'Conv2DTranspose',
                     'GlobalAveragePooling2D',
                     'MaxPooling2D',
@@ -1658,8 +1649,6 @@
                     layerFields[name] = cols;
                 });
 
-<<<<<<< HEAD
-=======
             }
 
             function getLayerLevel() {
@@ -1683,7 +1672,6 @@
                 srdbg('n = ', n);
                 $scope.layerLevel.push(n);
                 srdbg('appState.models', appState.models);
->>>>>>> 3015895c
             }
 
             buildLayerFields();
