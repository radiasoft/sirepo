'use strict';

var srlog = SIREPO.srlog;
var srdbg = SIREPO.srdbg;

SIREPO.app.factory('beamlineService', function(appState, $window) {
    var self = this;
    var canEdit = true;
    //TODO(pjm) keep in sync with template_common.DEFAULT_INTENSITY_DISTANCE
    // consider moving to "constant" section of schema
    var DEFAULT_INTENSITY_DISTANCE = 20;
    self.activeItem = null;

    // Try to detect mobile/tablet devices using Mozilla recommendation below
    // https://developer.mozilla.org/en-US/docs/Web/HTTP/Browser_detection_using_the_user_agent
    var isTouchscreen = /Mobi|Silk/i.test($window.navigator.userAgent);

    self.dismissPopup = function() {
        $('.srw-beamline-element-label').popover('hide');
    };

    self.getActiveItemTitle = function() {
        if (self.activeItem && self.activeItem.title) {
            return self.activeItem.title;
        }
        return '';
    };

    self.getReportTitle = function(modelName, itemId) {
        var savedModelValues = appState.applicationState();
        if (itemId && savedModelValues.beamline) {
            for (var i = 0; i < savedModelValues.beamline.length; i += 1) {
                if (savedModelValues.beamline[i].id == itemId) {
                    return 'Intensity at ' + savedModelValues.beamline[i].title + ' Report, '
                        + savedModelValues.beamline[i].position + 'm';
                }
            }
        }
        var model = savedModelValues[modelName];
        var distance = '';
        if (model && 'distanceFromSource' in model) {
            distance = ', ' + model.distanceFromSource + 'm';
        }
        else if (appState.isAnimationModelName(modelName)) {
            distance = ', ' + savedModelValues.beamline[savedModelValues.beamline.length - 1].position + 'm';
        }
        else if (modelName == 'initialIntensityReport') {
            if (savedModelValues.beamline && savedModelValues.beamline.length) {
                distance = ', ' + savedModelValues.beamline[0].position + 'm';
            }
            else {
                distance = ', ' + DEFAULT_INTENSITY_DISTANCE + 'm';
            }
        }
        return appState.viewInfo(modelName).title + distance;
    };

    self.getWatchItems = function() {
        if (appState.isLoaded()) {
            var beamline = appState.applicationState().beamline;
            var res = [];
            for (var i = 0; i < beamline.length; i++) {
                if (beamline[i].type == 'watch') {
                    res.push(beamline[i]);
                }
            }
            return res;
        }
        return [];
    };

    self.isEditable = function() {
        return canEdit;
    };

    self.isTouchscreen = function() {
<<<<<<< HEAD
        return Modernizr.pointerevents;
=======
        return isTouchscreen;
>>>>>>> 5090a592
    };

    self.removeActiveItem = function() {
        if (self.activeItem) {
            self.removeElement(self.activeItem);
        }
    };

    self.removeElement = function(item) {
        self.dismissPopup();
        appState.models.beamline.splice(appState.models.beamline.indexOf(item), 1);
    };

    self.setActiveItem = function(item) {
        self.activeItem = item;
    };

    self.setEditable = function(value) {
        canEdit = value;
    };

    self.setupWatchpointDirective = function($scope) {
        var modelKey = 'watchpointReport' + $scope.itemId;
        $scope.modelAccess = {
            modelKey: modelKey,
            getData: function() {
                return appState.models[modelKey];
            },
        };

        $scope.reportTitle = function() {
            return self.getReportTitle('watchpointReport', $scope.itemId);
        };
    };

    self.watchBeamlineField = function($scope, model, beamlineFields, callback) {
        $scope.beamlineService = self;
        beamlineFields.forEach(function(f) {
            $scope.$watch('beamlineService.activeItem.' + f, function (newValue, oldValue) {
                if (appState.isLoaded() && newValue != oldValue) {
                    var item = self.activeItem;
                    if (item && item.type == model) {
                        callback(item);
                    }
                }
            });
        });
    };

    return self;
});

SIREPO.app.directive('beamlineBuilder', function(appState, beamlineService) {
    return {
        restrict: 'A',
        transclude: true,
        scope: {
            parentController: '=beamlineBuilder',
            beamlineModels: '=',
        },
        template: [
            '<div class="srw-beamline text-center" data-ng-drop="true" data-ng-drop-success="dropComplete($data, $event)">',
              '<div data-ng-transclude=""></div>',
              '<p class="lead text-center">beamline definition area<br>',
              '<small data-ng-if="beamlineService.isEditable()"><em>drag and drop optical elements here to define the beamline</em></small></p>',
              '<div class="srw-beamline-container">',
                '<div style="display: inline-block" data-ng-repeat="item in getBeamline() track by item.id">',
                  '<div data-ng-if="$first" class="srw-drop-between-zone" data-ng-drop="true" data-ng-drop-success="dropBetween(0, $data)">&nbsp;</div><div data-ng-drag="true" data-ng-drag-data="item" data-item="item" data-beamline-item="" class="srw-beamline-element {{ beamlineService.isTouchscreen() ? \'\' : \'srw-hover\' }}" data-ng-class="{\'srw-disabled-item\': item.isDisabled}">',
                  '</div><div class="srw-drop-between-zone" data-ng-drop="true" data-ng-drop-success="dropBetween($index + 1, $data)">&nbsp;</div>',
                '</div>',
            '</div>',
            '<div class="row"><div class="srw-popup-container-lg col-sm-10 col-md-8 col-lg-6"></div></div>',
              '<div class="row">',
                '<form>',
                  '<div class="col-md-6 col-sm-8 pull-right" data-ng-show="checkIfDirty()">',
                    '<button data-ng-click="saveBeamlineChanges()" class="btn btn-primary">Save Changes</button>',
                    '<button data-ng-click="cancelBeamlineChanges()" class="btn btn-default">Cancel</button>',
                  '</div>',
                '</form>',
              '</div>',
            '</div>',
        ].join(''),
        controller: function($scope) {
            $scope.beamlineService = beamlineService;

            function addItem(item) {
                var newItem = appState.clone(item);
                newItem.id = appState.maxId(appState.models.beamline) + 1;
                newItem.showPopover = true;
                if (appState.models.beamline.length) {
                    newItem.position = parseFloat(appState.models.beamline[appState.models.beamline.length - 1].position) + 1;
                }
                else {
                    newItem.position = 20;
                }
                if (newItem.type == 'ellipsoidMirror') {
                    newItem.firstFocusLength = newItem.position;
                }
                if (newItem.type == 'watch') {
                    appState.models[watchpointReportName(newItem.id)] = appState.setModelDefaults(
                        appState.cloneModel('initialIntensityReport'), 'watchpointReport');
                }
                appState.models.beamline.push(newItem);
                beamlineService.dismissPopup();
            }

            function isWatchpointReportModelName(name) {
                return name.indexOf('watchpointReport') >= 0;
            }

            function watchpointReportName(id) {
                return 'watchpointReport' + id;
            }

            $scope.cancelBeamlineChanges = function() {
                beamlineService.dismissPopup();
                appState.cancelChanges($scope.beamlineModels);
            };
            $scope.dropComplete = function(data) {
                if (data && ! data.id) {
                    addItem(data);
                }
            };
            $scope.getBeamline = function() {
                return appState.models.beamline;
            };
            $scope.dropBetween = function(index, data) {
                if (! data) {
                    return;
                }
                var item;
                if (data.id) {
                    beamlineService.dismissPopup();
                    var curr = appState.models.beamline.indexOf(data);
                    if (curr < index) {
                        index--;
                    }
                    appState.models.beamline.splice(curr, 1);
                    item = data;
                }
                else {
                    // move last item to this index
                    item = appState.models.beamline.pop();
                }
                appState.models.beamline.splice(index, 0, item);
                if (appState.models.beamline.length > 1) {
                    if (index === 0) {
                        item.position = parseFloat(appState.models.beamline[1].position) - 0.5;
                    }
                    else if (index === appState.models.beamline.length - 1) {
                        item.position = parseFloat(appState.models.beamline[appState.models.beamline.length - 1].position) + 0.5;
                    }
                    else {
                        item.position = Math.round(100 * (parseFloat(appState.models.beamline[index - 1].position) + parseFloat(appState.models.beamline[index + 1].position)) / 2) / 100;
                    }
                }
            };
            $scope.checkIfDirty = function() {
                var isDirty = false;
                if ($scope.beamlineModels) {
                    var savedValues = appState.applicationState();
                    var models = appState.models;
                    $scope.beamlineModels.forEach(function(name) {
                        if (! appState.deepEquals(savedValues[name], models[name])) {
                            isDirty = true;
                        }
                    });
                }
                return isDirty;
            };
            $scope.saveBeamlineChanges = function() {
                // sort beamline based on position
                appState.models.beamline.sort(function(a, b) {
                    return parseFloat(a.position) - parseFloat(b.position);
                });
                $scope.parentController.prepareToSave();

                // culls and saves watchpoint models
                var watchpoints = {};
                for (var i = 0; i < appState.models.beamline.length; i++) {
                    var item = appState.models.beamline[i];
                    if (item.type == 'watch') {
                        watchpoints[watchpointReportName(item.id)] = true;
                    }
                }
                var savedModelValues = appState.applicationState();
                for (var modelName in appState.models) {
                    if (isWatchpointReportModelName(modelName) && ! watchpoints[modelName]) {
                        // deleted watchpoint, remove the report model
                        delete appState.models[modelName];
                        delete savedModelValues[modelName];
                        continue;
                    }
                    if (isWatchpointReportModelName(modelName)) {
                        savedModelValues[modelName] = appState.cloneModel(modelName);
                    }
                }
                appState.saveChanges($scope.beamlineModels);
            };
        },
    };
});

SIREPO.app.directive('beamlineIcon', function() {
    return {
        scope: {
            item: '=',
        },
        template: [
            '<svg class="srw-beamline-item-icon" viewbox="0 0 50 60" data-ng-switch="item.type">',
              '<g data-ng-switch-when="lens">',
                '<path d="M25 0 C30 10 30 50 25 60" class="srw-lens" />',
                '<path d="M25 60 C20 50 20 10 25 0" class="srw-lens" />',
              '</g>',
              '<g data-ng-switch-when="aperture">',
                '<rect x="23", y="0", width="5", height="24" class="srw-aperture" />',
                '<rect x="23", y="36", width="5", height="24" class="srw-aperture" />',
              '</g>',
              '<g data-ng-switch-when="ellipsoidMirror">',
                '<path d="M20 0 C30 10 30 50 20 60" class="srw-mirror" />',
              '</g>',
              '<g data-ng-switch-when="grating">',
                '<polygon points="24,0 20,15, 24,17 20,30 24,32 20,45 24,47 20,60 24,60 28,60 28,0" class="srw-mirror" />',
              '</g>',
              '<g data-ng-switch-when="mirror">',
                '<rect x="23" y="0" width="5", height="60" class="srw-mirror" />',
              '</g>',
              '<g data-ng-switch-when="sphericalMirror">',
                '<path d="M20 0 C30 10 30 50 20 60 L33 60 L33 0 L20 0" class="srw-mirror" />',
              '</g>',
              '<g data-ng-switch-when="obstacle">',
                '<rect x="15" y="20" width="20", height="20" class="srw-obstacle" />',
              '</g>',
              '<g data-ng-switch-when="crl">',
                '<rect x="15", y="0", width="20", height="60" class="srw-crl" />',
                '<path d="M25 0 C30 10 30 50 25 60" class="srw-lens" />',
                '<path d="M25 60 C20 50 20 10 25 0" class="srw-lens" />',
                '<path d="M15 0 C20 10 20 50 15 60" class="srw-lens" />',
                '<path d="M15 60 C10 50 10 10 15 0" class="srw-lens" />',
                '<path d="M35 0 C40 10 40 50 35 60" class="srw-lens" />',
                '<path d="M35 60 C30 50 30 10 35 0" class="srw-lens" />',
              '</g>',
              '<g data-ng-switch-when="crystal">',
                '<rect x="8" y="25" width="50", height="6" class="srw-crystal" transform="translate(0) rotate(-30 50 50)" />',
              '</g>',
              '<g data-ng-switch-when="fiber" transform="translate(0) rotate(20 20 40)">',
                '<path d="M-10,35 L10,35" class="srw-fiber"/>',
                '<ellipse cx="10" cy="35" rx="3" ry="5" class="srw-fiber" />',
                '<path d="M10,30 L40,29 40,41 L10,40" class="srw-fiber"/>',
                '<ellipse cx="40" cy="35" rx="3"  ry="6" class="srw-fiber-right" />',
                '<path d="M40,35 L60,35" class="srw-fiber"/>',
              '</g>',
              '<g data-ng-switch-when="mask">',
                '<rect x="2" y="10" width="60", height="60" />',
                '<circle cx="11" cy="20" r="2" class="srw-mask" />',
                '<circle cx="21" cy="20" r="2" class="srw-mask" />',
                '<circle cx="31" cy="20" r="2" class="srw-mask" />',
                '<circle cx="41" cy="20" r="2" class="srw-mask" />',
                '<circle cx="11" cy="30" r="2" class="srw-mask" />',
                '<circle cx="21" cy="30" r="2" class="srw-mask" />',
                '<circle cx="31" cy="30" r="2" class="srw-mask" />',
                '<circle cx="41" cy="30" r="2" class="srw-mask" />',
                '<circle cx="11" cy="40" r="2" class="srw-mask" />',
                '<circle cx="21" cy="40" r="2" class="srw-mask" />',
                '<circle cx="31" cy="40" r="2" class="srw-mask" />',
                '<circle cx="41" cy="40" r="2" class="srw-mask" />',
                '<circle cx="11" cy="50" r="2" class="srw-mask" />',
                '<circle cx="21" cy="50" r="2" class="srw-mask" />',
                '<circle cx="31" cy="50" r="2" class="srw-mask" />',
                '<circle cx="41" cy="50" r="2" class="srw-mask" />',
              '</g>',
              '<g data-ng-switch-when="watch">',
                '<path d="M5 30 C 15 45 35 45 45 30" class="srw-watch" />',
                '<path d="M45 30 C 35 15 15 15 5 30" class="srw-watch" />',
                '<circle cx="25" cy="30" r="10" class="srw-watch" />',
                '<circle cx="25" cy="30" r="4" class="srw-watch-pupil" />',
              '</g>',
              '<g data-ng-switch-when="sample">',
                '<rect x="2" y="10" width="60", height="60" />',
                '<circle cx="26" cy="35" r="18" class="srw-sample-white" />',
                '<circle cx="26" cy="35" r="16" class="srw-sample-black" />',
                '<circle cx="26" cy="35" r="14" class="srw-sample-white" />',
                '<circle cx="26" cy="35" r="12" class="srw-sample-black" />',
                '<circle cx="26" cy="35" r="10" class="srw-sample-white" />',
                '<circle cx="26" cy="35" r="8" class="srw-sample-black" />',
                '<circle cx="26" cy="35" r="6" class="srw-sample-white" />',
                '<circle cx="26" cy="35" r="4" class="srw-sample-black" />',
              '</g>',
            '</svg>',
        ].join(''),
    };
});

SIREPO.app.directive('beamlineItem', function(beamlineService, $timeout) {
    return {
        scope: {
            item: '=',
        },
        template: [
            '<span class="srw-beamline-badge badge">{{ item.position }}m</span>',
            '<span data-ng-if="showItemButtons()" data-ng-click="beamlineService.removeElement(item)" class="srw-beamline-close-icon glyphicon glyphicon-remove-circle" title="Delete Element"></span>',
            '<span data-ng-if="showItemButtons()" data-ng-click="toggleDisableElement(item)" class="srw-beamline-disable-icon glyphicon glyphicon-off" title="Disable Element"></span>',
            '<div class="srw-beamline-image">',
              '<span data-beamline-icon="", data-item="item"></span>',
            '</div>',
            '<div data-ng-attr-id="srw-item-{{ item.id }}" class="srw-beamline-element-label">{{ item.title }}<span class="caret"></span></div>',
        ].join(''),
        controller: function($scope) {
            $scope.beamlineService = beamlineService;
            $scope.showItemButtons = function() {
                return beamlineService.isEditable();
            };
            $scope.toggleDisableElement = function(item) {
                if (item.isDisabled) {
                    delete item.isDisabled;
                }
                else {
                    item.isDisabled = true;
                }
            };
        },
        link: function(scope, element) {
            var el = $(element).find('.srw-beamline-element-label');
            el.on('click', togglePopover);
            el.popover({
                trigger: 'manual',
                html: true,
                placement: 'bottom',
                container: '.srw-popup-container-lg',
                viewport: { selector: '.srw-beamline'},
                content: function() {
                    return $('#srw-' + scope.item.type + '-editor');
                },
            }).on('show.bs.popover', function() {
                $('.srw-beamline-element-label').not(el).popover('hide');
                beamlineService.setActiveItem(scope.item);
            }).on('shown.bs.popover', function() {
                $('.popover-content .form-control').first().select();
            }).on('hide.bs.popover', function() {
                beamlineService.setActiveItem(null);
                var editor = el.data('bs.popover').getContent();
                // return the editor to the editor-holder so it will be available for the
                // next element of this type
                if (editor) {
                    $('.srw-editor-holder').trigger('sr.resetActivePage');
                    $('.srw-editor-holder').append(editor);
                }
            });

            function togglePopover() {
                el.popover('toggle');
                scope.$apply();
            }
            if (beamlineService.isTouchscreen()) {
                var hasTouchMove = false;
                $(element).bind('touchstart', function() {
                    hasTouchMove = false;
                });
                $(element).bind('touchend', function() {
                    if (! hasTouchMove) {
                        togglePopover();
                    }
                    hasTouchMove = false;
                });
                $(element).bind('touchmove', function() {
                    hasTouchMove = true;
                });
            }
            else {
                $(element).find('.srw-beamline-image').click(function() {
                    togglePopover();
                });
            }
            if (scope.item.showPopover) {
                delete scope.item.showPopover;
                // when the item is added, it may have been dropped between items
                // don't show the popover until the position has been determined
                $timeout(function() {
                    var position = el.parent().position().left;
                    var width = $('.srw-beamline-container').width();
                    var itemWidth = el.width();
                    if (position + itemWidth > width) {
                        var scrollPoint = $('.srw-beamline-container').scrollLeft();
                        $('.srw-beamline-container').scrollLeft(position - width + scrollPoint + itemWidth);
                    }
                    el.popover('show');
                }, 500);
            }
            scope.$on('$destroy', function() {
                if (beamlineService.isTouchscreen()) {
                    $(element).bind('touchstart', null);
                    $(element).bind('touchend', null);
                    $(element).bind('touchmove', null);
                }
                else {
                    $(element).find('.srw-beamline-image').off();
                    $(element).off();
                }
                var el = $(element).find('.srw-beamline-element-label');
                el.off();
                var popover = el.data('bs.popover');
                // popover has a memory leak with $tip user_data which needs to be cleaned up manually
                if (popover && popover.$tip) {
                    popover.$tip.removeData('bs.popover');
                }
                el.popover('destroy');
            });
        },
    };
});

SIREPO.app.directive('beamlineItemEditor', function(appState, beamlineService) {
    return {
        scope: {
            modelName: '@',
            parentController: '=',
        },
        template: [
            '<div>',
              '<div data-help-button="{{ title }}"></div>',
              '<form name="form" class="form-horizontal" novalidate>',
                '<div data-advanced-editor-pane="" data-view-name="modelName" data-model-data="modelAccess" data-parent-controller="parentController"></div>',
                '<div class="form-group">',
                  '<div class="col-sm-offset-6 col-sm-3">',
                    '<button ng-click="beamlineService.dismissPopup()" style="width: 100%" type="submit" class="btn btn-primary" data-ng-class="{\'disabled\': ! form.$valid}">Close</button>',
                  '</div>',
                '</div>',
                '<div class="form-group" data-ng-show="beamlineService.isTouchscreen() && beamlineService.isEditable()">',
                  '<div class="col-sm-offset-6 col-sm-3">',
                    '<button ng-click="beamlineService.removeActiveItem()" style="width: 100%" type="submit" class="btn btn-danger">Delete</button>',
                  '</div>',
                '</div>',
              '</form>',
            '</div>',
        ].join(''),
        controller: function($scope) {
            $scope.beamlineService = beamlineService;
            $scope.title = appState.viewInfo($scope.modelName).title;
            $scope.modelAccess = {
                modelKey: $scope.modelName,
                getData: function() {
                    return beamlineService.activeItem;
                },
            };
        },
    };
});

SIREPO.app.directive('beamlineReports', function(beamlineService) {
    return {
        restrict: 'A',
        scope: {},
        template: [
            '<div class="col-md-6 col-xl-4">',
              '<div data-report-panel="3d" data-request-priority="1" data-model-name="initialIntensityReport" data-panel-title="{{ beamlineService.getReportTitle(\'initialIntensityReport\') }}"></div>',
            '</div>',
            '<div class="col-md-6 col-xl-4" data-ng-if="! item.isDisabled" data-ng-repeat="item in beamlineService.getWatchItems() track by item.id">',
              '<div data-watchpoint-report="" data-request-priority="{{ $index + 2 }}" data-item-id="item.id"></div>',
            '</div>',
        ].join(''),
        controller: function($scope) {
            $scope.beamlineService = beamlineService;
        },
    };
});

SIREPO.app.directive('beamlineToolbar', function(appState) {
    return {
        restrict: 'A',
        scope: {
            toolbarItemNames: '=beamlineToolbar',
            parentController: '=',
        },
        template: [
            '<div class="row">',
              '<div class="col-sm-12">',
                '<p class="text-center bg-info">',
                  '<span data-ng-repeat="item in ::toolbarItems" class="srw-toolbar-button srw-beamline-image" data-ng-drag="true" data-ng-drag-data="item">',
                    '<span data-beamline-icon="" data-item="item"></span><br>{{ ::item.title }}',
                  '</span>',
                '</p>',
              '</div>',
            '</div>',
            '<div class="srw-editor-holder" style="display:none">',
              '<div data-ng-repeat="item in ::toolbarItems">',
                '<div id="srw-{{ ::item.type }}-editor" data-beamline-item-editor="" data-model-name="{{ ::item.type }}" data-parent-controller="parentController" ></div>',
              '</div>',
            '</div>',
        ].join(''),
        controller: function($scope) {
            function initToolbarItems() {
                var items = [];
                $scope.toolbarItemNames.forEach(function(name) {
                    var featureName = name + '_in_toolbar';
                    if (featureName in SIREPO.APP_SCHEMA.feature_config) {
                        if (! SIREPO.APP_SCHEMA.feature_config[featureName]) {
                            return;
                        }
                    }
                    items.push(appState.setModelDefaults({type: name}, name));
                });
                return items;
            }
            $scope.toolbarItems = initToolbarItems();
        },
    };
});

SIREPO.app.directive('watchpointModalEditor', function(beamlineService) {
    return {
        scope: {
            parentController: '=',
            itemId: '=',
        },
        template: [
            '<div data-modal-editor="" view-name="watchpointReport" data-parent-controller="parentController" data-model-data="modelAccess" data-modal-title="reportTitle()"></div>',
        ].join(''),
        controller: function($scope) {
            beamlineService.setupWatchpointDirective($scope);
        },
    };
});

SIREPO.app.directive('watchpointReport', function(beamlineService) {
    return {
        scope: {
            itemId: '=',
            requestPriority: '@',
        },
        template: [
            '<div data-report-panel="3d" data-model-name="watchpointReport" data-model-data="modelAccess" data-panel-title="{{ reportTitle() }}"></div>',
        ].join(''),
        controller: function($scope) {
            beamlineService.setupWatchpointDirective($scope);
        },
    };
});<|MERGE_RESOLUTION|>--- conflicted
+++ resolved
@@ -74,11 +74,7 @@
     };
 
     self.isTouchscreen = function() {
-<<<<<<< HEAD
-        return Modernizr.pointerevents;
-=======
         return isTouchscreen;
->>>>>>> 5090a592
     };
 
     self.removeActiveItem = function() {
