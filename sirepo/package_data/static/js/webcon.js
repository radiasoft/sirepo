--- conflicted
+++ resolved
@@ -160,7 +160,8 @@
                         var pVals = data.p_vals.map(roundTo3Places);
                         var pErrs = data.p_errs.map(roundTo3Places);
                         pNames.forEach(function (p, i) {
-                            str = str + p + ' = ' + pVals[i] + ' ± ' + pErrs[i] + ';  ';
+                            str = str + p + ' = ' + pVals[i] + ' ± ' + pErrs[i];
+                            str = str + (i < pNames.length - 1 ? '; ' : '');
                         });
                     }
                     $($element).closest('.panel-body').find('.focus-hint').text(str);
@@ -395,8 +396,6 @@
             });
         },
     };
-<<<<<<< HEAD
-=======
 });
 
 SIREPO.app.directive('fftReport', function(appState, panelState, plotting) {
@@ -424,41 +423,4 @@
             });
         },
     };
-});
-
-SIREPO.app.directive('fitReport', function(appState) {
-    return {
-        scope: {
-            controller: '=parentController',
-        },
-        template: [
-            '<div data-basic-editor-panel="" data-view-name="fitter" data-parent-controller="controller"></div>',
-            '<div data-ng-if="controller.isFitterConfigured()" data-report-panel="parameter" data-request-priority="1" data-model-name="fitReport">',
-            '</div>',
-        ].join(''),
-        controller: function($scope, $element) {
-
-            function roundTo3Places(f) {
-                return Math.round(f * 1000) / 1000;
-            }
-
-            $scope.$on('fitter.changed', function() {
-                appState.saveChanges('fitReport');
-            });
-            $scope.$on('fitReport.summaryData', function (e, data) {
-                var str = '';
-                var pNames = (appState.models.fitter.parameters || '').split(/\s*,\s*/);
-                var pVals = data.p_vals.map(roundTo3Places);
-                var pErrs = data.p_errs.map(roundTo3Places);
-                pNames.forEach(function (p, i) {
-                    str = str + p + ' = ' + pVals[i] + ' ± ' + pErrs[i];
-                    str = str + (i < pNames.length - 1 ? '; ' : '');
-                });
-                $($element).find('.focus-hint').text(str);
-            });
-
-
-        },
-    };
->>>>>>> d1235dc9
 });