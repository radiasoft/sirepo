--- conflicted
+++ resolved
@@ -855,59 +855,6 @@
     };
 });
 
-SIREPO.app.directive('bpmMonitor', function(appState) {
-    return {
-        restrict: 'A',
-        scope: {
-            modelData: '=bpmMonitor',
-        },
-        controller: function($scope) {
-            var modelName = $scope.modelData.modelKey;
-            var plotScope;
-
-            function pushAndTrim(points, p) {
-                //TODO(pjm): use schema constant and share with template.webcon
-                var MAX_BPM_POINTS = 10;
-                points.push(p);
-                if (points.length > MAX_BPM_POINTS) {
-                    points = points.slice(points.length - MAX_BPM_POINTS);
-                }
-                return points;
-            }
-
-            $scope.$on('sr-pointData-' + modelName, function(event, point) {
-                if (! plotScope || point == undefined) {
-                    return;
-                }
-                if (plotScope.select('g.param-plot').selectAll('.data-point').empty()) {
-                    return;
-                }
-                var points = plotScope.select('g.param-plot').selectAll('.data-point').data();
-                plotScope.axes.x.points = pushAndTrim(plotScope.axes.x.points, point[0]);
-                points = pushAndTrim(points, point[1]);
-
-                //TODO(pjm): refactor with parameterPlot.load() to share code
-                plotScope.select('.plot-viewport path.line').datum(points);
-                plotScope.select('g.param-plot').selectAll('.data-point')
-                    .data(points)
-                    .enter()
-                    .append('use')
-                    .attr('xlink:href', '#circle-data')
-                    .attr('class', 'data-point line-color')
-                    .style('fill', plotScope.select('g.param-plot').attr('data-color'))
-                    .style('stroke', 'black')
-                    .style('stroke-width', 0.5);
-                plotScope.refresh();
-            });
-
-            $scope.$parent.$parent.$parent.$on('sr-plotLinked', function(event) {
-                plotScope = event.targetScope;
-            });
-
-        },
-    };
-});
-
 SIREPO.app.directive('clusterFields', function(appState, webconService) {
     return {
         restrict: 'A',
@@ -1413,8 +1360,6 @@
         },
     };
 });
-<<<<<<< HEAD
-=======
 
 SIREPO.app.directive('bpmMonitor', function(appState) {
     return {
@@ -1468,5 +1413,4 @@
 
         },
     };
-});
->>>>>>> 100096dc
+});