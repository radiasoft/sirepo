'use strict';

var srlog = SIREPO.srlog;
var srdbg = SIREPO.srdbg;

SIREPO.appFieldEditors = [
    '<div data-ng-switch-when="MiniFloat" class="col-sm-7">',
      '<input data-string-to-number="" data-ng-model="model[field]" data-min="info[4]" data-max="info[5]" class="form-control" style="text-align: right" data-lpignore="true" required />',
    '</div>',
    '<div data-ng-switch-when="AnalysisParameter" class="col-sm-5">',
      '<div data-analysis-parameter="" data-model="model" data-field="field"></div>',
    '</div>',
    '<div data-ng-switch-when="AnalysisOptionalParameter" class="col-sm-5">',
      '<div data-analysis-parameter="" data-model="model" data-field="field" data-is-optional="true"></div>',
    '</div>',
    '<div data-ng-switch-when="Equation" class="col-sm-7">',
      '<div data-equation="equation" data-model="model" data-field="field" data-form="form"></div>',
      '<div class="sr-input-warning" data-ng-show="showWarning">{{warningText}}</div>',
    '</div>',
    '<div data-ng-switch-when="EquationVariables" class="col-sm-7">',
      '<div data-equation-variables="" data-model="model" data-field="field" data-form="form" data-is-variable="true"></div>',
    '</div>',
    '<div data-ng-switch-when="EquationParameters" class="col-sm-7">',
      '<div data-equation-variables="" data-model="model" data-field="field" data-form="form" data-is-variable="false"></div>',
    '</div>',
    '<div data-ng-switch-when="ClusterFields" class="col-sm-7">',
      '<div data-cluster-fields="" data-model="model" data-field="field"></div>',
    '</div>',
    '<div data-ng-switch-when="PlotActionButtons" class="col-sm-12">',
      '<div data-plot-action-buttons="" data-model="model" data-field="field"></div>',
    '</div>',
    '<div data-ng-switch-when="TrimButton" class="col-sm-5">',
      '<div data-trim-button="" data-model-name="modelName" data-model="model" data-field="field"></div>',
    '</div>',
].join('');
SIREPO.lattice = {
    elementColor: {},
    elementPic: {
        drift: ['DRIF'],
        magnet: ['KICKER', 'QUAD'],
        watch: ['WATCH'],
    },
};

SIREPO.app.factory('webconService', function(appState, panelState) {
    var self = {};
    var parameterCache = {
        analysisParameter: null,
        parameterValues: null,
        optionalParameterValues: null,
    };

    self.addSubreport = function(parent, action) {
        var report = appState.clone(parent);
        var subreports = self.getSubreports();
        report.id = subreports.length
            ? (Math.max.apply(null, subreports) + 1)
            : 1;
        report.action = null;
        report.history.push(action);
        var name = 'analysisReport' + report.id;
        var fftName = 'fftReport' + report.id;
        appState.models[name] = report;
        appState.models[fftName] = {
            'analysisReport': name,
        };
        subreports.push(report.id);
        appState.saveChanges([name, fftName, 'hiddenReport']);
    };

    self.buildParameterList = function(includeOptional) {
        if (! appState.isLoaded()) {
            return null;
        }
        var name = includeOptional ? 'optionalParameterValues' : 'parameterValues';
        // use cached list unless the columnInfo changes
        if (parameterCache.analysisParameters == appState.models.analysisData.columnInfo) {
            if (parameterCache[name]) {
                return parameterCache[name];
            }
        }
        parameterCache.analysisParameters = appState.models.analysisData.columnInfo;
        if (! parameterCache.analysisParameters) {
            return null;
        }
        var parameterValues = [];
        var visited = {};
        parameterCache.analysisParameters.names.forEach(function(name, idx) {
            // skip duplicate columns
            if (! visited[name]) {
                parameterValues.push(['' + idx, name]);
                visited[name] = true;
            }
        });
        parameterValues.sort(function(a, b) {
            return a[1].localeCompare(b[1]);
        });
        if (includeOptional) {
            parameterValues.unshift(['none', 'None']);
        }
        parameterCache[name] = parameterValues;
        return parameterValues;
    };

    self.getSubreports = function() {
        // subreports are kept on a report which is never shown.
        // This avoids refreshing all reports when a subreport is added or removed.
        return appState.models.hiddenReport.subreports;
    };

    self.removeAllSubreports = function() {
        var subreports = self.getSubreports();
        while (subreports.length) {
            self.removeSubreport(subreports[0]);
        }
    };

    self.removeSubreport = function(id) {
        var subreports = self.getSubreports();
        subreports.splice(subreports.indexOf(id), 1);
        appState.removeModel('analysisReport' + id);
        appState.removeModel('fftReport' + id);
        panelState.clear('analysisReport' + id);
    };

    return self;
});

SIREPO.app.controller('AnalysisController', function (appState, panelState, requestSender, webconService, $scope) {
    var self = this;
    var currentFile = null;
    self.subplots = null;

    function buildSubplots() {
        if (! currentFile) {
            self.subplots = null;
            return;
        }
        self.subplots = [];
        webconService.getSubreports().forEach(function(id, idx) {
            var modelKey = 'analysisReport' + id;
            self.subplots.push({
                id: id,
                modelKey: modelKey,
                title: 'Analysis Subplot #' + (idx + 1),
                getData: function() {
                    return appState.models[modelKey];
                },
            });
        });
    }

    function updateAnalysisParameters() {
        requestSender.getApplicationData(
            {
                method: 'column_info',
                analysisData: appState.models.analysisData,
            },
            function(data) {
                if (appState.isLoaded() && data.columnInfo) {
                    appState.models.analysisData.columnInfo = data.columnInfo;
                    appState.saveChanges('analysisData');
                }
            });
    }

    self.hasFile = function() {
        return appState.isLoaded() && appState.applicationState().analysisData.file;
    };

    appState.whenModelsLoaded($scope, function() {
        currentFile = appState.models.analysisData.file;
        if (currentFile && ! appState.models.analysisData.columnInfo) {
            updateAnalysisParameters();
        }
        $scope.$on('analysisData.changed', function() {
            var analysisData = appState.models.analysisData;
            if (currentFile != analysisData.file) {
                currentFile = analysisData.file;
                updateAnalysisParameters();
                webconService.removeAllSubreports();
                appState.models.analysisReport.action = null;
                appState.saveChanges(['analysisReport', 'hiddenReport']);
            }
        });
        $scope.$on('modelChanged', function(e, name) {
            if (name.indexOf('analysisReport') >= 0) {
                // invalidate the corresponding fftReport
                appState.saveChanges('fftReport' + (appState.models[name].id || ''));
            }
        });
        $scope.$on('hiddenReport.changed', buildSubplots);
        buildSubplots();
    });
});

SIREPO.app.controller('ControlsController', function (appState, panelState, requestSender, webconService, $scope) {
    var self = this;

    //TODO(pjm): hard-coded beamline for now, using elegant format
    var elements = [
            {
                "_id": 8,
                "l": 0.1,
                "name": "drift",
                "type": "DRIF"
            },
            {
                "_id": 10,
                "hkick": 0,
                "name": "HV KICKER 1",
                "type": "KICKER",
                "vkick": 0
            },
            {
                "_id": 12,
                "hkick": 0,
                "name": "HV KICKER 2",
                "type": "KICKER",
                "vkick": 0
            },
            {
                "_id": 13,
                "hkick": 0,
                "name": "HV KICKER 3",
                "type": "KICKER",
                "vkick": 0
            },
            {
                "_id": 14,
                "hkick": 0,
                "name": "HV KICKER 4",
                "type": "KICKER",
                "vkick": 0
            },
            {
                "_id": 24,
                "k1": 5,
                "l": 0.05,
                "name": "F QUAD 1",
                "type": "QUAD",
            },
            {
                "_id": 25,
                "k1": -5,
                "l": 0.05,
                "name": "D QUAD 1",
                "type": "QUAD",
            },
            {
                "_id": 30,
                "k1": 5,
                "l": 0.05,
                "name": "F QUAD 2",
                "type": "QUAD",
            },
            {
                "_id": 31,
                "k1": -5,
                "l": 0.05,
                "name": "D QUAD 2",
                "type": "QUAD",
            },
            {
                "_id": 9,
                "name": "BPM 1",
                "type": "WATCH",
            },
            {
                "_id": 27,
                "name": "BPM 2",
                "type": "WATCH",
            },
            {
                "_id": 28,
                "name": "BPM 3",
                "type": "WATCH",
            },
            {
                "_id": 29,
                "name": "BPM 4",
                "type": "WATCH",
            }
    ];
    var beamline = [
        8, 8, 10, 8, 8, 9, 8, 8,
        8, 8, 12, 8, 8, 27, 8, 8,
        8, 24, 8, 8, 25, 8,
        8, 8, 13, 8, 8, 28, 8, 8,
        8, 8, 14, 8, 8, 29, 8, 8,
        8, 30, 8, 8, 31, 8,
    ];
    var layout = [
        [10, 24],
        [12, 25],
        [13, 30],
        [14, 31],
    ];

    function elementForId(id) {
        var model = null;
        elements.some(function(m) {
            if (m._id == id) {
                model = m;
                return true;
            }
        });
        if (! model) {
            throw 'model not found for id: ' + id;
        }
        return model;
    }

    function modelForElement(element, id) {
        var modelKey = element.type + id;
        if (! appState.models[modelKey]) {
            appState.models[modelKey] = element;
            appState.saveQuietly(modelKey);
        }
        return {
            id: id,
            modelKey: modelKey,
            title: element.name,
            viewName: element.type,
            getData: function() {
                return appState.models[modelKey];
            },
        };
    }

    appState.whenModelsLoaded($scope, function() {
        if (! appState.models.beamline) {
            appState.models.beamlines = [
                {
                    id: 1,
                    items: beamline,
                    name: 'beamline',
                },
            ];
            appState.models.elements = elements;
            appState.saveChanges(['beamlines', 'elements']);
        }
        self.watches = [];
        beamline.forEach(function(id) {
            var element = elementForId(id);
            if (element.type == 'WATCH') {
                self.watches.push(modelForElement(element, id));
            }
        });
        self.editorColumns = [];
        layout.forEach(function(col) {
            var res = [];
            col.forEach(function(id) {
                res.push(modelForElement(elementForId(id), id));
            });
            self.editorColumns.push(res);
        });
    });

    return self;
});

SIREPO.app.directive('analysisActions', function(appState, panelState, webconService) {
    return {
        restrict: 'A',
        scope: {
            modelName: '@',
            modelData: '=',
        },
        template: [
            //TODO(pjm): improve close button position, want it positioned relative to panel body, not full panel
            '<button data-ng-if="isSubreport()" data-ng-click="closeSubreport()" title="close" type="button" class="close" style="position: absolute; top: 55px; right: 25px">',
              '<span>&times;</span>',
            '</button>',
            '<div data-ng-show="! isLoading()" style="background: white; padding: 1ex; border-radius: 4px;">',
              '<div class="clearfix"></div>',
              '<div data-ng-repeat="view in viewNames track by $index" style="margin-top: -40px;">',
                '<div data-ng-if="isActiveView(view)" style="margin-top:3ex;">',
                  '<div data-advanced-editor-pane="" data-model-data="modelData" data-view-name="view" data-field-def="basic" data-want-buttons="{{ wantButtons() }}"></div>',
                '</div>',
              '</div>',
              '<div class="clearfix"></div>',
              '<div data-ng-show="showFFT()">',
                '<div data-fft-report="" data-model-data="modelData" style="margin-top: 5px;"></div>',
              '</div>',
            '</div>',
        ].join(''),
        controller: function($scope, $element) {
            var analysisReport;
            var isFirstRefresh = true;
            var modelKey = $scope.modelData
                ? $scope.modelData.modelKey
                : $scope.modelName;
            var viewForEnum = {
                '': 'analysisNone',
                'cluster': 'analysisCluster',
                'fft': 'analysisFFT',
                'fit': 'analysisFit',
                'trim': 'analysisTrim',
            };
            $scope.viewNames = Object.keys(viewForEnum).map(function(k) {
                return viewForEnum[k];
            });

            function addSubreport(clusterIndex) {
                var action = {
                    clusterIndex: clusterIndex,
                };
                var parent = $scope.model();
                ['action', 'clusterMethod', 'clusterCount', 'clusterFields', 'clusterScaleMin', 'clusterScaleMax', 'clusterRandomSeed', 'clusterKmeansInit', 'clusterDbscanEps'].forEach(function(f) {
                    action[f] = parent[f];
                });
                webconService.addSubreport(parent, action);
            }

            function initAnalysisReport(reportScope) {
                analysisReport = reportScope;
                var oldLoad = analysisReport.load;
                analysisReport.load = function(json) {
                    isFirstRefresh = true;
                    $('.scatter-point').popover('hide');
                    oldLoad(json);
                };
                var oldRefresh = analysisReport.refresh;
                analysisReport.refresh = function() {
                    if (isFirstRefresh) {
                        isFirstRefresh = false;
                        setupAnalysisReport();
                        // resize will call refresh again
                        analysisReport.resize();
                        return;
                    }
                    oldRefresh();
                    processTrimRange();
                };
            }

            function processClusterMethod() {
                //TODO(pjm): this does not work correctly for subreports
                panelState.showField($scope.modelName, 'clusterCount', $scope.model().clusterMethod != 'dbscan');
            }

            function processTrimRange() {
                var model = $scope.model();
                if (model && model.action == 'trim') {
                    model.trimField = model.x;
                    var xDomain = analysisReport.axes.x.scale.domain();
                    model.trimMin = xDomain[0];
                    model.trimMax = xDomain[1];
                }
            }

            function roundTo3Places(f) {
                return Math.round(f * 1000) / 1000;
            }

            function setupAnalysisReport() {
                analysisReport.select('svg').selectAll('.overlay').classed('disabled-overlay', true);
                analysisReport.zoomContainer = '.plot-viewport';
                if ($scope.model().action == 'cluster'
                    && appState.applicationState()[modelKey].action == 'cluster') {
                    var viewport = analysisReport.select('.plot-viewport');
                    viewport.selectAll('.scatter-point').on('click', function(d, idx) {
                        var clusterIndex = analysisReport.clusterInfo.group[idx];

                        function buttonHandler() {
                            $('.scatter-point').popover('hide');
                            $scope.$apply(function() {
                                addSubreport(clusterIndex);
                            });
                        }

                        $(this).popover({
                            trigger: 'manual',
                            html: true,
                            placement: 'bottom',
                            container: 'body',
                            title: 'Cluster: ' + (clusterIndex + 1),
                            content: '<div><button class="btn btn-default webcon-popover">Open in New Plot</button></div>',
                        }).on('hide.bs.popover', function() {
                            $(document).off('click', buttonHandler);
                        });
                        $('.scatter-point').not($(this)).popover('hide');
                        $(this).popover('toggle');
                        $(document).on('click', '.webcon-popover', buttonHandler);
                    });
                }
            }

            $scope.closeSubreport = function() {
                webconService.removeSubreport($scope.model().id);
                appState.saveChanges('hiddenReport');
            };

            $scope.isActiveView = function(view) {
                var model = $scope.model();
                if (model) {
                    return viewForEnum[model.action || ''] == view;
                }
                return false;
            };

            $scope.isLoading = function() {
                return panelState.isLoading(modelKey);
            };

            $scope.isSubreport = function() {
                return modelKey != $scope.modelName;
            };

            $scope.model = function() {
                if (appState.isLoaded()) {
                    return appState.models[modelKey];
                }
                return null;
            };

            $scope.showFFT = function() {
                if (appState.isLoaded()) {
                    return $scope.model().action == 'fft'
                        && appState.applicationState()[modelKey].action == 'fft';
                }
                return false;
            };

            $scope.wantButtons = function() {
                if (appState.isLoaded()) {
                    var action = $scope.model().action;
                    if (action == 'trim') {
                        return '';
                    }
                    return '1';
                }
                return '';
            };

            appState.whenModelsLoaded($scope, function() {
                $scope.$on(modelKey + '.summaryData', function (e, data) {
                    var str = '';
                    if (data.p_vals) {
                        var pNames = ($scope.model().fitParameters || '').split(/\s*,\s*/);
                        var pVals = data.p_vals.map(roundTo3Places);
                        var pErrs = data.p_errs.map(roundTo3Places);
                        pNames.forEach(function (p, i) {
                            str = str + p + ' = ' + pVals[i] + ' ± ' + pErrs[i];
                            str = str + (i < pNames.length - 1 ? '; ' : '');
                        });
                    }
                    $($element).closest('.panel-body').find('.focus-hint').text(str);
                });
                appState.watchModelFields($scope, [modelKey + '.action'], processTrimRange);
                appState.watchModelFields($scope, [modelKey + '.clusterMethod', modelKey + '.action'], processClusterMethod);
                processClusterMethod();
            });

            // hook up listener on report content to get the plot events
            $scope.$parent.$parent.$parent.$on('sr-plotLinked', function(event) {
                var reportScope = event.targetScope;
                if (reportScope.modelName.indexOf('analysisReport') >= 0) {
                    initAnalysisReport(reportScope);
                }
                else if (reportScope.modelName.indexOf('fftReport') >= 0) {
                    // it may be useful to have the fftReport scope available
                    //fftReport = reportScope;
                }
            });

        },
    };
});

SIREPO.app.directive('analysisParameter', function(appState, webconService) {
    return {
        restrict: 'A',
        scope: {
            model: '=',
            field: '=',
            isOptional: '@',
        },
        template: [
            '<select class="form-control" data-ng-model="model[field]" data-ng-options="item[0] as item[1] for item in parameterValues()"></select>',
        ].join(''),
        controller: function($scope) {
            $scope.parameterValues = function() {
                return webconService.buildParameterList($scope.isOptional);
            };
        },
    };
});

SIREPO.app.directive('appFooter', function() {
    return {
	restrict: 'A',
	scope: {
            nav: '=appFooter',
	},
        template: [
            '<div data-common-footer="nav"></div>',
	].join(''),
    };
});

SIREPO.app.directive('appHeader', function(appState, panelState) {
    return {
	restrict: 'A',
	scope: {
            nav: '=appHeader',
	},
        template: [
            '<div data-app-header-brand="nav"></div>',
            '<div data-app-header-left="nav"></div>',
            '<div data-app-header-right="nav">',
              '<app-header-right-sim-loaded>',
		'<div data-sim-sections="">',
                  '<li class="sim-section" data-ng-class="{active: nav.isActive(\'analysis\')}"><a href data-ng-click="nav.openSection(\'analysis\')"><span class="glyphicon glyphicon-tasks"></span> Analysis</a></li>',
                  '<li class="sim-section" data-ng-class="{active: nav.isActive(\'controls\')}"><a href data-ng-click="nav.openSection(\'controls\')"><span class="glyphicon glyphicon-dashboard"></span> Controls</a></li>',
		'</div>',
              '</app-header-right-sim-loaded>',
              '<app-settings>',
		//  '<div>App-specific setting item</div>',
              '</app-settings>',
              '<app-header-right-sim-list>',
              '</app-header-right-sim-list>',
            '</div>',
	].join(''),
    };
});


SIREPO.app.directive('clusterFields', function(appState, webconService) {
    return {
        restrict: 'A',
        scope: {
            model: '=',
            field: '=',
        },
        template: [
            '<div style="margin: -3px 0 5px 0; min-height: 34px; max-height: 13.4em; overflow-y: auto; border: 1px solid #ccc; border-radius: 4px">',
              '<table class="table table-condensed table-hover" style="margin:0">',
                '<tbody>',
                  '<tr data-ng-repeat="item in itemList() track by item.index" data-ng-click="toggleItem(item)">',
                    '<td>{{ item.name }}</td>',
                    '<td><input type="checkbox" data-ng-checked="isSelected(item)"></td>',
                  '</tr>',
                '</tbody>',
              '</table>',
            '</div>',
        ].join(''),
        controller: function($scope) {
            var itemList, paramList;

            $scope.isSelected = function(item) {
                var v = $scope.model[$scope.field] || [];
                return v[item.index];
            };

            $scope.itemList = function() {
                var params = webconService.buildParameterList();
                if (paramList != params) {
                    paramList = params;
                    itemList = [];
                    paramList.forEach(function(param) {
                        itemList.push({
                            name: param[1],
                            index: parseInt(param[0]),
                        });
                    });
                }
                return itemList;
            };

            $scope.toggleItem = function(item) {
                var v = $scope.model[$scope.field] || [];
                v[item.index] = ! v[item.index];
                $scope.model[$scope.field] = v;
            };
        },
    };
});

<<<<<<< HEAD
SIREPO.app.directive('analysisParameter', function(appState, webconService) {
    return {
        restrict: 'A',
        scope: {
            model: '=',
            field: '=',
            isOptional: '@',
        },
        template: [
            '<select class="form-control" data-ng-model="model[field]" data-ng-options="item[0] as item[1] for item in parameterValues()"></select>',
        ].join(''),
        controller: function($scope) {
            $scope.parameterValues = function() {
                return webconService.buildParameterList($scope.isOptional);
            };
        },
    };
});

SIREPO.app.directive('appFooter', function() {
    return {
	restrict: 'A',
	scope: {
            nav: '=appFooter',
	},
        template: [
            '<div data-common-footer="nav"></div>',
	].join(''),
    };
});

SIREPO.app.directive('appHeader', function(appState, panelState) {
    return {
	restrict: 'A',
	scope: {
            nav: '=appHeader',
	},
        template: [
            '<div data-app-header-brand="nav"></div>',
            '<div data-app-header-left="nav"></div>',
            '<div data-app-header-right="nav">',
              '<app-header-right-sim-loaded>',
		'<div data-sim-sections="">',
                  '<li class="sim-section" data-ng-class="{active: nav.isActive(\'analysis\')}"><a href data-ng-click="nav.openSection(\'analysis\')"><span class="glyphicon glyphicon-tasks"></span> Analysis</a></li>',
		'</div>',
              '</app-header-right-sim-loaded>',
              '<app-settings>',
		//  '<div>App-specific setting item</div>',
              '</app-settings>',
              '<app-header-right-sim-list>',
              '</app-header-right-sim-list>',
            '</div>',
        ].join(''),
    };
});

=======
>>>>>>> f609ea0d
SIREPO.app.directive('equation', function(appState, webconService) {
    return {
        scope: {
            model: '=',
            field: '=',
            form: '=',
        },
        template: [
            '<div>',
                '<input type="text" data-ng-change="validateAll()" data-ng-model="model[field]" class="form-control" required>',
            '</div>',
        ].join(''),
        controller: function ($scope) {
            $scope.webconservice = webconService;

            //srdbg('eq', $scope.model[$scope.field], 'tokens', tokenizeEquation());

            // function tokenizeEquation() {
            //     var reserved = ['sin', 'cos', 'tan', 'csc', 'sec', 'cot', 'exp', 'abs'];
            //TODO(pjm): jshint doesn't like the regular expression for some reason
            //     var tokens = $scope.model[$scope.field].split(/[-+*/^|%().0-9\s+]/)
            //         .filter(function (t) {
            //             return t.length > 0 && reserved.indexOf(t.toLowerCase()) < 0;
            //     });
            //     //tokens = tokens.filter(function (t) {
            //     //    return tokens.indexOf(t) === tokens.lastIndexOf(t);
            //     //});
            //     return tokens;
            // }

            $scope.validateAll = function() {
                $scope.form.$$controls.forEach(function (c) {
                    c.$validate();
                });
            };
        },
    };
});

SIREPO.app.directive('equationVariables', function() {
    return {
        restrict: 'A',
        scope: {
            field: '=',
            form: '=',
            isVariable: '<',
            model: '=',
        },
        template: [
            '<div>',
                '<input type="text" data-ng-model="model[field]" data-valid-variable-or-param="" class="form-control" required />',
            '</div>',
            '<div class="sr-input-warning" data-ng-show="warningText.length > 0">{{warningText}}</div>',
        ].join(''),
        controller: function($scope, $element) {
            $scope.equation = $scope.model.fitEquation;
        },
    };
});

SIREPO.app.directive('fftReport', function(appState) {
    return {
        scope: {
            modelData: '=',
        },
        template: [
            '<div data-report-content="parameter" data-model-key="{{ modelKey }}"></div>',
        ].join(''),
        controller: function($scope, $element) {
            $scope.modelKey = 'fftReport';
            if ($scope.modelData) {
                $scope.modelKey += appState.models[$scope.modelData.modelKey].id;
            }

            $scope.$on($scope.modelKey + '.summaryData', function (e, data) {
                var str = '';
                data.freqs.forEach(function (wi, i) {
                    if(str == '') {
                        str = 'Found frequncies: ';
                    }
                    var w = wi[1];
                    str = str + w + 's-1';
                    str = str + (i < data.freqs.length - 1 ? ', ' : '');
                });
                $($element).find('.focus-hint').text(str);
            });
        },
    };
});

SIREPO.app.directive('plotActionButtons', function(appState) {
    return {
        restrict: 'A',
        scope: {
            model: '=',
            field: '=',
        },
        template: [
            '<div class="text-center">',
            '<div class="btn-group">',
              '<button class="btn sr-enum-button" data-ng-repeat="item in enumValues" data-ng-click="model[field] = item[0]" data-ng-class="{\'active btn-primary\': isSelectedValue(item[0]), \'btn-default\': ! isSelectedValue(item[0])}">{{ item[1] }}</button>',
            '</div>',
            '</div>',
        ].join(''),
        controller: function($scope) {
            $scope.enumValues = SIREPO.APP_SCHEMA.enum.PlotAction;

            $scope.isSelectedValue = function(value) {
                if ($scope.model && $scope.field) {
                    return $scope.model[$scope.field] == value;
                }
                return false;
            };
        },
    };
});

SIREPO.app.directive('trimButton', function(appState, webconService) {
    return {
        restrict: 'A',
        scope: {
            model: '=',
            field: '=',
            modelName: '=',
        },
        template: [
            '<div class="text-center">',
              '<button class="btn btn-default" data-ng-click="trimPlot()">Open in New Plot</button>',
            '</div>',
        ].join(''),
        controller: function($scope) {
            $scope.trimPlot = function() {
                var action = {};
                ['action', 'trimField', 'trimMin', 'trimMax'].forEach(function(f) {
                    action[f] = $scope.model[f];
                });
                webconService.addSubreport($scope.model, action);
                appState.cancelChanges($scope.modelName + ($scope.model.id || ''));
            };
        },
    };
});

SIREPO.app.directive('validVariableOrParam', function(appState, webconService) {
    return {
        restrict: 'A',
        require: 'ngModel',
        link: function(scope, element, attrs, ngModel) {

            // set dirty on load to catch invalid variables that might have been saved
            if(! ngModel.$valid) {
                ngModel.$setDirty();
            }

            function tokens() {
                return (ngModel.$viewValue || '').split(/\s*,\s*/);
            }

            function isUnique (val, arr) {
                var i = arr.indexOf(val);
                if(i < 0) {
                    throw val + ': Value not in array';
                }
                return i === arr.lastIndexOf(val);
            }

            function validateParam(p) {
                scope.warningText = '';
                if(! /^[a-zA-Z]+$/.test(p)) {
                    scope.warningText = (scope.isVariable ? 'Variables' : 'Parameters') + ' must be alphabetic';
                    return false;
                }
                if(! scope.isVariable && p === scope.model.fitVariable) {
                    scope.warningText = p + ' is an independent variable';
                    return false;
                }
                if(scope.model.fitEquation && scope.model.fitEquation.indexOf(p) < 0) {
                    scope.warningText = p + ' does not appear in the equation';
                    return false;
                }
                if(! isUnique(p, tokens())) {
                    scope.warningText = p + ' is duplicated';
                    return false;
                }

                return true;
            }

            ngModel.$validators.validTokens = (function (v) {
                return tokens()
                    .filter(function (p) {
                        return p.length > 0;
                    })
                    .reduce(function (valid, p) {
                        return valid && validateParam(p);
                    }, true);
            });
        },
    };
});

SIREPO.app.directive('webconLattice', function(utilities, $window) {
    return {
        restrict: 'A',
        scope: {},
        template: [
            '<div class="col-sm-10 col-sm-offset-1 col-md-8 col-md-offset-2 col-xl-6 col-xl-offset-3">',
              '<div class="webcon-lattice">',
                '<div id="sr-lattice" data-lattice="" class="sr-plot" data-model-name="beamlines" data-flatten="1"></div>',
                '<div style="margin-bottom: 1em">TODO: beamline labels will go in these rows, aligned under elements</div>',
              '</div>',
            '</div>',
        ].join(''),
        controller: function($scope) {
            var axis, latticeScope;

            $scope.windowResize = utilities.debounce(function() {
                if (axis) {
                    axis.scale.range([0, $('.webcon-lattice').parent().width()]);
                    latticeScope.updateFixedAxis(axis, 0);
                    $scope.$applyAsync();
                }
            }, 250);

            $scope.$on('$destroy', function() {
                $($window).off('resize', $scope.windowResize);
            });

            $scope.$on('sr-latticeLinked', function(event) {
                latticeScope = event.targetScope;
                event.stopPropagation();
                axis = {
                    scale: d3.scale.linear(),
                    //TODO(pjm): 3.4 is the hard-code example beamline length
                    domain: [0, 3.4],
                };
                axis.scale.domain(axis.domain);
                $scope.windowResize();
            });

            $($window).resize($scope.windowResize);
        },
    };
});<|MERGE_RESOLUTION|>--- conflicted
+++ resolved
@@ -678,65 +678,6 @@
     };
 });
 
-<<<<<<< HEAD
-SIREPO.app.directive('analysisParameter', function(appState, webconService) {
-    return {
-        restrict: 'A',
-        scope: {
-            model: '=',
-            field: '=',
-            isOptional: '@',
-        },
-        template: [
-            '<select class="form-control" data-ng-model="model[field]" data-ng-options="item[0] as item[1] for item in parameterValues()"></select>',
-        ].join(''),
-        controller: function($scope) {
-            $scope.parameterValues = function() {
-                return webconService.buildParameterList($scope.isOptional);
-            };
-        },
-    };
-});
-
-SIREPO.app.directive('appFooter', function() {
-    return {
-	restrict: 'A',
-	scope: {
-            nav: '=appFooter',
-	},
-        template: [
-            '<div data-common-footer="nav"></div>',
-	].join(''),
-    };
-});
-
-SIREPO.app.directive('appHeader', function(appState, panelState) {
-    return {
-	restrict: 'A',
-	scope: {
-            nav: '=appHeader',
-	},
-        template: [
-            '<div data-app-header-brand="nav"></div>',
-            '<div data-app-header-left="nav"></div>',
-            '<div data-app-header-right="nav">',
-              '<app-header-right-sim-loaded>',
-		'<div data-sim-sections="">',
-                  '<li class="sim-section" data-ng-class="{active: nav.isActive(\'analysis\')}"><a href data-ng-click="nav.openSection(\'analysis\')"><span class="glyphicon glyphicon-tasks"></span> Analysis</a></li>',
-		'</div>',
-              '</app-header-right-sim-loaded>',
-              '<app-settings>',
-		//  '<div>App-specific setting item</div>',
-              '</app-settings>',
-              '<app-header-right-sim-list>',
-              '</app-header-right-sim-list>',
-            '</div>',
-        ].join(''),
-    };
-});
-
-=======
->>>>>>> f609ea0d
 SIREPO.app.directive('equation', function(appState, webconService) {
     return {
         scope: {
