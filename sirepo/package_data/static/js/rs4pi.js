--- conflicted
+++ resolved
@@ -740,7 +740,7 @@
         clearContours();
         var rois = rs4piService.getROIPoints();
         var yMax = $scope.yMax();
-        if (! roiContours && Object.keys(rois).length == 0) {
+        if (! roiContours && Object.keys(rois).length === 0) {
             return;
         }
         Object.keys(rois).forEach(function(roiNumber) {
@@ -1084,7 +1084,7 @@
     function isValidHeatmap() {
         return heatmap && heatmap.length;
     }
-    
+
     return {
         clearColorScale: function() {
             colorScale = null;
@@ -1162,62 +1162,10 @@
             var inRequest = false;
             var oldDicomWindow = null;
             var selectedDicomPlane = '';
-<<<<<<< HEAD
             var planeLinesFeature = dicomPlaneLinesFeature($scope, rs4piService);
             var roiFeature = dicomROIFeature($scope, rs4piService);
             var doseFeature = imageFeature();
             var dicomFeature = imageFeature();
-=======
-
-            function addContours() {
-                clearContours();
-                var rois = rs4piService.getROIPoints();
-                var yMax = yValues[yValues.length - 1] + yValues[0];
-                if (! roiContours && Object.keys(rois).length === 0) {
-                    return;
-                }
-                Object.keys(rois).forEach(function(roiNumber) {
-                    rois[roiNumber].isVisible = false;
-                });
-                roiContours = {};
-                Object.keys(rois).forEach(function(roiNumber) {
-                    var roi = rois[roiNumber];
-                    var contourDataList = getContourForFrame(roi);
-                    if (contourDataList) {
-                        var points = [];
-                        contourDataList.forEach(function(contourData) {
-                            if (points.length) {
-                                // roiLine.defined() controls breaks between path segments
-                                points.push(null);
-                            }
-                            for (var i = 0; i < contourData.length; i += 2) {
-                                points.push([
-                                    contourData[i],
-                                    //TODO(pjm): flipud
-                                    yMax - contourData[i + 1],
-                                ]);
-                            }
-                        });
-                        roi.isVisible = points.length ? true : false;
-                        var parent = select('.draw-area');
-                        roiContours[roiNumber] = {
-                            roi: roi,
-                            roiNumber: roiNumber,
-                            points: points,
-                            roiPath: parent.append('path')
-                                .attr('class', 'dicom-roi')
-                                .datum(points),
-                            dragPath: parent.append('path')
-                                .attr('class', 'dicom-dragpath')
-                                .datum(points)
-                                .on('click', roiClick),
-                        };
-                        roiContours[roiNumber].dragPath.append('title').text(roi.name);
-                    }
-                });
-                redrawContours();
-            }
->>>>>>> c722a7e6
 
             function advanceFrame() {
                 if (! d3.event || ! d3.event.sourceEvent || d3.event.sourceEvent.type == 'mousemove') {
