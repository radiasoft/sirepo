--- conflicted
+++ resolved
@@ -1404,11 +1404,7 @@
                     if (doseDomain && doseFeature) {
                         var colorMap = plotting.colorMapFromModel($scope.modelName);
                         var colorScale = d3.scale.linear()
-<<<<<<< HEAD
-                            .domain(plotting.linspace(0, appState.models.dicomDose.max * 0.8, colorMap.length))
-=======
-                            .domain(plotting.linearlySpacedArray(0, appState.models.dicomDose.max * 0.6, colorMap.length))
->>>>>>> dbf454c9
+                            .domain(plotting.linearlySpacedArray(0, appState.models.dicomDose.max * 0.8, colorMap.length))
                             .range(colorMap)
                             .clamp(true);
                         doseFeature.setColorScale(colorScale, appState.models[$scope.modelName].doseTransparency);
