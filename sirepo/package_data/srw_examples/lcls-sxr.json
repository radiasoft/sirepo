{
    "models": {
        "beamline": [
            {
                "grazingAngle": 13.9626,
                "heightAmplification": 1,
                "heightProfileFile": null,
                "id": 4,
                "normalVectorX": 0,
                "normalVectorY": 0.9999025244842406,
                "normalVectorZ": -0.013962146326506367,
                "orientation": "x",
                "position": 125.1,
                "radius": 1049,
                "sagittalSize": 0.11,
                "tangentialSize": 0.3,
                "tangentialVectorX": 0,
                "tangentialVectorY": 0.013962146326506367,
                "title": "M1",
                "type": "sphericalMirror"
            },
            {
                "diffractionOrder": -1,
                "grazingAngle": 25.1327,
                "grooveDensity0": 100,
                "grooveDensity1": 0.02666,
                "grooveDensity2": 7.556e-09,
                "grooveDensity3": -1.89085e-09,
                "grooveDensity4": -5.04636e-13,
                "id": 6,
                "normalVectorX": 0,
                "normalVectorY": -0.9996841903193807,
                "normalVectorZ": -0.025130054227639583,
                "position": 125.4,
                "sagittalSize": 0.05,
                "tangentialSize": 0.22,
                "tangentialVectorX": 0,
                "tangentialVectorY": -0.025130054227639583,
                "title": "G",
                "type": "grating"
            },
            {
                "horizontalOffset": 0,
                "horizontalSize": 20,
                "id": 7,
                "position": 132.9,
                "shape": "r",
                "title": "S1",
                "type": "aperture",
                "verticalOffset": 0,
                "verticalSize": 0.1
            },
            {
                "id": 10,
                "position": 132.97,
                "title": "AUX",
                "type": "watch"
            },
            {
                "firstFocusLength": 137.4,
                "focalLength": 2,
                "grazingAngle": 13.9626,
                "heightAmplification": 1,
                "heightProfileFile": null,
                "id": 8,
                "normalVectorX": -0.9999025244842406,
                "normalVectorY": 0,
                "normalVectorZ": -0.013962146326506367,
                "orientation": "x",
                "position": 137.4,
                "sagittalSize": 0.025,
                "tangentialSize": 0.4,
                "tangentialVectorX": -0.013962146326506367,
                "tangentialVectorY": 0,
                "title": "M2",
                "type": "ellipsoidMirror"
            },
            {
                "firstFocusLength": 5,
                "focalLength": 1.5,
                "grazingAngle": 13.9626,
                "heightAmplification": 1,
                "heightProfileFile": null,
                "id": 9,
                "normalVectorX": 0,
                "normalVectorY": 0.9999025244842406,
                "normalVectorZ": -0.013962146326506367,
                "orientation": "x",
                "position": 137.9,
                "sagittalSize": 0.025,
                "tangentialSize": 0.4,
                "tangentialVectorX": 0,
                "tangentialVectorY": 0.013962146326506367,
                "title": "M3",
                "type": "ellipsoidMirror"
            },
            {
                "id": 5,
                "position": 139.4,
                "title": "Sample",
                "type": "watch"
            }
        ],
        "electronBeam": {
            "beamSelector": "NSLS-II Low Beta Final",
            "current": 0.5,
<<<<<<< HEAD
            "drift": 0.0,
=======
            "drift": 0,
>>>>>>> d85f7f5d
            "energy": 3,
            "energyDeviation": 0,
            "horizontalAlpha": 0,
            "horizontalBeta": 2.02,
            "horizontalDispersion": 0,
            "horizontalDispersionDerivative": 0,
            "horizontalEmittance": 0.55,
            "horizontalPosition": 0,
            "isReadOnly": true,
            "name": "NSLS-II Low Beta Final",
            "rmsSpread": 0.00089,
            "verticalAlpha": 0,
            "verticalBeta": 1.06,
            "verticalDispersion": 0,
            "verticalDispersionDerivative": 0,
            "verticalEmittance": 0.008,
            "verticalPosition": 0
        },
        "electronBeams": [],
        "fluxAnimation": {
            "azimuthalPrecision": 1,
            "distanceFromSource": 20,
            "finalEnergy": 20000,
            "finalHarmonic": 15,
            "fluxType": 1,
            "horizontalApertureSize": "1",
            "horizontalPosition": 0,
            "initialEnergy": 10000,
            "initialHarmonic": 1,
            "longitudinalPrecision": 1,
            "magneticField": 2,
            "method": 1,
            "photonEnergyPointCount": 1000,
            "polarization": 6,
            "precision": 0.01,
            "verticalApertureSize": "1",
            "verticalPosition": 0
        },
        "fluxReport": {
            "azimuthalPrecision": 1,
            "distanceFromSource": 20,
            "finalEnergy": 20000,
            "finalHarmonic": 15,
            "fluxType": 1,
            "horizontalApertureSize": "1",
            "horizontalPosition": 0,
            "initialEnergy": "100",
            "initialHarmonic": 1,
            "longitudinalPrecision": 1,
            "magneticField": 1,
            "method": -1,
            "photonEnergyPointCount": 10000,
            "polarization": 6,
            "precision": 0.01,
            "verticalApertureSize": "1",
            "verticalPosition": 0
        },
        "gaussianBeam": {
            "energyPerPulse": "0.001",
            "polarization": 1,
            "rmsPulseDuration": 0.01,
            "rmsSizeX": 10,
            "rmsSizeY": 10,
            "waistAngleX": 0,
            "waistAngleY": 0,
            "waistX": 0,
            "waistY": 0,
            "waistZ": 0
        },
        "initialIntensityReport": {
            "characteristic": 0,
            "fieldUnits": "2",
            "polarization": 6,
            "precision": 0.01,
            "sampleFactor": 0
        },
        "intensityReport": {
            "distanceFromSource": 20,
            "fieldUnits": 1,
            "finalEnergy": "20000",
            "horizontalPosition": "0",
            "initialEnergy": "100",
            "magneticField": 1,
            "method": 0,
            "photonEnergyPointCount": 10000,
            "polarization": 6,
            "precision": 0.01,
            "verticalPosition": 0
        },
        "multiElectronAnimation": {
            "horizontalPosition": 0,
            "horizontalRange": 10,
            "stokesParameter": "0",
            "verticalPosition": 0,
            "verticalRange": 10
        },
        "multipole": {
            "distribution": "n",
            "field": 0.4,
            "length": 3,
            "order": 1
        },
        "panelState": {
            "hidden": [
                "watchpointReport10"
            ]
        },
        "postPropagation": [
            0,
            0,
            1,
            0,
            0,
            "0.1",
            1,
            "0.1",
            1
        ],
        "powerDensityReport": {
            "distanceFromSource": 20,
            "horizontalPointCount": 100,
            "horizontalPosition": "0",
            "horizontalRange": "15",
            "method": 1,
            "precision": "1",
            "verticalPointCount": 100,
            "verticalPosition": 0,
            "verticalRange": "15"
        },
        "propagation": {
            "10": [
                [
                    0,
                    0,
                    1,
                    0,
                    0,
                    1,
                    1,
                    1,
                    1
                ],
                [
                    0,
                    0,
                    1,
                    1,
                    0,
                    1,
                    1,
                    1,
                    1
                ]
            ],
            "4": [
                [
                    0,
                    0,
                    1,
                    0,
                    0,
                    "1.5",
                    "3",
                    "4.5",
                    "2"
                ],
                [
                    0,
                    0,
                    1,
                    1,
                    0,
                    1,
                    1,
                    1,
                    1
                ]
            ],
            "5": [
                [
                    0,
                    0,
                    1,
                    0,
                    0,
                    1,
                    1,
                    1,
                    1
                ],
                [
                    0,
                    0,
                    1,
                    1,
                    0,
                    1,
                    1,
                    1,
                    1
                ]
            ],
            "6": [
                [
                    0,
                    0,
                    1,
                    "1",
                    0,
                    1,
                    1,
                    1,
                    1
                ],
                [
                    0,
                    0,
                    1,
                    1,
                    0,
                    1,
                    1,
                    1,
                    1
                ]
            ],
            "7": [
                [
                    0,
                    0,
                    1,
                    0,
                    0,
                    1,
                    1,
                    1,
                    1
                ],
                [
                    0,
                    0,
                    1,
                    "0",
                    0,
                    1,
                    1,
                    1,
                    1
                ]
            ],
            "8": [
                [
                    0,
                    0,
                    1,
                    "1",
                    0,
                    1,
                    1,
                    1,
                    1
                ],
                [
                    0,
                    0,
                    1,
                    1,
                    0,
                    1,
                    1,
                    1,
                    1
                ]
            ],
            "9": [
                [
                    0,
                    0,
                    1,
                    "1",
                    0,
                    1,
                    1,
                    1,
                    1
                ],
                [
                    0,
                    0,
                    1,
                    1,
                    0,
                    1,
                    1,
                    1,
                    1
                ]
            ]
        },
        "simulation": {
            "documentationUrl": "",
            "facility": "LCLS",
            "horizontalPointCount": 100,
            "horizontalPosition": 0,
            "horizontalRange": 16,
            "isExample": "1",
            "name": "LCLS SXR beamline",
            "outOfSessionSimulationId": "",
            "photonEnergy": 500,
            "sampleFactor": 0.2,
            "samplingMethod": 1,
            "simulationId": "Ykp78R4P",
            "sourceType": "g",
            "verticalPointCount": 100,
            "verticalPosition": 0,
            "verticalRange": 16
        },
        "simulationStatus": {},
        "sourceIntensityReport": {
            "characteristic": 0,
            "distanceFromSource": 125.1,
            "fieldUnits": "2",
            "polarization": 6
        },
        "tabulatedUndulator": {
            "gap": 6.72,
            "indexFile": "",
            "longitudinalPosition": 1.305,
            "magneticFile": "magnetic_measurements.zip",
            "phase": 0
        },
        "undulator": {
            "horizontalAmplitude": "0",
            "horizontalInitialPhase": 0,
            "horizontalSymmetry": 1,
            "length": 3,
            "longitudinalPosition": 0,
            "period": "20",
            "verticalAmplitude": "0.88770981",
            "verticalInitialPhase": 0,
            "verticalSymmetry": -1
        },
        "watchpointReport10": {
            "characteristic": 0,
            "fieldUnits": "2",
            "polarization": 6,
            "precision": 0.01,
            "sampleFactor": 0
        },
        "watchpointReport5": {
            "characteristic": 0,
            "fieldUnits": "2",
            "polarization": 6,
            "precision": 0.01,
            "sampleFactor": 0
        }
    },
    "report": "watchpointReport5",
    "simulationType": "srw",
    "version": "20160601"
}<|MERGE_RESOLUTION|>--- conflicted
+++ resolved
@@ -104,11 +104,7 @@
         "electronBeam": {
             "beamSelector": "NSLS-II Low Beta Final",
             "current": 0.5,
-<<<<<<< HEAD
-            "drift": 0.0,
-=======
             "drift": 0,
->>>>>>> d85f7f5d
             "energy": 3,
             "energyDeviation": 0,
             "horizontalAlpha": 0,
