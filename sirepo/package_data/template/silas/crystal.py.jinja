from numpy import array, meshgrid, unique
from pykern.pkcollections import PKDict
from rslaser.optics import Crystal
from rslaser.thermal import ThermoOptic
from sirepo.template import template_common
import dolfin
import mshr
import fenics
import numpy

crystal = Crystal(params=PKDict({{crystalParams}}))
sim_type = "{{ thermalCrystal.calc_type }}"

def thermo_optic_sim():
    def _solve():
        if '{{ crystalSimType }}' == "analytical":
            return thermo.{{ pump_pulse_profile }}_solution()

        elif '{{ crystalSimType }}' == "simulated":
            thermo.set_boundary(2*(crystal.radius*100.)**2./40.)
            thermo.set_load('{{ pump_pulse_profile }}')
            r = crystal.params.pop_inversion_pump_rep_rate
            if r <= 1:
                return thermo.slow_solution('{{ pump_pulse_profile }}')
            elif r >= 100:
                return thermo.solve_steady()
            else:
                raise AssertionError(f"Invalid rep rate for simulated solve heat_load={'{{ pump_pulse_profile }}'}")

    thermo = ThermoOptic(crystal, {{ thermalCrystal.mesh_density }})

    # prep for 2d solve
    thermo.set_points((
        {{thermalTransportSettings_grid_points_r}},
        {{thermalTransportSettings_grid_points_w}},
        {{thermalTransportSettings_grid_points_z}},
<<<<<<< HEAD
    ))
    res_2d = _solve()

=======
    ), {{thermalTransportSettings_edge_fraction}})
    thermo.set_boundary(2*(crystal.radius*100.)**2./40.)

    if sim_type == "analytical":
        Ts = thermo.{{ pump_pulse_profile }}_solution()

    elif sim_type == "fenics":
        thermo.set_load('{{ pump_pulse_profile }}')
        r = crystal.params.pop_inversion_pump_rep_rate
        if r <= 1:
            Ts = thermo.slow_solution('{{ pump_pulse_profile }}')
        elif r >= 100:
            Ts = thermo.solve_steady()
        else:
            raise AssertionError(f"Invalid rep rate for simulated solve heat_load={'{{ pump_pulse_profile }}'}")

    nT, n0Fit, n2Fit = thermo.compute_indices(Ts)
    # Positions of each evaluation point & sets of the unique values
>>>>>>> 3f856dbc
    ptzs = thermo.eval_pts[:, 2]
    ptrs = (thermo.eval_pts[:, 0] ** 2 + thermo.eval_pts[:, 1] ** 2) ** 0.5
    zs = unique(ptzs)
    rs = unique(ptrs)
    rcenter = rs.min()
    zface = zs.min() if crystal.params.pop_inversion_pump_type != "right" else zs.max()

    # Radial values reflected across axis & meshgrid with longitudinal values
    temp_profile = PKDict(
        radial=[rs, res_2d[ptzs==zface]],
        longitudinal=[zs, res_2d[ptrs==rcenter]]
    )
    pTs = res_2d.reshape((len(rs), len(zs)), order='F')
    pTs = array((pTs[::-1]).tolist()+pTs[1:].tolist())
<<<<<<< HEAD

    # prep for 3d solve
    mesh = thermo.mesh
    inds = []
    for item in dolfin.cpp.mesh.facets(mesh):
        inds.append(item.entities(0).tolist())
    vertices = mesh.coordinates()
    thermo.eval_pts = vertices
    res_3d = _solve()
=======
    heat_map = pTs
>>>>>>> 3f856dbc
    return PKDict(
        thermo=thermo,
        heat_map=pTs,
        temp_profile=temp_profile,
        intensity=res_3d,
        vertices=vertices,
        indices=numpy.array(inds),
    )


res = thermo_optic_sim()


# we will provide these indices to plotly so it can draw proper surfaces
numpy.save("indices.npy", res.indices)
numpy.save("intensity.npy", res.intensity)
numpy.save("vertices.npy", res.vertices)
template_common.write_dict_to_h5(
    res.temp_profile,
    "tempProfile.h5"
)
template_common.write_dict_to_h5(
    PKDict(
        intensity=res.heat_map,
        ranges=PKDict(
            x=[
                -crystal.params.length / 2,
                crystal.params.length / 2,
            ],
            y=[
                -crystal.params.pop_inversion_mesh_extent,
                crystal.params.pop_inversion_mesh_extent,
            ],
        ),
    ),
    "tempHeatMap.h5",
)<|MERGE_RESOLUTION|>--- conflicted
+++ resolved
@@ -34,30 +34,9 @@
         {{thermalTransportSettings_grid_points_r}},
         {{thermalTransportSettings_grid_points_w}},
         {{thermalTransportSettings_grid_points_z}},
-<<<<<<< HEAD
     ))
     res_2d = _solve()
 
-=======
-    ), {{thermalTransportSettings_edge_fraction}})
-    thermo.set_boundary(2*(crystal.radius*100.)**2./40.)
-
-    if sim_type == "analytical":
-        Ts = thermo.{{ pump_pulse_profile }}_solution()
-
-    elif sim_type == "fenics":
-        thermo.set_load('{{ pump_pulse_profile }}')
-        r = crystal.params.pop_inversion_pump_rep_rate
-        if r <= 1:
-            Ts = thermo.slow_solution('{{ pump_pulse_profile }}')
-        elif r >= 100:
-            Ts = thermo.solve_steady()
-        else:
-            raise AssertionError(f"Invalid rep rate for simulated solve heat_load={'{{ pump_pulse_profile }}'}")
-
-    nT, n0Fit, n2Fit = thermo.compute_indices(Ts)
-    # Positions of each evaluation point & sets of the unique values
->>>>>>> 3f856dbc
     ptzs = thermo.eval_pts[:, 2]
     ptrs = (thermo.eval_pts[:, 0] ** 2 + thermo.eval_pts[:, 1] ** 2) ** 0.5
     zs = unique(ptzs)
@@ -72,7 +51,6 @@
     )
     pTs = res_2d.reshape((len(rs), len(zs)), order='F')
     pTs = array((pTs[::-1]).tolist()+pTs[1:].tolist())
-<<<<<<< HEAD
 
     # prep for 3d solve
     mesh = thermo.mesh
@@ -82,9 +60,6 @@
     vertices = mesh.coordinates()
     thermo.eval_pts = vertices
     res_3d = _solve()
-=======
-    heat_map = pTs
->>>>>>> 3f856dbc
     return PKDict(
         thermo=thermo,
         heat_map=pTs,
