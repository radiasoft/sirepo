from pykern.pkcollections import PKDict
from rslaser.optics.crystal import Crystal
from rslaser.optics.lens import Lens_srw, Drift_srw
from rslaser.pulse.pulse import LaserPulse
from rslaser.utils import srwl_uti_data
from sirepo.template import template_common
import scipy.constants as const
import numpy
import scipy.interpolate


class Mirror:
    def propagate(self, laser_pulse):
        laser_pulse.ideal_mirror_180()
        return laser_pulse


class Watchpoint:
    def __init__(self):
        self.count = 0

    def propagate(self, laser_pulse):
        self.save_wavefront(laser_pulse)
        return laser_pulse

    def save_wavefront(self, pulse):
        def intensity(pulse, idx):
            return srwl_uti_data.calc_int_from_elec(pulse.slice_wfr(idx)).tolist()

        def phase(pulse, idx):
            wavefront =  pulse.slice_wfr(idx)
            z, m = srwl_uti_data.calc_int_from_wfr(
                wavefront,
                _int_type=4,
                _pr=False,
            )
            return numpy.array(z).reshape(wavefront.mesh.ny, wavefront.mesh.nx).tolist()

        def photons(pulse, idx):
            return numpy.reshape(
                pulse.slice[idx].n_photons_2d.mesh,
                (pulse.slice_wfr(0).mesh.ny, pulse.slice_wfr(0).mesh.nx),
            )

        def ranges(pulse, idx):
            return laser_pulse_ranges(pulse.slice_wfr(idx))

        h5_data = PKDict()
        lp = locals()["pulse"]
        t = lp.extract_total_2d_elec_fields()
        p = lp.extract_total_2d_phase()
        for s in range(pulse.nslice):
            nx = lp.slice[s].nx_slice
            ny = nx
            i = locals()["intensity"](pulse, s)
            h5_data[s] = PKDict(
                ranges=locals()["ranges"](pulse, s),
                intensity=i,
                phase=numpy.unwrap(locals()["phase"](pulse, s)),
                photons=locals()["photons"](pulse, s),
                longitudinal_photons=lp.slice[s].n_photons_2d.mesh,
                longitudinal_intensity=i[int(nx/2)][int(ny/2)],
                total_intensity=0.5 *const.c *const.epsilon_0 *(t.re**2.0 + t.im**2.0),
                total_phase=p,
            )
        template_common.write_dict_to_h5(h5_data, f"results{self.count}.h5")
        self.count += 1


def interpolate_across_slice(length, nslice, values):
    return scipy.interpolate.splev(
        (length / nslice) * (numpy.arange(nslice) + 0.5),
        scipy.interpolate.splrep(
            numpy.linspace(0, length, len(values)),
            values),
    ).tolist()


def laser_pulse_ranges(wavefront):
    m = wavefront.mesh
    return {
        "x": [m.xStart, m.xFin],
        "y": [m.yStart, m.yFin],
    }


def propagate(pulse, elements, beamline):
    crystal_count = 0
    for idx in beamline:
        e = get_element(elements, idx)
        pulse = e[0].propagate(pulse, *e[1])
        if isinstance(e[0], Crystal):
            h5_data = PKDict()
            for s in range(e[0].nslice):
                h5_data[s] = PKDict(
                    excited_states=e[0].slice[s].pop_inversion_mesh,
                    ranges=laser_pulse_ranges(pulse.slice_wfr(0)),
                )
            crystal_count += 1
            template_common.write_dict_to_h5(h5_data, f"crystal{crystal_count}.h5")
    return pulse


def get_element(elements, index):
    e = elements[index]
    if isinstance(e[0], Crystal):
<<<<<<< HEAD
        # TODO (gurhar1133): what do we do about initial_temp?
        # Also heat_load seems to make things quite slow
        e[0].calc_n0n2(method="fenics", set_n=True, heat_load=e[2], mesh_density=e[3])
=======
        e[0].calc_n0n2(set_n=True, mesh_density=e[2])
>>>>>>> bad61531
    return e


pulse = LaserPulse(
    params=PKDict(
        {% for f in (
            'nslice',
            'num_sig_long',
            'num_sig_trans',
            'nx_slice',
            'photon_e_ev',
            'poltype',
            'pulseE',
            'sigx_waist',
            'sigy_waist',
            'tau_fwhm',
            'phase_flatten_cutoff',
            'tau_0',
        ) %}
        {{ f }}={{ laserPulse[f] }},
        {% endfor %}
    ),
    {% if laserPulse.distribution == "file" %}
    files=PKDict(
        ccd="{{ ccdFile }}",
        meta="{{ metaFile }}",
        wfs="{{ wfsFile }}",
    ),
    {% endif %}
)

elements = [
    {% filter indent(width=4) %}
    {{ beamlineElements }}
    {%- endfilter -%}
]

beamline = [{{ beamlineIndices }}]

propagate(pulse, elements, beamline)<|MERGE_RESOLUTION|>--- conflicted
+++ resolved
@@ -104,13 +104,7 @@
 def get_element(elements, index):
     e = elements[index]
     if isinstance(e[0], Crystal):
-<<<<<<< HEAD
-        # TODO (gurhar1133): what do we do about initial_temp?
-        # Also heat_load seems to make things quite slow
-        e[0].calc_n0n2(method="fenics", set_n=True, heat_load=e[2], mesh_density=e[3])
-=======
         e[0].calc_n0n2(set_n=True, mesh_density=e[2])
->>>>>>> bad61531
     return e
 
 
