# -*- python -*-
import openmc
import openmc_data_downloader


def create_geometry():
    univ = openmc.DAGMCUniverse(
        filename='{{ dagmcFilename }}',
    )
    {% if reflectivePlanes_useReflectivePlanes == '1' %}
    # creates an edge of universe boundary surface
    vac_surf = openmc.Sphere(r=10000, surface_id=9999, boundary_type="vacuum")
    plane1 = openmc.Plane(
        a={{ reflectivePlanes_plane1a }},
        b={{ reflectivePlanes_plane1b }},
        c=0.0,
        d=0.0,
        surface_id=9991,
        boundary_type="reflective",
    )
    plane2 = openmc.Plane(
        a={{ reflectivePlanes_plane2a }},
        b={{ reflectivePlanes_plane2b }},
        c=0.0,
        d=0.0,
        surface_id=9990,
        boundary_type="reflective",
    )
    univ = openmc.Cell(
        cell_id=9999,
        region=-vac_surf & -plane1 & +plane2,
        fill=univ,
    )
    openmc.Geometry(root=[univ]).export_to_xml()
    {% else %}
    openmc.Geometry(root=univ).export_to_xml()
    {% endif %}


def create_materials():
    {% filter indent(width=4) %}
    {{ materials }}
    {% endfilter %}
    materials.export_to_xml()
    openmc_data_downloader.just_in_time_library_generator(
        libraries='{{ settings_materialLibrary }}',
        materials=materials,
        destination='../../lib',
    )


def create_settings():
    settings = openmc.Settings()
    settings.batches = {{ settings_batches }}
    settings.inactive = {{ settings_inactive }}
    settings.particles = {{ settings_particles }}
    settings.output = dict(
        summary=False,
        tallies=False,
    )
    settings.source = [
        {% filter indent(width=8) %}
        {{ sources }}
        {% endfilter %}
    ]
    settings.run_mode = "{{ settings_run_mode }}"
    settings.photon_transport = "{{ settings_photon_transport }}" == "1"
    settings.export_to_xml()


<<<<<<< HEAD
def create_tallies(name):
    mesh = openmc.RegularMesh()
    mesh.dimension = {{ tallyMeshCellCount }}
    mesh.lower_left = {{ tallyMeshLowerLeft }}
    mesh.upper_right = {{ tallyMeshUpperRight }}

    # one tally at a time for now
    #cell_tally = openmc.Tally(tally_id=1, name=name)
    #cell_tally.scores = ["{{ tallyScore }}",]

    mesh_tally = openmc.Tally(tally_id=2, name=name)
    mesh_tally.filters = [openmc.MeshFilter(mesh)]
    mesh_tally.scores = ["{{ tallyScore }}",]

    #openmc.Tallies([cell_tally, mesh_tally]).export_to_xml()
    openmc.Tallies([mesh_tally]).export_to_xml()
    return mesh


def _grid_to_poly(path):
    from pykern.pkcollections import PKDict
    from sirepo import util

    # cube
    polys_per_cell = 1
    points_per_poly = 12

    def _poly_lines(nx, ny, nz):
        l = []
        for k in range(nz):
            # only rects
            nxy = (nx + 1) * (ny + 1)
            this_z = k * nxy
            next_z = this_z + nxy
            for j in range(ny):
                y = j * (nx + 1)
                bt = [0, 1, nx + 2, nx + 1]
                lr = [0, nxy, nxy + nx + 1, nx + 1]
                fb = [0, nxy, nxy + 1, 1]
                for z in (this_z, ):
                    d = y + z
                    for i in range(nx):
                        l.append(f"{points_per_poly} ")
                        for p in bt:
                            l.append(f"{p + d + i} ")
                        for p in lr:
                            l.append(f"{p + d + i} ")
                        for p in fb:
                            l.append(f"{p + d + i} ")
                        l.append("\n")
        return l

    with open(path, "r") as f:
        in_points = False
        points_done = False
        lines = []
        poly_lines = []
        nx = 0
        ny = 0
        nz = 0
        num_cells = 0
        num_polys = 0
        for line in f:
            # force version 4.1
            if line.startswith("# vtk DataFile Version"):
                lines.append("# vtk DataFile Version 4.1\n")
                continue
            # only polydata is allowed
            if line.startswith("DATASET STRUCTURED_GRID"):
                lines.append("DATASET POLYDATA\n")
                continue
            if line.startswith("DIMENSIONS"):
                l = line.strip().split()
                # if the number of points in a dimension is n, the number of cells is n - 1
                nx, ny, nz = (int(l[1]) - 1), (int(l[2]) - 1), (int(l[3]) - 1)
                num_cells = nx * ny * nz
                num_polys = polys_per_cell * num_cells
                # DIMENSIONS is not a legal keyword in a polydata file
                continue
            lines.append(line)
            if not in_points:
                if "POINTS" not in line:
                    continue
                in_points = True
                poly_lines.append("\n")
                poly_lines.append(f"POLYGONS {num_polys} {num_polys * (points_per_poly + 1)}\n")
                poly_lines.extend(_poly_lines(nx, ny, nz))
                poly_lines.append("\n")
                continue
            if not points_done:
                try:
                    [float(x) for x in line.strip().split()]
                except ValueError:
                    points_done = True
                    # we've already added the non-point line
                    lines[-1:-1] = poly_lines
                    continue

    p = path.replace(".vtk", ".json")
    util.json_dump(PKDict(content="".join(lines)), p)
    return p

def _tallies_to_vtk(mesh, name):
    from pykern.pkcollections import PKDict
    s = openmc.StatePoint("statepoint.{{ settings_batches }}.h5")
    t = s.get_tally(name=name)
    t_props = PKDict(
        mean=t.mean,
        std_dev=t.std_dev,
        sum=t.sum,
        sum_sq=t.sum_sq,
    )
    f = f"{name}.vtk"
    d = {}
    for a in {{ tallyAspects }}:
        d[a] = t_props[a]
    mesh.write_data_to_vtk(
        filename=f,
        datasets=d
    )
    # silly, but now read the file we just wrote and convert the grid to polydata
    _grid_to_poly(f)
=======
def create_tallies():
    {% filter indent(width=4) %}
    {{ tallies }}
    {% endfilter %}
>>>>>>> 44e8fc40


create_geometry()
create_materials()
create_settings()
create_tallies()
openmc.run()<|MERGE_RESOLUTION|>--- conflicted
+++ resolved
@@ -68,135 +68,10 @@
     settings.export_to_xml()
 
 
-<<<<<<< HEAD
-def create_tallies(name):
-    mesh = openmc.RegularMesh()
-    mesh.dimension = {{ tallyMeshCellCount }}
-    mesh.lower_left = {{ tallyMeshLowerLeft }}
-    mesh.upper_right = {{ tallyMeshUpperRight }}
-
-    # one tally at a time for now
-    #cell_tally = openmc.Tally(tally_id=1, name=name)
-    #cell_tally.scores = ["{{ tallyScore }}",]
-
-    mesh_tally = openmc.Tally(tally_id=2, name=name)
-    mesh_tally.filters = [openmc.MeshFilter(mesh)]
-    mesh_tally.scores = ["{{ tallyScore }}",]
-
-    #openmc.Tallies([cell_tally, mesh_tally]).export_to_xml()
-    openmc.Tallies([mesh_tally]).export_to_xml()
-    return mesh
-
-
-def _grid_to_poly(path):
-    from pykern.pkcollections import PKDict
-    from sirepo import util
-
-    # cube
-    polys_per_cell = 1
-    points_per_poly = 12
-
-    def _poly_lines(nx, ny, nz):
-        l = []
-        for k in range(nz):
-            # only rects
-            nxy = (nx + 1) * (ny + 1)
-            this_z = k * nxy
-            next_z = this_z + nxy
-            for j in range(ny):
-                y = j * (nx + 1)
-                bt = [0, 1, nx + 2, nx + 1]
-                lr = [0, nxy, nxy + nx + 1, nx + 1]
-                fb = [0, nxy, nxy + 1, 1]
-                for z in (this_z, ):
-                    d = y + z
-                    for i in range(nx):
-                        l.append(f"{points_per_poly} ")
-                        for p in bt:
-                            l.append(f"{p + d + i} ")
-                        for p in lr:
-                            l.append(f"{p + d + i} ")
-                        for p in fb:
-                            l.append(f"{p + d + i} ")
-                        l.append("\n")
-        return l
-
-    with open(path, "r") as f:
-        in_points = False
-        points_done = False
-        lines = []
-        poly_lines = []
-        nx = 0
-        ny = 0
-        nz = 0
-        num_cells = 0
-        num_polys = 0
-        for line in f:
-            # force version 4.1
-            if line.startswith("# vtk DataFile Version"):
-                lines.append("# vtk DataFile Version 4.1\n")
-                continue
-            # only polydata is allowed
-            if line.startswith("DATASET STRUCTURED_GRID"):
-                lines.append("DATASET POLYDATA\n")
-                continue
-            if line.startswith("DIMENSIONS"):
-                l = line.strip().split()
-                # if the number of points in a dimension is n, the number of cells is n - 1
-                nx, ny, nz = (int(l[1]) - 1), (int(l[2]) - 1), (int(l[3]) - 1)
-                num_cells = nx * ny * nz
-                num_polys = polys_per_cell * num_cells
-                # DIMENSIONS is not a legal keyword in a polydata file
-                continue
-            lines.append(line)
-            if not in_points:
-                if "POINTS" not in line:
-                    continue
-                in_points = True
-                poly_lines.append("\n")
-                poly_lines.append(f"POLYGONS {num_polys} {num_polys * (points_per_poly + 1)}\n")
-                poly_lines.extend(_poly_lines(nx, ny, nz))
-                poly_lines.append("\n")
-                continue
-            if not points_done:
-                try:
-                    [float(x) for x in line.strip().split()]
-                except ValueError:
-                    points_done = True
-                    # we've already added the non-point line
-                    lines[-1:-1] = poly_lines
-                    continue
-
-    p = path.replace(".vtk", ".json")
-    util.json_dump(PKDict(content="".join(lines)), p)
-    return p
-
-def _tallies_to_vtk(mesh, name):
-    from pykern.pkcollections import PKDict
-    s = openmc.StatePoint("statepoint.{{ settings_batches }}.h5")
-    t = s.get_tally(name=name)
-    t_props = PKDict(
-        mean=t.mean,
-        std_dev=t.std_dev,
-        sum=t.sum,
-        sum_sq=t.sum_sq,
-    )
-    f = f"{name}.vtk"
-    d = {}
-    for a in {{ tallyAspects }}:
-        d[a] = t_props[a]
-    mesh.write_data_to_vtk(
-        filename=f,
-        datasets=d
-    )
-    # silly, but now read the file we just wrote and convert the grid to polydata
-    _grid_to_poly(f)
-=======
 def create_tallies():
     {% filter indent(width=4) %}
     {{ tallies }}
     {% endfilter %}
->>>>>>> 44e8fc40
 
 
 create_geometry()
