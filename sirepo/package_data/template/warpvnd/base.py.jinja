from __future__ import absolute_import, division, print_function
import warpoptions
warpoptions.ignoreUnknownArgs = True

import h5py
import numpy as np
import sys
import warp as wp
import rswarp

from rswarp.diagnostics import FieldDiagnostic
from rswarp.cathode import sources
from rswarp.cathode import injectors
from rswarp.run_files.tec.reflection import particlereflector
from rswarp.stlconductor import stlconductor

from scipy import constants

from warp.data_dumping.openpmd_diag import ParticleDiagnostic
from warp.field_solvers.generateconductors import XPlane, YPlane, ZPlane, Box, Sphere

{% if isOptimize %}
def parse_opts():
    res = {}
    i = 1
    fields = (
{% for f in optimizeFields %}
        '{{ f }}',
{% endfor %}
    )
    for field in fields:
        assert len(sys.argv) > i, 'missing opt args: {}'.format(' '.join(fields))
        res[field] = float(sys.argv[i])
        i += 1
    return res

opts = parse_opts()
{% endif %}

kb_eV = 8.6173324e-5 #Bolztmann constant in eV/K
kb_J = constants.k #Boltzmann constant in J/K

#-----

diag_dir = 'diags/xzsolver/hdf5/'

#------

#GLOBAL GEOMETRY PARAMETERS FOR USERS
PLATE_SPACING = {{ simulationGrid_plate_spacing }}
CHANNEL_WIDTH = {{ simulationGrid_channel_width }} #width of simulation box
CHANNEL_HEIGHT = {{ simulationGrid_channel_height }}

#Dimensions
X_MAX = CHANNEL_WIDTH*0.5
X_MIN = -1.*X_MAX
Y_MAX = CHANNEL_HEIGHT*0.5
Y_MIN = -1.*Y_MAX
Z_MIN = 0.
Z_MAX = PLATE_SPACING

#Grid parameters
NUM_X = {{ simulationGrid_num_x }}
NUM_Y = {{ simulationGrid_num_y }}
NUM_Z = {{ simulationGrid_num_z }}

#z step size
dx = (X_MAX - X_MIN)/NUM_X
dy = (Y_MAX - Y_MIN)/NUM_Y
dz = (Z_MAX - Z_MIN)/NUM_Z

#------

#Specify solver geometry
{% if is3D %}
wp.w3d.solvergeom = wp.w3d.XYZgeom
{% else %}
wp.w3d.solvergeom = wp.w3d.XZgeom
{% endif %}

# Set boundary conditions
# Longitudinal conditions overriden by conducting plates
wp.w3d.bound0  = wp.dirichlet
wp.w3d.boundnz = wp.dirichlet
wp.w3d.boundxy = wp.periodic
# Particles boundary conditions
wp.top.pbound0  = wp.absorb
wp.top.pboundnz = wp.absorb
wp.top.pboundxy = wp.periodic

# Set grid boundaries
wp.w3d.xmmin = X_MIN
wp.w3d.xmmax = X_MAX
if wp.w3d.solvergeom == wp.w3d.XYZgeom:
    wp.w3d.ymmin = Y_MIN
    wp.w3d.ymmax = Y_MAX
wp.w3d.zmmin = 0.
wp.w3d.zmmax = Z_MAX

# Set grid counts
wp.w3d.nx = NUM_X
if wp.w3d.solvergeom == wp.w3d.XYZgeom:
    wp.w3d.ny = NUM_Y
wp.w3d.nz = NUM_Z

zmesh = np.linspace(0,Z_MAX,NUM_Z+1) #holds the z-axis grid points in an array

#------

#Cathode and anode settings
CATHODE_TEMP = {{ beam_cathode_temperature }} #cathode temperature in K
CATHODE_PHI = {{ beam_cathode_work_function }} #work function in eV
ANODE_WF = {{ beam_anode_work_function }}
GRID_BIAS = {{ beam_anode_voltage }} #voltage applied to any grid of electrodes

vacuum_level = CATHODE_PHI - ANODE_WF + GRID_BIAS

#compute beam cutoff velocity for time-step determinance
beam_beta = sources.compute_cutoff_beta(CATHODE_TEMP)

#Compute Child-Langmuir limit for this setup A/m^2
cl_limit = sources.cl_limit(CATHODE_PHI, ANODE_WF, GRID_BIAS, PLATE_SPACING)

#------

#INJECTION SPECIFICATION
USER_INJECT = {{ beam_currentMode }}

# --- Setup simulation species
beam = wp.Species(type=wp.{{ beam_species }}, name='beam')

# --- Set basic beam parameters
SOURCE_RADIUS_1 = 0.5*CHANNEL_WIDTH #a0 parameter - X plane
SOURCE_RADIUS_2 = 0.5*CHANNEL_HEIGHT #b0 parameter - Y plane
Z_PART_MIN = dz/8. #starting particle z value


#Compute cathode area for geomtry-specific current calculations
if wp.w3d.solvergeom == wp.w3d.XYZgeom:
    #For 3D cartesion geometry only
    cathode_area = 4.*SOURCE_RADIUS_1*SOURCE_RADIUS_2
else:
    #Assume 2D XZ geometry
    cathode_area = 2.*SOURCE_RADIUS_1*1. # 1 m is the geometric factor scaling the plane of the ignorable coordinate

# If true, position and angle of injected particle are computed analytically rather than interpolated
# Can be false for all but C-L injection (inject=2)
wp.w3d.l_inj_exact = False

#Specify particles to be injected each step
PTCL_PER_STEP = {{ simulationGrid_particles_per_step }}
wp.top.npinject = PTCL_PER_STEP

# Set the top.linj_rectangle flag so that injection uses the same geometry
wp.top.linj_rectangle = (wp.w3d.solvergeom == wp.w3d.XZgeom or wp.w3d.solvergeom == wp.w3d.XYZgeom)

#Determine an appropriate time step based upon estimated final velocity
vzfinal = np.sqrt(2.*abs(vacuum_level)*np.abs(beam.charge)/beam.mass)+beam_beta*constants.c
wp.top.dt = dz/vzfinal

if vzfinal*wp.top.dt > dz:
    print("Time step dt = {:.3e}s does not constrain motion to a single cell".format(wp.top.dt))


{% if simulation_egun_mode == '1' %}

#specify thermal properties
beam.vthz     = np.sqrt(CATHODE_TEMP*kb_J/beam.mass)
beam.vthperp  = np.sqrt(CATHODE_TEMP*kb_J/beam.mass)
wp.top.lhalfmaxwellinject = 1 #inject z velocities as half Maxwellian

wp.top.inject = 1
wp.top.npinject = min(1000, wp.top.npinject)
beam.ibeam = sources.j_rd(CATHODE_TEMP, CATHODE_PHI) * cathode_area
beam.a0     = SOURCE_RADIUS_1
beam.b0     = SOURCE_RADIUS_2
beam.ap0      = .0e0
beam.bp0      = .0e0
wp.w3d.l_inj_exact = True

#set the ssnpid
wp.top.ssnpid = 1

{% else -%}

if USER_INJECT == 1:
    # Constant current density - beam transverse velocity fixed to zero, very small longitduinal velocity
{% if is3D %}
    #Set injection flag
    wp.top.inject = 1              # 1 means constant; 2 means space-charge limited injection;# 6 means user-specified

    wp.top.npinject = PTCL_PER_STEP

    USER_CURRENT = {{ beam_beam_current }}
    beam.ibeam = USER_CURRENT
    beam.a0     = SOURCE_RADIUS_1
    beam.b0     = SOURCE_RADIUS_2

    beam.ap0 = .0e0
    beam.bp0 = .0e0

    wp.w3d.l_inj_exact = True

    # Specify thermal properties
    beam.vthz = np.sqrt(4. * kb_J / beam.mass)
    beam.vthperp = 0.0
    wp.top.lhalfmaxwellinject = 1  # inject z velocities as half Maxwellian
{% else %}
    #Set injection flag
    wp.top.inject = 6               # 1 means constant; 2 means space-charge limited injection;# 6 means user-specified

    USER_CURRENT = {{ beam_beam_current }}
    beam.ibeam = USER_CURRENT
    beam.a0     = SOURCE_RADIUS_1
    beam.b0     = SOURCE_RADIUS_2

    #sources.constant_current(beam, CHANNEL_WIDTH, Z_PART_MIN, ptcl_per_step)
    dz = (wp.w3d.zmmax - wp.w3d.zmmin) / wp.w3d.nz
    myInjector = injectors.UserInjectors(beam, wp.w3d, None, CATHODE_TEMP, CHANNEL_WIDTH, PTCL_PER_STEP, zmin_scale=dz/Z_PART_MIN)
    wp.installuserinjection(myInjector.inject_constant)
{% endif %}

if USER_INJECT == 2:
{% if is3D %}
    CURRENT_MODIFIER = 0.5  # Factor to multiply CL current by when setting beam current
    # Constant current density - beam transverse velocity fixed to zero, very small longitduinal velocity

    # Set injection flag
    wp.top.inject = 1  # 1 means constant; 2 means space-charge limited injection;# 6 means user-specified
    wp.top.npinject = PTCL_PER_STEP

    #Compute Child-Langmuir limit for this setup A/m^2
    cl_limit = sources.cl_limit(CATHODE_PHI, ANODE_WF, GRID_BIAS, PLATE_SPACING)

    #Compute actual current for emitter area
    beam_current = cl_limit * cathode_area

    beam.ibeam = beam_current * CURRENT_MODIFIER

    beam.a0 = SOURCE_RADIUS_1
    beam.b0 = SOURCE_RADIUS_1
    beam.ap0 = .0e0
    beam.bp0 = .0e0

    wp.w3d.l_inj_exact = True

    # Initial velocity settings (5% of c)
    vrms = np.sqrt(1 - 1 / (0.05 / 511e3 + 1) ** 2) * 3e8
    wp.top.vzinject = vrms
{% else %}
    # space charge limited injection using Child-Langmuir computation of cold limit

    #Set injection flag
    wp.top.inject = 2               # 1 means constant; 2 means space-charge limited injection;# 6 means user-specified

    beam_current = sources.cl_limit(CATHODE_PHI, ANODE_WF, GRID_BIAS, PLATE_SPACING)*cathode_area
    beam.ibeam = beam_current
    beam.a0     = SOURCE_RADIUS_1
    beam.b0     = SOURCE_RADIUS_2
    wp.w3d.l_inj_exact = True
{% endif %}

elif USER_INJECT == 3:
    # Thermionic injection according to Richardson Dushmann

    wp.top.inject = 1
    wp.w3d.l_inj_exact = True

    # Specify thermal properties and compute current
    beam.vthz = np.sqrt(CATHODE_TEMP * kb_J / beam.mass)
    beam.vthperp = np.sqrt(CATHODE_TEMP * kb_J / beam.mass)
    wp.top.lhalfmaxwellinject = 1  # inject z velocities as half Maxwellian
    beam_current = sources.j_rd(CATHODE_TEMP, CATHODE_PHI) * cathode_area  # steady state current in Amps

    #specify other beam properties
    beam.ibeam = beam_current
    beam.npinject = PTCL_PER_STEP
    beam.a0 = SOURCE_RADIUS_1
    beam.b0 = SOURCE_RADIUS_1
    beam.ap0 = .0e0
    beam.bp0 = .0e0
<<<<<<< HEAD
=======
{% else %}
    wp.top.lambdarinject = 1.0
    wp.top.inject = 4
    electric_field = {{ maxConductorVoltage }} / 4.495e-06
    delta_w = np.sqrt(constants.elementary_charge **3 * electric_field / (4 * np.pi * constants.epsilon_0))
    A0 = 1.20173e6
    rd_current = A0 * CATHODE_TEMP**2 * np.exp( - (CATHODE_PHI * constants.elementary_charge - delta_w) / (CATHODE_TEMP * constants.k)) * cathode_area
    electrons_per_second = rd_current / constants.elementary_charge
    electrons_per_step = electrons_per_second * wp.top.dt

    beam.sw = electrons_per_step / PTCL_PER_STEP / 2.

    wp.top.tempinject = CATHODE_TEMP
    wp.top.workinject = np.asarray([[CATHODE_PHI * constants.elementary_charge]])
    wp.top.npinject = 0
    wp.top.lhalfmaxwellinject = 1
    beam.a0 = SOURCE_RADIUS_1
    beam.b0 = SOURCE_RADIUS_2
    beam.vthz = np.sqrt(CATHODE_TEMP * constants.k / beam.mass)
{% endif %}

elif USER_INJECT == 4:
    def schottky_emission():
        #injection specification for installation

        global num_particles_res

        Ez = solverE.getez()
        if wp.w3d.solvergeom == wp.w3d.XYZgeom:
            Ez_mean = np.mean(Ez[:, :, 0])
        else:
            Ez_mean = np.mean(Ez[:, 0])

        beta = 27 #field enhancement factor

        if wp.w3d.inj_js == beam.js:
            delta_w = 0.
            if Ez_mean < 0.:
                delta_w = np.sqrt(beta * constants.elementary_charge ** 3 * np.abs(Ez_mean) / (4 * np.pi * constants.epsilon_0))

            rd_current = AR * CATHODE_TEMP ** 2 * np.exp(
                - (CATHODE_PHI * constants.elementary_charge - delta_w) / (CATHODE_TEMP * kb_J)) * cathode_area
            electrons_per_second = rd_current / constants.elementary_charge
            electrons_per_step = electrons_per_second * wp.top.dt
            float_num_particles = electrons_per_step / beam.sw
            num_particles = int(float_num_particles + num_particles_res + np.random.rand())
            num_particles_res += float_num_particles - num_particles

            # --- Create the particles on the surface
            x = -beam.a0 + 2 * beam.a0 * np.random.rand(num_particles)
            y = -beam.b0 + 2 * beam.b0 * np.random.rand(num_particles)
            vz = np.random.rand(num_particles)
            vz = np.maximum(1e-14 * np.ones_like(vz), vz);
            vz = beam.vthz * np.sqrt(-2.0 * np.log(vz))

    # Field enhanced thermionic emission calculated via a Schottky correction

    wp.w3d.l_inj_exact = True
    wp.w3d.l_inj_user_particles_v = True

    # Schottky model
    wp.top.inject = 1
    wp.top.ninject = 1
    wp.top.lhalfmaxwellinject = 1  # inject z velocities as half Maxwellian
    wp.top.zinject = np.asarray([Z_PART_MIN])
    wp.top.ainject = np.asarray([SOURCE_RADIUS_1])
    wp.top.binject = np.asarray([SOURCE_RADIUS_2])

    electric_field = 0
    delta_w = np.sqrt(constants.elementary_charge ** 3 * electric_field / (4 * np.pi * constants.epsilon_0))
    A0 = 1.20173e6
    lambdaR = 0.5 #Richardson constant adjustment
    AR = A0*lambdaR

    beam.a0 = SOURCE_RADIUS_1
    beam.b0 = SOURCE_RADIUS_2
    beam.ap0 = .0e0
    beam.bp0 = .0e0
    beam.vthz = np.sqrt(CATHODE_TEMP * kb_J / beam.mass)
    beam.vthperp = np.sqrt(CATHODE_TEMP * kb_J / beam.mass)

    # use Richardson current to estimate particle weight
    rd_current = AR * CATHODE_TEMP ** 2 * np.exp(- (CATHODE_PHI * constants.elementary_charge) / (CATHODE_TEMP * kb_J)) * cathode_area
    electrons_per_second = rd_current / constants.elementary_charge
    electrons_per_step = electrons_per_second * wp.top.dt
    beam.sw = electrons_per_step / PTCL_PER_STEP

    num_particles_res = 0
    wp.installuserparticlesinjection(schottky_emission)
>>>>>>> 98d784c0

{% endif -%}

wp.derivqty()

#------

# Set up fieldsolver
wp.f3d.mgtol = 1e-6 # Multigrid solver convergence tolerance, in volts. 1 uV is default in Warp.
if wp.w3d.solvergeom == wp.w3d.XYZgeom:
    solverE = wp.MultiGrid3D()
else:
    solverE = wp.MultiGrid2D()
wp.registersolver(solverE)

#------

# --- Emitter settings
extractor_voltage = vacuum_level
# --- Anode Location
zplate = Z_MAX # --- plate location

conductors = [
{% for c in conductors %}
{% if c.conductor_type.type == 'stl' %}
    # add scale when available in rswarp
    stlconductor.STLconductor("{{ c.conductor_type.file }}", voltage={{ c.conductor_type.voltage }}, xcent={{ c.xCenter }}, ycent={{ c.yCenter }}, zcent={{ c.zCenter }}, raytri_scheme="watertight", verbose="on", normalization_factor=dz, condid={{ c.id }})
{% else %}
    wp.Box({{ c.conductor_type.xLength }}, {{ c.conductor_type.yLength }}, {{ c.conductor_type.zLength }}, voltage={{ c.conductor_type.voltage }}, xcent={{ c.xCenter }}, ycent={{ c.yCenter }}, zcent={{ c.zCenter }}, permittivity={{ c.conductor_type.permittivity }}, condid={{ c.id }}),
{% endif %}
{% endfor %}
]

stl_conductors = {
{% for c in conductors %}
{% if c.conductor_type.type == 'stl' %}
    {{ c.id }}: {
        'f': '{{ c.conductor_type.file }}',
        'cx': {{ c.xCenter }},
        'cy': {{ c.yCenter }},
        'cz': {{ c.zCenter }},
        's': {{ c.conductor_type.scale }}
    },
{% endif %}
{% endfor %}
}

reflectors = [
{% for c in conductors %}
    {
        'isReflector': {{ c.conductor_type.isReflector }},
        'specProb': {{ c.conductor_type.specProb }},
        'diffProb': {{ c.conductor_type.diffProb }},
        'refScheme': '{{ c.conductor_type.refScheme }}'
    },
{% endfor %}
]

# Install reflecting conductors regardless of voltage
for c_idx, c in enumerate(conductors):
    r = reflectors[c_idx]
    if c.voltage != 0 or r['isReflector']:
        wp.installconductor(c, dfill=wp.largepos)

max_c_id = max([c.condid for c in conductors]) if len(conductors) > 0 else 0

# Create source conductors
source_condid = max_c_id + 1
source = wp.ZPlane(zcent=wp.w3d.zmmin, zsign=-1., voltage=0., condid=source_condid)
wp.installconductor(source, dfill=wp.largepos)

# Create ground plate
plate_condid = max_c_id + 2
plate = wp.ZPlane(voltage=extractor_voltage, zcent=zplate, condid=plate_condid)
wp.installconductor(plate, dfill=wp.largepos)

scraper = wp.ParticleScraper([source, plate] + conductors, lcollectlpdata=True, lsaveintercept={{ saveIntercept }})

{% if anode.isReflector %}
reflector = particlereflector.ParticleReflector(scraper=scraper, conductor=plate, spref=wp.Species(type=wp.Electron, name='Electron'), srefprob={{ anode.specProb }}, drefprob={{ anode.diffProb }})
particlereflector.installparticlereflector(reflector)
{% endif %}

# Ignore specular probability and reflection scheme for now
for r_idx, r in enumerate(reflectors):
    c = conductors[r_idx]
    if r['isReflector']:
        reflector = particlereflector.ParticleReflector(scraper=scraper, conductor=c, spref=wp.Species(type=wp.Electron, name='Electron'), srefprob=0., drefprob=r['diffProb'], refscheme='uniform')
        particlereflector.installparticlereflector(reflector)

#------

can_write_files = wp.comm_world.rank == 0

def dict_to_h5(d, hf, path=None):
    if path is None:
        path = ''
    try:
        for i in range(len(d)):
            try:
                p = '{}/{}'.format(path, i)
                hf.create_dataset(p, data=d[i])
            except TypeError:
                dict_to_h5(d[i], hf, path=p)
    except KeyError:
        for k in d:
            p = '{}/{}'.format(path, k)
            try:
                hf.create_dataset(p, data=d[k])
            except TypeError:
                dict_to_h5(d[k], hf, path=p)


{% if not isOptimize %}
particleperiod = {{ particlePeriod }}
particle_diagnostic_0 = ParticleDiagnostic(period=particleperiod, top=wp.top, w3d=wp.w3d,
                                           species={species.name: species for species in wp.listofallspecies},
                                           comm_world=wp.comm_world, lparallel_output=False, write_dir=diag_dir[:-5])
fieldperiod = {{ particlePeriod }}
efield_diagnostic_0 = FieldDiagnostic.ElectrostaticFields(solver=solverE, top=wp.top, w3d=wp.w3d, comm_world=wp.comm_world,
                                                          period=fieldperiod)

wp.installafterstep(particle_diagnostic_0.write)
wp.installafterstep(efield_diagnostic_0.write)
{% endif %}

#------<|MERGE_RESOLUTION|>--- conflicted
+++ resolved
@@ -279,8 +279,6 @@
     beam.b0 = SOURCE_RADIUS_1
     beam.ap0 = .0e0
     beam.bp0 = .0e0
-<<<<<<< HEAD
-=======
 {% else %}
     wp.top.lambdarinject = 1.0
     wp.top.inject = 4
@@ -370,7 +368,6 @@
 
     num_particles_res = 0
     wp.installuserparticlesinjection(schottky_emission)
->>>>>>> 98d784c0
 
 {% endif -%}
 
