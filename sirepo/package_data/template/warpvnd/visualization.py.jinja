
#prevent GIST from starting upon setup
wp.top.lprntpara = False
wp.top.lpsplots = False

wp.top.verbosity = 0 # Reduce solver verbosity
solverE.mgverbose = 0 #further reduce output upon stepping - prevents websocket timeouts in Jupyter notebook
solverE.mgmaxiters = 12000 #rough approximation needed for initial solve to converge
wp.package("w3d")
wp.generate()
solverE.mgmaxiters = 100

#------

from sirepo.template import template_common

from warp.particles.singleparticle import TraceParticle
def get_MB_velocities(n_part, T):
    '''Return a distribution of particle velocities representing a Maxwell-Boltzmann
    distribution.

    Each velocity distribution is a temperature dependent Gaussian. Due to the geometry
    of the cathode, negative longitudinal velocities are discarded. The individual
    velocity distributions are assumed to be independent, and hence there is no covariance
    between them.

    Arguments:
    n_part (int): number of particles to be used in the distribution
    T (float): temperature of the cathode in K

    Returns:
    pos_output (ndArray): n_part x 3 array with (vx,vy,vz) values for each particle

    '''
    var_xy = kb_J*T/constants.m_e #Define the variance of the distribution in the x,y planes
    var_z = 2*kb_J*T/constants.m_e #Variance in z plane is twice that in the horizontal
    var_vs = np.asarray([var_xy,var_xy,var_z])
    mean = [0,0,0] #Each distribution has a native mean of 0.
    cov = np.multiply(var_vs,np.identity(3)) #distributions are assumed to be independent
    #mean_vz = np.sqrt(2*var/np.pi) #compute this from all-positive component of distribution

    #Additional values are computed so that tuples with negative vz can be discarded
    flag_array_full = False
    while not flag_array_full:
        output = np.random.multivariate_normal(mean,cov,int(np.round(n_part*3)))
        pos_output = output[np.where(output[:,2] > 0.)[0]]
        if pos_output.shape[0] >= n_part:
            flag_array_full = True

    return pos_output[:n_part]

electrons_tracked_t0 = wp.Species(type=wp.Electron)
v_coords = get_MB_velocities(PTCL_PER_STEP,CATHODE_TEMP)
x_vals = CHANNEL_WIDTH*(np.random.rand(PTCL_PER_STEP)-0.5)
y_vals = CHANNEL_WIDTH*(np.random.rand(PTCL_PER_STEP)-0.5)
z_vals = np.zeros(PTCL_PER_STEP) + Z_PART_MIN #Add a minimum z coordinate to prevent absorption
eptclArray = np.asarray([x_vals,v_coords[:,0],y_vals,v_coords[:,1],z_vals,v_coords[:,2]]).T
electron_tracker_0 = TraceParticle(js=electrons_tracked_t0.jslist[0],
                                   x=eptclArray[:,0],
                                   y=eptclArray[:,2],
                                   z=eptclArray[:,4],
                                   vx=np.zeros_like(eptclArray[:,0]),
                                   vy=np.zeros_like(eptclArray[:,0]),
                                   vz=eptclArray[:,5])


def is_lost_particle(trace, electron, step):
    return abs(
        trace.getx(i=electron)[step] -
        trace.getx(i=electron)[step + 1]) > (X_MAX - X_MIN) / 2. \
        or abs(
            trace.gety(i=electron)[step] -
            trace.gety(i=electron)[step + 1]) > (Y_MAX - Y_MIN) / 2.


def particle_trace(trace,ntrack):
    kept = [[], [], []]
    lost = [[], [], []]
    for electron in range(ntrack):
        for step in range(len(trace.getx(i=electron)) - 1):
            if is_lost_particle(trace, electron, step):
                lost[0].append(trace.getx(i=electron)[0:step])
                lost[1].append(trace.getz(i=electron)[0:step])
                lost[2].append(trace.gety(i=electron)[0:step])
                break
            if step == (len(trace.getx(i=electron)) - 2):
                kept[0].append(trace.getx(i=electron))
                kept[1].append(trace.getz(i=electron))
                kept[2].append(trace.gety(i=electron))
    return kept, lost

#------
import time

#%%time
num_steps = {{ simulationGrid_num_steps }}
output_steps = np.linspace(0,num_steps,num_steps/particleperiod + 1)[1:]
step_count = 0
time0 = time.time()
wp.step(num_steps)
time1 = time.time()
time_per_step = (time1-time0)/num_steps

kept_electrons, lost_electrons = particle_trace(electron_tracker_0, electron_tracker_0.nn)
hf = h5py.File('{{ particleFile }}')
template_common.dict_to_h5(
    {
        'kept': kept_electrons,
        'lost': lost_electrons
    },
    hf, path='particle'
)
<<<<<<< HEAD
hf.close()
=======
hf.close()
>>>>>>> a5a815b5
<|MERGE_RESOLUTION|>--- conflicted
+++ resolved
@@ -110,8 +110,4 @@
     },
     hf, path='particle'
 )
-<<<<<<< HEAD
 hf.close()
-=======
-hf.close()
->>>>>>> a5a815b5
