--- conflicted
+++ resolved
@@ -53,11 +53,7 @@
             coord_keys = ['x', 'y', 'z']
             try:
                 min_s, max_s, d = plot_density.generate_plot_data_for_faces_3d(c)
-<<<<<<< HEAD
             except:
-=======
-            except ValueError:
->>>>>>> d60ed046
                 err = 'Cannot generate impact density for conductor {}'.format(c.conductor.condid)
                 print(err)
                 f_data = {
@@ -66,11 +62,7 @@
                 c_data.append(f_data)
                 i_data.append(c_data)
                 continue
-<<<<<<< HEAD
-            #min_s, max_s, d = plot_density.generate_plot_data_for_faces_3d(c)
-=======
             global_max = max(global_max, max_s)
->>>>>>> d60ed046
             for (x, y, z, s) in d:
                 h = np.histogram(s, bins=20)[0]
                 e = np.histogram(s, bins=20)[1]
