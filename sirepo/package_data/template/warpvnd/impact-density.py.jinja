
import math
import scipy
from rswarp.diagnostics import ConductorTemplates
from rswarp.diagnostics.ConductorTemplates import conductor_type_2d, conductor_type_3d
from rswarp.diagnostics import ImpactDensity
from scipy import spatial

# To reduce the data, line (plane) coordinates are parametrized.  We respond with
# the initial values in each coord array and a "slope" in each array dimension
# rather than every coordinate in the array

# use the function arr[0][0] + k * sk + l * sl (loop over k then l) to
# get the original array value
def _linear_fit_2d(arr):
    sk = (arr[len(arr) - 1][0] - arr[0][0]) / (len(arr) - 1) if len(arr) > 1 else 0
    sl = (arr[0][len(arr[0]) - 1] - arr[0][0]) / (len(arr[0]) - 1) if len(arr[0]) > 1 else 0
    return sk, sl

# use the function arr[0] + k * sk (loop over k) to
# get the original array value
def _linear_fit_1d(arr):
    sk = (arr[len(arr) - 1] - arr[0]) / (len(arr) - 1) if len(arr) > 1 else 0
    return sk

<<<<<<< HEAD
def _vertices_from_stl(cond):
    verts = [line.rstrip('\r\n')[len('vertex '):].split(' ') for line in open(cond['f']) if line.startswith('vertex')]
    ctr = np.array([cond['cx'], cond['cy'], cond['cz']])

    #print('cond {} ctr {}'.format(cond, ctr))
    np_verts = cond['s'] * np.array(verts).astype(np.float)
    np_verts_t = np_verts.T
    bounds = np.array([
        np.min(np_verts_t[0]),
        np.max(np_verts_t[0]),
        np.min(np_verts_t[1]),
        np.max(np_verts_t[1]),
        np.min(np_verts_t[2]),
        np.max(np_verts_t[2])
    ])
    b_ctr = np.array([
        bounds[0] + (bounds[1] - bounds[0]) / 2.,
        bounds[2] + (bounds[3] - bounds[2]) / 2.,
        bounds[4] + (bounds[5] - bounds[4]) / 2.,
    ])
    offsets = ctr - b_ctr
    return np_verts + offsets

try:
    i_data = []
    plot_density = ImpactDensity.PlotDensity(None, None, scraper, wp.top, wp.w3d, use_aura=True)
=======
density_results = None
try:
    i_data = []
    # add use_aura=True when available in rswarp
    plot_density = ImpactDensity.PlotDensity(None, None, scraper, wp.top, wp.w3d, use_aura=True)
except AssertionError as e:
    density_results = {
        'error': e.message,
    }
>>>>>>> f6dd49ec

if can_write_files and not density_results:
    # Old style data, keeping for the moment
    if not hasattr(plot_density, 'conductors'):
        plot_density.gate_scraped_particles()
        plot_density.map_density()
        for gid in plot_density.gated_ids:
            for side in plot_density.gated_ids[gid]:
                del plot_density.gated_ids[gid][side]['interpolation']

        density_results = {
            'gated_ids': plot_density.gated_ids,
            'dx': plot_density.dx,
            'dz': plot_density.dz,
            'min': plot_density.cmap_normalization.vmin,
            'max': plot_density.cmap_normalization.vmax,
        }
    else:
        i_data = []
        global_max = 0.
        for i in plot_density.conductors:
            c_data = {}
            c = plot_density.conductors[i]
            c_data['id'] = c.conductor.condid
            c_data['faces'] = []
            {% if is3D %}
            coord_keys = ['x', 'y', 'z']
            try:
                min_s, max_s, d = plot_density.generate_plot_data_for_faces_3d(c)
            except:
                err = 'Cannot generate impact density for conductor {}'.format(c.conductor.condid)
                print(err)
                f_data = {
                    'err': err
                }
                c_data['faces'].append(f_data)
                i_data.append(c_data)
                continue
            verts = np.array([])
            if isinstance(c, ConductorTemplates.conductor_type_3d['Unstructured']):
                c_data['type'] = 'unstructured'
                verts = _vertices_from_stl(stl_conductors[c.conductor.condid])

            global_max = max(global_max, max_s)
            for (x, y, z, s) in d:
                print('s {}'.format(s))
                h = np.histogram(s, bins=20)[0]
                e = np.histogram(s, bins=20)[1]
                s_aves = []
                f_data = {
                    'dArr': s.tolist(),
                    'n': len(x)
                }

                # unstructured data is in one-dimensional arrays; we need all the coordinates in that case
                if isinstance(c, ConductorTemplates.conductor_type_3d['Unstructured']):

                    wxx = np.array([])
                    wyy = np.array([])
                    wzz = np.array([])
                    wss = np.array([])

                    # find points on the stl close to the generated impact density points, where
                    # "close" means inside a grid spacing in each dimension
                    for v in verts:
                        wx = np.where(np.abs(1e-09 * x - v[0]) < abs(dx / 2.))
                        wy = np.where(np.abs(1e-09 * y - v[1]) < abs(dy / 2.))
                        wxy = np.intersect1d(wx, wy)
                        wz = np.where(np.abs(1e-09 * z - v[2]) < abs(dz / 2.))
                        wxyz = np.intersect1d(wz, wxy)
                        if len(wxyz) > 0:
                            wxx = np.append(wxx, 1e09 * v[0])
                            wyy = np.append(wyy, 1e09 * v[1])
                            wzz = np.append(wzz, 1e09 * v[2])
                            wss = np.append(wss, np.mean(s[wxyz]))
                            #wss = np.append(wss, np.mean(wx))

                    f_data['type'] = 'unstructured'

                    xx = np.array([])
                    yy = np.array([])
                    zz = np.array([])
                    ss = np.array([])

                    #####

                    # 3d triangulation
                    # This gives us tetrahedrons but we'll split them into triangles for vtk, which has not yet ported
                    # tetras from c++ to js
                    pts = np.dstack((x, y, z))[0]
                    try:
                        dlny = scipy.spatial.Delaunay(pts)
                    except scipy.spatial.qhull.QhullError:
                        err = 'Cannot triangulate conductor {}'.format(c.conductor.condid)
                        print(err)
                        f_data['err'] = err
                        c_data['faces'].append(f_data)
                        continue

                    f_data['dims'] = 3
                    tets = dlny.simplices

                    # the triangles that make up the tetrahedron
                    tris = [
                        [0, 1, 2],
                        [0, 1, 3],
                        [0, 2, 3],
                        [1, 2, 3]
                    ]
                    for tet in tets:
                        for tri in tris:
                            tetra_tri = tet[tri]
                            xx = np.append(xx, x[tetra_tri])
                            yy = np.append(yy, y[tetra_tri])
                            zz = np.append(zz, z[tetra_tri])
                            ss = np.append(ss, np.mean(s[tetra_tri]))
                            # useful for viewing the triangulation independent of the generated color map
                            # ss = np.append(ss, np.mean(x[tetra_tri]))

                    #####

                    # 2d triangulation for each individual plane in z
                    # Use as fallback if 3d fails (?)
                    #uniq_z = np.unique(z)
                    #pts = np.dstack((x, y))[0]

                    #for uz in uniq_z:
                    #for uz_idx, uz in enumerate(uniq_z):
                    #    if uz_idx > 0:
                    #        break
                    #    pts_at_z = pts[np.where(z == uz)]
                    #    s_at_z = s[np.where(z == uz)]
                    #    try:
                    #       dlny = scipy.spatial.Delaunay(pts_at_z)
                    #    except scipy.spatial.qhull.QhullError:
                    #        print('Cannot triangulate conductor {}'.format(c))
                    #        f_data['err'] = 'Cannot triangulate conductor'
                    #        c_data['faces'].append(f_data)
                    #        continue
                    #    f_data['dims'] = 2
                    #    tris = dlny.simplices
                    #    xx = np.append(xx, pts_at_z[tris][:, :, 0])
                    #    yy = np.append(yy, pts_at_z[tris][:, :, 1])
                    #    # send single z value?
                    #    zz = np.append(zz, uz * np.ones(len(tris[0]) * len(tris)))
                    #    for tri in tris:
                    #        ss = np.append(ss, np.mean(s_at_z[tri]))
                    #        #ss = np.append(ss, np.mean(pts_at_z[tris][:, :, 0]))

                    #####

                    # triangles
                    #f_data['dArr'] = ss.tolist()
                    #f_data['n'] = len(ss)

                    # stl points
                    f_data['dArr'] = wss.tolist()
                    f_data['n'] = len(wss)

                    #for cx, coord in enumerate((xx, yy, zz)):
                    for cx, coord in enumerate((wxx, wyy, wzz)):
                        f_data[coord_keys[cx]] = coord
                else:
                    f_data['type'] = 'plane'
                    f_data['m'] = len(x[0])
                    for cx, coord in enumerate((x, y, z)):
                        sk, sl = _linear_fit_2d(coord)
                        f_data[coord_keys[cx]] = {
                            'startVal': coord[0][0],
                            'slopek': sk,
                            'slopel': sl
                        }
                c_data['faces'].append(f_data)
            {% else %}
            coord_keys = ['x', 'z']
            min_s, max_s, d = plot_density.generate_plot_data_for_faces_2d(c)
            global_max = max(global_max, max_s)
            n_bins = 20
            for (x, z, s) in d:
                h = np.histogram(s, bins=n_bins)[0]
                e = np.histogram(s, bins=n_bins)[1]
                #f_data = {
                #    'dArr': h.tolist(),
                #    'n': len(x)
                #}
                s_aves = []
                bin_size = int(math.floor(len(x) / n_bins))
                for b in range(n_bins):
                    k1 = b * bin_size
                    k2 = (b + 1) * bin_size
                    #print('bin {} from {} to {}'.format(b, k1, k2))
                    s_aves.append(np.mean(s[k1:k2]))
                f_data = {
                    'dArr': s_aves,
                    'hist': h.tolist(),
                    'n': len(x)
                }
                for cx, coord in enumerate((x, z)):
                    sk = _linear_fit_1d(coord)
                    f_data[coord_keys[cx]] = {
                        'startVal': coord[0],
                        'slopek': sk
                    }
                c_data['faces'].append(f_data)
            {% endif %}
            i_data.append(c_data)

        density_results = {
            'dx': plot_density.dx,
            {% if is3D %}
            'dy': plot_density.dy,
            {% endif %}
            'dz': plot_density.dz,
            'density': i_data,
            'min': 0,
            'max': global_max,
        }

if can_write_files:        
    with h5py.File('{{ densityFile }}') as hf:
        dict_to_h5(density_results, hf, path='density')<|MERGE_RESOLUTION|>--- conflicted
+++ resolved
@@ -23,7 +23,6 @@
     sk = (arr[len(arr) - 1] - arr[0]) / (len(arr) - 1) if len(arr) > 1 else 0
     return sk
 
-<<<<<<< HEAD
 def _vertices_from_stl(cond):
     verts = [line.rstrip('\r\n')[len('vertex '):].split(' ') for line in open(cond['f']) if line.startswith('vertex')]
     ctr = np.array([cond['cx'], cond['cy'], cond['cz']])
@@ -47,20 +46,14 @@
     offsets = ctr - b_ctr
     return np_verts + offsets
 
-try:
-    i_data = []
-    plot_density = ImpactDensity.PlotDensity(None, None, scraper, wp.top, wp.w3d, use_aura=True)
-=======
 density_results = None
 try:
     i_data = []
-    # add use_aura=True when available in rswarp
     plot_density = ImpactDensity.PlotDensity(None, None, scraper, wp.top, wp.w3d, use_aura=True)
 except AssertionError as e:
     density_results = {
         'error': e.message,
     }
->>>>>>> f6dd49ec
 
 if can_write_files and not density_results:
     # Old style data, keeping for the moment
