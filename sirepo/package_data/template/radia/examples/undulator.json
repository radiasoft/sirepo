{
    "models": {
        "fieldDisplay": {
            "colorMap": "viridis",
            "scaling": "linear"
        },
         "fieldPaths": {
            "path": "line",
            "paths": [
                {
                    "_super": "fieldPath",
                    "begin": "-0.0,-57.5,-0.0",
                    "end": "0.0,57.5,0.0",
                    "id": "6233b2ae-cc3e-4ec8-a746-b1e947a67ca0",
                    "name": "y axis",
                    "numPoints": 59,
                    "type": "line"
                }
            ]
        },
        "geometry": {
            "id": "2c295c26-e14d-4f70-b888-6efc40a1036b",
            "name": "Undulator",
            "beamAxis": "y",
            "objects": [
                {
                    "_super": "geomObject",
                    "center": "11.25,1.25,-22.5",
                    "color": "#ff00ff",
                    "division": "2,2,5",
                    "groupId": "630ea5d1-4948-498e-8ef3-1f2d86d51e57",
                    "id": "b861cdfe-879d-48c2-9fb9-b9095a0e7f3e",
                    "layoutShape": "rect",
                    "magnetization": "0.0,0.0,0.0",
                    "material": "custom",
                    "materialFile": "VaPermendur.csv",
                    "model": "box",
                    "name": "Half Pole",
                    "remanentMag": 0,
                    "size": "22.5,2.5,25.0",
                    "transforms": [],
                    "type": "box"
                },
                {
                    "_super": "geomObject",
                    "center": "16.25,11.5,-33.5",
                    "color": "#00ffff",
                    "division": "1,3,1",
                    "groupId": "a41746a3-88fd-4fde-980d-87f542158116",
                    "id": "c8950a0b-7663-4108-8fe0-0e49e6a4c4a4",
                    "layoutShape": "rect",
                    "magnetization": "0.0,-1.0,0.0",
                    "material": "NdFeB",
                    "materialFile": "",
                    "model": "box",
                    "name": "Magnet Block",
                    "remanentMag": 1.2,
                    "size": "32.5,18.0,45.0",
                    "transforms": [],
                    "type": "box"
                },
                {
                    "_super": "geomObject",
                    "center": "11.25,23.0,-22.5",
                    "color": "#ff00ff",
                    "division": "2,2,5",
                    "groupId": "a41746a3-88fd-4fde-980d-87f542158116",
                    "id": "8b2628eb-2df7-46e3-a01f-d3ff76d7da2a",
                    "layoutShape": "rect",
                    "magnetization": "0.0,0.0,0.0",
                    "material": "custom",
                    "materialFile": "VaPermendur.csv",
                    "model": "box",
                    "name": "Pole",
                    "remanentMag": 0,
                    "size": "22.5,5.0,25.0",
                    "transforms": [],
                    "type": "box"
                },
                {
                    "_super": "radiaObject",
                    "color": null,
                    "groupId": "630ea5d1-4948-498e-8ef3-1f2d86d51e57",
                    "id": "a41746a3-88fd-4fde-980d-87f542158116",
                    "layoutShape": "rect",
                    "members": [
                        "c8950a0b-7663-4108-8fe0-0e49e6a4c4a4",
                        "8b2628eb-2df7-46e3-a01f-d3ff76d7da2a"
                    ],
                    "model": "geomGroup",
                    "name": "Magnet-Pole Pair",
                    "transforms": [
                        {
                            "_super": "transform",
                            "alternateFields": true,
                            "angle": "0.0",
                            "axis": "0.0, 0.0, 1.0",
                            "center": "0.0, 0.0, 0.0",
                            "color": null,
                            "distance": "10.0, 0.0, 0.0",
                            "id": "80de8b16-e5e6-489a-9133-2d1c2d1be5c3",
                            "model": "cloneTransform",
                            "name": "cloneTransform.80de8b16-e5e6-489a-9133-2d1c2d1be5c3",
                            "numCopies": 1,
                            "object": "",
                            "transforms": [
                                {
                                    "color": null,
                                    "distance": "0.0,23.0,0.0",
                                    "id": "97858e14-93f6-411a-a9e7-13a40df85007",
                                    "model": "translateClone",
                                    "name": "translateClone.97858e14-93f6-411a-a9e7-13a40df85007"
                                }
                            ]
                        }
                    ]
                },
                {
                    "_super": "geomObject",
                    "center": "16.25,53.0,-33.5",
                    "color": "#00ffff",
                    "division": "1,3,1",
                    "groupId": "630ea5d1-4948-498e-8ef3-1f2d86d51e57",
                    "id": "fa384db4-6d1f-42e9-a4d1-1ff42c5930e8",
                    "layoutShape": "rect",
                    "magnetization": "0.0,-1.0,0.0",
                    "material": "NdFeB",
                    "materialFile": "",
                    "model": "box",
                    "name": "End Block",
                    "remanentMag": 1.2,
                    "size": "32.5,9.0,45.0",
                    "transforms": [],
                    "type": "box"
                },
                {
                    "_super": "radiaObject",
                    "color": null,
                    "groupId": "",
                    "id": "630ea5d1-4948-498e-8ef3-1f2d86d51e57",
                    "layoutShape": "rect",
                    "members": [
                        "b861cdfe-879d-48c2-9fb9-b9095a0e7f3e",
                        "a41746a3-88fd-4fde-980d-87f542158116",
                        "fa384db4-6d1f-42e9-a4d1-1ff42c5930e8"
                    ],
                    "model": "geomGroup",
                    "name": "Octant",
                    "transforms": [
                        {
                            "_super": "transform",
                            "color": null,
                            "id": "def13e4f-248b-417b-80bf-b449d0eb94c9",
                            "model": "symmetryTransform",
                            "name": "symmetryTransform.def13e4f-248b-417b-80bf-b449d0eb94c9",
                            "object": "",
                            "symmetryPlane": "1,0,0",
                            "symmetryPoint": "0,0,0",
                            "symmetryType": "perpendicular"
                        },
                        {
                            "_super": "transform",
                            "color": null,
                            "id": "3adcfe6c-11df-41ba-bf93-672fe85534c3",
                            "model": "symmetryTransform",
                            "name": "symmetryTransform.3adcfe6c-11df-41ba-bf93-672fe85534c3",
                            "object": "",
                            "symmetryPlane": "0,0,1",
                            "symmetryPoint": "0,0,0",
                            "symmetryType": "parallel"
                        },
                        {
                            "_super": "transform",
                            "color": null,
                            "id": "5129b865-cf4a-474a-a485-019d1f5938c5",
                            "model": "symmetryTransform",
                            "name": "symmetryTransform.5129b865-cf4a-474a-a485-019d1f5938c5",
                            "object": "",
                            "symmetryPlane": "0,1,0",
                            "symmetryPoint": "0,0,0",
                            "symmetryType": "perpendicular"
                        }
                    ]
                }
            ]
        },
        "hybridUndulator": {
            "_super": "undulator",
            "color": "#cccccc",
            "enableKickMaps": "1",
            "gap": 20,
<<<<<<< HEAD
            "gapAxis": "y",
=======
            "gapAxis": "z",
>>>>>>> 45803636
            "gapOffset": 1,
            "groupId": "",
            "id": "",
            "layoutShape": "rect",
            "magnetColor": "#00ffff",
            "magnetCrossSection": "65.0, 45.0",
            "magnetDivision": "1, 1, 3",
            "magnetLength": 18,
            "magnetMagnetization": "0.0, 0.0, -1.0",
            "magnetMaterial": "NdFeB",
            "magnetMaterialFile": "",
            "magnetRemanentMag": 1.2,
            "name": "",
            "numPeriods": 2,
            "periodLength": 46,
            "poleColor": "#ff00ff",
            "poleCrossSection": "45.0, 25.0",
            "poleDivision": "2, 5, 2",
            "poleLength": 5,
            "poleMagnetization": "0.0, 0.0, 0.0",
            "poleMaterial": "custom",
            "poleMaterialFile": "VaPermendur.csv",
            "poleRemanentMag": 0,
            "transforms": [],
            "transverseAxis": "x"
        },
        "kickMap": {
            "begin": "0, -52.5, 0",
            "component": "h",
            "direction": "0, 1, 0",
            "inProgressText": "Calculating",
            "numPeriods": 3,
            "numTransPoints1": 21,
            "numTransPoints2": 21,
            "periodLength": 35,
            "transverseDirection": "1, 0, 0",
            "transverseRange1": 15,
            "transverseRange2": 15
        },
        "magnetDisplay": {
            "bgColor": "#ffffff",
            "fieldPoints": [],
            "fieldType": "B",
            "notes": "",
            "viewType": "objects"
        },
        "simFolder": {},
        "simulation": {
            "beamAxis": "y",
            "documentationUrl": "",
            "enableKickMaps": "1",
            "folder": "/Examples",
            "isExample": true,
            "magnetType": "undulator",
            "name": "Undulator",
            "notes": "",
            "outOfSessionSimulationId": ""
        },
        "undulator": {
            "_super": "radiaObject",
            "color": "#cccccc",
            "enableKickMaps": "1",
            "gap": 20,
<<<<<<< HEAD
            "gapAxis": "y",
=======
            "gapAxis": "z",
>>>>>>> 45803636
            "groupId": "",
            "id": "",
            "layoutShape": "rect",
            "name": "",
            "numPeriods": 2,
            "periodLength": 46,
            "transforms": [],
            "transverseAxis": "x"
        }
    },
    "simulationType": "radia"
}<|MERGE_RESOLUTION|>--- conflicted
+++ resolved
@@ -189,11 +189,7 @@
             "color": "#cccccc",
             "enableKickMaps": "1",
             "gap": 20,
-<<<<<<< HEAD
-            "gapAxis": "y",
-=======
             "gapAxis": "z",
->>>>>>> 45803636
             "gapOffset": 1,
             "groupId": "",
             "id": "",
@@ -257,11 +253,7 @@
             "color": "#cccccc",
             "enableKickMaps": "1",
             "gap": 20,
-<<<<<<< HEAD
-            "gapAxis": "y",
-=======
             "gapAxis": "z",
->>>>>>> 45803636
             "groupId": "",
             "id": "",
             "layoutShape": "rect",
