import os
from pykern.pkcollections import PKDict
import sirepo.mpi
import sirepo.util
from sirepo.template import radia_util
from sirepo.template import template_common

VIEW_TYPE_OBJ = "objects"
VIEW_TYPE_FIELD = "fields"

_MODEL_CEE = "cee"
_MODEL_CUBOID = "cuboid"
_MODEL_CYLINDER = "cylinder"
_MODEL_ELL = "ell"
_MODEL_JAY= "jay"
_MODEL_GROUP = "geomGroup"
_MODEL_OBJECT = "geomObject"
_MODEL_EXTRUDED_POINTS = "extrudedPoints"
_MODEL_EXTRUDED_POLY = "extrudedPoly"
_MODEL_RACETRACK = "racetrack"
_MODEL_STL = "stl"
_EXTRUDED_MODELS = (_MODEL_CEE, _MODEL_ELL, _MODEL_JAY, _MODEL_EXTRUDED_POINTS, _MODEL_EXTRUDED_POLY)
_GROUP_MODELS = (_MODEL_GROUP,)
_OBJ_MODELS = (_MODEL_CUBOID, _MODEL_CYLINDER, _MODEL_RACETRACK, _MODEL_OBJECT, _MODEL_STL) + _EXTRUDED_MODELS
_MODELS = _OBJ_MODELS + _GROUP_MODELS

sirepo_objs = {{ objects }}

def _add_object(o, radia_objs, id_map):
    model = o.get("model")
    t = o.get("type")
    sc = o.get("super_classes", [])
    mat = {{ matrix }}
    if _MODEL_OBJECT in sc:
<<<<<<< HEAD
        o.magnetization = radia_util.multiply_vector_by_matrix(o.magnetization, mat)
        o.segments = radia_util.multiply_vector_by_matrix(o.segments, mat)
    if t in _OBJ_MODELS:
        g_id = radia_util.build_object(**o)
=======
        m = radia_util.multiply_vector_by_matrix(o.magnetization, mat)
        segs = radia_util.multiply_vector_by_matrix(o.segments, mat)
    #TODO(mvk): dispatch object building
    if t == _MODEL_CUBOID:
        g_id = radia_util.build_cuboid(
            center=o.center,
            size=o.size,
            material=o.material,
            magnetization=m,
            rem_mag=o.remanentMag,
            segments=segs,
            h_m_curve=o.h_m_curve
        )
    if t == _MODEL_CYLINDER:
        g_id = radia_util.build_cylinder(
            center=o.center,
            extrusion_axis=o.extrusionAxis,
            h_m_curve=o.h_m_curve,
            material=o.material,
            magnetization=m,
            num_sides=o.numSides,
            radius=o.radius,
            rem_mag=o.remanentMag,
            segments=segs,
            size=o.size,
        )
    if _MODEL_EXTRUDED_POLY in sc:
        g_id = radia_util.extrude(
            area=o.area,
            center=o.center,
            size=o.size,
            extrusion_axis=o.extrusionAxis,
            points=o.points,
            material=o.material,
            magnetization=m,
            rem_mag=o.remanentMag,
            segments=segs,
            t_level=o.triangulationLevel,
            h_m_curve=o.h_m_curve
        )
    if t == _MODEL_RACETRACK:
        g_id = radia_util.build_racetrack(
            center=o.center,
            axis=o.axis,
            calc=o.fieldCalc,
            radii=o.radii,
            sides=o.sides,
            height=o.height,
            num_segs=o.numSegments,
            curr_density=o.currentDensity,
        )
    if t == _MODEL_STL:
        g_id = radia_util.build_stl(
            filename = o.get("file"),
            center=o.center,
            centroid=o.stlCentroid,
            size=o.size,
            vertices=o.stlVertices,
            faces=o.stlFaces,
            magnetization=m,
            material=o.material,
            rem_mag=o.remanentMag,
            segments=segs,
            h_m_curve=o.h_m_curve,
            #TODO: Not implemented
            #slices=o.stlSlices
        )
    if t in _OBJ_MODELS:
        for b in o.get("modifications", []):
            g_id = radia_util.apply_modification(
                g_id,
                center=o.center,
                size=o.size,
                material=o.material,
                magnetization=m,
                rem_mag=o.remanentMag,
                segments=segs,
                h_m_curve=o.h_m_curve,
                **b
            )
>>>>>>> 2fc4d777
        radia_util.apply_color(
            g_id,
            [c / 255.0 for c in tuple(int(o.color.lstrip("#")[i:i+2], 16) for i in (0, 2, 4))]
        )
    if model in _GROUP_MODELS:
        grp = []
        for obj_id in o.members:
            obj = [mobj for mobj in sirepo_objs if mobj["id"] == obj_id][0]
            m = PKDict(obj)
            if m.id not in id_map.values():
                # have not added this object yet
                m_id = _add_object(m, radia_objs, id_map)
                grp.append(m_id)
            else:
                grp.extend(
                    [list(id_map.keys())[list(id_map.values()).index(v)] for v in id_map.values() if v == m.id]
                )
        g_id = radia_util.build_container(grp)
    for transform in o.transforms:
        radia_util.apply_transform(g_id, **transform)
    id_map[g_id] = o.id
    # don't add objects if they are already in a group
    if not o.groupId:
        radia_objs.append(g_id)
    return g_id


def _build_radia_geom():
    id_map = PKDict()
    radia_objs = []
{% if dmpImportFile %}
    with open("{{ dmpImportFile }}", "rb") as f:
        b = f.read()
        g_id = radia_util.load_bin(b)
{% else %}
    for obj in sirepo_objs:
        o = PKDict(obj)
        if o.id in id_map.values():
            continue
        o_id = _add_object(o, radia_objs, id_map)
        id_map[o_id] = o.id
    g_id = radia_util.build_container(radia_objs)
{% endif %}
    return g_id, id_map

def _put_sim_files():
<<<<<<< HEAD
    for f in ["{{ dataFile }}", "{{ dmpOutputFile }}"]:
=======
    for f in ("{{ dataFile }}", "{{ dmpOutputFile }}"):
>>>>>>> 2fc4d777
        sirepo.mpi.restrict_op_to_first_rank(lambda: sirepo.sim_data.get_class("radia").put_sim_file("{{ simId }}", f, f))


def _write_dict_to_h5(data, h5_path):
    sirepo.mpi.restrict_op_to_first_rank(
        lambda: template_common.write_dict_to_h5(data, "{{ dataFile }}", h5_path=h5_path)
    )


def _write_dmp(g_id, f_path):
    with open(f_path, "wb") as f:
        f.write(radia_util.dump_bin(g_id))


with radia_util.MPI() as m:
{% if solverMode == "reset" %}
    radia_util.reset()
{% endif %}
    g_id, id_map = _build_radia_geom()
    g_data = radia_util.geom_to_data(g_id, name="{{ geomName }}")
    _write_dict_to_h5(g_data, "{{ h5ObjPath }}")
    _write_dict_to_h5(id_map, "{{ h5IdMapPath }}")

{% if solverMode == "solve" %}
    res = radia_util.solve(g_id, {{ solvePrec }}, {{ solveMaxIter }}, {{ solveMethod }})
    m.barrier()
    _write_dict_to_h5(res, "{{ h5SolutionPath }}")
{% endif %}

{% if viewType == VIEW_TYPE_FIELD %}
    field = None
{% if fieldType == FIELD_TYPE_MAG_M %}
    field = radia_util.get_magnetization(g_id)
{% elif fieldType in POINT_FIELD_TYPES %}
    field = radia_util.get_field(g_id, "{{ fieldType }}", {{ fieldPoints }})
{% endif %}
    m.barrier()
    if field:
        g_data = radia_util.vector_field_to_data(g_id, "{{ geomName }}", field, radia_util.FIELD_UNITS["{{ fieldType }}"])
        _write_dict_to_h5(g_data, "{{ h5FieldPath }}")
{% endif %}
    sirepo.mpi.restrict_op_to_first_rank(lambda: _write_dmp(g_id, "{{ dmpOutputFile }}"))
    _put_sim_files()
<|MERGE_RESOLUTION|>--- conflicted
+++ resolved
@@ -32,93 +32,10 @@
     sc = o.get("super_classes", [])
     mat = {{ matrix }}
     if _MODEL_OBJECT in sc:
-<<<<<<< HEAD
         o.magnetization = radia_util.multiply_vector_by_matrix(o.magnetization, mat)
         o.segments = radia_util.multiply_vector_by_matrix(o.segments, mat)
     if t in _OBJ_MODELS:
         g_id = radia_util.build_object(**o)
-=======
-        m = radia_util.multiply_vector_by_matrix(o.magnetization, mat)
-        segs = radia_util.multiply_vector_by_matrix(o.segments, mat)
-    #TODO(mvk): dispatch object building
-    if t == _MODEL_CUBOID:
-        g_id = radia_util.build_cuboid(
-            center=o.center,
-            size=o.size,
-            material=o.material,
-            magnetization=m,
-            rem_mag=o.remanentMag,
-            segments=segs,
-            h_m_curve=o.h_m_curve
-        )
-    if t == _MODEL_CYLINDER:
-        g_id = radia_util.build_cylinder(
-            center=o.center,
-            extrusion_axis=o.extrusionAxis,
-            h_m_curve=o.h_m_curve,
-            material=o.material,
-            magnetization=m,
-            num_sides=o.numSides,
-            radius=o.radius,
-            rem_mag=o.remanentMag,
-            segments=segs,
-            size=o.size,
-        )
-    if _MODEL_EXTRUDED_POLY in sc:
-        g_id = radia_util.extrude(
-            area=o.area,
-            center=o.center,
-            size=o.size,
-            extrusion_axis=o.extrusionAxis,
-            points=o.points,
-            material=o.material,
-            magnetization=m,
-            rem_mag=o.remanentMag,
-            segments=segs,
-            t_level=o.triangulationLevel,
-            h_m_curve=o.h_m_curve
-        )
-    if t == _MODEL_RACETRACK:
-        g_id = radia_util.build_racetrack(
-            center=o.center,
-            axis=o.axis,
-            calc=o.fieldCalc,
-            radii=o.radii,
-            sides=o.sides,
-            height=o.height,
-            num_segs=o.numSegments,
-            curr_density=o.currentDensity,
-        )
-    if t == _MODEL_STL:
-        g_id = radia_util.build_stl(
-            filename = o.get("file"),
-            center=o.center,
-            centroid=o.stlCentroid,
-            size=o.size,
-            vertices=o.stlVertices,
-            faces=o.stlFaces,
-            magnetization=m,
-            material=o.material,
-            rem_mag=o.remanentMag,
-            segments=segs,
-            h_m_curve=o.h_m_curve,
-            #TODO: Not implemented
-            #slices=o.stlSlices
-        )
-    if t in _OBJ_MODELS:
-        for b in o.get("modifications", []):
-            g_id = radia_util.apply_modification(
-                g_id,
-                center=o.center,
-                size=o.size,
-                material=o.material,
-                magnetization=m,
-                rem_mag=o.remanentMag,
-                segments=segs,
-                h_m_curve=o.h_m_curve,
-                **b
-            )
->>>>>>> 2fc4d777
         radia_util.apply_color(
             g_id,
             [c / 255.0 for c in tuple(int(o.color.lstrip("#")[i:i+2], 16) for i in (0, 2, 4))]
@@ -165,11 +82,7 @@
     return g_id, id_map
 
 def _put_sim_files():
-<<<<<<< HEAD
-    for f in ["{{ dataFile }}", "{{ dmpOutputFile }}"]:
-=======
     for f in ("{{ dataFile }}", "{{ dmpOutputFile }}"):
->>>>>>> 2fc4d777
         sirepo.mpi.restrict_op_to_first_rank(lambda: sirepo.sim_data.get_class("radia").put_sim_file("{{ simId }}", f, f))
 
 
