--- conflicted
+++ resolved
@@ -1,7 +1,5 @@
-<<<<<<< HEAD
-=======
+
 import sirepo.template.radia
->>>>>>> 7c65caac
 import sirepo.mpi
 from pykern.pkcollections import PKDict
 from pykern import pkjson
@@ -10,9 +8,6 @@
 _SRW_ZIP = "fieldLineoutAnimation.zip"
 
 def field_data():
-<<<<<<< HEAD
-    return radia.generate_field_data("{{ sim_id }}", radia.get_g_id(), "{{ name }}", "{{ f_type }}", [PKDict({{ f_path }})]).data[0].vectors
-=======
     return sirepo.template.radia.generate_field_data(
         "{{ sim_id }}",
         sirepo.template.radia.get_g_id(),
@@ -27,7 +22,6 @@
     sirepo.template.radia.save_field_srw({{ gap }}, fields, "{{ beam_axis }}", _SRW_ZIP)
     sirepo.sim_data.get_class("radia").put_sim_file("{{ sim_id }}", _SRW_ZIP, _SRW_ZIP)
 
->>>>>>> 7c65caac
 
 with radia_util.MPI() as m:
     f = field_data()
