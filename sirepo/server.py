# -*- coding: utf-8 -*-
u"""Flask server interface

:copyright: Copyright (c) 2015-2019 RadiaSoft LLC.  All Rights Reserved.
:license: http://www.apache.org/licenses/LICENSE-2.0.html
"""
from __future__ import absolute_import, division, print_function
from pykern import pkconfig
from pykern import pkio
from pykern.pkcollections import PKDict
from pykern.pkdebug import pkdc, pkdexc, pkdlog, pkdp
from sirepo import api_perm
from sirepo import feature_config
from sirepo import http_reply
from sirepo import http_request
from sirepo import simulation_db
from sirepo import srdb
from sirepo import uri_router
from sirepo.template import adm
from sirepo.template import template_common
import datetime
import flask
<<<<<<< HEAD
import glob
import importlib
import os.path
=======
>>>>>>> f6ac8fb0
import py.path
import re
import sirepo.sim_data
import sirepo.template
import sirepo.util
import time
import urllib
import uuid
import werkzeug
import werkzeug.exceptions


#TODO(pjm): this import is required to work-around template loading in listSimulations, see #1151
if any(k in feature_config.cfg.sim_types for k in ('flash', 'rs4pi', 'synergia', 'warppba', 'warpvnd')):
    import h5py

#: class that py.path.local() returns
_PY_PATH_LOCAL_CLASS = type(pkio.py_path())

#: See sirepo.srunit
SRUNIT_TEST_IN_REQUEST = 'srunit_test_in_request'

#: Default file to serve on errors
DEFAULT_ERROR_FILE = 'server-error.html'

_ROBOTS_TXT = None

#: Global app value (only here so instance not lost)
_app = None

@api_perm.require_user
def api_copyNonSessionSimulation():
    req = http_request.parse_json()
    sim_type = req['simulationType']
    src = py.path.local(simulation_db.find_global_simulation(
        sim_type,
        req['simulationId'],
        checked=True,
    ))
    data = simulation_db.open_json_file(
        sim_type,
        src.join(simulation_db.SIMULATION_DATA_FILE),
    )
    if 'report' in data:
        del data['report']
    data.models.simulation.isExample = False
    data.models.simulation.outOfSessionSimulationId = req.simulationId
    res = _save_new_and_reply(data)
    target = simulation_db.simulation_dir(sim_type, data.models.simulation.simulationId)
    sirepo.sim_data.get_class(sim_type).lib_files_copy(
        data,
        simulation_db.lib_dir_from_sim_dir(src),
        simulation_db.lib_dir_from_sim_dir(target),
    )
    template = sirepo.template.import_module(data)
    if hasattr(template, 'copy_related_files'):
        template.copy_related_files(data, str(src), str(target))
    return res


@api_perm.require_user
def api_copySimulation():
    """Takes the specified simulation and returns a newly named copy with the suffix ( X)"""
    req = http_request.parse_json()
    sim_type = req.simulationType
    name = req.name
    assert name, \
        sirepo.util.err(req, 'No name in request')
    folder = req.folder if 'folder' in req else '/'
    data = simulation_db.read_simulation_json(sim_type, sid=req.simulationId)
    data.models.simulation.name = name
    data.models.simulation.folder = folder
    data.models.simulation.isExample = False
    data.models.simulation.outOfSessionSimulationId = ''
    return _save_new_and_reply(data)


@api_perm.require_user
def api_deleteFile():
    req = http_request.parse_json()
    filename = werkzeug.secure_filename(req['fileName'])
    search_name = _lib_filename(req['simulationType'], filename, req['fileType'])
    err = _simulations_using_file(req['simulationType'], req['fileType'], search_name)
    if len(err):
        return http_reply.gen_json({
            'error': 'File is in use in other simulations.',
            'fileList': err,
            'fileName': filename,
        })
    p = _lib_filepath(req['simulationType'], filename, req['fileType'])
    pkio.unchecked_remove(p)
    return http_reply.gen_json({})


@api_perm.require_user
def api_deleteSimulation():
    data = http_request.parse_data_input()
    simulation_db.delete_simulation(data['simulationType'], data['simulationId'])
    return http_reply.gen_json_ok()


@api_perm.require_user
def api_downloadDataFile(simulation_type, simulation_id, model, frame, suffix=None):
    data = PKDict(
        simulationType=sirepo.template.assert_sim_type(simulation_type),
        simulationId=simulation_id,
        modelName=model,
    )
    f = int(frame)
    t = sirepo.template.import_module(data)
    data.report = sirepo.sim_data.get_class(simulation_type).animation_name(data) \
        if f >= 0 else model
    f, c, t = t.get_data_file(
        simulation_db.simulation_run_dir(data),
        model,
        f,
        options=data.copy().update(suffix=suffix),
    )
    return _as_attachment(flask.make_response(c), t, f)


@api_perm.require_user
def api_downloadFile(simulation_type, simulation_id, filename):
    #TODO(pjm): simulation_id is an unused argument
    n = werkzeug.secure_filename(filename)
    p = simulation_db.simulation_lib_dir(simulation_type).join(n)
    if simulation_type != 'srw':
        # strip file_type prefix from attachment filename
        n = re.sub(r'^.*?-.*?\.', '', n)
    return flask.send_file(str(p), as_attachment=True, attachment_filename=n)


@api_perm.allow_visitor
def api_errorLogging():
    ip = flask.request.remote_addr
    try:
        pkdlog(
            '{}: javascript error: {}',
            ip,
            simulation_db.generate_json(http_request.parse_json(), pretty=True),
        )
    except ValueError as e:
        pkdlog(
            '{}: error parsing javascript app_error: {} input={}',
            ip,
            e,
            flask.request.data.decode('unicode-escape'),
        )
    return http_reply.gen_json_ok()


@api_perm.require_user
def api_exportArchive(simulation_type, simulation_id, filename):
    from sirepo import exporter
    fn, mt = exporter.create_archive(simulation_type, simulation_id, filename)
    return flask.send_file(
        str(fn),
        as_attachment=True,
        attachment_filename=filename,
        mimetype=mt,
        #TODO(pjm): the browser caches HTML files, may need to add explicit times
        # to other calls to send_file()
        cache_timeout=1,
    )


@api_perm.allow_visitor
def api_favicon():
    """Routes to favicon.ico file."""
    return flask.send_from_directory(
        str(simulation_db.STATIC_FOLDER.join('img')),
        'favicon.ico',
        mimetype='image/vnd.microsoft.icon'
    )


@api_perm.require_user
def api_listFiles(simulation_type, simulation_id, file_type):
    #TODO(pjm): simulation_id is an unused argument
    return http_reply.gen_json(
        sorted(
            sirepo.sim_data.get_class(simulation_type).lib_files_for_type(
                werkzeug.secure_filename(file_type),
            ),
        ),
    )

@api_perm.allow_visitor
def api_findByName(simulation_type, application_mode, simulation_name):
    return http_reply.gen_redirect_for_anchor(
        '/{}#/findByName/{}/{}'.format(simulation_type, application_mode, simulation_name))


@api_perm.require_user
def api_findByNameWithAuth(simulation_type, application_mode, simulation_name):
    sim_type = sirepo.template.assert_sim_type(simulation_type)
    #TODO(pjm): need to unquote when redirecting from saved cookie redirect?
    simulation_name = urllib.unquote(simulation_name)
    # use the existing named simulation, or copy it from the examples
    rows = simulation_db.iterate_simulation_datafiles(
        sim_type,
        simulation_db.process_simulation_list,
        {
            'simulation.name': simulation_name,
            'simulation.isExample': True,
        },
    )
    if len(rows) == 0:
        for s in simulation_db.examples(sim_type):
            if s['models']['simulation']['name'] != simulation_name:
                continue
            simulation_db.save_new_example(s)
            rows = simulation_db.iterate_simulation_datafiles(
                sim_type,
                simulation_db.process_simulation_list,
                {
                    'simulation.name': simulation_name,
                },
            )
            break
        else:
            sirepo.util.raise_not_found(
                'simulation not found by name={} type={}',
                simulation_name,
                sim_type,
            )
    # format the uri for the local route to this simulation for application_mode
    s = simulation_db.get_schema(sim_type)
    m = s.appModes[application_mode]
    r = m.localRoute
    assert r in s.localRoutes
    u = '/{}#/{}/{}'.format(sim_type, r, rows[0].simulationId)
    if m.includeMode:
        u += '?application_mode={}'.format(application_mode)
    return http_reply.gen_redirect_for_anchor(u)


@api_perm.require_user
def api_getApplicationData(filename=''):
    """Get some data from the template

    Args:
        filename (str): if supplied, result is file attachment

    Returns:
        response: may be a file or JSON
    """
    data = http_request.parse_data_input()
    res = sirepo.template.import_module(data).get_application_data(data)
    if filename:
        assert isinstance(res, _PY_PATH_LOCAL_CLASS), \
            '{}: template did not return a file'.format(res)
        return flask.send_file(
            str(res),
            mimetype='application/octet-stream',
            as_attachment=True,
            attachment_filename=filename,
        )
    return http_reply.gen_json(res)


@api_perm.allow_cookieless_require_user
def api_importArchive():
    """
    Params:
        data: what to import
    """
    import sirepo.importer

    data = sirepo.importer.do_form(flask.request.form)
    return http_reply.gen_redirect_for_local_route(
        data.simulationType,
        route=None,
        params={'simulationId': data.models.simulation.simulationId},
    )


@api_perm.require_user
def api_importFile(simulation_type=None):
    """
    Args:
        simulation_type (str): which simulation type
    Params:
        file: file data
        folder: where to import to
    """
    import sirepo.importer

    error = None
    f = None
    try:
        template = simulation_type and sirepo.template.import_module(simulation_type)
        f = flask.request.files.get('file')
        assert f, \
            ValueError('must supply a file')
        if pkio.has_file_extension(f.filename, 'json'):
            data = sirepo.importer.read_json(f.read(), simulation_type)
        #TODO(pjm): need a separate URI interface to importer, added exception for rs4pi for now
        # (dicom input is normally a zip file)
        elif pkio.has_file_extension(f.filename, 'zip') and simulation_type != 'rs4pi':
            data = sirepo.importer.read_zip(f.stream, sim_type=simulation_type)
        else:
            assert simulation_type, \
                'simulation_type is required param for non-zip|json imports'
            assert hasattr(template, 'import_file'), \
                ValueError('Only zip files are supported')
            data = template.import_file(
                flask.request,
                simulation_db.simulation_lib_dir(simulation_type),
                simulation_db.tmp_dir(),
            )
            if 'error' in data:
                return http_reply.gen_json(data)
            if 'version' in data:
                # this will force the fixups to run when saved
                del data['version']
        #TODO(robnagler) need to validate folder
        data.models.simulation.folder = flask.request.form['folder']
        data.models.simulation.isExample = False
        return _save_new_and_reply(data)
    except Exception as e:
        pkdlog('{}: exception: {}', f and f.filename, pkdexc())
        error = str(e.message) if hasattr(e, 'message') else str(e)
    return http_reply.gen_json({
        'error': error if error else 'An unknown error occurred',
    })


@api_perm.allow_visitor
def api_homePage(path_info=None):
    return api_staticFile('en/' + (path_info or 'landing.html'))


@api_perm.allow_visitor
def api_homePageOld():
    return _render_root_page('landing-page', PKDict())


@api_perm.require_user
def api_newSimulation():
    new_simulation_data = http_request.parse_data_input()
    sim_type = new_simulation_data['simulationType']
    data = simulation_db.default_data(sim_type)
    #TODO(pjm): update fields from schema values across new_simulation_data values
    data['models']['simulation']['name'] = new_simulation_data['name']
    data['models']['simulation']['folder'] = new_simulation_data['folder']
    if 'notes' in new_simulation_data:
        data['models']['simulation']['notes'] = new_simulation_data['notes']
    template = sirepo.template.import_module(sim_type)
    if hasattr(template, 'new_simulation'):
        template.new_simulation(data, new_simulation_data)
    return _save_new_and_reply(data)


@api_perm.require_user
def api_pythonSource(simulation_type, simulation_id, model=None, report=None):
    d = simulation_db.read_simulation_json(simulation_type, sid=simulation_id)
    return _safe_attachment(
        flask.make_response(
            sirepo.template.import_module(d)\
                .python_source_for_model(d, model),
        ),
        d.models.simulation.name + ('-' + report if report else ''),
        'py',
    )

@api_perm.allow_visitor
def api_robotsTxt():
    """Disallow the app (dev, prod) or / (alpha, beta)"""
    global _ROBOTS_TXT
    if not _ROBOTS_TXT:
        # We include dev so we can test
        if pkconfig.channel_in('prod', 'dev'):
            u = [
                uri_router.uri_for_api('root', params={'simulation_type': x})
                for x in sorted(feature_config.cfg.sim_types)
            ]
        else:
            u = ['/']
        _ROBOTS_TXT = ''.join(
            ['User-agent: *\n'] + ['Disallow: /{}\n'.format(x) for x in u],
        )
    return flask.Response(_ROBOTS_TXT, mimetype='text/plain')


@api_perm.allow_visitor
def api_root(simulation_type):
    try:
        sirepo.template.assert_sim_type(simulation_type)
    except AssertionError:
        if simulation_type == 'warp':
            return http_reply.gen_redirect_for_root('warppba', code=301)
        if simulation_type == 'fete':
            return http_reply.gen_redirect_for_root('warpvnd', code=301)
        pkdlog('{}: uri not found', simulation_type)
        sirepo.util.raise_not_found('Invalid simulation_type: {}', simulation_type)
    values = PKDict()
    values.app_name = simulation_type
    return _render_root_page('index', values)


@api_perm.require_user
<<<<<<< HEAD
=======
def api_runCancel():
    data = _parse_data_input()
    jid = simulation_db.job_id(data)
    if feature_config.cfg.runner_daemon:
        jhash = sirepo.sim_data.get_class(data).compute_job_hash(data)
        run_dir = simulation_db.simulation_run_dir(data)
        runner_client.cancel_report_job(run_dir, jhash)
        # Always true from the client's perspective
        return http_reply.gen_json({'state': 'canceled'})
    else:
        # TODO(robnagler) need to have a way of listing jobs
        # Don't bother with cache_hit check. We don't have any way of canceling
        # if the parameters don't match so for now, always kill.
        #TODO(robnagler) mutex required
        if runner.job_is_processing(jid):
            run_dir = simulation_db.simulation_run_dir(data)
            # Write first, since results are write once, and we want to
            # indicate the cancel instead of the termination error that
            # will happen as a result of the kill.
            try:
                simulation_db.write_result({'state': 'canceled'}, run_dir=run_dir)
            except IOError:
                # run_dir may have been deleted
                pass
            runner.job_kill(jid)
            # TODO(robnagler) should really be inside the template (t.cancel_simulation()?)
            # the last frame file may not be finished, remove it
            t = sirepo.template.import_module(data)
            if hasattr(t, 'remove_last_frame'):
                t.remove_last_frame(run_dir)
        # Always true from the client's perspective
        return http_reply.gen_json({'state': 'canceled'})


@api_perm.require_user
def api_runSimulation():
    from pykern import pkjson
    data = _parse_data_input(validate=True)
    # if flag is set
    # - check status
    # - if status is bad, rewrite the run dir (XX race condition, to fix later)
    # - then request it be started
    if feature_config.cfg.runner_daemon:
        jhash = sirepo.sim_data.get_class(data).compute_job_hash(data)
        run_dir = simulation_db.simulation_run_dir(data)
        status = runner_client.report_job_status(run_dir, jhash)
        already_good_status = [runner_client.JobStatus.RUNNING,
                               runner_client.JobStatus.COMPLETED]
        if status not in already_good_status:
            data['simulationStatus'] = {
                'startTime': int(time.time()),
                'state': 'pending',
            }
            tmp_dir = run_dir + '-' + jhash + '-' + uuid.uuid4() + srdb.TMP_DIR_SUFFIX
            cmd, _ = simulation_db.prepare_simulation(data, tmp_dir=tmp_dir)
            runner_client.start_report_job(run_dir, jhash, cfg.backend, cmd, tmp_dir)
        res = _simulation_run_status_runner_daemon(data, quiet=True)
        return http_reply.gen_json(res)
    else:
        res = _simulation_run_status(data, quiet=True)
        if (
            (
                not res['state'] in _RUN_STATES
                and (res['state'] != 'completed' or data.get('forceRun', False))
            ) or res.get('parametersChanged', True)
        ):
            try:
                _start_simulation(data)
            except runner.Collision:
                pkdlog('{}: runner.Collision, ignoring start', simulation_db.job_id(data))
            res = _simulation_run_status(data)
        return http_reply.gen_json(res)


@api_perm.require_user
def api_runStatus():
    data = _parse_data_input()
    if feature_config.cfg.runner_daemon:
        status = _simulation_run_status_runner_daemon(data)
    else:
        status = _simulation_run_status(data)
    return http_reply.gen_json(status)


@api_perm.require_user
>>>>>>> f6ac8fb0
def api_saveSimulationData():
    data = http_request.parse_data_input(validate=True)
    res = _validate_serial(data)
    if res:
        return res
    simulation_type = data['simulationType']
    template = sirepo.template.import_module(simulation_type)
    if hasattr(template, 'prepare_for_save'):
        data = template.prepare_for_save(data)
    data = simulation_db.save_simulation_json(data)
    return api_simulationData(
        data['simulationType'],
        data['models']['simulation']['simulationId'],
        pretty=False,
    )


@api_perm.require_user
def api_simulationData(simulation_type, simulation_id, pretty, section=None):
    """First entry point for a simulation

    Might be non-session simulation copy (see `simulation_db.CopyRedirect`).
    We have to allow a non-user to get data.
    """
    #TODO(robnagler) need real type transforms for inputs
    pretty = bool(int(pretty))
    try:
        err_redirect = _verify_user_dir(simulation_type)
        if err_redirect:
            return err_redirect
        data = simulation_db.read_simulation_json(simulation_type, sid=simulation_id)
        template = sirepo.template.import_module(simulation_type)
        if hasattr(template, 'prepare_for_client'):
            data = template.prepare_for_client(data)
        resp = http_reply.gen_json(
            data,
            pretty=pretty,
        )
        if pretty:
            _safe_attachment(
                resp,
                data.models.simulation.name,
                'json',
            )
    except simulation_db.CopyRedirect as e:
        if e.sr_response['redirect'] and section:
            e.sr_response['redirect']['section'] = section
        resp = http_reply.gen_json(e.sr_response)
    return http_reply.headers_for_no_cache(resp)


@api_perm.require_user
<<<<<<< HEAD
=======
def api_simulationFrame(frame_id):
    keys = ['simulationType', 'simulationId', 'modelName', 'animationArgs', 'frameIndex', 'startTime']
    data = PKDict(dict(zip(keys, frame_id.split('*'))))
    template = sirepo.template.import_module(data)
    data['report'] = sirepo.sim_data.get_class(data.simulationType).animation_name(data)
    run_dir = simulation_db.simulation_run_dir(data)
    model_data = simulation_db.read_json(run_dir.join(template_common.INPUT_BASE_NAME))
    if feature_config.cfg.runner_daemon:
        # XX TODO: it would be better if the frontend passed the jhash to this
        # call. Since it doesn't, we have to read it out of the run_dir, which
        # creates a race condition -- we might return a frame from a different
        # version of the report than the one the frontend expects.
        jhash = sirepo.sim_data.get_class(model_data).compute_job_hash(data)
        frame = runner_client.run_extract_job(
            run_dir, jhash, 'get_simulation_frame', data,
        )
    else:
        frame = template.get_simulation_frame(run_dir, data, model_data)
    resp = http_reply.gen_json(frame)
    if 'error' not in frame and template.WANT_BROWSER_FRAME_CACHE:
        now = datetime.datetime.utcnow()
        expires = now + datetime.timedelta(365)
        resp.headers['Cache-Control'] = 'public, max-age=31536000'
        resp.headers['Expires'] = expires.strftime("%a, %d %b %Y %H:%M:%S GMT")
        resp.headers['Last-Modified'] = now.strftime("%a, %d %b %Y %H:%M:%S GMT")
    else:
        http_reply.headers_for_no_cache(resp)
    return resp


@api_perm.require_user
>>>>>>> f6ac8fb0
def api_listSimulations():
    data = http_request.parse_data_input()
    sim_type = data['simulationType']
    search = data['search'] if 'search' in data else None
    err_redirect = _verify_user_dir(sim_type)
    if err_redirect:
        return http_reply.gen_json({
            'state': 'error',
            'errorRedirect': err_redirect.headers.get('Location'),
        })
    simulation_db.verify_app_directory(sim_type)
    return http_reply.gen_json(
        sorted(
            simulation_db.iterate_simulation_datafiles(sim_type, simulation_db.process_simulation_list, search),
            key=lambda row: row['name'],
        )
    )

@api_perm.require_user
def api_getServerData():
    input = http_request.parse_data_input(False)
    id = input.id if 'id' in input else None
    d = adm.get_server_data(id)
    if d == None or len(d) == 0:
<<<<<<< HEAD
        return http_reply.subprocess_error('Data error')
=======
        raise sirepo.util.UserAlert('Data error', 'no data supplied')
>>>>>>> f6ac8fb0
    return http_reply.gen_json(d)


# visitor rather than user because error pages are rendered by the application
@api_perm.allow_visitor
def api_simulationSchema():
    sim_type = sirepo.template.assert_sim_type(flask.request.form['simulationType'])
    return http_reply.gen_json(simulation_db.get_schema(sim_type))


@api_perm.allow_visitor
def api_srwLight():
    return _render_root_page('light', PKDict())


@api_perm.allow_visitor
def api_srUnit():
    v = getattr(flask.current_app, SRUNIT_TEST_IN_REQUEST)
    if v.want_cookie:
        from sirepo import cookie
        cookie.set_sentinel()
    v.op()
    return ''


@api_perm.allow_visitor
def api_staticFile(path_info=None):
    """flask.send_from_directory for static folder.

    Uses safe_join which doesn't allow indexing, paths with '..',
    or absolute paths.

    Args:
        path_info (str): relative path to join
    Returns:
        flask.Response: flask.send_from_directory response
    """
    return flask.send_from_directory(
        str(simulation_db.STATIC_FOLDER),
        path_info,
    )


@api_perm.require_user
def api_updateFolder():
    #TODO(robnagler) Folder should have a serial, or should it be on data
    data = http_request.parse_data_input()
    old_name = data['oldName']
    new_name = data['newName']
    for row in simulation_db.iterate_simulation_datafiles(data['simulationType'], _simulation_data):
        folder = row['models']['simulation']['folder']
        if folder.startswith(old_name):
            row['models']['simulation']['folder'] = re.sub(re.escape(old_name), new_name, folder, 1)
            simulation_db.save_simulation_json(row)
    return http_reply.gen_json_ok()


@api_perm.require_user
def api_uploadFile(simulation_type, simulation_id, file_type):
    f = flask.request.files['file']
    filename = werkzeug.secure_filename(f.filename)
    p = _lib_filepath(simulation_type, filename, file_type)
    err = None
    file_list = None
    if p.check():
        confirm = flask.request.form['confirm'] if 'confirm' in flask.request.form else None
        if not confirm:
            search_name = _lib_filename(simulation_type, filename, file_type)
            file_list = _simulations_using_file(simulation_type, file_type, search_name, ignore_sim_id=simulation_id)
            if file_list:
                err = 'File is in use in other simulations. Please confirm you would like to replace the file for all simulations.'
    if not err:
        pkio.mkdir_parent_only(p)
        f.save(str(p))
        template = sirepo.template.import_module(simulation_type)
        if hasattr(template, 'validate_file'):
            err = template.validate_file(file_type, str(p))
            if err:
                pkio.unchecked_remove(p)
    if err:
        return http_reply.gen_json({
            'error': err,
            'filename': filename,
            'fileList': file_list,
            'fileType': file_type,
            'simulationId': simulation_id,
        })
    return http_reply.gen_json({
        'filename': filename,
        'fileType': file_type,
        'simulationId': simulation_id,
    })


def init(uwsgi=None, use_reloader=False):
    """Initialize globals and populate simulation dir"""
    global _app

    if _app:
        return
    #: Flask app instance, must be bound globally
    _app = flask.Flask(
        __name__,
        static_folder=None,
        template_folder=str(simulation_db.STATIC_FOLDER),
    )
    _app.config.update(
        PROPAGATE_EXCEPTIONS=True,
    )
    _app.sirepo_db_dir = cfg.db_dir
    _app.sirepo_uwsgi = uwsgi
    _app.sirepo_use_reloader = use_reloader
    http_reply.init_by_server(_app)
    simulation_db.init_by_server(_app)
    uri_router.init(_app, simulation_db)
    return _app


def init_apis(app, *args, **kwargs):
    for e, _ in simulation_db.SCHEMA_COMMON['customErrors'].items():
        app.register_error_handler(int(e), _handle_error)
    importlib.import_module(
        'sirepo.' + ('job' if feature_config.cfg.job_supervisor else 'runner')
    ).init_by_server(app)


def _as_attachment(resp, content_type, filename):
    resp.mimetype = content_type
    resp.headers['Content-Disposition'] = 'attachment; filename="{}"'.format(filename)
    return resp


@pkconfig.parse_none
def _cfg_db_dir(value):
    """DEPRECATED"""
    if value is not None:
        srdb.server_init_root(value)
    return srdb.root()


def _cfg_time_limit(value):
    """Sets timeout in seconds"""
    v = int(value)
    assert v > 0
    return v


def _handle_error(error):
    status_code = 500
    if isinstance(error, werkzeug.exceptions.HTTPException):
        status_code = error.code
    try:
        error_file = simulation_db.SCHEMA_COMMON['customErrors'][str(status_code)]['url']
    except Exception:
        error_file = DEFAULT_ERROR_FILE
    f = flask.send_from_directory(static_dir('html'), error_file)

    return f, status_code


def _lib_filename(simulation_type, filename, file_type):
    if simulation_type == 'srw':
        return filename
    return werkzeug.secure_filename('{}.{}'.format(file_type, filename))


def _lib_filepath(simulation_type, filename, file_type):
    lib = simulation_db.simulation_lib_dir(simulation_type)
    return lib.join(_lib_filename(simulation_type, filename, file_type))


def _render_root_page(page, values):
    values.update(PKDict(
        app_version=simulation_db.app_version(),
        source_cache_key=_source_cache_key(),
        static_files=simulation_db.static_libs(),
    ))
    return http_reply.render_static(page, 'html', values, cache_ok=True)


def _safe_attachment(resp, base, suffix):
    return _as_attachment(
        resp,
        http_reply.MIME_TYPE[suffix],
        '{}.{}'.format(
            re.sub(r'[^\w]+', '-', base).strip('-') or 'download',
            suffix,
        ).lower(),
    )

def _save_new_and_reply(*args):
    data = simulation_db.save_new_simulation(*args)
    return api_simulationData(
        data['simulationType'],
        data['models']['simulation']['simulationId'],
        pretty=False,
    )


<<<<<<< HEAD
=======
def _simulation_error(exc, err, *args, **kwargs):
    """Something unexpected went wrong.

    Parses ``err`` for error

    Args:
        exc (exception): may be None
        err (str): exception or run_log
        quiet (bool): don't write errors to log
    Returns:
        dict: error response
    """
    if isinstance(exc, sirepo.util.UserAlert):
        raise exc
    if not kwargs.get('quiet'):
        pkdlog('{}', ': '.join([str(a) for a in args] + ['error', err]))
    m = re.search(_SUBPROCESS_ERROR_RE, str(err))
    if m:
        err = m.group(1)
        if re.search(r'error exit\(-15\)', err):
            err = 'Terminated'
    elif not pkconfig.channel_in_internal_test():
        err = 'unexpected error (see logs)'
    return {'state': 'error', 'error': err}


def _simulation_data(res, path, data):
    """Iterator function to return entire simulation data
    """
    res.append(data)


def _simulation_name(res, path, data):
    """Iterator function to return simulation name
    """
    res.append(data['models']['simulation']['name'])


def _simulation_run_status_runner_daemon(data, quiet=False):
    """Look for simulation status and output

    Args:
        data (dict): request
        quiet (bool): don't write errors to log

    Returns:
        dict: status response
    """
    try:
        run_dir = simulation_db.simulation_run_dir(data)
        jhash = sirepo.sim_data.get_class(data).compute_job_hash(data)
        status = runner_client.report_job_status(run_dir, jhash)
        is_running = status is runner_client.JobStatus.RUNNING
        rep = simulation_db.report_info(data)
        res = {'state': status.value}

        if not is_running:
            if status is not runner_client.JobStatus.MISSING:
                res, err = runner_client.run_extract_job(
                    run_dir, jhash, 'result', data,
                )
                if err:
                    return _simulation_error(err, 'error in read_result', run_dir)
        if simulation_db.is_parallel(data):
            new = runner_client.run_extract_job(
                run_dir,
                jhash,
                'background_percent_complete',
                is_running,
            )
            new.setdefault('percentComplete', 0.0)
            new.setdefault('frameCount', 0)
            res.update(new)
        res['parametersChanged'] = rep.parameters_changed
        if res['parametersChanged']:
            pkdlog(
                '{}: parametersChanged=True req_hash={} cached_hash={}',
                rep.job_id,
                rep.req_hash,
                rep.cached_hash,
            )
        #TODO(robnagler) verify serial number to see what's newer
        res.setdefault('startTime', _mtime_or_now(rep.input_file))
        res.setdefault('lastUpdateTime', _mtime_or_now(rep.run_dir))
        res.setdefault('elapsedTime', res['lastUpdateTime'] - res['startTime'])
        if is_running:
            res['nextRequestSeconds'] = simulation_db.poll_seconds(rep.cached_data)
            res['nextRequest'] = {
                'report': rep.model_name,
                'computeJobHash': rep.cached_hash,
                'simulationId': rep.cached_data['simulationId'],
                'simulationType': rep.cached_data['simulationType'],
            }
        pkdc(
            '{}: processing={} state={} cache_hit={} cached_hash={} data_hash={}',
            rep.job_id,
            is_running,
            res['state'],
            rep.cache_hit,
            rep.cached_hash,
            rep.req_hash,
        )
    except Exception as e:
        return _simulation_error(e, pkdexc(), quiet=quiet)
    return res


def _simulation_run_status(data, quiet=False):
    """Look for simulation status and output

    Args:
        data (dict): request
        quiet (bool): don't write errors to log

    Returns:
        dict: status response
    """
    try:
        #TODO(robnagler): Lock
        rep = simulation_db.report_info(data)
        is_processing = runner.job_is_processing(rep.job_id)
        is_running = rep.job_status in _RUN_STATES
        res = {'state': rep.job_status}
        pkdc(
            '{}: is_processing={} is_running={} state={} cached_data={}',
            rep.job_id,
            is_processing,
            is_running,
            rep.job_status,
            bool(rep.cached_data),
        )
        if is_processing and not is_running:
            runner.job_race_condition_reap(rep.job_id)
            pkdc('{}: is_processing and not is_running', rep.job_id)
            is_processing = False
        template = sirepo.template.import_module(data)
        if is_processing:
            if not rep.cached_data:
                return _simulation_error(
                    None,
                    'input file not found, but job is running',
                    rep.input_file,
                )
        else:
            is_running = False
            if rep.run_dir.exists():
                if hasattr(template, 'prepare_output_file') and 'models' in data:
                    template.prepare_output_file(rep.run_dir, data)
                res2, err = simulation_db.read_result(rep.run_dir)
                if err:
                    if simulation_db.is_parallel(data):
                        # allow parallel jobs to use template to parse errors below
                        res['state'] = 'error'
                    else:
                        if hasattr(template, 'parse_error_log'):
                            res = template.parse_error_log(rep.run_dir)
                            if res:
                                return res
                        return _simulation_error(err, 'error in read_result', rep.run_dir)
                else:
                    res = res2
        if simulation_db.is_parallel(data):
            new = template.background_percent_complete(
                rep.model_name,
                rep.run_dir,
                is_running,
            )
            new.setdefault('percentComplete', 0.0)
            new.setdefault('frameCount', 0)
            res.update(new)
        res['parametersChanged'] = rep.parameters_changed
        if res['parametersChanged']:
            pkdlog(
                '{}: parametersChanged=True req_hash={} cached_hash={}',
                rep.job_id,
                rep.req_hash,
                rep.cached_hash,
            )
        #TODO(robnagler) verify serial number to see what's newer
        res.setdefault('startTime', _mtime_or_now(rep.input_file))
        res.setdefault('lastUpdateTime', _mtime_or_now(rep.run_dir))
        res.setdefault('elapsedTime', res['lastUpdateTime'] - res['startTime'])
        if is_processing:
            res['nextRequestSeconds'] = simulation_db.poll_seconds(rep.cached_data)
            res['nextRequest'] = {
                'report': rep.model_name,
                'computeJobHash': rep.cached_hash,
                'simulationId': rep.cached_data['simulationId'],
                'simulationType': rep.cached_data['simulationType'],
            }
        pkdc(
            '{}: processing={} state={} cache_hit={} cached_hash={} data_hash={}',
            rep.job_id,
            is_processing,
            res['state'],
            rep.cache_hit,
            rep.cached_hash,
            rep.req_hash,
        )
    except Exception as e:
        return _simulation_error(e, pkdexc(), quiet=quiet)
    return res


>>>>>>> f6ac8fb0
def _simulations_using_file(simulation_type, file_type, search_name, ignore_sim_id=None):
    res = []
    s = sirepo.sim_data.get_class(simulation_type)
    for row in simulation_db.iterate_simulation_datafiles(simulation_type, _simulation_data):
        if s.is_file_used(row, search_name):
            sim = row['models']['simulation']
            if ignore_sim_id and sim['simulationId'] == ignore_sim_id:
                continue
            if sim['folder'] == '/':
                res.append('/{}'.format(sim['name']))
            else:
                res.append('{}/{}'.format(sim['folder'], sim['name']))
    return res


def _source_cache_key():
    if cfg.enable_source_cache_key:
        return '?{}'.format(simulation_db.app_version())
    return ''


def _validate_serial(data):
    """Verify serial in data validates

    Args:
        data (dict): request with serial and possibly models

    Returns:
        object: None if all ok, or json response if invalid
    """
    res = simulation_db.validate_serial(data)
    if not res:
        return None
    return http_reply.gen_json({
        'state': 'error',
        'error': 'invalidSerial',
        'simulationData': res,
    })


def _verify_user_dir(sim_type):
    # if user dir has been deleted, log out the user #1714
    from sirepo import auth
    uid = auth.logged_in_user()
    if not simulation_db.user_dir_name(uid).check():
        pkdlog('Force log out, user has no user_dir: {}', uid)
        #TODO(pjm): call http_reply to format route?
        return flask.redirect('/auth-logout/' + sim_type)
    return None


def static_dir(dir_name):
    return str(simulation_db.STATIC_FOLDER.join(dir_name))


cfg = pkconfig.init(
    db_dir=(None, _cfg_db_dir, 'DEPRECATED: set $SIREPO_SRDB_ROOT'),
    job_queue=(None, str, 'DEPRECATED: set $SIREPO_RUNNER_JOB_CLASS'),
    enable_source_cache_key=(True, bool, 'enable source cache key, disable to allow local file edits in Chrome'),
)<|MERGE_RESOLUTION|>--- conflicted
+++ resolved
@@ -20,12 +20,7 @@
 from sirepo.template import template_common
 import datetime
 import flask
-<<<<<<< HEAD
-import glob
 import importlib
-import os.path
-=======
->>>>>>> f6ac8fb0
 import py.path
 import re
 import sirepo.sim_data
@@ -428,94 +423,6 @@
 
 
 @api_perm.require_user
-<<<<<<< HEAD
-=======
-def api_runCancel():
-    data = _parse_data_input()
-    jid = simulation_db.job_id(data)
-    if feature_config.cfg.runner_daemon:
-        jhash = sirepo.sim_data.get_class(data).compute_job_hash(data)
-        run_dir = simulation_db.simulation_run_dir(data)
-        runner_client.cancel_report_job(run_dir, jhash)
-        # Always true from the client's perspective
-        return http_reply.gen_json({'state': 'canceled'})
-    else:
-        # TODO(robnagler) need to have a way of listing jobs
-        # Don't bother with cache_hit check. We don't have any way of canceling
-        # if the parameters don't match so for now, always kill.
-        #TODO(robnagler) mutex required
-        if runner.job_is_processing(jid):
-            run_dir = simulation_db.simulation_run_dir(data)
-            # Write first, since results are write once, and we want to
-            # indicate the cancel instead of the termination error that
-            # will happen as a result of the kill.
-            try:
-                simulation_db.write_result({'state': 'canceled'}, run_dir=run_dir)
-            except IOError:
-                # run_dir may have been deleted
-                pass
-            runner.job_kill(jid)
-            # TODO(robnagler) should really be inside the template (t.cancel_simulation()?)
-            # the last frame file may not be finished, remove it
-            t = sirepo.template.import_module(data)
-            if hasattr(t, 'remove_last_frame'):
-                t.remove_last_frame(run_dir)
-        # Always true from the client's perspective
-        return http_reply.gen_json({'state': 'canceled'})
-
-
-@api_perm.require_user
-def api_runSimulation():
-    from pykern import pkjson
-    data = _parse_data_input(validate=True)
-    # if flag is set
-    # - check status
-    # - if status is bad, rewrite the run dir (XX race condition, to fix later)
-    # - then request it be started
-    if feature_config.cfg.runner_daemon:
-        jhash = sirepo.sim_data.get_class(data).compute_job_hash(data)
-        run_dir = simulation_db.simulation_run_dir(data)
-        status = runner_client.report_job_status(run_dir, jhash)
-        already_good_status = [runner_client.JobStatus.RUNNING,
-                               runner_client.JobStatus.COMPLETED]
-        if status not in already_good_status:
-            data['simulationStatus'] = {
-                'startTime': int(time.time()),
-                'state': 'pending',
-            }
-            tmp_dir = run_dir + '-' + jhash + '-' + uuid.uuid4() + srdb.TMP_DIR_SUFFIX
-            cmd, _ = simulation_db.prepare_simulation(data, tmp_dir=tmp_dir)
-            runner_client.start_report_job(run_dir, jhash, cfg.backend, cmd, tmp_dir)
-        res = _simulation_run_status_runner_daemon(data, quiet=True)
-        return http_reply.gen_json(res)
-    else:
-        res = _simulation_run_status(data, quiet=True)
-        if (
-            (
-                not res['state'] in _RUN_STATES
-                and (res['state'] != 'completed' or data.get('forceRun', False))
-            ) or res.get('parametersChanged', True)
-        ):
-            try:
-                _start_simulation(data)
-            except runner.Collision:
-                pkdlog('{}: runner.Collision, ignoring start', simulation_db.job_id(data))
-            res = _simulation_run_status(data)
-        return http_reply.gen_json(res)
-
-
-@api_perm.require_user
-def api_runStatus():
-    data = _parse_data_input()
-    if feature_config.cfg.runner_daemon:
-        status = _simulation_run_status_runner_daemon(data)
-    else:
-        status = _simulation_run_status(data)
-    return http_reply.gen_json(status)
-
-
-@api_perm.require_user
->>>>>>> f6ac8fb0
 def api_saveSimulationData():
     data = http_request.parse_data_input(validate=True)
     res = _validate_serial(data)
@@ -568,40 +475,6 @@
 
 
 @api_perm.require_user
-<<<<<<< HEAD
-=======
-def api_simulationFrame(frame_id):
-    keys = ['simulationType', 'simulationId', 'modelName', 'animationArgs', 'frameIndex', 'startTime']
-    data = PKDict(dict(zip(keys, frame_id.split('*'))))
-    template = sirepo.template.import_module(data)
-    data['report'] = sirepo.sim_data.get_class(data.simulationType).animation_name(data)
-    run_dir = simulation_db.simulation_run_dir(data)
-    model_data = simulation_db.read_json(run_dir.join(template_common.INPUT_BASE_NAME))
-    if feature_config.cfg.runner_daemon:
-        # XX TODO: it would be better if the frontend passed the jhash to this
-        # call. Since it doesn't, we have to read it out of the run_dir, which
-        # creates a race condition -- we might return a frame from a different
-        # version of the report than the one the frontend expects.
-        jhash = sirepo.sim_data.get_class(model_data).compute_job_hash(data)
-        frame = runner_client.run_extract_job(
-            run_dir, jhash, 'get_simulation_frame', data,
-        )
-    else:
-        frame = template.get_simulation_frame(run_dir, data, model_data)
-    resp = http_reply.gen_json(frame)
-    if 'error' not in frame and template.WANT_BROWSER_FRAME_CACHE:
-        now = datetime.datetime.utcnow()
-        expires = now + datetime.timedelta(365)
-        resp.headers['Cache-Control'] = 'public, max-age=31536000'
-        resp.headers['Expires'] = expires.strftime("%a, %d %b %Y %H:%M:%S GMT")
-        resp.headers['Last-Modified'] = now.strftime("%a, %d %b %Y %H:%M:%S GMT")
-    else:
-        http_reply.headers_for_no_cache(resp)
-    return resp
-
-
-@api_perm.require_user
->>>>>>> f6ac8fb0
 def api_listSimulations():
     data = http_request.parse_data_input()
     sim_type = data['simulationType']
@@ -626,11 +499,7 @@
     id = input.id if 'id' in input else None
     d = adm.get_server_data(id)
     if d == None or len(d) == 0:
-<<<<<<< HEAD
-        return http_reply.subprocess_error('Data error')
-=======
         raise sirepo.util.UserAlert('Data error', 'no data supplied')
->>>>>>> f6ac8fb0
     return http_reply.gen_json(d)
 
 
@@ -830,213 +699,6 @@
     )
 
 
-<<<<<<< HEAD
-=======
-def _simulation_error(exc, err, *args, **kwargs):
-    """Something unexpected went wrong.
-
-    Parses ``err`` for error
-
-    Args:
-        exc (exception): may be None
-        err (str): exception or run_log
-        quiet (bool): don't write errors to log
-    Returns:
-        dict: error response
-    """
-    if isinstance(exc, sirepo.util.UserAlert):
-        raise exc
-    if not kwargs.get('quiet'):
-        pkdlog('{}', ': '.join([str(a) for a in args] + ['error', err]))
-    m = re.search(_SUBPROCESS_ERROR_RE, str(err))
-    if m:
-        err = m.group(1)
-        if re.search(r'error exit\(-15\)', err):
-            err = 'Terminated'
-    elif not pkconfig.channel_in_internal_test():
-        err = 'unexpected error (see logs)'
-    return {'state': 'error', 'error': err}
-
-
-def _simulation_data(res, path, data):
-    """Iterator function to return entire simulation data
-    """
-    res.append(data)
-
-
-def _simulation_name(res, path, data):
-    """Iterator function to return simulation name
-    """
-    res.append(data['models']['simulation']['name'])
-
-
-def _simulation_run_status_runner_daemon(data, quiet=False):
-    """Look for simulation status and output
-
-    Args:
-        data (dict): request
-        quiet (bool): don't write errors to log
-
-    Returns:
-        dict: status response
-    """
-    try:
-        run_dir = simulation_db.simulation_run_dir(data)
-        jhash = sirepo.sim_data.get_class(data).compute_job_hash(data)
-        status = runner_client.report_job_status(run_dir, jhash)
-        is_running = status is runner_client.JobStatus.RUNNING
-        rep = simulation_db.report_info(data)
-        res = {'state': status.value}
-
-        if not is_running:
-            if status is not runner_client.JobStatus.MISSING:
-                res, err = runner_client.run_extract_job(
-                    run_dir, jhash, 'result', data,
-                )
-                if err:
-                    return _simulation_error(err, 'error in read_result', run_dir)
-        if simulation_db.is_parallel(data):
-            new = runner_client.run_extract_job(
-                run_dir,
-                jhash,
-                'background_percent_complete',
-                is_running,
-            )
-            new.setdefault('percentComplete', 0.0)
-            new.setdefault('frameCount', 0)
-            res.update(new)
-        res['parametersChanged'] = rep.parameters_changed
-        if res['parametersChanged']:
-            pkdlog(
-                '{}: parametersChanged=True req_hash={} cached_hash={}',
-                rep.job_id,
-                rep.req_hash,
-                rep.cached_hash,
-            )
-        #TODO(robnagler) verify serial number to see what's newer
-        res.setdefault('startTime', _mtime_or_now(rep.input_file))
-        res.setdefault('lastUpdateTime', _mtime_or_now(rep.run_dir))
-        res.setdefault('elapsedTime', res['lastUpdateTime'] - res['startTime'])
-        if is_running:
-            res['nextRequestSeconds'] = simulation_db.poll_seconds(rep.cached_data)
-            res['nextRequest'] = {
-                'report': rep.model_name,
-                'computeJobHash': rep.cached_hash,
-                'simulationId': rep.cached_data['simulationId'],
-                'simulationType': rep.cached_data['simulationType'],
-            }
-        pkdc(
-            '{}: processing={} state={} cache_hit={} cached_hash={} data_hash={}',
-            rep.job_id,
-            is_running,
-            res['state'],
-            rep.cache_hit,
-            rep.cached_hash,
-            rep.req_hash,
-        )
-    except Exception as e:
-        return _simulation_error(e, pkdexc(), quiet=quiet)
-    return res
-
-
-def _simulation_run_status(data, quiet=False):
-    """Look for simulation status and output
-
-    Args:
-        data (dict): request
-        quiet (bool): don't write errors to log
-
-    Returns:
-        dict: status response
-    """
-    try:
-        #TODO(robnagler): Lock
-        rep = simulation_db.report_info(data)
-        is_processing = runner.job_is_processing(rep.job_id)
-        is_running = rep.job_status in _RUN_STATES
-        res = {'state': rep.job_status}
-        pkdc(
-            '{}: is_processing={} is_running={} state={} cached_data={}',
-            rep.job_id,
-            is_processing,
-            is_running,
-            rep.job_status,
-            bool(rep.cached_data),
-        )
-        if is_processing and not is_running:
-            runner.job_race_condition_reap(rep.job_id)
-            pkdc('{}: is_processing and not is_running', rep.job_id)
-            is_processing = False
-        template = sirepo.template.import_module(data)
-        if is_processing:
-            if not rep.cached_data:
-                return _simulation_error(
-                    None,
-                    'input file not found, but job is running',
-                    rep.input_file,
-                )
-        else:
-            is_running = False
-            if rep.run_dir.exists():
-                if hasattr(template, 'prepare_output_file') and 'models' in data:
-                    template.prepare_output_file(rep.run_dir, data)
-                res2, err = simulation_db.read_result(rep.run_dir)
-                if err:
-                    if simulation_db.is_parallel(data):
-                        # allow parallel jobs to use template to parse errors below
-                        res['state'] = 'error'
-                    else:
-                        if hasattr(template, 'parse_error_log'):
-                            res = template.parse_error_log(rep.run_dir)
-                            if res:
-                                return res
-                        return _simulation_error(err, 'error in read_result', rep.run_dir)
-                else:
-                    res = res2
-        if simulation_db.is_parallel(data):
-            new = template.background_percent_complete(
-                rep.model_name,
-                rep.run_dir,
-                is_running,
-            )
-            new.setdefault('percentComplete', 0.0)
-            new.setdefault('frameCount', 0)
-            res.update(new)
-        res['parametersChanged'] = rep.parameters_changed
-        if res['parametersChanged']:
-            pkdlog(
-                '{}: parametersChanged=True req_hash={} cached_hash={}',
-                rep.job_id,
-                rep.req_hash,
-                rep.cached_hash,
-            )
-        #TODO(robnagler) verify serial number to see what's newer
-        res.setdefault('startTime', _mtime_or_now(rep.input_file))
-        res.setdefault('lastUpdateTime', _mtime_or_now(rep.run_dir))
-        res.setdefault('elapsedTime', res['lastUpdateTime'] - res['startTime'])
-        if is_processing:
-            res['nextRequestSeconds'] = simulation_db.poll_seconds(rep.cached_data)
-            res['nextRequest'] = {
-                'report': rep.model_name,
-                'computeJobHash': rep.cached_hash,
-                'simulationId': rep.cached_data['simulationId'],
-                'simulationType': rep.cached_data['simulationType'],
-            }
-        pkdc(
-            '{}: processing={} state={} cache_hit={} cached_hash={} data_hash={}',
-            rep.job_id,
-            is_processing,
-            res['state'],
-            rep.cache_hit,
-            rep.cached_hash,
-            rep.req_hash,
-        )
-    except Exception as e:
-        return _simulation_error(e, pkdexc(), quiet=quiet)
-    return res
-
-
->>>>>>> f6ac8fb0
 def _simulations_using_file(simulation_type, file_type, search_name, ignore_sim_id=None):
     res = []
     s = sirepo.sim_data.get_class(simulation_type)
