--- conflicted
+++ resolved
@@ -523,13 +523,7 @@
     @sirepo.quest.Spec("require_user", sid="SimId", data="SimData all_input")
     async def api_saveSimulationData(self):
         # do not fixup_old_data yet
-<<<<<<< HEAD
-        req = self.parse_post(id=True, template=True)
-=======
         req = self.parse_post(id=True, template=True, is_sim_data=True)
-        d = req.req_data
-        simulation_db.validate_serial(d, qcall=self)
->>>>>>> b38042e5
         return self._simulation_data_reply(
             req,
             simulation_db.save_simulation_json(
