# -*- coding: utf-8 -*-
u"""Flask routes

:copyright: Copyright (c) 2015 RadiaSoft LLC.  All Rights Reserved.
:license: http://www.apache.org/licenses/LICENSE-2.0.html
"""
from __future__ import absolute_import, division, print_function

import datetime
import errno
import glob
import json
import os
import os.path
import random
import re
import signal
import string
import sys
import subprocess
import threading
import time
import werkzeug

from pykern import pkio
from pykern import pkresource
from pykern.pkdebug import pkdc, pkdp
from pykern import pkcollections
import beaker.middleware
import flask
import flask.sessions
import numconv
import py
import sirepo.template.srw
import sirepo.template.warp

#: Implemented apps
_APP_NAMES = ['srw', 'warp']

#: Cache of schemas keyed by app name
_SCHEMA_CACHE = {}

#: Where server files and static files are found
_STATIC_FOLDER = py.path.local(pkresource.filename('static'))

#: How to find examples in resources
_EXAMPLE_DIR_FORMAT = '{}_examples'

#: Valid characters in ID
_ID_CHARS = numconv.BASE62

#: length of ID
_ID_LEN = 8

#: Verify ID
_ID_RE = re.compile('^[{}]{{{}}}$'.format(_ID_CHARS, _ID_LEN))

#: Json files
_JSON_SUFFIX = '.json'

#: Simulation file name is globally unique to avoid collisions with simulation output
_SIMULATION_DATA_FILE = 'sirepo-data' + _JSON_SUFFIX

#: Parsing errors from subprocess
_SUBPROCESS_ERROR_RE = re.compile(r'(?:Warning|Exception|Error): ([^\n]+)')

#: Subdir shere to run the simulation
_SIMULATION_RUN_DIR = 'run'

#: Attribute in session object
_UID_ATTR = 'uid'

#: where users live under db_dir
_USER_ROOT_DIR = 'user'

#: where users live under db_dir
_BEAKER_DATA_DIR = 'beaker'

#: where users live under db_dir
_BEAKER_LOCK_DIR = 'lock'

#: What to exec (root_pkg)
_ROOT_CMD = 'sirepo'


with open(str(_STATIC_FOLDER.join('json/schema-common.json'))) as f:
    _SCHEMA_COMMON = json.load(f)


#: Flask app instance, must be bound globally
app = None


class BeakerSession(flask.sessions.SessionInterface):
    """Session manager for Flask using Beaker.

    Stores session info in files in sirepo.server.data_dir. Minimal info kept
    in session.
    """
    def __init__(self, app=None):
        if app is None:
            self.app = None
        else:
            self.init_app(app)

    def sirepo_init_app(self, app, db_dir):
        """Initialize _cfg with db_dir and register self with Flask

        Args:
            app (flask): Flask application object
            db_dir (py.path.local): db_dir passed on command line
        """
        if not _cfg.db_dir:
            _cfg.db_dir = db_dir
        else:
            _cfg.db_dir = py.path.local(_cfg.db_dir)
        data_dir = _cfg.db_dir.join(_BEAKER_DATA_DIR)
        lock_dir = data_dir.join(_BEAKER_LOCK_DIR)
        pkio.mkdir_parent(lock_dir)
        sc = {
            'session.auto': True,
            'session.cookie_expires': False,
            'session.type': 'file',
            'session.data_dir': str(data_dir),
            'session.lock_dir': str(lock_dir),
        }
        #TODO(robnagler) Generalize? seems like we'll be shadowing lots of config
        for k in _cfg.session:
            sc['session.' + k] = _cfg.session[k]
        app.wsgi_app = beaker.middleware.SessionMiddleware(app.wsgi_app, sc)
        app.session_interface = self

    def open_session(self, app, request):
        """Called by flask to create the session"""
        return request.environ['beaker.session']

    def save_session(self, *args, **kwargs):
        """Necessary to complete abstraction, but Beaker autosaves"""
        pass


app = flask.Flask(
    __name__,
    static_folder=str(_STATIC_FOLDER),
    template_folder=str(_STATIC_FOLDER),
)


def init(db_dir):
    """Initialize globals and populate simulation dir"""
    BeakerSession().sirepo_init_app(app, py.path.local(db_dir))


@app.route(_SCHEMA_COMMON['route']['clearFrames'], methods=('GET', 'POST'))
def app_clear_frames():
    """Clear animation frames for the simulation."""
    data = _json_input()
    _simulation_run_dir(data, remove_dir=True)
    return '{}'


@app.route(_SCHEMA_COMMON['route']['copySimulation'], methods=('GET', 'POST'))
def app_copy_simulation():
    """Takes the specified simulation and returns a newly named copy with the suffix (copy X)"""
    req = _json_input()
    simulation_type = req['simulationType']
    data = _open_json_file(simulation_type, sid=req['simulationId'])
    base_name = data['models']['simulation']['name']
    names = _iterate_simulation_datafiles(simulation_type, _simulation_name)
    count = 0
    while True:
        count += 1
        name = base_name + ' (copy{})'.format(' {}'.format(count) if count > 1 else '')
        if name in names and count < 100:
            continue
        break
    data['models']['simulation']['name'] = name
    return _save_new_simulation(simulation_type, data)


@app.route('/favicon.ico')
def app_route_favicon():
    """Routes to favicon.ico file."""
    return flask.send_from_directory(
        str(_STATIC_FOLDER.join('img')),
        'favicon.ico', mimetype='image/vnd.microsoft.icon'
    )

@app.route(_SCHEMA_COMMON['route']['deleteSimulation'], methods=('GET', 'POST'))
def app_delete_simulation():
    data = _json_input()
    pkio.unchecked_remove(_simulation_dir(data['simulationType'], data['simulationId']))
    return '{}'


@app.route(_SCHEMA_COMMON['route']['newSimulation'], methods=('GET', 'POST'))
def app_new_simulation():
    new_simulation_data = _json_input()
    simulation_type = new_simulation_data['simulationType']
    data = _open_json_file(
        simulation_type,
        _STATIC_FOLDER.join('json', '{}-default.json'.format(simulation_type)),
    )
    data['models']['simulation']['name'] = new_simulation_data['name']
    _template_for_simulation_type(simulation_type).new_simulation(data, new_simulation_data)
    return _save_new_simulation(simulation_type, data)


@app.route(_SCHEMA_COMMON['route']['pythonSource'])
def app_python_source(simulation_type, simulation_id):
    data = _open_json_file(simulation_type, sid=simulation_id)
    template = _template_for_simulation_type(simulation_type)
    # ensure the whole source gets generated, not up to the last breakout report
    if 'report' in data:
        del data['report']
    return flask.Response(
        '{}{}'.format(
            template.generate_parameters_file(data, _schema_cache(simulation_type), None),
            template.run_all_text()),
        mimetype='text/plain',
    )


@app.route(_SCHEMA_COMMON['route']['root'])
def app_root(simulation_type):
    return flask.render_template(
        'html/' + simulation_type + '.html',
        version=_SCHEMA_COMMON['version'],
    )


@app.route(_SCHEMA_COMMON['route']['runSimulation'], methods=('GET', 'POST'))
def app_run():
<<<<<<< HEAD
    data = _json_input()
    sid = _sid(data)
    err = _start_simulation(data).run_and_read()
    run_dir = _simulation_run_dir(data)
=======
    data = json.loads(_read_http_input())
    wd = _work_dir()
    persistent_files_dir = _simulation_persistent_dir(data['simulationType'], _id(data))
    err = _setup_simulation(data, wd, ['run', str(wd)], persistent_files_dir).run_and_read()
>>>>>>> 723e45e3
    if err:
        pkdp('error: sid={}, dir={}, out={}', sid, run_dir, err)
        return flask.jsonify({
            'error': _error_text(err),
            'simulationId': sid,
        })
    return pkio.read_text(run_dir.join('out.json'))


@app.route(_SCHEMA_COMMON['route']['runBackground'], methods=('GET', 'POST'))
def app_run_background():
    data = _json_input()
    sid = _sid(data)
    #TODO(robnagler) race condition. Need to lock the simulation
    if _cfg.daemonizer.is_running(sid):
        #TODO(robnagler) return error to user if in different window
        pkdp('ignoring second call to runBackground: {}'.format(sid))
        return '{}'
    status = data['models']['simulationStatus'];
    status['state'] = 'running'
    #TODO: Javascript weirdness. Should normalize time as UTC
    status['startTime'] = int(time.time() * 1000)
<<<<<<< HEAD
    _start_simulation(data, run_async=True)
=======
    _save_simulation_json(data['simulationType'], data)
    wd = _work_dir()
    out_dir = _simulation_persistent_dir(data['simulationType'], sid)
    pkio.unchecked_remove(out_dir)
    cmd = ['run-background', str(wd)]
    _setup_simulation(data, wd, cmd, out_dir, is_background=True)
>>>>>>> 723e45e3
    return flask.jsonify({
        'state': status['state'],
        'startTime': status['startTime'],
    })


@app.route(_SCHEMA_COMMON['route']['runCancel'], methods=('GET', 'POST'))
def app_run_cancel():
    data = _json_input()
    data['models']['simulationStatus']['state'] = 'canceled'
    simulation_type = data['simulationType']
    _save_simulation_json(simulation_type, data)
    _cfg.daemonizer.kill(_sid(data))
    # the last frame file may not be finished, remove it
    t = _template_for_simulation_type(simulation_type)
    t.remove_last_frame(_simulation_run_dir(data))
    return '{}'


@app.route(_SCHEMA_COMMON['route']['runStatus'], methods=('GET', 'POST'))
def app_run_status():
    data = _json_input()
    sid = _sid(data)
    simulation_type = data['simulationType']
    template = _template_for_simulation_type(simulation_type)
    run_dir = _simulation_run_dir(data)
    if _cfg.daemonizer.is_running(sid):
        completion = template.background_percent_complete(data, run_dir, True)
        state = 'running'
    else:
        data = _open_json_file(simulation_type, sid=sid)
        state = data['models']['simulationStatus']['state']
        completion = template.background_percent_complete(data, run_dir, False)
        if state == 'running':
            if completion['frame_count'] == completion['total_frames']:
                state = 'completed'
            else:
                state = 'canceled'
            data['models']['simulationStatus']['state'] = state
            _save_simulation_json(data['simulationType'], data)
    return flask.jsonify({
        'state': state,
        'percentComplete': completion['percent_complete'],
        'frameCount': completion['frame_count'],
        'totalFrames': completion['total_frames'],
    })


@app.route(_SCHEMA_COMMON['route']['simulationData'])
def app_simulation_data(simulation_type, simulation_id):
    return flask.jsonify(_open_json_file(simulation_type, sid=simulation_id))
    res = _iterate_simulation_datafiles(
        simulation_type,
        _find_simulation_data,
        {'simulationId': simulation_id},
    )
    if len(res):
        if len(res) > 1:
            pkdp('multiple data files found for id: {}'.format(simulation_id))
        return flask.jsonify(res[0])
    flask.abort(404)


@app.route(_SCHEMA_COMMON['route']['simulationFrame'])
def app_simulation_frame(frame_id):
    keys = ['simulationType', 'simulationId', 'modelName', 'animationArgs', 'frameIndex', 'startTime']
    data = dict(zip(keys, frame_id.split('-')))
    run_dir = _simulation_run_dir(data)
    response = flask.jsonify(_template_for_simulation_type(
        data['simulationType']).get_simulation_frame(run_dir, data))
    now = datetime.datetime.utcnow()
    expires = now + datetime.timedelta(365)
    response.headers['Cache-Control'] = 'public, max-age=31536000'
    response.headers['Expires'] = expires.strftime("%a, %d %b %Y %H:%M:%S GMT")
    response.headers['Last-Modified'] = now.strftime("%a, %d %b %Y %H:%M:%S GMT")
    return response


@app.route(_SCHEMA_COMMON['route']['listSimulations'], methods=('GET', 'POST'))
def app_simulation_list(simulation_type):
    simulation_type = _json_input()['simulationType']
    return json.dumps(
        sorted(
            _iterate_simulation_datafiles(simulation_type, _process_simulation_list),
            key=lambda row: row['last_modified'],
            reverse=True
        )
    )


@app.route(_SCHEMA_COMMON['route']['simulationSchema'], methods=('GET', 'POST'))
def app_simulation_schema():
    sim_type = flask.request.form['simulationType']
    return flask.jsonify(_schema_cache(sim_type))


<<<<<<< HEAD
def _cfg_daemonizer(value):
    """Converts string to class"""
    if isinstance(value, (_Celery, _Background)):
        # Already initialized but may call initializer with original object
        return value
    if value == 'Celery':
        from sirepo import celery_tasks
        try:
            if not celery_tasks.celery.control.ping():
                print('You need to start Celery:\ncelery worker -A sirepo.celery_tasks -l info -c 1')
                sys.exit(1)
        except Exception:
            print('You need to start Rabbit:\ndocker run --rm --hostname rabbit --name rabbit -p 5672:5672 -p 15672:15672 rabbitmq')
            sys.exit(1)
        return _Celery

    elif value == 'Background':
        signal.signal(signal.SIGCHLD, _Background.sigchld_handler)
        return _Background
    else:
        raise AssertionError('{}: unknown daemonizer'.format(value))

=======
@app.route(_SCHEMA_COMMON['route']['uploadFile'], methods=('GET', 'POST'))
def app_upload_file(simulation_type, simulation_id):
    file = flask.request.files['file']
    persistent_files_dir = _simulation_persistent_dir(simulation_type, simulation_id)
    if not persistent_files_dir.check():
        pkio.mkdir_parent(persistent_files_dir)
    filename = werkzeug.secure_filename(file.filename)
    path = persistent_files_dir.join(filename)
    if path.check():
        return flask.jsonify({
            #'error': 'file exists: ' + filename,
            'filename': filename,
            'simulationId': simulation_id,
        })
    file.save(path)
    return flask.jsonify({
        'filename': filename,
        'simulationId': simulation_id,
    })
>>>>>>> 723e45e3

def _error_text(err):
    """Parses error from subprocess"""
    m = re.search(_SUBPROCESS_ERROR_RE, err)
    if m:
        return m.group(1)
    return 'a system error occurred'


def _examples(app):
    files = pkio.walk_tree(
        pkresource.filename(_EXAMPLE_DIR_FORMAT.format(app)),
        re.escape(_JSON_SUFFIX) + '$',
    )
    return [_open_json_file(app, str(f)) for f in files]


def _find_simulation_data(res, path, data, params):
    if str(_sid(data)) == params['simulationId']:
        res.append(data)


def _fixup_old_data(simulation_type, data):
    if 'version' in data and data['version'] == _SCHEMA_COMMON['version']:
        return data
    _template_for_simulation_type(simulation_type).fixup_old_data(data)
    data['version'] = _SCHEMA_COMMON['version']
    return data


def _iterate_simulation_datafiles(simulation_type, op, params=None):
    res = []
    for path in glob.glob(
        str(_simulation_dir(simulation_type).join('*', _SIMULATION_DATA_FILE)),
    ):
        path = py.path.local(path)
        try:
            op(res, path, _open_json_file(simulation_type, path), params)
        except ValueError:
            pkdp('unparseable json file: {}', path)
    return res


def _json_input():
    return json.loads(_read_http_input())


def _open_json_file(simulation_type, path=None, sid=None):
    if not path:
        path = _simulation_data_file(simulation_type, sid)
    with open(str(path)) as f:
        return _fixup_old_data(simulation_type, json.load(f))


def _process_simulation_list(res, path, data, params):
    res.append({
        'simulationId': _sid(data),
        'name': data['models']['simulation']['name'],
        'last_modified': datetime.datetime.fromtimestamp(
            os.path.getmtime(str(path))
        ).strftime('%Y-%m-%d %H:%M'),
    })


def _random_id(parent_dir):
    """Create a random id in parent_dir

    Args:
        parent_dir (py.path): where id should be unique
    Returns:
        str: id (not directory)
    """
    #TODO(pjm): use database sequence for Id
    pkio.mkdir_parent(parent_dir)
    r = random.SystemRandom()
    # Generate cryptographically secure random string
    for _ in range(5):
        i = ''.join(r.choice(_ID_CHARS) for x in range(_ID_LEN))
        d = parent_dir.join(i)
        try:
            os.mkdir(str(d))
            return i
        except OSError as e:
            if e.errno == errno.EEXIST:
                pass
            raise
    raise RuntimeError('{}: failed to create unique direcotry'.format(parent_dir))


def _read_http_input():
    return flask.request.data.decode('unicode-escape')


def _report_name(data):
    """Extract report name from data

    Animations don't have a report name so we just return animation.

    Args:
        data (dict): passed in params
    Returns:
        str: name of the report requested in the data
    """
    try:
        return data['report']
    except KeyError:
        return 'animation'


def _save_new_simulation(simulation_type, data, is_response=True):
    sid = _random_id(_simulation_dir(simulation_type))
    data['models']['simulation']['simulationId'] = sid
    _save_simulation_json(simulation_type, data)
    if is_response:
        return app_simulation_data(simulation_type, sid)


def _save_simulation_json(simulation_type, data):
    sid = _sid(data)
    with open(_simulation_data_file(simulation_type, sid), 'w') as outfile:
        json.dump(data, outfile)


def _schema_cache(sim_type):
    if sim_type in _SCHEMA_CACHE:
        return _SCHEMA_CACHE[sim_type]
    with open(str(_STATIC_FOLDER.join('json/{}-schema.json'.format(sim_type)))) as f:
        schema = json.load(f)
    schema.update(_SCHEMA_COMMON)
    schema['simulationType'] = sim_type
    _SCHEMA_CACHE[sim_type] = schema
    return schema


def _sid(data):
    """Extract id from data file

    Args:
        data (dict): data file parsed

    Returns:
        str: simulationId from data fiel
    """
    try:
        return str(data['simulationId'])
    except KeyError:
        return str(data['models']['simulation']['simulationId'])


def _simulation_data_file(simulation_type, sid):
    return str(_simulation_dir(simulation_type, sid).join(_SIMULATION_DATA_FILE))


def _simulation_dir(simulation_type, sid=None):
    """Generates simulation directory from sid and simulation_type

    Args:
        simulation_type (str): srw or warp
        sid (str): simulation id (optional)
    """
    d = _user_dir().join(simulation_type)
    if not sid:
        return d
    if not _ID_RE.search(sid):
        raise RuntimeError('{}: invalid simulation id'.format(sid))
    return d.join(sid)


def _simulation_name(res, path, data, params):
    """Extract name of simulation from data file

    Args:
        res (list): results of iteration
        path (py.path): full path to file
        data (dict): parsed json
        params (object): additional params

    Returns:
        str: Human readable name for simulation
    """
    res.append(data['models']['simulation']['name'])


def _simulation_run_dir(data, remove_dir=False):
    """Where to run the simulation

    Args:
        data (dict): contains simulationType and simulationId
        remove_dir (bool): remove the directory [False]

    Returns:
        py.path: directory to run
    """
    d = _simulation_dir(data['simulationType'], _sid(data)).join(_report_name(data))
    if remove_dir:
        pkio.unchecked_remove(d)
    return d


<<<<<<< HEAD
def _start_simulation(data, run_async=False):
    """Setup and start the simulation.

    Args:
        data (dict): app data
        run_async (bool): run-background or run

    Returns:
        object: _Command or daemon instance
    """
    run_dir = _simulation_run_dir(data, remove_dir=True)
    pkio.mkdir_parent(run_dir)
    #TODO(robnagler) create a lock_dir -- what node/pid/thread to use?
    #   probably can only do with celery.
=======
def _setup_simulation(data, wd, cmd, persistent_files_dir, is_background=False):
>>>>>>> 723e45e3
    simulation_type = data['simulationType']
    sid = _sid(data)
    data = _fixup_old_data(simulation_type, data)
    template = _template_for_simulation_type(simulation_type)
    _save_simulation_json(simulation_type, data)
    for f in glob.glob(str(_simulation_dir(simulation_type, sid).join('*.*'))):
        if os.path.isfile(f):
            py.path.local(f).copy(run_dir)
    with open(str(run_dir.join('in.json')), 'w') as outfile:
        json.dump(data, outfile)
    pkio.write_text(
        run_dir.join(simulation_type + '_parameters.py'),
        template.generate_parameters_file(
<<<<<<< HEAD
            data,
            _schema_cache(simulation_type),
            run_dir=run_dir,
        )
    )
    template.prepare_aux_files(run_dir)
    cmd = [_ROOT_CMD, simulation_type] \
        + ['run-background' if run_async else 'run'] + [str(run_dir)]
    if run_async:
        return _cfg.daemonizer(sid, run_dir, cmd)
    return _Command(cmd, template.MAX_SECONDS)
=======
            data, _schema_cache(simulation_type),
            persistent_files_dir=persistent_files_dir if is_background else None)
    )
    template.prepare_aux_files(wd, persistent_files_dir)
    if is_background:
        return _DAEMONZER(_id(data), ['sirepo', simulation_type] + cmd, workdir=wd)
    return _Command(['sirepo', simulation_type] + cmd, template.MAX_SECONDS)
>>>>>>> 723e45e3


def _template_for_simulation_type(simulation_type):
    if simulation_type == 'srw':
        return sirepo.template.srw
    if simulation_type == 'warp':
        return sirepo.template.warp
    raise RuntimeError('{}: invalid simulation_type'.format(simulation_type))


def _user_dir():
    """User for the session

    Returns:
        str: unique id for user from flask session
    """
    if not _UID_ATTR in flask.session:
        _user_dir_create()
    d = _user_dir_name(flask.session[_UID_ATTR])
    if d.check():
        return d
    # Beaker session might have been deleted (in dev) so "logout" and "login"
    _user_dir_create()
    return _user_dir_name(flask.session[_UID_ATTR])


def _user_dir_create():
    """Create a user and initialize the directory"""
    uid = _random_id(_user_dir_name())
    # Must set before calling _simulation_dir
    flask.session[_UID_ATTR] = uid
    for app_name in _APP_NAMES:
        d = _simulation_dir(app_name)
        pkio.mkdir_parent(d)
        for s in _examples(app_name):
            _save_new_simulation(app_name, s, is_response=False)


def _user_dir_name(uid=None):
    """String name for user name

    Args:
        uid (str): properly formated user name (optional)
    Return:
        py.path: directory name
    """
    d = _cfg.db_dir.join(_USER_ROOT_DIR)
    if not uid:
        return d
    return d.join(uid)


class _Background(object):

    # Map of sid to instance
    _process = {}

    # mutex for _process
    _lock = threading.Lock()

    def __init__(self, sid, run_dir, cmd):
        with self._lock:
            assert not sid in self._process, \
                'Simulation already running: sid={}'.format(sid)
            self.in_kill = False
            self.sid = sid
            self.cmd = cmd
            self.run_dir = run_dir
            self._process[sid] = self
            self.pid = None
            # This command may blow up
            self.pid = self._create_daemon()

    @classmethod
    def is_running(cls, sid):
        with cls._lock:
            try:
                self = cls._process[sid]
            except KeyError:
                return False
            if self.in_kill:
                # Strange but true. The process is alive at this point so we
                # don't want to do anything like start a new process
                return True
            try:
                os.kill(self.pid, 0)
            except OSError:
                # Has to exist so no need to protect
                del self._process[sid]
                return False
        return True

    @classmethod
    def kill(cls, sid):
        self = None
        with cls._lock:
            try:
                self = cls._process[sid]
            except KeyError:
                return
            #TODO(robnagler) will this happen?
            if self.in_kill:
                return
            self.in_kill = True
        pkdp('Killing: pid={} sid={}', self.pid, self.sid)
        sig = signal.SIGTERM
        for i in range(3):
            try:
                os.kill(self.pid, sig)
                time.sleep(1)
                pid, status = os.waitpid(self.pid, os.WNOHANG)
                if pid == self.pid:
                    pkdp('waitpid: pid={} status={}', pid, status)
                    break
                sig = signal.SIGKILL
            except OSError:
                # Already reaped(?)
                break
        with cls._lock:
            self.in_kill = False
            try:
                del self._process[self.sid]
                pkdp('Deleted: sid={}', self.sid)
            except KeyError:
                pass

    @classmethod
    def sigchld_handler(cls, signum=None, frame=None):
        try:
            pid, status = os.waitpid(-1, os.WNOHANG)
            pkdp('waitpid: pid={} status={}', pid, status)
            with cls._lock:
                for self in cls._process.values():
                    if self.pid == pid:
                        del self._process[self.sid]
                        pkdp('Deleted: sid={}', self.sid)
                        return
        except OSError as e:
            if e.errno != errno.ECHILD:
                pkdp('waitpid OSError: {} ({})', e.strerror, e.errno)
                # Fall through. Not much to do here

    def _create_daemon(self):
        """Detach a process from the controlling terminal and run it in the
        background as a daemon.
        """
        try:
            pid = os.fork()
        except OSError as e:
            pkdp('fork OSError: {} ({})', e.strerror, e.errno)
            reraise
        if pid != 0:
            pkdp('Started: pid={} sid={} cmd={}', pid, self.sid, self.cmd)
            return pid
        try:
            os.chdir(str(self.run_dir))
            os.setsid()
            import resource
            maxfd = resource.getrlimit(resource.RLIMIT_NOFILE)[1]
            if (maxfd == resource.RLIM_INFINITY):
                maxfd = 1024
            for fd in range(0, maxfd):
                try:
                    os.close(fd)
                except OSError:
                    pass
            sys.stdin = open('background.log', 'a+')
            assert sys.stdin.fileno() == 0
            os.dup2(0, 1)
            sys.stdout = os.fdopen(1, 'a+')
            os.dup2(0, 2)
            sys.stderr = os.fdopen(2, 'a+')
            pkdp('Starting: cmd={}', self.cmd)
            sys.stderr.flush()
            try:
                os.execvp(self.cmd[0], self.cmd)
            finally:
                pkdp('execvp error: {} ({})', e.strerror, e.errno)
                sys.exit(1)
        except BaseException as e:
            err = open(str(self.run_dir.join('background.log')), 'a')
            err.write('Error starting daemon: {}\n'.format(e))
            err.close()
            reraise


class _Celery(object):

    # Map of sid to instance
    _task = {}

    # mutex for _task
    _lock = threading.Lock()

    def __init__(self, sid, run_dir, cmd):
        with self._lock:
            assert not sid in self._task, \
                'Simulation already running: sid={}'.format(sid)
            self.sid = sid
            self.cmd = cmd
            self.run_dir = run_dir
            self._task[sid] = self
            self.async_result = None
            # This command may blow up
            self.async_result = self._start_task()

    @classmethod
    def is_running(cls, sid):
        with cls._lock:
            return cls._async_result(sid) is not None

    @classmethod
    def kill(cls, sid):
        from celery.exceptions import TimeoutError
        with cls._lock:
            res = cls._async_result(sid)
            if not res:
                return
            pkdp('Killing: tid={} sid={}', res.task_id, sid)
        try:
            res.revoke(terminate=True, wait=True, timeout=1, signal='SIGTERM')
        except TimeoutError as e:
            res.revoke(terminate=True, signal='SIGKILL')
        with cls._lock:
            try:
                del cls._task[sid]
                pkdp('Deleted: sid={}', sid)
            except KeyError:
                pass

    @classmethod
    def _async_result(cls, sid):
            try:
                self = cls._task[sid]
            except KeyError:
                return None
            res = self.async_result
            if not res or res.ready():
                del self._task[sid]
                return None
            return res

    def _start_task(self):
        """Detach a process from the controlling terminal and run it in the
        background as a daemon.
        """
        return celery_tasks.start_simulation.apply_async([self.cmd[1], self.run_dir])


class _Command(threading.Thread):
    """Run a command in a thread, and kill after timeout"""

    def __init__(self, cmd, timeout):
        super(_Command, self).__init__()
        # Daemon threads are stopped abruptly so won't hang the server
        self.daemon = True
        self.cmd = cmd
        self.timeout = timeout
        self.process = None
        self.out = ''
        self.background_simulation_id = ''

    def run(self):
        self.process = subprocess.Popen(
            self.cmd,
            stdout=subprocess.PIPE,
            stderr=subprocess.STDOUT,
        )
        self.out = self.process.communicate()[0]

    def run_and_read(self):
        self.start()
        self.join(self.timeout)
        try:
            self.process.kill()
            pkdp('Timeout: cmd={}', self.cmd)
            # Thread should exit, but make sure
            self.join(2)
            return self.out + '\nError: simulation took too long'
        except OSError as e:
            if e.errno != errno.ESRCH:
                raise
        if self.process.returncode != 0:
            pkdp('Error: cmd={}, returncode={}', self.cmd, self.process.returncode)
            return self.out + '\nError: simulation failed'
        return None


#: Replace with pkconfig
_cfg = pkcollections.OrderedMapping(
    db_dir=os.getenv('SIREPO_SERVER_DB_DIR', None),
    session=pkcollections.OrderedMapping(
        secure=os.getenv('SIREPO_SERVER_SESSION_SECURE', False),
        secret=os.getenv('SIREPO_SERVER_SESSION_SECRET', 'development secret'),
        # Eventually {{ root_pkg }}_{{ channel }}
        key=os.getenv('SIREPO_SERVER_SESSION_SECRET', 'sirepo_dev'),
        session_key=os.getenv('SIREPO_SERVER_COOKIE_KEY', False),
    ),
    daemonizer=os.getenv('SIREPO_SERVER_JOB_QUEUE', 'Background'),
)

# This would a be a parser
_cfg.daemonizer = _cfg_daemonizer(_cfg.daemonizer)<|MERGE_RESOLUTION|>--- conflicted
+++ resolved
@@ -69,6 +69,9 @@
 
 #: Attribute in session object
 _UID_ATTR = 'uid'
+
+#: where users live under db_dir
+_LIB_DIR = 'lib'
 
 #: where users live under db_dir
 _USER_ROOT_DIR = 'user'
@@ -231,17 +234,10 @@
 
 @app.route(_SCHEMA_COMMON['route']['runSimulation'], methods=('GET', 'POST'))
 def app_run():
-<<<<<<< HEAD
     data = _json_input()
     sid = _sid(data)
     err = _start_simulation(data).run_and_read()
     run_dir = _simulation_run_dir(data)
-=======
-    data = json.loads(_read_http_input())
-    wd = _work_dir()
-    persistent_files_dir = _simulation_persistent_dir(data['simulationType'], _id(data))
-    err = _setup_simulation(data, wd, ['run', str(wd)], persistent_files_dir).run_and_read()
->>>>>>> 723e45e3
     if err:
         pkdp('error: sid={}, dir={}, out={}', sid, run_dir, err)
         return flask.jsonify({
@@ -264,16 +260,7 @@
     status['state'] = 'running'
     #TODO: Javascript weirdness. Should normalize time as UTC
     status['startTime'] = int(time.time() * 1000)
-<<<<<<< HEAD
     _start_simulation(data, run_async=True)
-=======
-    _save_simulation_json(data['simulationType'], data)
-    wd = _work_dir()
-    out_dir = _simulation_persistent_dir(data['simulationType'], sid)
-    pkio.unchecked_remove(out_dir)
-    cmd = ['run-background', str(wd)]
-    _setup_simulation(data, wd, cmd, out_dir, is_background=True)
->>>>>>> 723e45e3
     return flask.jsonify({
         'state': status['state'],
         'startTime': status['startTime'],
@@ -370,7 +357,6 @@
     return flask.jsonify(_schema_cache(sim_type))
 
 
-<<<<<<< HEAD
 def _cfg_daemonizer(value):
     """Converts string to class"""
     if isinstance(value, (_Celery, _Background)):
@@ -393,27 +379,26 @@
     else:
         raise AssertionError('{}: unknown daemonizer'.format(value))
 
-=======
+
 @app.route(_SCHEMA_COMMON['route']['uploadFile'], methods=('GET', 'POST'))
 def app_upload_file(simulation_type, simulation_id):
-    file = flask.request.files['file']
-    persistent_files_dir = _simulation_persistent_dir(simulation_type, simulation_id)
-    if not persistent_files_dir.check():
-        pkio.mkdir_parent(persistent_files_dir)
-    filename = werkzeug.secure_filename(file.filename)
-    path = persistent_files_dir.join(filename)
-    if path.check():
+    f = flask.request.files['file']
+    lib = _simulation_lib_dir(simulation_type)
+    #TODO(robnagler) need to specify file name differently so no conflicts
+    filename = werkzeug.secure_filename(f.filename)
+    p = lib.join(filename)
+    if p.check():
         return flask.jsonify({
             #'error': 'file exists: ' + filename,
             'filename': filename,
             'simulationId': simulation_id,
         })
-    file.save(path)
+    f.save(p)
     return flask.jsonify({
         'filename': filename,
         'simulationId': simulation_id,
     })
->>>>>>> 723e45e3
+
 
 def _error_text(err):
     """Parses error from subprocess"""
@@ -582,6 +567,18 @@
     return d.join(sid)
 
 
+def _simulation_lib_dir(simulation_type):
+    """String name for user library dir
+
+    Args:
+        simulation_type: which app is this for
+
+    Return:
+        py.path: directory name
+    """
+    return _simulation_dir(simulation_type).join(_LIB_DIR)
+
+
 def _simulation_name(res, path, data, params):
     """Extract name of simulation from data file
 
@@ -613,7 +610,6 @@
     return d
 
 
-<<<<<<< HEAD
 def _start_simulation(data, run_async=False):
     """Setup and start the simulation.
 
@@ -628,43 +624,30 @@
     pkio.mkdir_parent(run_dir)
     #TODO(robnagler) create a lock_dir -- what node/pid/thread to use?
     #   probably can only do with celery.
-=======
-def _setup_simulation(data, wd, cmd, persistent_files_dir, is_background=False):
->>>>>>> 723e45e3
     simulation_type = data['simulationType']
     sid = _sid(data)
     data = _fixup_old_data(simulation_type, data)
     template = _template_for_simulation_type(simulation_type)
     _save_simulation_json(simulation_type, data)
-    for f in glob.glob(str(_simulation_dir(simulation_type, sid).join('*.*'))):
-        if os.path.isfile(f):
-            py.path.local(f).copy(run_dir)
+    for d in _simulation_dir(simulation_type, sid), _simulation_lib_dir(simulation_type):
+        for f in glob.glob(str(d.join('*.*'))):
+            if os.path.isfile(f):
+                py.path.local(f).copy(run_dir)
     with open(str(run_dir.join('in.json')), 'w') as outfile:
         json.dump(data, outfile)
     pkio.write_text(
         run_dir.join(simulation_type + '_parameters.py'),
         template.generate_parameters_file(
-<<<<<<< HEAD
             data,
             _schema_cache(simulation_type),
             run_dir=run_dir,
         )
     )
-    template.prepare_aux_files(run_dir)
     cmd = [_ROOT_CMD, simulation_type] \
         + ['run-background' if run_async else 'run'] + [str(run_dir)]
     if run_async:
         return _cfg.daemonizer(sid, run_dir, cmd)
     return _Command(cmd, template.MAX_SECONDS)
-=======
-            data, _schema_cache(simulation_type),
-            persistent_files_dir=persistent_files_dir if is_background else None)
-    )
-    template.prepare_aux_files(wd, persistent_files_dir)
-    if is_background:
-        return _DAEMONZER(_id(data), ['sirepo', simulation_type] + cmd, workdir=wd)
-    return _Command(['sirepo', simulation_type] + cmd, template.MAX_SECONDS)
->>>>>>> 723e45e3
 
 
 def _template_for_simulation_type(simulation_type):
@@ -701,6 +684,10 @@
         pkio.mkdir_parent(d)
         for s in _examples(app_name):
             _save_new_simulation(app_name, s, is_response=False)
+        d = _simulation_lib_dir(app_name)
+        pkio.mkdir_parent(d)
+        for f in _template_for_simulation_type(app_name).static_lib_files():
+            f.copy(d)
 
 
 def _user_dir_name(uid=None):
