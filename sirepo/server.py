# -*- coding: utf-8 -*-
u"""Flask server interface

:copyright: Copyright (c) 2015-2019 RadiaSoft LLC.  All Rights Reserved.
:license: http://www.apache.org/licenses/LICENSE-2.0.html
"""
from __future__ import absolute_import, division, print_function
from pykern import pkconfig
from pykern import pkio
from pykern.pkcollections import PKDict
from pykern.pkdebug import pkdc, pkdexc, pkdlog, pkdp
from sirepo import api_perm
from sirepo import feature_config
from sirepo import http_reply
from sirepo import http_request
from sirepo import simulation_db
from sirepo import srdb
from sirepo import uri_router
from sirepo.template import adm
from sirepo.template import template_common
import datetime
import flask
import importlib
import re
import sirepo.sim_data
import sirepo.template
import sirepo.uri
import sirepo.util
import time
import urllib
import uuid
import werkzeug
import werkzeug.exceptions


#TODO(pjm): this import is required to work-around template loading in listSimulations, see #1151
if any(k in feature_config.cfg().sim_types for k in ('flash', 'rs4pi', 'synergia', 'warppba', 'warpvnd')):
    import h5py

#: class that py.path.local() returns
_PY_PATH_LOCAL_CLASS = type(pkio.py_path())

#: See sirepo.srunit
SRUNIT_TEST_IN_REQUEST = 'srunit_test_in_request'

#: Default file to serve on errors
DEFAULT_ERROR_FILE = 'server-error.html'

_ROBOTS_TXT = None

#: Global app value (only here so instance not lost)
_app = None

@api_perm.require_user
def api_copyNonSessionSimulation():
    sim = http_request.parse_post(id=1)
    src = pkio.py_path(
        simulation_db.find_global_simulation(
            sim.type,
            sim.id,
            checked=True,
        ),
    )
    data = simulation_db.open_json_file(
        sim.type,
        src.join(simulation_db.SIMULATION_DATA_FILE),
    )
    data.pkdel('report')
    data.models.simulation.isExample = False
    data.models.simulation.outOfSessionSimulationId = sim.id
    res = _save_new_and_reply(data)
    target = simulation_db.simulation_dir(sim.type, data.models.simulation.simulationId)
    sirepo.sim_data.get_class(sim_type).lib_files_copy(
        data,
        simulation_db.lib_dir_from_sim_dir(src),
        simulation_db.lib_dir_from_sim_dir(target),
    )
    template = sirepo.template.import_module(data)
    if hasattr(template, 'copy_related_files'):
        template.copy_related_files(data, str(src), str(target))
    return res


@api_perm.require_user
def api_copySimulation():
    """Takes the specified simulation and returns a newly named copy with the suffix ( X)"""
    sim = http_request.parse_post(id=1)
#TODO(robnagler) add support for name and folder validation
    n = sim.req_data.name
    assert n, sirepo.util.err(sim, 'No name in request')
    d = simulation_db.read_simulation_json(sim.type, sid=sim.id)
    d.models.simulation.pkupdate(
        name=n,
        folder=sim.req_data.get('folder', '/'),
        isExample=False,
        outOfSessionSimulationId='',
    )
    return _save_new_and_reply(d)


@api_perm.require_user
def api_deleteFile():
    sim = http_request.parse_post(filename=1, file_type=1)
<<<<<<< HEAD
    e = _simulations_using_file(sim, sim.file_type, _lib_filepath(sim.type))
=======
    e = _simulations_using_file(
        sim.type,
        sim.file_type,
        _lib_filename(sim.type, sim.filename, sim.file_type),
    )
>>>>>>> b13ab122
    if len(e):
        return http_reply.gen_json({
            'error': 'File is in use in other simulations.',
            'fileList': e,
            'fileName': sim.filename,
        })
<<<<<<< HEAD
    pkio.unchecked_remove(_lib_filepath(sim))
=======
    pkio.unchecked_remove(
        _lib_filepath(sim.type, sim.filename, sim.file_type),
    )
>>>>>>> b13ab122
    return http_reply.gen_json_ok()


@api_perm.require_user
def api_deleteSimulation():
    sim = http_request.parse_post(id=1)
    simulation_db.delete_simulation(sim.type, sim.id)
    return http_reply.gen_json_ok()


@api_perm.require_user
def api_downloadDataFile(simulation_type, simulation_id, model, frame, suffix=None):
#TODO(robnagler) validate suffix and frame
    sim = http_request.parse_params(
        id=simulation_id,
        model=model,
        type=simulation_type,
    )
    f, c, t = sirepo.template.import_module(sim.type).get_data_file(
        simulation_db.simulation_run_dir(sim.req_data),
        sim.sim_data.compute_model(sim.model),
        int(frame),
        options=sim.req_data.copy().update(suffix=suffix),
    )
    return http_reply.headers_for_no_cache(
        _as_attachment(flask.make_response(c), t, f),
    )


@api_perm.require_user
def api_downloadFile(simulation_type, simulation_id, filename):
#TODO(pjm): simulation_id is an unused argument
    sim = http_request.parse_params(type=simulation_type, filename=filename)
    n = sim.filename
#TODO(robnagler) need to fix this in sim_data
    if sim.type != 'srw':
        # strip file_type prefix from attachment filename
        n = re.sub(r'^.*?-.*?\.', '', n)
    return flask.send_file(
        str(sim.sim_data.lib_file_abspath(sim.filename)),
        as_attachment=True,
        attachment_filename=n,
    )


@api_perm.allow_visitor
def api_errorLogging():
    ip = flask.request.remote_addr
    try:
        pkdlog(
            '{}: javascript error: {}',
            ip,
            simulation_db.generate_json(http_request.parse_json(), pretty=True),
        )
    except ValueError as e:
        pkdlog(
            '{}: error parsing javascript app_error: {} input={}',
            ip,
            e,
            flask.request.data.decode('unicode-escape'),
        )
    return http_reply.gen_json_ok()


@api_perm.require_user
def api_exportArchive(simulation_type, simulation_id, filename):
    sim = http_request.parse_params(
        filename=filename,
        id=simulation_id,
        type=simulation_type,
    )
    from sirepo import exporter
    fn, mt = exporter.create_archive(sim.type, sim.id, sim.filename)
    return flask.send_file(
        str(fn),
        as_attachment=True,
        attachment_filename=sim.filename,
        mimetype=mt,
        #TODO(pjm): the browser caches HTML files, may need to add explicit times
        # to other calls to send_file()
        cache_timeout=1,
    )


@api_perm.allow_visitor
def api_favicon():
    """Routes to favicon.ico file."""
    return flask.send_from_directory(
        str(simulation_db.STATIC_FOLDER.join('img')),
        'favicon.ico',
        mimetype='image/vnd.microsoft.icon'
    )


@api_perm.require_user
def api_listFiles(simulation_type, simulation_id, file_type):
#TODO(pjm): simulation_id is an unused argument
    sim = http_request.parse_params(type=simulation_type, file_type=file_type)
    return http_reply.gen_json(
        sim.sim_data.lib_files_for_type(sim.file_type),
    )


@api_perm.allow_visitor
def api_findByName(simulation_type, application_mode, simulation_name):
    sim = http_request.parse_params(type=simulation_type)
    return http_reply.gen_redirect_for_local_route(
        sim.type,
        'findByName',
        PKDict(
            applicationMode=application_mode,
            simulationName=simulation_name,
        ),
    )


@api_perm.require_user
def api_findByNameWithAuth(simulation_type, application_mode, simulation_name):
    sim = http_request.parse_params(type=simulation_type)
    #TODO(pjm): need to unquote when redirecting from saved cookie redirect?
    simulation_name = urllib.unquote(simulation_name)
    # use the existing named simulation, or copy it from the examples
    rows = simulation_db.iterate_simulation_datafiles(
        sim.type,
        simulation_db.process_simulation_list,
        {
            'simulation.name': simulation_name,
            'simulation.isExample': True,
        },
    )
    if len(rows) == 0:
        for s in simulation_db.examples(sim.type):
            if s['models']['simulation']['name'] != simulation_name:
                continue
            simulation_db.save_new_example(s)
            rows = simulation_db.iterate_simulation_datafiles(
                sim.type,
                simulation_db.process_simulation_list,
                {
                    'simulation.name': simulation_name,
                },
            )
            break
        else:
            sirepo.util.raise_not_found(
                'simulation not found by name={} type={}',
                simulation_name,
                sim.type,
            )
    m = simulation_db.get_schema(sim.type).appModes[application_mode]
    return http_reply.gen_redirect_for_local_route(
        sim.type,
        m.localRoute,
        PKDict(simulationId=rows[0].simulationId),
        query=m.includeMode and PKDict(application_mode=application_mode),
    )


@api_perm.require_user
def api_getApplicationData(filename=''):
    """Get some data from the template

    Args:
        filename (str): if supplied, result is file attachment

    Returns:
        response: may be a file or JSON
    """
    sim = http_request.parse_post(template=1)
    res = sim.template.get_application_data(sim.req_data)
    if filename:
        assert isinstance(res, _PY_PATH_LOCAL_CLASS), \
            '{}: template did not return a file'.format(res)
        return flask.send_file(
            str(res),
            mimetype='application/octet-stream',
            as_attachment=True,
            attachment_filename=werkzeug.secure_filename(filename),
        )
    return http_reply.gen_json(res)


@api_perm.allow_cookieless_require_user
def api_importArchive():
    """
    Params:
        data: what to import
    """
    import sirepo.importer
    # special http_request parsing here
    data = sirepo.importer.do_form(flask.request.form)
    return http_reply.gen_redirect_for_local_route(
        data.simulationType,
        route=None,
        params={'simulationId': data.models.simulation.simulationId},
    )


@api_perm.require_user
def api_importFile(simulation_type=None):
    """
    Args:
        simulation_type (str): which simulation type
    Params:
        file: file data
        folder: where to import to
    """
    import sirepo.importer

    error = None
    f = None
    try:
        # special http_request parsing here
        template = simulation_type and sirepo.template.import_module(
            http_request.parse_params(type=simulation_type).type,
        )
        f = flask.request.files.get('file')
        assert f, \
            ValueError('must supply a file')
        if pkio.has_file_extension(f.filename, 'json'):
            data = sirepo.importer.read_json(f.read(), simulation_type)
        #TODO(pjm): need a separate URI interface to importer, added exception for rs4pi for now
        # (dicom input is normally a zip file)
        elif pkio.has_file_extension(f.filename, 'zip') and simulation_type != 'rs4pi':
            data = sirepo.importer.read_zip(f.stream, sim_type=simulation_type)
        else:
            assert simulation_type, \
                'simulation_type is required param for non-zip|json imports'
            assert hasattr(template, 'import_file'), \
                ValueError('Only zip files are supported')
            data = template.import_file(flask.request, simulation_db.tmp_dir())
            if 'error' in data:
                return http_reply.gen_json(data)
            if 'version' in data:
                # this will force the fixups to run when saved
                del data['version']
        #TODO(robnagler) need to validate folder
        data.models.simulation.folder = flask.request.form['folder']
        data.models.simulation.isExample = False
        return _save_new_and_reply(data)
    except werkzeug.exceptions.HTTPException:
        raise
    except sirepo.util.Reply:
        raise
    except Exception as e:
        pkdlog('{}: exception: {}', f and f.filename, pkdexc())
        error = str(e.message) if hasattr(e, 'message') else str(e)
    return http_reply.gen_json({
        'error': error if error else 'An unknown error occurred',
    })


@api_perm.allow_visitor
def api_homePage(path_info=None):
    return api_staticFile('en/' + (path_info or 'landing.html'))


@api_perm.allow_visitor
def api_homePageOld():
    return _render_root_page('landing-page', PKDict())


@api_perm.require_user
def api_newSimulation():
    sim = http_request.parse_post(template=1)
    d = simulation_db.default_data(sim.type)
#TODO(robnagler) assert values
#TODO(pjm): update fields from schema values across new_simulation_data values
    d.models.simulation.pkupdate(
        name=sim.req_data.name,
        folder=sim.req_data.folder,
        notes=sim.req_data.get('notes', ''),
    )
    if hasattr(sim.template, 'new_simulation'):
        sim.type.new_simulation(d, sim.req_data)
    return _save_new_and_reply(d)


@api_perm.require_user
def api_pythonSource(simulation_type, simulation_id, model=None, report=None):
    sim = http_request.parse_params(type=simulation_type, id=simulation_id)
    m = model and sim.sim_data.parse_model(model)
    r = report and sim.sim_data.parse_model(report)
    d = simulation_db.read_simulation_json(sim.type, sid=sim.id)
    return _safe_attachment(
        flask.make_response(
            sirepo.template.import_module(d)\
                .python_source_for_model(d, m),
        ),
        d.models.simulation.name + ('-' + r if r else ''),
        'py',
    )

@api_perm.allow_visitor
def api_robotsTxt():
    """Disallow the app (dev, prod) or / (alpha, beta)"""
    global _ROBOTS_TXT
    if not _ROBOTS_TXT:
        # We include dev so we can test
        if pkconfig.channel_in('prod', 'dev'):
            u = [
                sirepo.uri.api('root', params={'simulation_type': x})
                for x in sorted(feature_config.cfg().sim_types)
            ]
        else:
            u = ['/']
        _ROBOTS_TXT = ''.join(
            ['User-agent: *\n'] + ['Disallow: /{}\n'.format(x) for x in u],
        )
    return flask.Response(_ROBOTS_TXT, mimetype='text/plain')


@api_perm.allow_visitor
def api_root(simulation_type):
    try:
        sim = http_request.parse_params(type=simulation_type)
    except AssertionError:
        if simulation_type == 'warp':
            return http_reply.gen_redirect(sirepo.uri.app_root('warppba'))
        if simulation_type == 'fete':
            return http_reply.gen_redirect(sirepo.uri.app_root('warpvnd'))
        sirepo.util.raise_not_found('Invalid simulation_type={}', simulation_type)
    return _render_root_page('index', PKDict(app_name=sim.type))


@api_perm.require_user
def api_saveSimulationData():
    # do not fixup_old_data yet
    sim = http_request.parse_post(id=1, template=1)
    d = sim.req_data
    simulation_db.validate_serial(d)
    d = simulation_db.fixup_old_data(d)[0]
    if hasattr(sim.template, 'prepare_for_save'):
        d = sim.template.prepare_for_save(d)
    d = simulation_db.save_simulation_json(d)
    return api_simulationData(
        d.simulationType,
        d.models.simulation.simulationId,
        pretty=False,
    )


@api_perm.require_user
def api_simulationData(simulation_type, simulation_id, pretty, section=None):
    """First entry point for a simulation

    Might be non-session simulation copy (see `simulation_db.CopyRedirect`).
    We have to allow a non-user to get data.
    """
    #TODO(robnagler) need real type transforms for inputs
    sim = http_request.parse_params(type=simulation_type, id=simulation_id, template=1)
    pretty = bool(int(pretty))
    try:
        d = simulation_db.read_simulation_json(sim.type, sid=sim.id)
        if hasattr(sim.template, 'prepare_for_client'):
            d = sim.template.prepare_for_client(d)
        resp = http_reply.gen_json(
            d,
            pretty=pretty,
        )
        if pretty:
            _safe_attachment(
                resp,
                d.models.simulation.name,
                'json',
            )
    except simulation_db.CopyRedirect as e:
        if e.sr_response['redirect'] and section:
            e.sr_response['redirect']['section'] = section
        resp = http_reply.gen_json(e.sr_response)
    return http_reply.headers_for_no_cache(resp)


@api_perm.require_user
def api_listSimulations():
    sim = http_request.parse_post()
    simulation_db.verify_app_directory(sim.type)
    return http_reply.gen_json(
        sorted(
            simulation_db.iterate_simulation_datafiles(
                sim.type,
                simulation_db.process_simulation_list,
                sim.req_data.get('search'),
            ),
            key=lambda row: row['name'],
        )
    )

@api_perm.require_user
def api_getServerData():
    input = http_request.parse_json()
#TODO(robnagler) validate
    id = input.id if 'id' in input else None
    d = adm.get_server_data(id)
    if d == None or len(d) == 0:
        raise sirepo.util.UserAlert('Data error', 'no data supplied')
    return http_reply.gen_json(d)


# visitor rather than user because error pages are rendered by the application
@api_perm.allow_visitor
def api_simulationSchema():
    return http_reply.gen_json(
        simulation_db.get_schema(
            http_request.parse_params(
                type=flask.request.form['simulationType'],
            ).type,
        ),
    )


@api_perm.allow_visitor
def api_srwLight():
    return _render_root_page('light', PKDict())


@api_perm.allow_visitor
def api_srUnit():
    v = getattr(flask.current_app, SRUNIT_TEST_IN_REQUEST)
    if v.want_cookie:
        from sirepo import cookie
        cookie.set_sentinel()
    v.op()
    return ''


@api_perm.allow_visitor
def api_staticFile(path_info=None):
    """flask.send_from_directory for static folder.

    Uses safe_join which doesn't allow indexing, paths with '..',
    or absolute paths.

    Args:
        path_info (str): relative path to join
    Returns:
        flask.Response: flask.send_from_directory response
    """
    return flask.send_from_directory(
        str(simulation_db.STATIC_FOLDER),
        path_info,
    )


@api_perm.require_user
def api_updateFolder():
    #TODO(robnagler) Folder should have a serial, or should it be on data
    sim = http_request.parse_post()
#TODO(robnagler) validate
    old_name = data['oldName']
    new_name = data['newName']
    for row in simulation_db.iterate_simulation_datafiles(sim.type, _simulation_data):
        folder = row['models']['simulation']['folder']
        if folder.startswith(old_name):
            row['models']['simulation']['folder'] = re.sub(re.escape(old_name), new_name, folder, 1)
            simulation_db.save_simulation_json(row)
    return http_reply.gen_json_ok()


@api_perm.require_user
def api_uploadFile(simulation_type, simulation_id, file_type):
    sim = http_request.parse_params(
        file_type=file_type,
        id=simulation_id,
        template=1,
        type=simulation_type,
    )
    f = flask.request.files['file']
    sim.filename = werkzeug.secure_filename(f.filename)
#TODO(robnagler) assert file type
    p = _lib_filepath(sim)
    e = None
    in_use = None
    if p.check():
        if not flask.request.form.get('confirm'):
            in_use = _simulations_using_file(
                sim.type,
                sim.file_type,
                _lib_filepath(sim),
                ignore_sim_id=sim.id,
            )
            if in_use:
                e = 'File is in use in other simulations. Please confirm you would like to replace the file for all simulations.'
    if not e:
        pkio.mkdir_parent_only(p)
        f.save(str(p))
        if hasattr(sim.template, 'validate_file'):
            e = sim.template.validate_file(sim.file_type, p)
            if e:
                pkio.unchecked_remove(p)
    if e:
        return http_reply.gen_json({
            'error': e,
            'filename': n,
            'fileList': in_use,
            'fileType': sim.file_type,
            'simulationId': sim.id,
        })
    return http_reply.gen_json({
        'filename': n,
        'fileType': sim.file_type,
        'simulationId': sim.id,
    })


def init(uwsgi=None, use_reloader=False):
    """Initialize globals and populate simulation dir"""
    global _app

    if _app:
        return
    #: Flask app instance, must be bound globally
    _app = flask.Flask(
        __name__,
        static_folder=None,
        template_folder=str(simulation_db.STATIC_FOLDER),
    )
    _app.config.update(
        PROPAGATE_EXCEPTIONS=True,
    )
    _app.sirepo_db_dir = cfg.db_dir
    _app.sirepo_uwsgi = uwsgi
    _app.sirepo_use_reloader = use_reloader
    simulation_db.init_by_server(_app)
    uri_router.init(_app, simulation_db)
    return _app


def init_apis(app, *args, **kwargs):
    for e, _ in simulation_db.SCHEMA_COMMON['customErrors'].items():
        app.register_error_handler(int(e), _handle_error)
    importlib.import_module(
        'sirepo.' + ('job' if feature_config.cfg().job_supervisor else 'runner')
    ).init_by_server(app)


def _as_attachment(resp, content_type, filename):
    resp.mimetype = content_type
    resp.headers['Content-Disposition'] = 'attachment; filename="{}"'.format(filename)
    return resp


@pkconfig.parse_none
def _cfg_db_dir(value):
    """DEPRECATED"""
    if value is not None:
        srdb.server_init_root(value)
    return srdb.root()


def _cfg_time_limit(value):
    """Sets timeout in seconds"""
    v = int(value)
    assert v > 0
    return v


def _handle_error(error):
    status_code = 500
    if isinstance(error, werkzeug.exceptions.HTTPException):
        status_code = error.code
    try:
        error_file = simulation_db.SCHEMA_COMMON['customErrors'][str(status_code)]['url']
    except Exception:
        error_file = DEFAULT_ERROR_FILE
    f = flask.send_from_directory(static_dir('html'), error_file)

    return f, status_code


def _lib_filepath(sim):
#TODO(robnagler) move into sim_data
    return sim.sim_data.lib_file_abspath(
        sim.filename if sim.type == 'srw' \
        else '{}.{}'.format(sim.file_type, sim.filename),
    )


def _render_root_page(page, values):
    values.update(PKDict(
        app_version=simulation_db.app_version(),
        source_cache_key=_source_cache_key(),
        static_files=simulation_db.static_libs(),
    ))
    return http_reply.render_static(page, 'html', values, cache_ok=True)


def _safe_attachment(resp, base, suffix):
    return _as_attachment(
        resp,
        http_reply.MIME_TYPE[suffix],
        '{}.{}'.format(
            re.sub(r'[^\w]+', '-', base).strip('-') or 'download',
            suffix,
        ).lower(),
    )


def _save_new_and_reply(*args):
    data = simulation_db.save_new_simulation(*args)
    return api_simulationData(
        data['simulationType'],
        data['models']['simulation']['simulationId'],
        pretty=False,
    )


def _simulation_data(res, path, data):
    """Iterator function to return entire simulation data
    """
    res.append(data)


def _simulations_using_file(sim, path, ignore_sim_id=None):
    res = []
    s = sirepo.sim_data.get_class(sim.type)
    for row in simulation_db.iterate_simulation_datafiles(simulation_type, _simulation_data):
        if s.is_file_used(row, search_name):
            sim = row['models']['simulation']
            if ignore_sim_id and sim['simulationId'] == ignore_sim_id:
                continue
            if sim['folder'] == '/':
                res.append('/{}'.format(sim['name']))
            else:
                res.append('{}/{}'.format(sim['folder'], sim['name']))
    return res


def _source_cache_key():
    if cfg.enable_source_cache_key:
        return '?{}'.format(simulation_db.app_version())
    return ''


def static_dir(dir_name):
    return str(simulation_db.STATIC_FOLDER.join(dir_name))


cfg = pkconfig.init(
    db_dir=(None, _cfg_db_dir, 'DEPRECATED: set $SIREPO_SRDB_ROOT'),
    job_queue=(None, str, 'DEPRECATED: set $SIREPO_RUNNER_JOB_CLASS'),
    enable_source_cache_key=(True, bool, 'enable source cache key, disable to allow local file edits in Chrome'),
)<|MERGE_RESOLUTION|>--- conflicted
+++ resolved
@@ -101,28 +101,15 @@
 @api_perm.require_user
 def api_deleteFile():
     sim = http_request.parse_post(filename=1, file_type=1)
-<<<<<<< HEAD
-    e = _simulations_using_file(sim, sim.file_type, _lib_filepath(sim.type))
-=======
-    e = _simulations_using_file(
-        sim.type,
-        sim.file_type,
-        _lib_filename(sim.type, sim.filename, sim.file_type),
-    )
->>>>>>> b13ab122
+    e = _simulations_using_file(sim, sim.file_type, _lib_filepath(sim))
     if len(e):
         return http_reply.gen_json({
             'error': 'File is in use in other simulations.',
             'fileList': e,
             'fileName': sim.filename,
         })
-<<<<<<< HEAD
+
     pkio.unchecked_remove(_lib_filepath(sim))
-=======
-    pkio.unchecked_remove(
-        _lib_filepath(sim.type, sim.filename, sim.file_type),
-    )
->>>>>>> b13ab122
     return http_reply.gen_json_ok()
 
 
