--- conflicted
+++ resolved
@@ -386,21 +386,6 @@
 
 
     @api_perm.require_user
-<<<<<<< HEAD
-=======
-    def api_exportRSOptConfig(self, simulation_type, simulation_id, filename):
-        t = sirepo.template.import_module(simulation_type)
-        assert hasattr(t, 'export_rsopt_config'), 'Export rsopt unavailable'
-        d = simulation_db.read_simulation_json(simulation_type, sid=simulation_id)
-        return self.reply_file(
-            t.export_rsopt_config(d, filename),
-            filename,
-            content_type='application/zip'
-        )
-
-
-    @api_perm.require_user
->>>>>>> fbc1e647
     def api_newSimulation(self):
         req = self.parse_post(template=True, folder=True, name=True)
         d = simulation_db.default_data(req.type)
