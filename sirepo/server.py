# -*- coding: utf-8 -*-
u"""Flask routes

:copyright: Copyright (c) 2015 RadiaSoft LLC.  All Rights Reserved.
:license: http://www.apache.org/licenses/LICENSE-2.0.html
"""
from __future__ import absolute_import, division, print_function
from pykern import pkcollections
from pykern import pkconfig
from pykern import pkio
from pykern import pkresource
from pykern.pkdebug import pkdc, pkdexc, pkdp
from sirepo import simulation_db
from sirepo.template import template_common
import beaker.middleware
import copy
import datetime
import errno
import flask
import flask.sessions
import glob
import os
import py
import re
import signal
import sirepo.template
import subprocess
import sys
import threading
import time
import traceback
import werkzeug
import werkzeug.exceptions


#: Flask app instance, must be bound globally
app = None

#: where users live under db_dir
_BEAKER_DATA_DIR = 'beaker'

#: where users live under db_dir
_BEAKER_LOCK_DIR = 'lock'

#: Empty response
_EMPTY_JSON_RESPONSE = '{}'

#: Parsing errors from subprocess
_SUBPROCESS_ERROR_RE = re.compile(r'(?:warning|exception|error): ([^\n]+)', flags=re.IGNORECASE)


class _BeakerSession(flask.sessions.SessionInterface):
    """Session manager for Flask using Beaker.

    Stores session info in files in sirepo.server.data_dir. Minimal info kept
    in session.
    """
    def __init__(self, app=None):
        if app is None:
            self.app = None
        else:
            self.init_app(app)

    def sirepo_init_app(self, app, db_dir):
        """Initialize cfg with db_dir and register self with Flask

        Args:
            app (flask): Flask application object
            db_dir (py.path.local): db_dir passed on command line
        """
        app.sirepo_db_dir = db_dir
        data_dir = db_dir.join(_BEAKER_DATA_DIR)
        lock_dir = data_dir.join(_BEAKER_LOCK_DIR)
        pkio.mkdir_parent(lock_dir)
        sc = {
            'session.auto': True,
            'session.cookie_expires': False,
            'session.type': 'file',
            'session.data_dir': str(data_dir),
            'session.lock_dir': str(lock_dir),
        }
        #TODO(robnagler) Generalize? seems like we'll be shadowing lots of config
        for k in cfg.beaker_session:
            sc['session.' + k] = cfg.beaker_session[k]
        app.wsgi_app = beaker.middleware.SessionMiddleware(app.wsgi_app, sc)
        app.session_interface = self

    def open_session(self, app, request):
        """Called by flask to create the session"""
        return request.environ['beaker.session']

    def save_session(self, *args, **kwargs):
        """Necessary to complete abstraction, but Beaker autosaves"""
        pass


app = flask.Flask(
    __name__,
    static_folder=str(simulation_db.STATIC_FOLDER),
    template_folder=str(simulation_db.STATIC_FOLDER),
)


def init(db_dir):
    """Initialize globals and populate simulation dir"""
    _BeakerSession().sirepo_init_app(app, py.path.local(db_dir))
    simulation_db.init(app)


@app.route(simulation_db.SCHEMA_COMMON['route']['clearFrames'], methods=('GET', 'POST'))
def app_clear_frames():
    """Clear animation frames for the simulation."""
    data = _parse_data_input()
    simulation_db.simulation_run_dir(data, remove_dir=True)
    return '{}'


@app.route(simulation_db.SCHEMA_COMMON['route']['copyNonSessionSimulation'], methods=('GET', 'POST'))
def app_copy_nonsession_simulation():
    req = _json_input()
    sim_type = req['simulationType']
    global_path = simulation_db.find_global_simulation(sim_type, req['simulationId'])
    if global_path:
        data = simulation_db.open_json_file(sim_type, os.path.join(global_path, simulation_db.SIMULATION_DATA_FILE))
        data['models']['simulation']['isExample'] = ''
        data['models']['simulation']['outOfSessionSimulationId'] = req['simulationId']
        res = _save_new_and_reply(sim_type, data)
        sirepo.template.import_module(data).copy_related_files(data, global_path, str(simulation_db.simulation_dir(sim_type, simulation_db.parse_sid(data))))
        return res
    werkzeug.exceptions.abort(404)


@app.route(simulation_db.SCHEMA_COMMON['route']['copySimulation'], methods=('GET', 'POST'))
def app_copy_simulation():
    """Takes the specified simulation and returns a newly named copy with the suffix (copy X)"""
    req = _json_input()
    sim_type = req['simulationType']
    name = req['name'] if 'name' in req else None
    data = simulation_db.open_json_file(sim_type, sid=req['simulationId'])
    if not name:
        base_name = data['models']['simulation']['name']
        names = simulation_db.iterate_simulation_datafiles(sim_type, _simulation_name)
        count = 0
        while True:
            count += 1
            name = base_name + ' (copy{})'.format(' {}'.format(count) if count > 1 else '')
            if name in names and count < 100:
                continue
            break
    data['models']['simulation']['name'] = name
    data['models']['simulation']['isExample'] = ''
    data['models']['simulation']['outOfSessionSimulationId'] = ''
    return _save_new_and_reply(sim_type, data)


@app.route(simulation_db.SCHEMA_COMMON['route']['deleteSimulation'], methods=('GET', 'POST'))
def app_delete_simulation():
    data = _parse_data_input()
    pkio.unchecked_remove(simulation_db.simulation_dir(data['simulationType'], data['simulationId']))
    return '{}'


@app.route(simulation_db.SCHEMA_COMMON['route']['downloadDataFile'], methods=('GET', 'POST'))
def app_download_data_file(simulation_type, simulation_id, model, frame):
    data = {
        'simulationType': simulation_type,
        'simulationId': simulation_id,
        'modelName': model,
    }
    frame = int(frame)
    template = sirepo.template.import_module(data)
    if frame >= 0:
        data['report'] = template.get_animation_name(data)
    else:
        data['report'] = model
    run_dir = simulation_db.simulation_run_dir(data)
    filename, content, content_type = template.get_data_file(run_dir, model, frame)
    response = flask.make_response(content)
    response.mimetype = content_type
    if content_type != 'text/plain':
        response.headers['Content-Disposition'] = 'attachment; filename="{}"'.format(filename)
    return response


@app.route(simulation_db.SCHEMA_COMMON['route']['downloadFile'], methods=('GET', 'POST'))
def app_download_file(simulation_type, simulation_id, filename):
    lib = simulation_db.simulation_lib_dir(simulation_type)
    p = lib.join(werkzeug.secure_filename(filename))
    return flask.send_file(str(p))


@app.route(simulation_db.SCHEMA_COMMON['route']['errorLogging'], methods=('GET', 'POST'))
def app_error_logging():
    ip = flask.request.remote_addr
    try:
        pkdp(
            '{}: javascript error: {}',
            ip,
            simulation_db.generate_json(_json_input(), pretty=True),
        )
    except ValueError as e:
        pkdp(
            '{}: error parsing javascript app_error: {} input={}',
            ip,
            e,
            flask.request.data.decode('unicode-escape'),
        )
    return '{}'


@app.route(simulation_db.SCHEMA_COMMON['route']['listFiles'], methods=('GET', 'POST'))
def app_file_list(simulation_type, simulation_id, file_type):
    file_type = werkzeug.secure_filename(file_type)
    res = []
    #TODO(pjm): use file prefixes for srw, currently assumes mirror is *.dat and others are *.zip
    if simulation_type == 'srw':
        search = '*.dat' if file_type == 'mirror' else '*.zip'
    else:
        search = '{}.*'.format(file_type)
    d = simulation_db.simulation_lib_dir(simulation_type)
    for f in glob.glob(str(d.join(search))):
        if os.path.isfile(f):
            filename = os.path.basename(f)
            if not simulation_type == 'srw':
                # strip the file_type prefix
                filename = filename[len(file_type) + 1:]
            res.append(filename)
    res.sort()
    return _json_response(res)


@app.route(simulation_db.SCHEMA_COMMON['route']['findByName'], methods=('GET', 'POST'))
def app_find_by_name(simulation_type, application_mode, simulation_name):
    redirect_uri = None
    if application_mode == 'light-sources':
        show_item_id = None
        # for light-sources application mode, the simulation_name is the facility
        # copy all new examples into the session
        examples = sorted(
            simulation_db.examples(simulation_type),
            key=lambda row: row['models']['simulation']['folder'],
        )
        for s in examples:
            if s['models']['simulation']['facility'] == simulation_name:
                rows = simulation_db.iterate_simulation_datafiles(simulation_type, simulation_db.process_simulation_list, {
                    'simulation.name': s['models']['simulation']['name'],
                })
                if len(rows):
                    id = rows[0]['simulationId']
                else:
                    type, id = simulation_db.save_new_example(simulation_type, s)
                if not show_item_id:
                    show_item_id = id
        redirect_uri = '/{}#/simulations?simulation.facility={}&application_mode={}&show_item_id={}'.format(
            simulation_type, flask.escape(simulation_name), application_mode, show_item_id)
    else:
        # otherwise use the existing named simulation, or copy it from the examples
        rows = simulation_db.iterate_simulation_datafiles(simulation_type, simulation_db.process_simulation_list, {
            'simulation.name': simulation_name,
        })
        if len(rows) == 0:
            for s in simulation_db.examples(simulation_type):
                if s['models']['simulation']['name'] == simulation_name:
                    simulation_db.save_new_example(simulation_type, s)
                    rows = simulation_db.iterate_simulation_datafiles(simulation_type, simulation_db.process_simulation_list, {
                        'simulation.name': simulation_name,
                    })
                    break
        if len(rows):
            if application_mode == 'wavefront':
                redirect_uri = '/{}#/beamline/{}?application_mode={}'.format(
                    simulation_type, rows[0]['simulationId'], application_mode)
            else:
                redirect_uri = '/{}#/source/{}?application_mode={}'.format(
                    simulation_type, rows[0]['simulationId'], application_mode)

    if redirect_uri:
        # redirect using javascript for safari browser which doesn't support hash redirects
        return flask.render_template(
            'html/javascript-redirect.html',
            redirect_uri=redirect_uri
        )
    werkzeug.exceptions.abort(404)


@app.route(simulation_db.SCHEMA_COMMON['route']['getApplicationData'], methods=('GET', 'POST'))
def app_get_application_data():
    data = _parse_data_input()
    return _json_response(sirepo.template.import_module(data).get_application_data(data))


@app.route(simulation_db.SCHEMA_COMMON['route']['importFile'], methods=('GET', 'POST'))
def app_import_file(simulation_type):
    template = sirepo.template.import_module(simulation_type)
    error, data = template.import_file(flask.request, simulation_db.simulation_lib_dir(simulation_type), simulation_db.tmp_dir())
    if error:
        return _json_response({'error': error})
    data['models']['simulation']['folder'] = flask.request.form['folder']
    return _save_new_and_reply(simulation_type, data)


@app.route(simulation_db.SCHEMA_COMMON['route']['newSimulation'], methods=('GET', 'POST'))
def app_new_simulation():
    new_simulation_data = _parse_data_input()
    sim_type = new_simulation_data['simulationType']
    data = simulation_db.open_json_file(
        sim_type,
        simulation_db.STATIC_FOLDER.join('json', '{}-default{}'.format(sim_type, simulation_db.JSON_SUFFIX)),
    )
    data['models']['simulation']['name'] = new_simulation_data['name']
    data['models']['simulation']['folder'] = new_simulation_data['folder']
    sirepo.template.import_module(data).new_simulation(data, new_simulation_data)
    return _save_new_and_reply(sim_type, data)


@app.route(simulation_db.SCHEMA_COMMON['route']['pythonSource'])
def app_python_source(simulation_type, simulation_id):
    data = simulation_db.open_json_file(simulation_type, sid=simulation_id)
    template = sirepo.template.import_module(data)
    # ensure the whole source gets generated, not up to the last watchpoint report
    last_watchpoint = None
    if 'beamline' in data['models']:
        for item in reversed(data['models']['beamline']):
            if item['type'] == 'watch':
                last_watchpoint = 'watchpointReport{}'.format(item['id'])
                break
            if last_watchpoint:
                data['report'] = last_watchpoint
    return flask.Response(
        '{}{}'.format(
            template.generate_parameters_file(data, simulation_db.get_schema(simulation_type), is_parallel=True),
            template.run_all_text(data) if simulation_type == 'srw' else template.run_all_text()),
        mimetype='text/plain',
    )


@app.route(simulation_db.SCHEMA_COMMON['route']['root'])
def app_root(simulation_type):
    return flask.render_template(
        'html/index.html',
        version=simulation_db.app_version(),
        app_name=simulation_type,
    )


@app.route('/favicon.ico')
def app_route_favicon():
    """Routes to favicon.ico file."""
    return flask.send_from_directory(
        str(simulation_db.STATIC_FOLDER.join('img')),
        'favicon.ico', mimetype='image/vnd.microsoft.icon'
    )

@app.route(simulation_db.SCHEMA_COMMON['route']['runCancel'], methods=('GET', 'POST'))
def app_run_cancel():
    data = _parse_data_input()
    jid = _job_id(data)
    # TODO(robnagler) need to have a way of listing jobs
    # Don't bother with cache_hit check. We don't have any way of canceling
    # if the parameters don't match so for now, always kill.
    if cfg.job_queue.is_processing(jid):
        run_dir = simulation_db.simulation_run_dir(data)
        # Write first, since results are write once, and we want to
        # indicate the cancel instead of the termination error that
        # will happen as a result of the kill.
        simulation_db.write_result({'state': 'canceled'}, run_dir=run_dir)
        cfg.job_queue.kill(jid)
        # TODO(robnagler) should really be inside the template (t.cancel_simulation()?)
        # the last frame file may not be finished, remove it
        t = sirepo.template.import_module(data)
        t.remove_last_frame(run_dir)
    # Always true from the client's perspective
    return _json_response({'state': 'canceled'})


@app.route(simulation_db.SCHEMA_COMMON['route']['runSimulation'], methods=('GET', 'POST'))
def app_run_simulation():
    data = _parse_data_input(validate=True)
    res = _simulation_run_status(data, quiet=True)
    if (
        (
            res['state'] != ('running', 'pending')
            and (res['state'] != 'completed' or data.get('forceRun', False))
        ) or res.get('parametersChanged', True)
    ):
        _start_simulation(data)
        res = _simulation_run_status(data)
    return _json_response(res)


@app.route(simulation_db.SCHEMA_COMMON['route']['runStatus'], methods=('GET', 'POST'))
def app_run_status():
    data = _parse_data_input()
    return _json_response(_simulation_run_status(data))


@app.route(simulation_db.SCHEMA_COMMON['route']['saveSimulationData'], methods=('GET', 'POST'))
def app_save_simulation_data():
    data = _parse_data_input(validate=True)
    simulation_db.save_simulation_json(data['simulationType'], data)
    return '{}'


<<<<<<< HEAD
def app_simulation_data(simulation_type, simulation_id):
=======
@app.route(simulation_db.SCHEMA_COMMON['route']['simulationData'])
def app_simulation_data(simulation_type, simulation_id, pretty):
    #TODO(robnagler) need real type transform
    pretty = bool(int(pretty))
>>>>>>> 6a5f3613
    data = simulation_db.open_json_file(simulation_type, sid=simulation_id)
    response = _json_response(
        sirepo.template.import_module(simulation_type).prepare_for_client(data),
        pretty=pretty,
    )
    _no_cache(response)
    return response


@app.route(simulation_db.SCHEMA_COMMON['route']['simulationData'])
def app_simulation_data_export(simulation_type, simulation_id):
    data = simulation_db.open_json_file(simulation_type, sid=simulation_id)
    response = _json_response_for_export(
        sirepo.template.import_module(simulation_type).prepare_for_client(data),
    )
    _no_cache(response)
    return response


@app.route(simulation_db.SCHEMA_COMMON['route']['simulationFrame'])
def app_simulation_frame(frame_id):
    keys = ['simulationType', 'simulationId', 'modelName', 'animationArgs', 'frameIndex', 'startTime']
    data = dict(zip(keys, frame_id.split('*')))
    template = sirepo.template.import_module(data)
    data['report'] = template.get_animation_name(data)
    run_dir = simulation_db.simulation_run_dir(data)
    model_data = simulation_db.read_json(run_dir.join(template_common.INPUT_BASE_NAME))
    response = _json_response(template.get_simulation_frame(run_dir, data, model_data))

    if template.WANT_BROWSER_FRAME_CACHE:
        now = datetime.datetime.utcnow()
        expires = now + datetime.timedelta(365)
        response.headers['Cache-Control'] = 'public, max-age=31536000'
        response.headers['Expires'] = expires.strftime("%a, %d %b %Y %H:%M:%S GMT")
        response.headers['Last-Modified'] = now.strftime("%a, %d %b %Y %H:%M:%S GMT")
    else:
        _no_cache(response)
    return response


@app.route(simulation_db.SCHEMA_COMMON['route']['listSimulations'], methods=('GET', 'POST'))
def app_simulation_list():
    data = _parse_data_input()
    sim_type = data['simulationType']
    search = data['search'] if 'search' in data else None
    simulation_db.verify_app_directory(sim_type)
    return _json_response(
        sorted(
            simulation_db.iterate_simulation_datafiles(sim_type, simulation_db.process_simulation_list, search),
            key=lambda row: row['name'],
        )
    )


@app.route(simulation_db.SCHEMA_COMMON['route']['simulationSchema'], methods=('GET', 'POST'))
def app_simulation_schema():
    sim_type = flask.request.form['simulationType']
    return _json_response(simulation_db.get_schema(sim_type))


@app.route(simulation_db.SCHEMA_COMMON['route']['updateFolder'], methods=('GET', 'POST'))
def app_update_folder():
    data = _parse_data_input()
    old_name = data['oldName']
    new_name = data['newName']
    for row in simulation_db.iterate_simulation_datafiles(data['simulationType'], _simulation_data):
        folder = row['models']['simulation']['folder']
        if folder.startswith(old_name):
            row['models']['simulation']['folder'] = re.sub(re.escape(old_name), new_name, folder, 1)
            simulation_db.save_simulation_json(data['simulationType'], row)
    return '{}'


@app.route(simulation_db.SCHEMA_COMMON['route']['uploadFile'], methods=('GET', 'POST'))
def app_upload_file(simulation_type, simulation_id, file_type):
    f = flask.request.files['file']
    lib = simulation_db.simulation_lib_dir(simulation_type)
    template = sirepo.template.import_module(simulation_type)
    filename = werkzeug.secure_filename(f.filename)
    if simulation_type == 'srw':
        p = lib.join(filename)
    else:
        p = lib.join(werkzeug.secure_filename('{}.{}'.format(file_type, filename)))
    err = None
    if p.check():
        err = 'file exists: {}'.format(filename)
    if not err:
        f.save(str(p))
        err = template.validate_file(file_type, str(p))
        if err:
            pkio.unchecked_remove(p)
    if err:
        return _json_response({
            'error': err,
            'filename': filename,
            'fileType': file_type,
            'simulationId': simulation_id,
        })
    return _json_response({
        'filename': filename,
        'fileType': file_type,
        'simulationId': simulation_id,
    })


@app.route('/light')
def light_landing_page():
    return flask.render_template(
        'html/sr-landing-page.html',
        version=simulation_db.app_version(),
    )


@app.route('/sr')
def sr_landing_page():
    return flask.redirect('/light')


def _cached_simulation(data):
    """Read the run_dir and return cached_data.

    Only a hit if the models between data and cache match exactly. Otherwise,
    return cached data if it's there and valid.

    Args:
        data (dict): parameters identifying run_dir and models or reportParametersHash

    Returns:
        bool: cache hit and matches data models?
        dict: cached data
    """
    # Sets data['reportParametersHash']
    req_hash = template_common.report_parameters_hash(data)
    run_dir = simulation_db.simulation_run_dir(data)
    if not run_dir.check():
        return False, None
    #TODO(robnagler) Lock
    cached_data = None
    try:
        cached_data = simulation_db.read_json(_simulation_input(run_dir))
        cached_hash = template_common.report_parameters_hash(cached_data)
        if req_hash == cached_hash:
            return True, cached_data
    except IOError as e:
        pkdp('{}: ignore IOError: {} errno={}', run_dir, e, e.errno)
    except Exception as e:
        pkdp('{}: ignore other error: {}', run_dir, e)
        # No idea if cache is valid or not so throw away
        cached_data = None
    return False, cached_data


def _cfg_job_queue(value):
    """Converts string to class"""
    if isinstance(value, (_Celery, _Background)):
        # Already initialized but may call initializer with original object
        return value
    if value == 'Celery':
        from sirepo import celery_tasks
        try:
            if not celery_tasks.celery.control.ping():
                pkdp('You need to start Celery:\ncelery worker -A sirepo.celery_tasks -l info -c 1 -Q parallel,sequential')
                sys.exit(1)
        except Exception:
            pkdp('You need to start Rabbit:\ndocker run --rm --hostname rabbit --name rabbit -p 5672:5672 -p 15672:15672 rabbitmq:management')
            sys.exit(1)
        return _Celery
    elif value == 'Background':
        signal.signal(signal.SIGCHLD, _Background.sigchld_handler)
        return _Background
    else:
        raise AssertionError('{}: unknown job_queue'.format(value))


@pkconfig.parse_none
def _cfg_session_secret(value):
    """Reads file specified as config value"""
    if not value:
        return 'dev dummy secret'
    with open(value) as f:
        return f.read()


def _cfg_time_limit(value):
    """Sets timeout in seconds"""
    v = int(value)
    assert v > 0
    return v


def _job_id(data):
    """A Job is a simulation and report name

    Args:
        data (dict): extract sid and report
    Returns:
        str: unique name
    """
    return '{}-{}-{}'.format(simulation_db.user_id(), data['simulationId'], data['report'])


def _json_input():
    return flask.request.get_json(cache=False)


def _json_response(value, pretty=False):
    """Generate JSON flask response

    Args:
        value (dict): what to format
        pretty (bool): pretty print [False]
    Returns:
        Response: flask response
    """
    return app.response_class(
        simulation_db.generate_json(value, pretty=pretty),
        mimetype=app.config.get('JSONIFY_MIMETYPE', 'application/json'),
    )


def _json_response_for_export(value):
    return app.response_class(
        simulation_db.generate_pretty_json(value),
        mimetype=app.config.get('JSONIFY_MIMETYPE', 'application/json'),
    )


def _mtime_or_now(path):
    """mtime for path if exists else time.time()

    Args:
        path (py.path):

    Returns:
        int: modification time
    """
    return int(path.mtime() if path.exists() else time.time())


def _no_cache(response):
    response.headers['Cache-Control'] = 'no-cache, no-store, must-revalidate'
    response.headers['Pragma'] = 'no-cache'


def _parse_data_input(validate=False):
    data = _json_input()
    return simulation_db.fixup_old_data(data['simulationType'], data) if validate else data


def _save_new_and_reply(*args):
    sim_type, sid = simulation_db.save_new_simulation(*args)
    return app_simulation_data(sim_type, sid)


def _simulation_error(err, *args, **kwargs):
    """Something unexpected went wrong.

    Parses ``err`` for error

    Args:
        err (str): exception or run_log
        quiet (bool): don't write errors to log
    Returns:
        dict: error response
    """
    if not kwargs.get('quiet'):
        pkdp('{}', ': '.join([str(a) for a in args] + ['error', err]))
    m = re.search(_SUBPROCESS_ERROR_RE, str(err))
    if m:
        err = m.group(1)
        if re.search(r'error exit\(-15\)', err):
            err = 'Terminated'
    elif not pkconfig.channel_in_internal_test():
        err = 'unexpected error (see logs)'
    return {'state': 'error', 'error': err}


def _simulation_input(run_dir):
    """Fully qualified input file

    Args:
        run_dir (py.path): simulation directory
    Returns:
        py.path: path to simulation input
    """
    return simulation_db.json_filename(template_common.INPUT_BASE_NAME, run_dir)


def _simulation_name(res, path, data):
    """Iterator function to return simulation name
    """
    res.append(data['models']['simulation']['name'])


def _simulation_run_status(data, quiet=False):
    """Look for simulation status and output

    Args:
        data (dict): request
        quiet (bool): don't write errors to log

    Returns:
        dict: status response
    """
    try:
        jid = _job_id(data)
        #TODO(robnagler): Lock
        cache_hit, cached_data = _cached_simulation(data)
        is_processing = cfg.job_queue.is_processing(jid)
        run_dir = simulation_db.simulation_run_dir(data)
        input_file = _simulation_input(run_dir)
        if is_processing:
            if cached_data:
                res = {
                    'state': 'running' if cfg.job_queue.is_running(jid) else 'pending'
                }
            else:
                return _simulation_error(
                    'input file not found, but job is running',
                    input_file,
                )
        elif run_dir.exists():
            res, err = simulation_db.read_result(run_dir)
            if err:
                return _simulation_error(err, 'error in read_result', run_dir)
        else:
            # Was never run
            res = {'state': 'stopped'}
        if simulation_db.is_parallel(data):
            template = sirepo.template.import_module(data)
            new = template.background_percent_complete(
                data['report'],
                run_dir,
                cfg.job_queue.is_running(jid),
                simulation_db.get_schema(data['simulationType']),
            )
            new.setdefault('percentComplete', 0.0)
            new.setdefault('frameCount', 0)
            res.update(new)
        res['parametersChanged'] = bool(not cache_hit and cached_data)
        res.setdefault('startTime', _mtime_or_now(input_file))
        res.setdefault('lastUpdateTime', _mtime_or_now(run_dir))
        res.setdefault('elapsedTime', res['lastUpdateTime'] - res['startTime'])
        if is_processing:
            res['nextRequestSeconds'] = simulation_db.poll_seconds(cached_data)
            res['nextRequest'] = {
                'report': cached_data['report'],
                'reportParametersHash': cached_data['reportParametersHash'],
                'simulationId': cached_data['simulationId'],
                'simulationType': cached_data['simulationType'],
            }
    except Exception:
        return _simulation_error(pkdexc(), quiet=quiet)
    return res


def _start_simulation(data):
    """Setup and start the simulation.

    Args:
        data (dict): app data
    Returns:
        object: _Background or _Celery instance
    """
    data['simulationStatus'] = {
        'startTime': int(time.time()),
        'state': 'pending',
    }
    cfg.job_queue(data)


class _Background(object):

    # Map of jid to instance
    _job = {}

    # mutex for _job
    _lock = threading.Lock()

    def __init__(self, data):
        with self._lock:
            self.jid = _job_id(data)
            assert not self.jid in self._job, \
                '{}: simulation already running'.format(self.jid)
            self.in_kill = False
            self.cmd, self.run_dir = simulation_db.prepare_simulation(data)
            self._job[self.jid] = self
            self.pid = None
            # This command may blow up
            self.pid = self._start_job()

    @classmethod
    def is_processing(cls, jid):
        with cls._lock:
            try:
                self = cls._job[jid]
            except KeyError:
                return False
            if self.in_kill:
                # Strange but true. The process is alive at this point so we
                # don't want to do anything like start a new process
                return True
            try:
                os.kill(self.pid, 0)
            except OSError:
                # Has to exist so no need to protect
                del self._job[jid]
                return False
        return True

    @classmethod
    def is_running(cls, jid):
        return cls.is_processing(jid)

    @classmethod
    def kill(cls, jid):
        self = None
        with cls._lock:
            try:
                self = cls._job[jid]
            except KeyError:
                return
            #TODO(robnagler) will this happen?
            if self.in_kill:
                pkdp('{}: ASSUMPTION ERROR: self.in_kill is already set', jid)
                return
            self.in_kill = True
        pkdp('{}: stopping: pid={}', self.jid, self.pid)
        sig = signal.SIGTERM
        for i in range(3):
            try:
                os.kill(self.pid, sig)
                time.sleep(1)
                pid, status = os.waitpid(self.pid, os.WNOHANG)
                if pid == self.pid:
                    pkdp('{}: waitpid: status={}', pid, status)
                    break
                sig = signal.SIGKILL
            except OSError:
                # Already reaped(?)
                break
        with cls._lock:
            self.in_kill = False
            try:
                del self._job[self.jid]
                pkdp('{}: deleted', self.jid)
            except KeyError:
                pass

    @classmethod
    def sigchld_handler(cls, signum=None, frame=None):
        try:
            pid, status = os.waitpid(-1, os.WNOHANG)
            pkdp('{}: waitpid: status={}', pid, status)
            with cls._lock:
                for self in cls._job.values():
                    if self.pid == pid:
                        del self._job[self.jid]
                        pkdp('{}: deleted', self.jid)
                        return
        except OSError as e:
            if e.errno != errno.ECHILD:
                pkdp('waitpid: OSError: {} errno={}', e.strerror, e.errno)
                # Fall through. Not much to do here

    def _start_job(self):
        """Detach a process from the controlling terminal and run it in the
        background as a daemon.

        We don't use pksubprocess. This method is not called from the MainThread
        so can't set signals.
        """
        try:
            pid = os.fork()
        except OSError as e:
            pkdp('{}: fork OSError: {} errno={}', self.jid, e.strerror, e.errno)
            reraise
        if pid != 0:
            pkdp('{}: started: pid={} cmd={}', self.jid, pid, self.cmd)
            return pid
        try:
            os.chdir(str(self.run_dir))
            #Don't os.setsid() so signals propagate properly
            import resource
            maxfd = resource.getrlimit(resource.RLIMIT_NOFILE)[1]
            if (maxfd == resource.RLIM_INFINITY):
                maxfd = 1024
            for fd in range(0, maxfd):
                try:
                    os.close(fd)
                except OSError:
                    pass
            sys.stdin = open(template_common.RUN_LOG, 'a+')
            assert sys.stdin.fileno() == 0
            os.dup2(0, 1)
            sys.stdout = os.fdopen(1, 'a+')
            os.dup2(0, 2)
            sys.stderr = os.fdopen(2, 'a+')
            pkdp('{}: child will exec: {}', self.jid, self.cmd)
            sys.stderr.flush()
            try:
                os.execvp(self.cmd[0], self.cmd)
            finally:
                pkdp('{}: execvp error: {} errno={}', self.jid, e.strerror, e.errno)
                sys.exit(1)
        except BaseException as e:
            with open(str(self.run_dir.join(template_common.RUN_LOG)), 'a') as f:
                f.write('{}: error starting daemon: {}'.format(self.jid, e))
            raise


class _Celery(object):

    # Map of jid to instance
    _job = {}

    # mutex for _job
    _lock = threading.Lock()

    def __init__(self, data):
        with self._lock:
            self.jid = _job_id(data)
            assert not self.jid in self._job, \
                '{}: simulation already running'.format(self.jid)
            self.in_kill = False
            self.cmd, self.run_dir = simulation_db.prepare_simulation(data)
            self._job[self.jid] = self
            self.data = data
            self._job[self.jid] = self
            self.async_result = None
            # This command may blow up
            self.async_result = self._start_job()

    @classmethod
    def is_processing(cls, jid):
        """Job is either in the queue or running"""
        with cls._lock:
            return bool(cls._find_job(jid))

    @classmethod
    def is_running(cls, jid):
        """Job is actually running"""
        with cls._lock:
            self = cls._find_job(jid)
            if self is None:
                return False
            return 'running' == simulation_db.read_status(self.run_dir)


    @classmethod
    def kill(cls, jid):
        from celery.exceptions import TimeoutError
        with cls._lock:
            self = cls._find_job(jid)
            if not self:
                return
            res = self.async_result
            pkdp('{}: killing: tid={} jid={}', jid, res.task_id)
        try:
            res.revoke(terminate=True, wait=True, timeout=2, signal='SIGTERM')
        except TimeoutError as e:
            res.revoke(terminate=True, signal='SIGKILL')
        with cls._lock:
            try:
                del cls._job[jid]
                pkdp('{}: deleted', jid)
            except KeyError:
                pass

    @classmethod
    def _find_job(cls, jid):
        try:
            self = cls._job[jid]
        except KeyError:
            return None
        res = self.async_result
        if not res or res.ready():
            del self._job[jid]
            return None
        return self

    def _start_job(self):
        """Detach a process from the controlling terminal and run it in the
        background as a daemon.
        """
        from sirepo import celery_tasks
        self.celery_queue = simulation_db.celery_queue(self.data)
        pkdp('{}: starting queue={}', self.run_dir, self.celery_queue)
        return celery_tasks.start_simulation.apply_async(
            args=[self.cmd, self.run_dir],
            queue=self.celery_queue,
        )


cfg = pkconfig.init(
    beaker_session=dict(
        key=('sirepo_{PYKERN_PKCONFIG_CHANNEL}', str, 'Beaker: Name of the cookie key used to save the session under'),
        secret=(None, _cfg_session_secret, 'Beaker: Used with the HMAC to ensure session integrity'),
        secure=(False, bool, 'Beaker: Whether or not the session cookie should be marked as secure'),
    ),
    job_queue=('Background', _cfg_job_queue, 'how to run long tasks: Celery or Background'),
    foreground_time_limit=(5 * 60, _cfg_time_limit, 'timeout for short (foreground) tasks'),
)<|MERGE_RESOLUTION|>--- conflicted
+++ resolved
@@ -401,14 +401,10 @@
     return '{}'
 
 
-<<<<<<< HEAD
-def app_simulation_data(simulation_type, simulation_id):
-=======
 @app.route(simulation_db.SCHEMA_COMMON['route']['simulationData'])
 def app_simulation_data(simulation_type, simulation_id, pretty):
     #TODO(robnagler) need real type transform
     pretty = bool(int(pretty))
->>>>>>> 6a5f3613
     data = simulation_db.open_json_file(simulation_type, sid=simulation_id)
     response = _json_response(
         sirepo.template.import_module(simulation_type).prepare_for_client(data),
