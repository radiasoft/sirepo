--- conflicted
+++ resolved
@@ -703,183 +703,6 @@
     """
     res.append(data)
 
-
-<<<<<<< HEAD
-=======
-def _simulation_name(res, path, data):
-    """Iterator function to return simulation name
-    """
-    res.append(data['models']['simulation']['name'])
-
-
-def _simulation_run_status_runner_daemon(data, quiet=False):
-    """Look for simulation status and output
-
-    Args:
-        data (dict): request
-        quiet (bool): don't write errors to log
-
-    Returns:
-        dict: status response
-    """
-    try:
-        run_dir = simulation_db.simulation_run_dir(data)
-        jhash = sirepo.sim_data.get_class(data).compute_job_hash(data)
-        status = runner_client.report_job_status(run_dir, jhash)
-        is_running = status is runner_client.JobStatus.RUNNING
-        rep = simulation_db.report_info(data)
-        res = {'state': status.value}
-
-        if not is_running:
-            if status is not runner_client.JobStatus.MISSING:
-                res, err = runner_client.run_extract_job(
-                    run_dir, jhash, 'result', data,
-                )
-                if err:
-                    return _simulation_error(err, 'error in read_result', run_dir)
-        if simulation_db.is_parallel(data):
-            new = runner_client.run_extract_job(
-                run_dir,
-                jhash,
-                'background_percent_complete',
-                is_running,
-            )
-            new.setdefault('percentComplete', 0.0)
-            new.setdefault('frameCount', 0)
-            res.update(new)
-        res['parametersChanged'] = rep.parameters_changed
-        if res['parametersChanged']:
-            pkdlog(
-                '{}: parametersChanged=True req_hash={} cached_hash={}',
-                rep.job_id,
-                rep.req_hash,
-                rep.cached_hash,
-            )
-        #TODO(robnagler) verify serial number to see what's newer
-        res.setdefault('startTime', _mtime_or_now(rep.input_file))
-        res.setdefault('lastUpdateTime', _mtime_or_now(rep.run_dir))
-        res.setdefault('elapsedTime', res['lastUpdateTime'] - res['startTime'])
-        if is_running:
-            res['nextRequestSeconds'] = simulation_db.poll_seconds(rep.cached_data)
-            res['nextRequest'] = {
-                'report': rep.model_name,
-                'computeJobHash': rep.cached_hash,
-                'simulationId': rep.cached_data['simulationId'],
-                'simulationType': rep.cached_data['simulationType'],
-            }
-        pkdc(
-            '{}: processing={} state={} cache_hit={} cached_hash={} data_hash={}',
-            rep.job_id,
-            is_running,
-            res['state'],
-            rep.cache_hit,
-            rep.cached_hash,
-            rep.req_hash,
-        )
-    except Exception as e:
-        return _simulation_error(e, pkdexc(), quiet=quiet)
-    return res
-
-
-def _simulation_run_status(data, quiet=False):
-    """Look for simulation status and output
-
-    Args:
-        data (dict): request
-        quiet (bool): don't write errors to log
-
-    Returns:
-        dict: status response
-    """
-    try:
-        #TODO(robnagler): Lock
-        rep = simulation_db.report_info(data)
-        is_processing = runner.job_is_processing(rep.job_id)
-        is_running = rep.job_status in _RUN_STATES
-        res = {'state': rep.job_status}
-        pkdc(
-            '{}: is_processing={} is_running={} state={} cached_data={}',
-            rep.job_id,
-            is_processing,
-            is_running,
-            rep.job_status,
-            bool(rep.cached_data),
-        )
-        if is_processing and not is_running:
-            runner.job_race_condition_reap(rep.job_id)
-            pkdc('{}: is_processing and not is_running', rep.job_id)
-            is_processing = False
-        template = sirepo.template.import_module(data)
-        if is_processing:
-            if not rep.cached_data:
-                return _simulation_error(
-                    None,
-                    'input file not found, but job is running',
-                    rep.input_file,
-                )
-        else:
-            is_running = False
-            if rep.run_dir.exists():
-                if hasattr(template, 'prepare_output_file') and 'models' in data:
-                    template.prepare_output_file(rep.run_dir, data)
-                res2, err = simulation_db.read_result(rep.run_dir)
-                if err:
-                    if simulation_db.is_parallel(data):
-                        # allow parallel jobs to use template to parse errors below
-                        res['state'] = 'error'
-                    else:
-                        if hasattr(template, 'parse_error_log'):
-                            res = template.parse_error_log(rep.run_dir)
-                            if res:
-                                return res
-                        return _simulation_error(err, 'error in read_result', rep.run_dir)
-                else:
-                    res = res2
-        if simulation_db.is_parallel(data):
-            new = template.background_percent_complete(
-                rep.model_name,
-                rep.run_dir,
-                is_running,
-            )
-            new.setdefault('percentComplete', 0.0)
-            new.setdefault('frameCount', 0)
-            res.update(new)
-        res['parametersChanged'] = rep.parameters_changed
-        if res['parametersChanged']:
-            pass
-#            pkdlog(
-#                '{}: parametersChanged=True req_hash={} cached_hash={}',
-#                rep.job_id,
-#                rep.req_hash,
-#                rep.cached_hash,
-#            )
-        #TODO(robnagler) verify serial number to see what's newer
-        res.setdefault('startTime', _mtime_or_now(rep.input_file))
-        res.setdefault('lastUpdateTime', _mtime_or_now(rep.run_dir))
-        res.setdefault('elapsedTime', res['lastUpdateTime'] - res['startTime'])
-        if is_processing:
-            res['nextRequestSeconds'] = simulation_db.poll_seconds(rep.cached_data)
-            res['nextRequest'] = {
-                'report': rep.model_name,
-                'computeJobHash': rep.cached_hash,
-                'simulationId': rep.cached_data['simulationId'],
-                'simulationType': rep.cached_data['simulationType'],
-            }
-        pkdc(
-            '{}: processing={} state={} cache_hit={} cached_hash={} data_hash={}',
-            rep.job_id,
-            is_processing,
-            res['state'],
-            rep.cache_hit,
-            rep.cached_hash,
-            rep.req_hash,
-        )
-    except Exception as e:
-        return _simulation_error(e, pkdexc(), quiet=quiet)
-    return res
-
-
->>>>>>> f05d0c5c
 def _simulations_using_file(simulation_type, file_type, search_name, ignore_sim_id=None):
     res = []
     s = sirepo.sim_data.get_class(simulation_type)
