# -*- coding: utf-8 -*-
u"""Flask server interface

:copyright: Copyright (c) 2015-2019 RadiaSoft LLC.  All Rights Reserved.
:license: http://www.apache.org/licenses/LICENSE-2.0.html
"""
from __future__ import absolute_import, division, print_function
from pykern import pkconfig
from pykern import pkio
from pykern.pkcollections import PKDict
from pykern.pkdebug import pkdc, pkdexc, pkdlog, pkdp
from sirepo import api_perm
from sirepo import feature_config
from sirepo import http_reply
from sirepo import http_request
from sirepo import simulation_db
from sirepo import uri_router
from sirepo.template import adm
from sirepo.template import template_common
import datetime
import flask
import importlib
import re
import sirepo.sim_data
import sirepo.srdb
import sirepo.template
import sirepo.uri
import sirepo.util
import time
import urllib
import uuid
import werkzeug
import werkzeug.exceptions


#TODO(pjm): this import is required to work-around template loading in listSimulations, see #1151
if any(k in feature_config.cfg().sim_types for k in ('flash', 'rs4pi', 'synergia', 'warppba', 'warpvnd')):
    import h5py

#: class that py.path.local() returns
_PY_PATH_LOCAL_CLASS = type(pkio.py_path())

#: See sirepo.srunit
SRUNIT_TEST_IN_REQUEST = 'srunit_test_in_request'

#: Default file to serve on errors
DEFAULT_ERROR_FILE = 'server-error.html'

_ROBOTS_TXT = None

#: Global app value (only here so instance not lost)
_app = None

@api_perm.require_user
def api_copyNonSessionSimulation():
    sim = http_request.parse_post(id=1, template=1)
    src = pkio.py_path(
        simulation_db.find_global_simulation(
            sim.type,
            sim.id,
            checked=True,
        ),
    )
    data = simulation_db.open_json_file(
        sim.type,
        src.join(simulation_db.SIMULATION_DATA_FILE),
    )
    data.pkdel('report')
    data.models.simulation.isExample = False
    data.models.simulation.outOfSessionSimulationId = sim.id
    res = _save_new_and_reply(data)
    target = simulation_db.simulation_dir(sim.type, data.models.simulation.simulationId)
    sirepo.sim_data.get_class(sim_type).lib_files_copy(
        data,
        simulation_db.lib_dir_from_sim_dir(src),
        simulation_db.lib_dir_from_sim_dir(target),
    )
    if hasattr(sim.template, 'copy_related_files'):
        sim.template.copy_related_files(data, str(src), str(target))
    return res


@api_perm.require_user
def api_copySimulation():
    """Takes the specified simulation and returns a newly named copy with the suffix ( X)"""
    sim = http_request.parse_post(id=1)
#TODO(robnagler) add support for name and folder validation
    n = sim.req_data.name
    assert n, sirepo.util.err(sim, 'No name in request')
    d = simulation_db.read_simulation_json(sim.type, sid=sim.id)
    d.models.simulation.pkupdate(
        name=n,
        folder=sim.req_data.get('folder', '/'),
        isExample=False,
        outOfSessionSimulationId='',
    )
    return _save_new_and_reply(d)


@api_perm.require_user
def api_deleteFile():
    sim = http_request.parse_post(filename=1, file_type=1)
    e = _simulations_using_file(sim)
    if len(e):
        return http_reply.gen_json({
            'error': 'File is in use in other simulations.',
            'fileList': e,
            'fileName': sim.filename,
        })

    pkio.unchecked_remove(_lib_filepath(sim))
    return http_reply.gen_json_ok()


@api_perm.require_user
def api_deleteSimulation():
    sim = http_request.parse_post(id=1)
    simulation_db.delete_simulation(sim.type, sim.id)
    return http_reply.gen_json_ok()


@api_perm.require_user
def api_downloadFile(simulation_type, simulation_id, filename):
#TODO(pjm): simulation_id is an unused argument
    sim = http_request.parse_params(type=simulation_type, filename=filename)
    n = sim.filename
#TODO(robnagler) need to fix this in sim_data
    if sim.type != 'srw':
        # strip file_type prefix from attachment filename
        n = re.sub(r'^.*?-.*?\.', '', n)
    p = sim.sim_data.lib_file_abspath(sim.filename)
    try:
        return flask.send_file(
            str(p),
            as_attachment=True,
            attachment_filename=n,
        )
    except IOError as e:
        if pkio.exception_is_not_found(e):
            sirepo.util.raise_not_found('lib_file={} not found', p)
        raise


@api_perm.allow_visitor
def api_errorLogging():
    ip = flask.request.remote_addr
    try:
        pkdlog(
            '{}: javascript error: {}',
            ip,
            simulation_db.generate_json(http_request.parse_json(), pretty=True),
        )
    except ValueError as e:
        pkdlog(
            '{}: error parsing javascript app_error: {} input={}',
            ip,
            e,
            flask.request.data.decode('unicode-escape'),
        )
    return http_reply.gen_json_ok()


@api_perm.require_user
def api_exportArchive(simulation_type, simulation_id, filename):
    sim = http_request.parse_params(
        filename=filename,
        id=simulation_id,
        type=simulation_type,
    )
    from sirepo import exporter
    fn, mt = exporter.create_archive(sim.type, sim.id, sim.filename)
    return flask.send_file(
        str(fn),
        as_attachment=True,
        attachment_filename=sim.filename,
        mimetype=mt,
        #TODO(pjm): the browser caches HTML files, may need to add explicit times
        # to other calls to send_file()
        cache_timeout=1,
    )


@api_perm.allow_visitor
def api_favicon():
    """Routes to favicon.ico file."""
    return flask.send_from_directory(
        str(simulation_db.STATIC_FOLDER.join('img')),
        'favicon.ico',
        mimetype='image/vnd.microsoft.icon'
    )


@api_perm.require_user
def api_listFiles(simulation_type, simulation_id, file_type):
#TODO(pjm): simulation_id is an unused argument
    sim = http_request.parse_params(type=simulation_type, file_type=file_type)
    return http_reply.gen_json(
        sim.sim_data.lib_files_for_type(sim.file_type),
    )


@api_perm.allow_visitor
def api_findByName(simulation_type, application_mode, simulation_name):
    sim = http_request.parse_params(type=simulation_type)
    return http_reply.gen_redirect_for_local_route(
        sim.type,
        'findByName',
        PKDict(
            applicationMode=application_mode,
            simulationName=simulation_name,
        ),
    )


@api_perm.require_user
def api_findByNameWithAuth(simulation_type, application_mode, simulation_name):
    sim = http_request.parse_params(type=simulation_type)
    #TODO(pjm): need to unquote when redirecting from saved cookie redirect?
    simulation_name = urllib.unquote(simulation_name)
    # use the existing named simulation, or copy it from the examples
    rows = simulation_db.iterate_simulation_datafiles(
        sim.type,
        simulation_db.process_simulation_list,
        {
            'simulation.name': simulation_name,
            'simulation.isExample': True,
        },
    )
    if len(rows) == 0:
        for s in simulation_db.examples(sim.type):
            if s['models']['simulation']['name'] != simulation_name:
                continue
            simulation_db.save_new_example(s)
            rows = simulation_db.iterate_simulation_datafiles(
                sim.type,
                simulation_db.process_simulation_list,
                {
                    'simulation.name': simulation_name,
                },
            )
            break
        else:
            sirepo.util.raise_not_found(
                'simulation not found by name={} type={}',
                simulation_name,
                sim.type,
            )
    m = simulation_db.get_schema(sim.type).appModes[application_mode]
    return http_reply.gen_redirect_for_local_route(
        sim.type,
        m.localRoute,
        PKDict(simulationId=rows[0].simulationId),
        query=m.includeMode and PKDict(application_mode=application_mode),
    )


@api_perm.require_user
def api_getApplicationData(filename=''):
    """Get some data from the template

    Args:
        filename (str): if supplied, result is file attachment

    Returns:
        response: may be a file or JSON
    """
    sim = http_request.parse_post(template=1)
    res = sim.template.get_application_data(sim.req_data)
    if filename:
        assert isinstance(res, _PY_PATH_LOCAL_CLASS), \
            '{}: template did not return a file'.format(res)
        return flask.send_file(
            str(res),
            mimetype='application/octet-stream',
            as_attachment=True,
            attachment_filename=werkzeug.secure_filename(filename),
        )
    return http_reply.gen_json(res)


@api_perm.allow_cookieless_require_user
def api_importArchive():
    """
    Params:
        data: what to import
    """
    import sirepo.importer
    # special http_request parsing here
    data = sirepo.importer.do_form(flask.request.form)
    return http_reply.gen_redirect_for_local_route(
        data.simulationType,
        route=None,
        params={'simulationId': data.models.simulation.simulationId},
    )


@api_perm.require_user
def api_importFile(simulation_type=None):
    """
    Args:
        simulation_type (str): which simulation type
    Params:
        file: file data
        folder: where to import to
    """
    import sirepo.importer

    error = None
    f = None
    try:
        # special http_request parsing here
        template = simulation_type and sirepo.template.import_module(
            http_request.parse_params(type=simulation_type).type,
        )
        f = flask.request.files.get('file')
        assert f, \
            ValueError('must supply a file')
        if pkio.has_file_extension(f.filename, 'json'):
            data = sirepo.importer.read_json(f.read(), simulation_type)
        #TODO(pjm): need a separate URI interface to importer, added exception for rs4pi for now
        # (dicom input is normally a zip file)
        elif pkio.has_file_extension(f.filename, 'zip') and simulation_type != 'rs4pi':
            data = sirepo.importer.read_zip(f.stream, sim_type=simulation_type)
        else:
            assert simulation_type, \
                'simulation_type is required param for non-zip|json imports'
            assert hasattr(template, 'import_file'), \
                ValueError('Only zip files are supported')
            with simulation_db.tmp_dir() as d:
                data = template.import_file(flask.request, tmp_dir=d)
            if 'error' in data:
                return http_reply.gen_json(data)
            if 'version' in data:
                # this will force the fixups to run when saved
                del data['version']
        #TODO(robnagler) need to validate folder
        data.models.simulation.folder = flask.request.form['folder']
        data.models.simulation.isExample = False
        return _save_new_and_reply(data)
    except werkzeug.exceptions.HTTPException:
        raise
    except sirepo.util.Reply:
        raise
    except Exception as e:
        pkdlog('{}: exception: {}', f and f.filename, pkdexc())
        error = str(e.message) if hasattr(e, 'message') else str(e)
    return http_reply.gen_json({
        'error': error if error else 'An unknown error occurred',
    })


@api_perm.allow_visitor
def api_homePage(path_info=None):
    return api_staticFile('en/' + (path_info or 'landing.html'))


@api_perm.allow_visitor
def api_homePageOld():
    return _render_root_page('landing-page', PKDict())


@api_perm.require_user
def api_newSimulation():
    sim = http_request.parse_post(template=1)
    d = simulation_db.default_data(sim.type)
#TODO(robnagler) assert values
#TODO(pjm): update fields from schema values across new_simulation_data values
    d.models.simulation.pkupdate(
        name=sim.req_data.name,
        folder=sim.req_data.folder,
        notes=sim.req_data.get('notes', ''),
    )
    if hasattr(sim.template, 'new_simulation'):
        sim.type.new_simulation(d, sim.req_data)
    return _save_new_and_reply(d)


@api_perm.require_user
def api_pythonSource(simulation_type, simulation_id, model=None, report=None):
    sim = http_request.parse_params(type=simulation_type, id=simulation_id, template=True)
    m = model and sim.sim_data.parse_model(model)
    r = report and sim.sim_data.parse_model(report)
    d = simulation_db.read_simulation_json(sim.type, sid=sim.id)
    return _safe_attachment(
        flask.make_response(
            sim.template.python_source_for_model(d, m),
        ),
        d.models.simulation.name + ('-' + r if r else ''),
        'py',
    )

@api_perm.allow_visitor
def api_robotsTxt():
    """Disallow the app (dev, prod) or / (alpha, beta)"""
    global _ROBOTS_TXT
    if not _ROBOTS_TXT:
        # We include dev so we can test
        if pkconfig.channel_in('prod', 'dev'):
            u = [
                sirepo.uri.api('root', params={'simulation_type': x})
                for x in sorted(feature_config.cfg().sim_types)
            ]
        else:
            u = ['/']
        _ROBOTS_TXT = ''.join(
            ['User-agent: *\n'] + ['Disallow: /{}\n'.format(x) for x in u],
        )
    return flask.Response(_ROBOTS_TXT, mimetype='text/plain')


@api_perm.allow_visitor
def api_root(simulation_type):
    try:
        sim = http_request.parse_params(type=simulation_type)
    except AssertionError:
        if simulation_type == 'warp':
            return http_reply.gen_redirect(sirepo.uri.app_root('warppba'))
        if simulation_type == 'fete':
            return http_reply.gen_redirect(sirepo.uri.app_root('warpvnd'))
        sirepo.util.raise_not_found('Invalid simulation_type={}', simulation_type)
    return _render_root_page('index', PKDict(app_name=sim.type))


@api_perm.require_user
def api_saveSimulationData():
    # do not fixup_old_data yet
    sim = http_request.parse_post(id=1, template=1)
    d = sim.req_data
    simulation_db.validate_serial(d)
    d = simulation_db.fixup_old_data(d)[0]
    if hasattr(sim.template, 'prepare_for_save'):
        d = sim.template.prepare_for_save(d)
    d = simulation_db.save_simulation_json(d)
    return api_simulationData(
        d.simulationType,
        d.models.simulation.simulationId,
        pretty=False,
    )


@api_perm.require_user
def api_simulationData(simulation_type, simulation_id, pretty, section=None):
    """First entry point for a simulation

    Might be non-session simulation copy (see `simulation_db.CopyRedirect`).
    We have to allow a non-user to get data.
    """
    #TODO(robnagler) need real type transforms for inputs
    sim = http_request.parse_params(type=simulation_type, id=simulation_id, template=1)
    pretty = bool(int(pretty))
    try:
        d = simulation_db.read_simulation_json(sim.type, sid=sim.id)
        if hasattr(sim.template, 'prepare_for_client'):
            d = sim.template.prepare_for_client(d)
        resp = http_reply.gen_json(
            d,
            pretty=pretty,
        )
        if pretty:
            _safe_attachment(
                resp,
                d.models.simulation.name,
                'json',
            )
    except simulation_db.CopyRedirect as e:
        if e.sr_response['redirect'] and section:
            e.sr_response['redirect']['section'] = section
        resp = http_reply.gen_json(e.sr_response)
    return http_reply.headers_for_no_cache(resp)


@api_perm.require_user
def api_listSimulations():
    sim = http_request.parse_post()
    simulation_db.verify_app_directory(sim.type)
    return http_reply.gen_json(
        sorted(
            simulation_db.iterate_simulation_datafiles(
                sim.type,
                simulation_db.process_simulation_list,
                sim.req_data.get('search'),
            ),
            key=lambda row: row['name'],
        )
    )

@api_perm.require_user
def api_getServerData():
    input = http_request.parse_json()
#TODO(robnagler) validate
    id = input.id if 'id' in input else None
    d = adm.get_server_data(id)
    if d == None or len(d) == 0:
        raise sirepo.util.UserAlert('Data error', 'no data supplied')
    return http_reply.gen_json(d)


# visitor rather than user because error pages are rendered by the application
@api_perm.allow_visitor
def api_simulationSchema():
    return http_reply.gen_json(
        simulation_db.get_schema(
            http_request.parse_params(
                type=flask.request.form['simulationType'],
            ).type,
        ),
    )


@api_perm.allow_visitor
def api_srwLight():
    return _render_root_page('light', PKDict())


@api_perm.allow_visitor
def api_srUnit():
    v = getattr(flask.current_app, SRUNIT_TEST_IN_REQUEST)
    if v.want_cookie:
        from sirepo import cookie
        cookie.set_sentinel()
    v.op()
    return ''


@api_perm.allow_visitor
def api_staticFile(path_info=None):
    """flask.send_from_directory for static folder.

    Uses safe_join which doesn't allow indexing, paths with '..',
    or absolute paths.

    Args:
        path_info (str): relative path to join
    Returns:
        flask.Response: flask.send_from_directory response
    """
    return flask.send_from_directory(
        str(simulation_db.STATIC_FOLDER),
        path_info,
    )


@api_perm.require_user
def api_updateFolder():
    #TODO(robnagler) Folder should have a serial, or should it be on data
    sim = http_request.parse_post()
#TODO(robnagler) validate
    old_name = data['oldName']
    new_name = data['newName']
    for row in simulation_db.iterate_simulation_datafiles(sim.type, _simulation_data):
        folder = row['models']['simulation']['folder']
        if folder.startswith(old_name):
            row['models']['simulation']['folder'] = re.sub(re.escape(old_name), new_name, folder, 1)
            simulation_db.save_simulation_json(row)
    return http_reply.gen_json_ok()


@api_perm.require_user
def api_uploadFile(simulation_type, simulation_id, file_type):
    sim = http_request.parse_params(
        file_type=file_type,
        id=simulation_id,
        template=1,
        type=simulation_type,
    )
    f = flask.request.files['file']
    sim.filename = werkzeug.secure_filename(f.filename)
    e = None
    in_use = None
    p = _lib_filepath(sim)
    with simulation_db.tmp_dir() as d:
        t = d.join(sim.filename)
        f.save(str(t))
        if hasattr(sim.template, 'validate_file'):
            e = sim.template.validate_file(sim.file_type, t)
        if not e and p.check() and not flask.request.form.get('confirm'):
            in_use = _simulations_using_file(sim, ignore_sim_id=sim.id)
            if in_use:
                e = 'File is in use in other simulations. Please confirm you would like to replace the file for all simulations.'
        if e:
            return http_reply.gen_json({
                'error': e,
                'filename': sim.filename,
                'fileList': in_use,
                'fileType': sim.file_type,
                'simulationId': sim.id,
            })
        pkio.mkdir_parent_only(p)
        t.rename(p)
    return http_reply.gen_json({
        'filename': sim.filename,
        'fileType': sim.file_type,
        'simulationId': sim.id,
    })


def init(uwsgi=None, use_reloader=False):
    """Initialize globals and populate simulation dir"""
    global _app

    if _app:
        return
    #: Flask app instance, must be bound globally
    _app = flask.Flask(
        __name__,
        static_folder=None,
        template_folder=str(simulation_db.STATIC_FOLDER),
    )
    _app.config.update(
        PROPAGATE_EXCEPTIONS=True,
    )
    _app.sirepo_db_dir = sirepo.srdb.root()
    _app.sirepo_uwsgi = uwsgi
    _app.sirepo_use_reloader = use_reloader
    uri_router.init(_app, simulation_db)
    return _app


def init_apis(app, *args, **kwargs):
    for e, _ in simulation_db.SCHEMA_COMMON['customErrors'].items():
        app.register_error_handler(int(e), _handle_error)
    importlib.import_module(
        'sirepo.' + ('job' if feature_config.cfg().job_supervisor else 'runner')
    ).init_by_server(app)


<<<<<<< HEAD
@pkconfig.parse_none
def _cfg_db_dir(value):
    """DEPRECATED"""
    if value is not None:
        srdb.server_init_root(value)
    return srdb.root()


def _cfg_time_limit(value):
    """Sets timeout in seconds"""
    v = int(value)
    assert v > 0
    return v
=======
def _as_attachment(resp, content_type, filename):
    resp.mimetype = content_type
    resp.headers['Content-Disposition'] = 'attachment; filename="{}"'.format(filename)
    return resp
>>>>>>> e247c7e1


def _handle_error(error):
    status_code = 500
    if isinstance(error, werkzeug.exceptions.HTTPException):
        status_code = error.code
    try:
        error_file = simulation_db.SCHEMA_COMMON['customErrors'][str(status_code)]['url']
    except Exception:
        error_file = DEFAULT_ERROR_FILE
    f = flask.send_from_directory(static_dir('html'), error_file)

    return f, status_code


def _lib_filepath(sim):
#TODO(robnagler) move into sim_data
    return sim.sim_data.lib_file_abspath(
        sim.filename if sim.type == 'srw' \
        else '{}.{}'.format(sim.file_type, sim.filename),
    )


def _render_root_page(page, values):
    values.update(PKDict(
        app_version=simulation_db.app_version(),
        source_cache_key=_source_cache_key(),
        static_files=simulation_db.static_libs(),
    ))
    return http_reply.render_static(page, 'html', values, cache_ok=True)


def _safe_attachment(resp, base, suffix):
    return http_reply.as_attachment(
        resp,
        http_reply.MIME_TYPE[suffix],
        '{}.{}'.format(
            re.sub(r'[^\w]+', '-', base).strip('-') or 'download',
            suffix,
        ).lower(),
    )


def _save_new_and_reply(*args):
    data = simulation_db.save_new_simulation(*args)
    return api_simulationData(
        data['simulationType'],
        data['models']['simulation']['simulationId'],
        pretty=False,
    )


def _simulation_data(res, path, data):
    """Iterator function to return entire simulation data
    """
    res.append(data)


def _simulations_using_file(sim, ignore_sim_id=None):
    res = []
    for r in simulation_db.iterate_simulation_datafiles(sim.type, _simulation_data):
        if not sim.sim_data.is_file_used(r, _lib_filepath(sim).basename):
            continue
        s = r.models.simulation
        if s.simulationId == ignore_sim_id:
            continue
        res.append(
            '{}{}{}'.format(
                s.folder,
                '' if s.folder == '/' else '/',
                s.name,
            )
        )
    return res


def _source_cache_key():
    if cfg.enable_source_cache_key:
        return '?{}'.format(simulation_db.app_version())
    return ''


def static_dir(dir_name):
    return str(simulation_db.STATIC_FOLDER.join(dir_name))


cfg = pkconfig.init(
    enable_source_cache_key=(True, bool, 'enable source cache key, disable to allow local file edits in Chrome'),
    db_dir=pkconfig.ReplacedBy('sirepo.srdb.root'),
    job_queue=pkconfig.ReplacedBy('sirepo.runner.job_class'),
)<|MERGE_RESOLUTION|>--- conflicted
+++ resolved
@@ -624,28 +624,6 @@
     ).init_by_server(app)
 
 
-<<<<<<< HEAD
-@pkconfig.parse_none
-def _cfg_db_dir(value):
-    """DEPRECATED"""
-    if value is not None:
-        srdb.server_init_root(value)
-    return srdb.root()
-
-
-def _cfg_time_limit(value):
-    """Sets timeout in seconds"""
-    v = int(value)
-    assert v > 0
-    return v
-=======
-def _as_attachment(resp, content_type, filename):
-    resp.mimetype = content_type
-    resp.headers['Content-Disposition'] = 'attachment; filename="{}"'.format(filename)
-    return resp
->>>>>>> e247c7e1
-
-
 def _handle_error(error):
     status_code = 500
     if isinstance(error, werkzeug.exceptions.HTTPException):
