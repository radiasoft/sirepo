--- conflicted
+++ resolved
@@ -666,16 +666,9 @@
             else:
                 p = path
             # do not call api_staticFile due to recursion of proxy_react
-<<<<<<< HEAD
             raise sirepo.util.SReply(
                 self.reply_file(
                     sirepo.resource.static(sirepo.util.validate_path(f"react/{p}")),
-=======
-            raise sirepo.util.Response(
-                flask.send_file(
-                    sirepo.resource.static(sirepo.util.validate_path(f"react/{p}")),
-                    conditional=True,
->>>>>>> d6c04a33
                 ),
             )
 
