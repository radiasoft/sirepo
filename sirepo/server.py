# -*- coding: utf-8 -*-
"""Flask server interface

:copyright: Copyright (c) 2015-2019 RadiaSoft LLC.  All Rights Reserved.
:license: http://www.apache.org/licenses/LICENSE-2.0.html
"""
from pykern import pkconfig
from pykern import pkconst
from pykern import pkio
from pykern.pkcollections import PKDict
from pykern.pkdebug import pkdc, pkdexc, pkdlog, pkdp
from sirepo import api_perm
from sirepo import feature_config
from sirepo import http_reply
from sirepo import simulation_db
from sirepo import srschema
from sirepo import uri_router
import contextlib
import flask
import re
import requests
import sirepo.api
import sirepo.auth
import sirepo.auth_db
import sirepo.auth_role
import sirepo.db_upgrade
import sirepo.resource
import sirepo.sim_data
import sirepo.smtp
import sirepo.template
import sirepo.uri
import sirepo.util
import urllib
import urllib.parse
import werkzeug
import werkzeug.exceptions


# TODO(pjm): this import is required to work-around template loading in listSimulations, see #1151
if any(
    k in feature_config.cfg().sim_types
    for k in ("flash", "rs4pi", "radia", "synergia", "silas", "warppba", "warpvnd")
):
    import h5py

#: If google_tag_manager_id set, string to insert in landing pages for google analytics
_google_tag_manager = None

#: what to match in landing pages to insert `_google_tag_manager`
_google_tag_manager_re = re.compile("(?=</head>)", flags=re.IGNORECASE)

#: See sirepo.srunit
SRUNIT_TEST_IN_REQUEST = "srunit_test_in_request"

#: Default file to serve on errors
DEFAULT_ERROR_FILE = "server-error.html"

_ROBOTS_TXT = None

#: Global app value (only here so instance not lost)
_app = None

#: See `_proxy_react`
_PROXY_REACT_URIS = None


class API(sirepo.api.Base):
    @sirepo.api.Spec("require_user", sid="SimId")
    def api_copyNonSessionSimulation(self):
        req = self.parse_post(id=True, template=True)
        src = pkio.py_path(
            simulation_db.find_global_simulation(
                req.type,
                req.id,
                checked=True,
            ),
        )
        data = simulation_db.open_json_file(
            req.type,
            src.join(simulation_db.SIMULATION_DATA_FILE),
        )
        data.pkdel("report")
        data.models.simulation.isExample = False
        data.models.simulation.outOfSessionSimulationId = req.id
        res = self._save_new_and_reply(req, data)
        sirepo.sim_data.get_class(req.type).lib_files_from_other_user(
            data,
            simulation_db.lib_dir_from_sim_dir(src),
        )
        target = simulation_db.simulation_dir(
            req.type, data.models.simulation.simulationId
        )
        # TODO(robnagler) does not work, supervisor needs to be notified to
        # copy the simulation state.
        # if hasattr(req.template, 'copy_related_files'):
        #     req.template.copy_related_files(data, str(src), str(target))
        return res

    @sirepo.api.Spec(
        "require_user", sid="SimId", folder="SimFolderName", name="SimName"
    )
    def api_copySimulation(self):
        """Takes the specified simulation and returns a newly named copy with the suffix ( X)"""
        req = self.parse_post(id=True, folder=True, name=True, template=True)
        d = simulation_db.read_simulation_json(req.type, sid=req.id)
        d.models.simulation.pkupdate(
            name=req.name,
            folder=req.folder,
            isExample=False,
            outOfSessionSimulationId="",
        )
        return self._save_new_and_reply(req, d)

    @sirepo.api.Spec("require_user", filename="SimFileName", file_type="SimFileType")
    def api_deleteFile(self):
        req = self.parse_post(filename=True, file_type=True)
        e = _simulations_using_file(req)
        if len(e):
            return self.reply_json(
                {
                    "error": "File is in use in other simulations.",
                    "fileList": e,
                    "fileName": req.filename,
                }
            )

        # Will not remove resource (standard) lib files
        pkio.unchecked_remove(_lib_file_write_path(req))
        return self.reply_ok()

    @sirepo.api.Spec("require_user", sid="SimId")
    def api_deleteSimulation(self):
        req = self.parse_post(id=True)
        simulation_db.delete_simulation(req.type, req.id)
        return self.reply_ok()

    @sirepo.api.Spec(
        "require_user", sid="SimId optional", filename="SimFileName", sim_data="SimData"
    )
    def api_downloadFile(self, simulation_type, simulation_id, filename):
        # TODO(pjm): simulation_id is an unused argument
        req = self.parse_params(type=simulation_type, filename=filename)
        n = req.sim_data.lib_file_name_without_type(req.filename)
        p = req.sim_data.lib_file_abspath(req.filename)
        try:
            return self.reply_file(p, filename=n)
        except Exception as e:
            if pkio.exception_is_not_found(e):
                sirepo.util.raise_not_found("lib_file={} not found", p)
            raise

    @sirepo.api.Spec("allow_visitor", spec="ErrorLoggingSpec")
    def api_errorLogging(self):
        ip = flask.request.remote_addr
        try:
            pkdlog(
                "{}: javascript error: {}",
                ip,
                simulation_db.generate_json(self.parse_json(), pretty=True),
            )
        except Exception as e:
            pkdlog(
                "ip={}: error parsing javascript exception={} input={}",
                ip,
                e,
                flask.request.data and flask.request.data.decode("unicode-escape"),
            )
        return self.reply_ok()

    @sirepo.api.Spec(
        "require_user", simulation_id="SimId", filename="SimExportFileName"
    )
    def api_exportArchive(self, simulation_type, simulation_id, filename):
        req = self.parse_params(
            template=True,
            filename=filename,
            id=simulation_id,
            type=simulation_type,
        )
        from sirepo import exporter

        return exporter.create_archive(req, self)

    @sirepo.api.Spec("allow_visitor")
    def api_favicon(self):
        """Routes to favicon.ico file."""
        # SECURITY: We control the path of the file so using send_file is ok.
        return flask.send_file(
            str(sirepo.resource.static("img", "favicon.ico")),
            mimetype="image/vnd.microsoft.icon",
        )

    @sirepo.api.Spec("allow_visitor")
    def api_forbidden(self):
        sirepo.util.raise_forbidden("app forced forbidden")

    @sirepo.api.Spec(
        "require_user",
        sid="SimId deprecated",
        file_type="LibFileType",
        sim_data="SimData",
    )
    def api_listFiles(self, simulation_type, simulation_id, file_type):
        # TODO(pjm): simulation_id is an unused argument
        req = self.parse_params(type=simulation_type, file_type=file_type)
        return self.reply_json(
            req.sim_data.lib_file_names_for_type(req.file_type),
        )

    @sirepo.api.Spec(
        "allow_visitor", application_mode="AppMode", simulation_name="SimName"
    )
    def api_findByName(self, simulation_type, application_mode, simulation_name):
        req = self.parse_params(type=simulation_type)
        return self.reply_redirect_for_local_route(
            req.type,
            "findByName",
            PKDict(
                applicationMode=application_mode,
                simulationName=simulation_name,
            ),
        )

    @sirepo.api.Spec(
        "require_user", application_mode="AppMode", simulation_name="SimName"
    )
    def api_findByNameWithAuth(
        self, simulation_type, application_mode, simulation_name
    ):
        req = self.parse_params(type=simulation_type)
        # TODO(pjm): need to unquote when redirecting from saved cookie redirect?
        simulation_name = urllib.parse.unquote(simulation_name)
        # use the existing named simulation, or copy it from the examples
        rows = simulation_db.iterate_simulation_datafiles(
            req.type,
            simulation_db.process_simulation_list,
            {
                "simulation.name": simulation_name,
                "simulation.isExample": True,
            },
        )
        if len(rows) == 0:
            for s in simulation_db.examples(req.type):
                if s["models"]["simulation"]["name"] != simulation_name:
                    continue
                simulation_db.save_new_example(s)
                rows = simulation_db.iterate_simulation_datafiles(
                    req.type,
                    simulation_db.process_simulation_list,
                    {
                        "simulation.name": simulation_name,
                    },
                )
                break
            else:
                sirepo.util.raise_not_found(
                    "simulation not found by name={} type={}",
                    simulation_name,
                    req.type,
                )
        m = simulation_db.get_schema(req.type).appModes[application_mode]
        return self.reply_redirect_for_local_route(
            req.type,
            m.localRoute,
            PKDict(simulationId=rows[0].simulationId),
            query=m.includeMode and PKDict(application_mode=application_mode),
        )

    @sirepo.api.Spec("require_user", filename="SimFileName", spec="ApplicationDataSpec")
    def api_getApplicationData(self, filename=None):
        """Get some data from the template

        Args:
            filename (str): if supplied, result is file attachment

        Returns:
            response: may be a file or JSON
        """
        req = self.parse_post(template=True, filename=filename or None)
        with simulation_db.tmp_dir() as d:
            assert "method" in req.req_data
            res = req.template.get_application_data(req.req_data, tmp_dir=d)
            assert (
                res != None
            ), f"unhandled application data method: {req.req_data.method}"
            if "filename" in req and isinstance(res, pkconst.PY_PATH_LOCAL_TYPE):
                return self.reply_file(
                    res,
                    filename=req.filename,
                    content_type=req.req_data.get("contentType", None),
                )
            return self.reply_json(res)

    @sirepo.api.Spec(
        "allow_cookieless_require_user", sim_data="SimData", zip="ImportArchiveZip"
    )
    def api_importArchive(self):
        """
        Params:
            data: what to import
        """
        import sirepo.importer

        # special http_request parsing here
        data = sirepo.importer.do_form(flask.request.form, self)
        m = simulation_db.get_schema(data.simulationType).appModes.default
        return self.reply_redirect_for_local_route(
            data.simulationType,
            m.localRoute,
            PKDict(simulationId=data.models.simulation.simulationId),
        )

    @sirepo.api.Spec(
        "require_user",
        file="ImportFile",
        folder="SimFolderPath",
        sid="SimId",
        arguments="ImportArgs optional",
    )
    def api_importFile(self, simulation_type):
        """
        Args:
            simulation_type (str): which simulation type
        Params:
            file: file data
            folder: where to import to
        """
        import sirepo.importer

        error = None
        f = None

        try:
            f = flask.request.files.get("file")
            if not f:
                raise sirepo.util.Error(
                    "must supply a file",
                    "no file in request={}",
                    flask.request.data,
                )
            req = self.parse_params(
                filename=f.filename,
                folder=flask.request.form.get("folder"),
                id=flask.request.form.get("simulationId"),
                template=True,
                type=simulation_type,
            )
            req.file_stream = f.stream
            req.import_file_arguments = flask.request.form.get("arguments", "")

            def s(data):
                data.models.simulation.folder = req.folder
                data.models.simulation.isExample = False
                return self._save_new_and_reply(req, data)

            if pkio.has_file_extension(req.filename, "json"):
                data = sirepo.importer.read_json(req.file_stream.read(), self, req.type)
            # TODO(pjm): need a separate URI interface to importer, added exception for rs4pi for now
            # (dicom input is normally a zip file)
            elif pkio.has_file_extension(req.filename, "zip") and req.type != "rs4pi":
                data = sirepo.importer.read_zip(
                    req.file_stream.read(), self, sim_type=req.type
                )
            else:
                if not hasattr(req.template, "import_file"):
                    raise sirepo.util.Error(
                        "Only zip files are supported",
                        "no import_file in template req={}",
                        req,
                    )
                with simulation_db.tmp_dir() as d:
                    data = req.template.import_file(
                        req, tmp_dir=d, reply_op=s, sapi=self
                    )
                if "error" in data:
                    return self.reply_json(data)
            return s(data)
        except werkzeug.exceptions.HTTPException:
            raise
        except sirepo.util.Reply:
            raise
        except Exception as e:
            pkdlog("{}: exception: {}", f and f.filename, pkdexc())
            # TODO(robnagler) security issue here. Really don't want to report errors to user
            if hasattr(e, "args"):
                if len(e.args) == 1:
                    error = str(e.args[0])
                else:
                    error = str(e.args)
            else:
                error = str(e)
        return self.reply_json(
            {
                "error": error if error else "An unknown error occurred",
            }
        )

    @sirepo.api.Spec("allow_visitor", path_info="PathInfo optional")
    def api_homePage(self, path_info=None):
        return self.call_api(
            "staticFile", kwargs=PKDict(path_info="en/" + (path_info or "landing.html"))
        )

    @sirepo.api.Spec(
        "require_user",
        simulation_id="SimId",
        model="Model optional",
        title="DownloadNamePostfix optional",
    )
    def api_exportJupyterNotebook(
        self, simulation_type, simulation_id, model=None, title=None
    ):
        t = sirepo.template.import_module(simulation_type)
        assert hasattr(t, "export_jupyter_notebook"), "Jupyter export unavailable"
        d = simulation_db.read_simulation_json(simulation_type, sid=simulation_id)
        return self.reply_file(
            t.export_jupyter_notebook(d),
            f"{d.models.simulation.name}{'-' + srschema.parse_name(title) if title else ''}.ipynb",
            content_type="application/json",
        )

    @sirepo.api.Spec("require_user", folder="FolderName", name="SimName")
    def api_newSimulation(self):
        req = self.parse_post(template=True, folder=True, name=True)
        d = simulation_db.default_data(req.type)
        d.models.simulation.pkupdate(
            {k: v for k, v in req.req_data.items() if k in d.models.simulation}
        )
        d.models.simulation.pkupdate(
            name=req.name,
            folder=req.folder,
        )
        if hasattr(req.template, "new_simulation"):
            req.template.new_simulation(d, req.req_data)
        return self._save_new_and_reply(req, d)

    @sirepo.api.Spec(
        "require_user",
        simulation_id="SimId",
        model="ComputeModelName optional",
        title="DownloadNamePostfix optional",
    )
    def api_pythonSource(self, simulation_type, simulation_id, model=None, title=None):
        req = self.parse_params(type=simulation_type, id=simulation_id, template=True)
        m = model and req.sim_data.parse_model(model)
        d = simulation_db.read_simulation_json(req.type, sid=req.id)
        suffix = simulation_db.get_schema(
            simulation_type
        ).constants.simulationSourceExtension
        return self.reply_file(
            req.template.python_source_for_model(d, m),
            "{}.{}".format(
                d.models.simulation.name + ("-" + title if title else ""),
                "madx" if m == "madx" else suffix,
            ),
        )

    @sirepo.api.Spec("allow_visitor")
    def api_robotsTxt(self):
        """Disallow the app (dev, prod) or / (alpha, beta)"""
        global _ROBOTS_TXT
        if not _ROBOTS_TXT:
            # We include dev so we can test
            if pkconfig.channel_in("prod", "dev"):
                u = [
                    sirepo.uri_router.uri_for_api("root", params={"path_info": x})
                    for x in sorted(feature_config.cfg().sim_types)
                ]
            else:
                u = ["/"]
            _ROBOTS_TXT = "".join(
                ["User-agent: *\n"] + ["Disallow: /{}\n".format(x) for x in u],
            )
        return flask.Response(_ROBOTS_TXT, mimetype="text/plain")

    @sirepo.api.Spec("allow_visitor", path_info="PathInfo")
    def api_root(self, path_info):
        self._proxy_react(path_info)
        if path_info is None:
            return self.reply_redirect(cfg.home_page_uri)
        if sirepo.template.is_sim_type(path_info):
            return self._render_root_page("index", PKDict(app_name=path_info))
        u = sirepo.uri.unchecked_root_redirect(path_info)
        if u:
            return self.reply_redirect(u)
        sirepo.util.raise_not_found(f"unknown path={path_info}")

    @sirepo.api.Spec("require_user", sid="SimId", data="SimData all_input")
    def api_saveSimulationData(self):
        # do not fixup_old_data yet
        req = self.parse_post(id=True, template=True)
        d = req.req_data
        simulation_db.validate_serial(d)
        return self._simulation_data_reply(
            req,
            simulation_db.save_simulation_json(d, fixup=True, modified=True),
        )

    @sirepo.api.Spec(
        "require_user", simulation_id="SimId", pretty="Bool optional", section="Section"
    )
    def api_simulationData(
        self, simulation_type, simulation_id, pretty=False, section=None
    ):
        """First entry point for a simulation

        Might be non-session simulation copy (see `simulation_db.CopyRedirect`).
        We have to allow a non-user to get data.
        """
        # TODO(pjm): pretty is an unused argument
        # TODO(robnagler) need real type transforms for inputs
        req = self.parse_params(type=simulation_type, id=simulation_id, template=True)
        try:
            d = simulation_db.read_simulation_json(req.type, sid=req.id)
            return self._simulation_data_reply(req, d)
        except simulation_db.CopyRedirect as e:
            if e.sr_response["redirect"] and section:
                e.sr_response["redirect"]["section"] = section
            return http_reply.headers_for_no_cache(self.reply_json(e.sr_response))

    @sirepo.api.Spec("require_user", search="SearchSpec")
    def api_listSimulations(self):
        req = self.parse_post()
        return self.reply_json(
            sorted(
                simulation_db.iterate_simulation_datafiles(
                    req.type,
                    simulation_db.process_simulation_list,
                    req.req_data.get("search"),
                ),
                key=lambda row: row["name"],
            )
        )

    # visitor rather than user because error pages are rendered by the application
    @sirepo.api.Spec("allow_visitor")
    def api_simulationSchema(self):
        return self.reply_json(
            simulation_db.get_schema(
                self.parse_params(
                    type=flask.request.form["simulationType"],
                ).type,
            ),
        )

    @sirepo.api.Spec("allow_visitor")
    def api_srwLight(self):
        return self._render_root_page("light", PKDict())

    @sirepo.api.Spec("allow_visitor")
    def api_srUnit(self):
        import sirepo.auth
        import sirepo.cookie

        v = getattr(sirepo.util.flask_app(), SRUNIT_TEST_IN_REQUEST)
        u = contextlib.nullcontext
        if v.want_user:
            sirepo.cookie.set_sentinel()
            sirepo.auth.login(sirepo.auth.guest, is_mock=True)
        if v.want_cookie:
            sirepo.cookie.set_sentinel()
        v.op()
        return self.reply_ok()

    @sirepo.api.Spec("allow_visitor", path_info="FilePath")
    def api_staticFile(self, path_info=None):
        """flask.send_from_directory for static folder.

        Args:
            path_info (str): relative path to join
        Returns:
            flask.Response: flask.send_from_directory response
        """
        if not path_info:
            sirepo.util.raise_not_found("empty path info")
        self._proxy_react("static/" + path_info)
        p = sirepo.resource.static(sirepo.util.safe_path(path_info))
        if _google_tag_manager and re.match(r"^en/[^/]+html$", path_info):
            return http_reply.headers_for_cache(
                flask.make_response(
                    _google_tag_manager_re.sub(
                        _google_tag_manager,
                        pkio.read_text(p),
                    ),
                ),
                path=p,
            )
        if re.match(r"^(html|en)/[^/]+html$", path_info):
            return self.reply_html(p)
        return flask.send_file(p, conditional=True)

    @sirepo.api.Spec("require_user", oldName="SimFolderPath", newName="SimFolderPath")
    def api_updateFolder(self):
        # TODO(robnagler) Folder should have a serial, or should it be on data
        req = self.parse_post()
        o = srschema.parse_folder(req.req_data["oldName"])
        if o == "/":
            raise sirepo.util.Error(
                'cannot rename root ("/") folder',
                "old folder is root req={}",
                req,
            )
        n = srschema.parse_folder(req.req_data["newName"])
        if n == "/":
            raise sirepo.util.Error(
                'cannot rename folder to root ("/")',
                "new folder is root req={}",
                req,
            )
        for r in simulation_db.iterate_simulation_datafiles(
            req.type, _simulation_data_iterator
        ):
            f = r.models.simulation.folder
            l = o.lower()
            if f.lower() == o.lower():
                r.models.simulation.folder = n
            elif f.lower().startswith(o.lower() + "/"):
                r.models.simulation.folder = n + f[len() :]
            else:
                continue
            simulation_db.save_simulation_json(r, fixup=False)
        return self.reply_ok()

    @sirepo.api.Spec(
        "require_user",
        file="LibFile",
        file_type="LibFileType",
        simulation_id="SimId",
        confirm="Bool optional",
    )
    def api_uploadFile(self, simulation_type, simulation_id, file_type):
        f = flask.request.files["file"]
        req = self.parse_params(
            file_type=file_type,
            filename=f.filename,
            id=simulation_id,
            template=True,
            type=simulation_type,
        )
        e = None
        in_use = None
        with simulation_db.tmp_dir() as d:
            t = d.join(req.filename)
            f.save(str(t))
            if hasattr(req.template, "validate_file"):
                # Note: validate_file may modify the file
                e = req.template.validate_file(req.file_type, t)
            if (
                not e
                and req.sim_data.lib_file_exists(req.filename)
                and not flask.request.form.get("confirm")
            ):
                in_use = _simulations_using_file(req, ignore_sim_id=req.id)
                if in_use:
                    e = "File is in use in other simulations. Please confirm you would like to replace the file for all simulations."
            if e:
                return self.reply_json(
                    {
                        "error": e,
                        "filename": req.filename,
                        "fileList": in_use,
                        "fileType": req.file_type,
                        "simulationId": req.id,
                    }
                )
            t.rename(_lib_file_write_path(req))
        return self.reply_json(
            {
                "filename": req.filename,
                "fileType": req.file_type,
                "simulationId": req.id,
            }
        )

    def _proxy_react(self, path):
<<<<<<< HEAD
        if not cfg.react_server:
            return
        if path is not None and path not in (
            "manifest.json",
            "myapp-schema.json",
            "static/js/bundle.js",
            "static/js/bundle.js.map",
        ) and not str.startswith(path, "react"):
=======
        if not cfg.react_server or path not in _PROXY_REACT_URIS:
>>>>>>> 9d8c872d
            return
        if path in cfg.react_sim_types:
            path = ""
        r = requests.get(cfg.react_server + path)
        # We want to throw an exception here, because it shouldn't happen
        r.raise_for_status()
        raise sirepo.util.Response(self.reply_as_proxy(r))

    def _render_root_page(self, page, values):
        values.update(
            PKDict(
                app_version=simulation_db.app_version(),
                source_cache_key=_source_cache_key(),
                static_files=simulation_db.static_libs(),
            )
        )
        return self.reply_static_jinja(page, "html", values, cache_ok=True)

    def _save_new_and_reply(self, req, data):
        return self._simulation_data_reply(req, simulation_db.save_new_simulation(data))

    def _simulation_data_reply(self, req, data):
        if hasattr(req.template, "prepare_for_client"):
            d = req.template.prepare_for_client(data)
        return http_reply.headers_for_no_cache(self.reply_json(data))


def init(uwsgi=None, use_reloader=False, is_server=False):
    """Initialize globals and populate simulation dir"""
    global _app

    if _app:
        return
    global _google_tag_manager
    if cfg.google_tag_manager_id:
        _google_tag_manager = f"""<script>
    (function(w,d,s,l,i){{w[l]=w[l]||[];w[l].push({{'gtm.start':new Date().getTime(),event:'gtm.js'}});var f=d.getElementsByTagName(s)[0],j=d.createElement(s),dl=l!='dataLayer'?'&l='+l:'';j.async=true;j.src='https://www.googletagmanager.com/gtm.js?id='+i+dl;f.parentNode.insertBefore(j,f);}})(window,document,'script','dataLayer','{cfg.google_tag_manager_id}');
    </script>"""
    #: Flask app instance, must be bound globally
    _app = flask.Flask(
        __name__,
        static_folder=None,
    )
    _app.config["PROPAGATE_EXCEPTIONS"] = True
    _app.sirepo_uwsgi = uwsgi
    _app.sirepo_use_reloader = use_reloader
    if cfg.react_server:
        global _PROXY_REACT_URIS
        p = [
            "manifest.json",
            "static/js/bundle.js",
            "static/js/bundle.js.map",
        ]
        for x in cfg.react_sim_types:
            p.append(x)
            p.append(f"{x}-schema.json")
        _PROXY_REACT_URIS = set(p)
    uri_router.init(_app, simulation_db)
    if is_server:
        sirepo.db_upgrade.do_all()
        # Currently used for a special case in sirepo.util.in_flask_request. Do not use widely, because we should avoid server vs pkcli dependencies.
        sirepo.util.is_server = True
    return _app


def init_apis(*args, **kwargs):
    import sirepo.job

    for e, _ in simulation_db.SCHEMA_COMMON["customErrors"].items():
        _app.register_error_handler(int(e), _handle_error)
    sirepo.job.init_by_server(_app)


def _cfg_react_server(value):
    if value is None:
        return None
    if not pkconfig.channel_in("dev"):
        pkconfig.raise_error("invalid channel={}; must be dev", pkconfig.cfg.channel)
    u = urllib.parse.urlparse(value)
    if (
        u.scheme
        and u.netloc
        and u.path == "/"
        and len(u.params + u.query + u.fragment) == 0
    ):
        return value
    pkconfig.raise_error(f"invalid url={value}, must be http://netloc/")


def _handle_error(error):
    status_code = 500
    if isinstance(error, werkzeug.exceptions.HTTPException):
        status_code = error.code
    try:
        error_file = simulation_db.SCHEMA_COMMON["customErrors"][str(status_code)][
            "url"
        ]
    except Exception:
        error_file = DEFAULT_ERROR_FILE
    return (
        # SECURITY: We control the path of the file so using send_file is ok.
        flask.send_file(str(sirepo.resource.static("html", error_file))),
        status_code,
    )


def _lib_file_write_path(req):
    return req.sim_data.lib_file_write_path(
        req.sim_data.lib_file_name_with_type(req.filename, req.file_type),
    )


def _simulation_data_iterator(res, path, data):
    """Iterator function to return entire simulation data"""
    res.append(data)


def _simulations_using_file(req, ignore_sim_id=None):
    res = []
    for r in simulation_db.iterate_simulation_datafiles(
        req.type, _simulation_data_iterator
    ):
        if not req.sim_data.lib_file_in_use(r, req.filename):
            continue
        s = r.models.simulation
        if s.simulationId == ignore_sim_id:
            continue
        res.append(
            "{}{}{}".format(
                s.folder,
                "" if s.folder == "/" else "/",
                s.name,
            )
        )
    return res


def _source_cache_key():
    if cfg.enable_source_cache_key:
        return "?{}".format(simulation_db.app_version())
    return ""


cfg = pkconfig.init(
    db_dir=pkconfig.ReplacedBy("sirepo.srdb.root"),
    enable_source_cache_key=(
        True,
        bool,
        "enable source cache key, disable to allow local file edits in Chrome",
    ),
    google_tag_manager_id=(None, str, "enable google analytics with this id"),
    home_page_uri=("/en/landing.html", str, "home page to redirect to"),
    react_server=(None, _cfg_react_server, "Base URL of npm start server"),
    react_sim_types=(("myapp",), set, "React apps"),
)<|MERGE_RESOLUTION|>--- conflicted
+++ resolved
@@ -673,18 +673,7 @@
         )
 
     def _proxy_react(self, path):
-<<<<<<< HEAD
-        if not cfg.react_server:
-            return
-        if path is not None and path not in (
-            "manifest.json",
-            "myapp-schema.json",
-            "static/js/bundle.js",
-            "static/js/bundle.js.map",
-        ) and not str.startswith(path, "react"):
-=======
-        if not cfg.react_server or path not in _PROXY_REACT_URIS:
->>>>>>> 9d8c872d
+        if not cfg.react_server or (path not in _PROXY_REACT_URIS and not str.startswith(path, "react")):
             return
         if path in cfg.react_sim_types:
             path = ""
