# -*- coding: utf-8 -*-
u"""Flask routes

:copyright: Copyright (c) 2015 RadiaSoft LLC.  All Rights Reserved.
:license: http://www.apache.org/licenses/LICENSE-2.0.html
"""
from __future__ import absolute_import, division, print_function
from pykern import pkcollections
from pykern import pkconfig
from pykern import pkio
from pykern.pkdebug import pkdc, pkdexc, pkdlog, pkdp
from sirepo import runner
from sirepo import simulation_db
from sirepo.template import template_common
import beaker.middleware
import datetime
import flask
import flask.sessions
import glob
import os
import os.path
import py.path
import re
import sirepo.template
import sys
import time
import werkzeug
import werkzeug.exceptions

#TODO(pjm): this import is required to work-around template loading in listSimulations
# it may not be required with the latest h5py
import h5py


#: where users live under db_dir
_BEAKER_DATA_DIR = 'beaker'

#: where users live under db_dir
_BEAKER_LOCK_DIR = 'lock'

#: Relative to current directory only in test mode
_DEFAULT_DB_SUBDIR = 'run'

#: What's the key in environ for the session
_ENVIRON_KEY_BEAKER = 'beaker.session'

#: Cache for _json_response_ok
_JSON_RESPONSE_OK = None

#: class that py.path.local() returns
_PY_PATH_LOCAL_CLASS = type(py.path.local())

#: What is_running?
_RUN_STATES = ('pending', 'running')

#: Identifies the user in the Beaker session
_SESSION_KEY_USER = 'uid'

#: Parsing errors from subprocess
_SUBPROCESS_ERROR_RE = re.compile(r'(?:warning|exception|error): ([^\n]+?)(?:;|\n|$)', flags=re.IGNORECASE)

#: Identifies the user in uWSGI logging (read by uwsgi.yml.jinja)
_UWSGI_LOG_KEY_USER = 'sirepo_user'

#: See sirepo.sr_unit
SR_UNIT_TEST_IN_REQUEST = 'test_in_request'

#: WSGIApp instance (see `init_by_server`)
_wsgi_app = None

#: Default file to serve on errors
DEFAULT_ERROR_FILE = 'server-error.html'

#: Flask app instance, must be bound globally
app = flask.Flask(
    __name__,
    static_folder=str(simulation_db.STATIC_FOLDER),
    template_folder=str(simulation_db.STATIC_FOLDER),
)
app.config.update(
    PROPAGATE_EXCEPTIONS=True,
)

<<<<<<< HEAD
def handle_error(error):
    status_code = 500
    if isinstance(error, werkzeug.exceptions.HTTPException):
        status_code = error.code
    try:
        error_file = simulation_db.SCHEMA_COMMON['customErrors'][str(status_code)]['url']
    except:
        error_file = DEFAULT_ERROR_FILE
    f = flask.send_from_directory(static_dir('html'), error_file)
=======
>>>>>>> b99217e9

def api_blueskyAuth():
    if not cfg.enable_bluesky:
        return _json_response({
            'status': 'error',
            'error': 'bluesky auth is not enabled',
        })
    req = _json_input()
    sim_id = req.simulationId
    sim_type = req.simulationType
    global_path = simulation_db.find_global_simulation(sim_type, sim_id)
    if global_path:
        m = re.search('/user/(.+)/{}/{}$'.format(sim_type, sim_id), global_path)
        assert m, 'global_path user parse failed: {}'.format(global_path)
        session_user(m.group(1))
        return _json_response({
            'status': 'OK',
            'data': simulation_db.open_json_file(sim_type, sid=sim_id),
        })
    werkzeug.exceptions.abort(404)


def api_copyNonSessionSimulation():
    req = _json_input()
    sim_type = req['simulationType']
    global_path = simulation_db.find_global_simulation(sim_type, req['simulationId'])
    if global_path:
        data = simulation_db.open_json_file(
            sim_type,
            os.path.join(global_path, simulation_db.SIMULATION_DATA_FILE),
        )
        data['models']['simulation']['isExample'] = False
        data['models']['simulation']['outOfSessionSimulationId'] = req['simulationId']
        res = _save_new_and_reply(data)
        target = simulation_db.simulation_dir(sim_type, simulation_db.parse_sid(data))
        template_common.copy_lib_files(
            data,
            py.path.local(os.path.dirname(global_path)).join('lib'),
            target.join('../lib'),
        )
        template = sirepo.template.import_module(data)
        if hasattr(template, 'copy_related_files'):
            template.copy_related_files(data, global_path, str(target))
        return res
    werkzeug.exceptions.abort(404)
app_copy_nonsession_simulation = api_copyNonSessionSimulation


def api_copySimulation():
    """Takes the specified simulation and returns a newly named copy with the suffix (copy X)"""
    req = _json_input()
    sim_type = req['simulationType']
    name = req['name'] if 'name' in req else None
    data = simulation_db.read_simulation_json(sim_type, sid=req['simulationId'])
    if not name:
        base_name = data['models']['simulation']['name']
        names = simulation_db.iterate_simulation_datafiles(sim_type, _simulation_name)
        count = 0
        while True:
            count += 1
            name = base_name + ' (copy{})'.format(' {}'.format(count) if count > 1 else '')
            if name in names and count < 100:
                continue
            break
    data['models']['simulation']['name'] = name
    data['models']['simulation']['isExample'] = False
    data['models']['simulation']['outOfSessionSimulationId'] = ''
    return _save_new_and_reply(data)
app_copy_simulation = api_copySimulation


def api_deleteFile():
    req = _json_input()
    filename = werkzeug.secure_filename(req['fileName'])
    search_name = _lib_filename(req['simulationType'], filename, req['fileType'])
    err = _simulations_using_file(req['simulationType'], req['fileType'], search_name)
    if len(err):
        return _json_response({
            'error': 'File is in use in other simulations.',
            'fileList': err,
            'fileName': filename,
        })
    p = _lib_filepath(req['simulationType'], filename, req['fileType'])
    pkio.unchecked_remove(p)
    return _json_response({})
app_delete_file = api_deleteFile


def api_deleteSimulation():
    data = _parse_data_input()
    simulation_db.delete_simulation(data['simulationType'], data['simulationId'])
    return _json_response_ok()
app_delete_simulation = api_deleteSimulation


def api_downloadDataFile(simulation_type, simulation_id, model, frame, suffix=None):
    data = {
        'simulationType': sirepo.template.assert_sim_type(simulation_type),
        'simulationId': simulation_id,
        'modelName': model,
    }
    options = pkcollections.Dict(data)
    options.suffix = suffix
    frame = int(frame)
    template = sirepo.template.import_module(data)
    if frame >= 0:
        data['report'] = template.get_animation_name(data)
    else:
        data['report'] = model
    run_dir = simulation_db.simulation_run_dir(data)
    filename, content, content_type = template.get_data_file(run_dir, model, frame, options=options)
    return _as_attachment(flask.make_response(content), content_type, filename)
app_download_data_file = api_downloadDataFile


def api_downloadFile(simulation_type, simulation_id, filename):
    lib = simulation_db.simulation_lib_dir(simulation_type)
    filename = werkzeug.secure_filename(filename)
    p = lib.join(filename)
    if simulation_type == 'srw':
        attachment_name = filename
    else:
        # strip file_type prefix from attachment filename
        attachment_name = re.sub(r'^.*?-.*?\.', '', filename)
    return flask.send_file(str(p), as_attachment=True, attachment_filename=attachment_name)
app_download_file = api_downloadFile


def api_errorLogging():
    ip = flask.request.remote_addr
    try:
        pkdlog(
            '{}: javascript error: {}',
            ip,
            simulation_db.generate_json(_json_input(), pretty=True),
        )
    except ValueError as e:
        pkdlog(
            '{}: error parsing javascript app_error: {} input={}',
            ip,
            e,
            flask.request.data.decode('unicode-escape'),
        )
    return _json_response_ok()
app_error_logging = api_errorLogging


def api_exportArchive(simulation_type, simulation_id, filename):
    from sirepo import exporter
    fn, mt = exporter.create_archive(simulation_type, simulation_id, filename)
    return flask.send_file(
        str(fn),
        as_attachment=True,
        attachment_filename=filename,
        mimetype=mt,
        #TODO(pjm): the browser caches HTML files, may need to add explicit times
        # to other calls to send_file()
        cache_timeout=1,
    )


def api_favicon():
    """Routes to favicon.ico file."""
    return flask.send_from_directory(
        str(simulation_db.STATIC_FOLDER.join('img')),
        'favicon.ico',
        mimetype='image/vnd.microsoft.icon'
    )
app_favicon = api_favicon


def api_listFiles(simulation_type, simulation_id, file_type):
    file_type = werkzeug.secure_filename(file_type)
    res = []
    exclude = None
    #TODO(pjm): use file prefixes for srw, currently assumes mirror is *.dat and others are *.zip
    if simulation_type == 'srw':
        template = sirepo.template.import_module(simulation_type)
        search = template.extensions_for_file_type(file_type)
        if file_type == 'sample':
            exclude = '_processed.tif'
    else:
        search = ['{}.*'.format(file_type)]
    d = simulation_db.simulation_lib_dir(simulation_type)
    for extension in search:
        for f in glob.glob(str(d.join(extension))):
            if exclude and re.search(exclude, f):
                continue
            if os.path.isfile(f):
                filename = os.path.basename(f)
                if not simulation_type == 'srw':
                    # strip the file_type prefix
                    filename = filename[len(file_type) + 1:]
                res.append(filename)
    res.sort()
    return _json_response(res)
app_file_list = api_listFiles


def api_findByName(simulation_type, application_mode, simulation_name):
    if cfg.oauth_login:
        from sirepo import oauth
        oauth.set_default_state(logged_out_as_anonymous=True)
    redirect_uri = None
    # use the existing named simulation, or copy it from the examples
    rows = simulation_db.iterate_simulation_datafiles(simulation_type, simulation_db.process_simulation_list, {
        'simulation.name': simulation_name,
        'simulation.isExample': True,
    })
    if len(rows) == 0:
        for s in simulation_db.examples(simulation_type):
            if s['models']['simulation']['name'] == simulation_name:
                simulation_db.save_new_example(s)
                rows = simulation_db.iterate_simulation_datafiles(simulation_type, simulation_db.process_simulation_list, {
                    'simulation.name': simulation_name,
                })
                break
    if len(rows):
        if application_mode == 'default':
            redirect_uri = '/{}#/source/{}'.format(simulation_type, rows[0]['simulationId'])
        elif application_mode == 'lattice':
            redirect_uri = '/{}#/lattice/{}'.format(simulation_type, rows[0]['simulationId'])
        elif application_mode == 'wavefront' or application_mode == 'light-sources':
            redirect_uri = '/{}#/beamline/{}?application_mode={}'.format(
                simulation_type, rows[0]['simulationId'], application_mode)
        else:
            redirect_uri = '/{}#/source/{}?application_mode={}'.format(
                simulation_type, rows[0]['simulationId'], application_mode)
    if redirect_uri:
        return javascript_redirect(redirect_uri)
    werkzeug.exceptions.abort(404)
app_find_by_name = api_findByName


def api_getApplicationData(filename=''):
    """Get some data from the template

    Args:
        filename (str): if supplied, result is file attachment

    Returns:
        response: may be a file or JSON
    """
    data = _parse_data_input()
    res = sirepo.template.import_module(data).get_application_data(data)
    if filename:
        assert isinstance(res, _PY_PATH_LOCAL_CLASS), \
            '{}: template did not return a file'.format(res)
        return flask.send_file(
            str(res),
            mimetype='application/octet-stream',
            as_attachment=True,
            attachment_filename=filename,
        )
    return _json_response(res)
app_get_application_data = api_getApplicationData


def api_importArchive():
    """
    Args:
        simulation_type (str): which simulation type
    Params:
        data: what to import
    """
    import sirepo.importer

    data = sirepo.importer.do_form(flask.request.form)
    return javascript_redirect(
        '/{}#/source/{}'.format(
            data.simulationType,
            data.models.simulation.simulationId,
        ),
    )


def api_importFile(simulation_type=None):
    """
    Args:
        simulation_type (str): which simulation type
    Params:
        file: file data
        folder: where to import to
    """
    import sirepo.importer

    error = None
    f = None
    try:
        template = simulation_type and sirepo.template.import_module(simulation_type)
        f = flask.request.files.get('file')
        assert f, \
            ValueError('must supply a file')
        if pkio.has_file_extension(f.filename, 'json'):
            data = sirepo.importer.read_json(f.read(), template)
        #TODO(pjm): need a separate URI interface to importer, added exception for rs4pi for now
        # (dicom input is normally a zip file)
        elif pkio.has_file_extension(f.filename, 'zip') and simulation_type != 'rs4pi':
            data = sirepo.importer.read_zip(f.stream, template)
        else:
            assert simulation_type, \
                'simulation_type is required param for non-zip|json imports'
            assert hasattr(template, 'import_file'), \
                ValueError('Only zip files are supported')
            data = template.import_file(
                flask.request,
                simulation_db.simulation_lib_dir(simulation_type),
                simulation_db.tmp_dir(),
            )
        #TODO(robnagler) need to validate folder
        data.models.simulation.folder = flask.request.form['folder']
        data.models.simulation.isExample = False
        return _save_new_and_reply(data)
    except Exception as e:
        pkdlog('{}: exception: {}', f and f.filename, pkdexc())
        error = str(e.message) if hasattr(e, 'message') else str(e)
    return _json_response({'error': error})

app_import_file = api_importFile



def api_homePage():
    return _render_root_page('sr-landing-page', pkcollections.Dict())
light_landing_page = api_homePage


def api_newSimulation():
    new_simulation_data = _parse_data_input()
    sim_type = new_simulation_data['simulationType']
    data = simulation_db.default_data(sim_type)
    data['models']['simulation']['name'] = new_simulation_data['name']
    data['models']['simulation']['folder'] = new_simulation_data['folder']
    template = sirepo.template.import_module(sim_type)
    if hasattr(template, 'new_simulation'):
        template.new_simulation(data, new_simulation_data)
    return _save_new_and_reply(data)
app_new_simulation = api_newSimulation


def api_oauthAuthorized(oauth_type):
    if cfg.oauth_login:
        from sirepo import oauth
        return oauth.authorized_callback(app, oauth_type)
    raise RuntimeError('OAUTH Login not configured')
app_oauth_authorized = api_oauthAuthorized


def api_oauthLogin(simulation_type, oauth_type):
    if cfg.oauth_login:
        from sirepo import oauth
        return oauth.authorize(simulation_type, app, oauth_type)
    raise RuntimeError('OAUTH Login not configured')
app_oauth_login = api_oauthLogin


def api_oauthLogout(simulation_type):
    if cfg.oauth_login:
        from sirepo import oauth
        return oauth.logout(simulation_type)
    raise RuntimeError('OAUTH Login not configured')
app_oauth_logout = api_oauthLogout


def api_pythonSource(simulation_type, simulation_id, model=None, report=None):
    import string
    data = simulation_db.read_simulation_json(simulation_type, sid=simulation_id)
    template = sirepo.template.import_module(data)
    sim_name = data.models.simulation.name.lower()
    report_rider = '' if report is None else '-' + report.lower()
    py_name = sim_name + report_rider
    py_name = re.sub(r'[\"&\'()+,/:<>?\[\]\\`{}|]', '', py_name)
    py_name = re.sub(r'\s', '-', py_name)
    return _as_attachment(
        flask.make_response(template.python_source_for_model(data, model)),
        'text/x-python',
        '{}.py'.format(py_name),
    )
app_python_source = api_pythonSource


def api_robotsTxt():
    """Tell robots to go away"""
    return flask.Response(
        'User-agent: *\nDisallow: /\n',
        mimetype='text/plain',
    )
app_robots_txt = api_robotsTxt


def api_root(simulation_type):
    try:
        sirepo.template.assert_sim_type(simulation_type)
    except AssertionError:
        if simulation_type == 'warp':
            return flask.redirect('/warppba', code=301)
        if simulation_type == 'fete':
            return flask.redirect('/warpvnd', code=301)
        pkdlog('{}: uri not found', simulation_type)
        werkzeug.exceptions.abort(404)
    if cfg.oauth_login:
        from sirepo import oauth
        values = oauth.set_default_state()
    else:
        values = pkcollections.Dict()
    values.app_name = simulation_type
    values.oauth_login = cfg.oauth_login
    return _render_root_page('index', values)
app_root = api_root


def api_runCancel():
    data = _parse_data_input()
    jid = simulation_db.job_id(data)
    # TODO(robnagler) need to have a way of listing jobs
    # Don't bother with cache_hit check. We don't have any way of canceling
    # if the parameters don't match so for now, always kill.
    #TODO(robnagler) mutex required
    if cfg.job_queue.is_processing(jid):
        run_dir = simulation_db.simulation_run_dir(data)
        # Write first, since results are write once, and we want to
        # indicate the cancel instead of the termination error that
        # will happen as a result of the kill.
        simulation_db.write_result({'state': 'canceled'}, run_dir=run_dir)
        cfg.job_queue.kill(jid)
        # TODO(robnagler) should really be inside the template (t.cancel_simulation()?)
        # the last frame file may not be finished, remove it
        t = sirepo.template.import_module(data)
        t.remove_last_frame(run_dir)
    # Always true from the client's perspective
    return _json_response({'state': 'canceled'})
app_run_cancel = api_runCancel


def api_runSimulation():
    data = _parse_data_input(validate=True)
    res = _simulation_run_status(data, quiet=True)
    if (
        (
            not res['state'] in _RUN_STATES
            and (res['state'] != 'completed' or data.get('forceRun', False))
        ) or res.get('parametersChanged', True)
    ):
        try:
            _start_simulation(data)
        except runner.Collision:
            pkdlog('{}: runner.Collision, ignoring start', simulation_db.job_id(data))
        res = _simulation_run_status(data)
    return _json_response(res)
app_run_simulation = api_runSimulation


def api_runStatus():
    data = _parse_data_input()
    return _json_response(_simulation_run_status(data))
app_run_status = api_runStatus


def api_saveSimulationData():
    data = _parse_data_input(validate=True)
    res = _validate_serial(data)
    if res:
        return res
    simulation_type = data['simulationType']
    template = sirepo.template.import_module(simulation_type)
    if hasattr(template, 'prepare_for_save'):
        data = template.prepare_for_save(data)
    data = simulation_db.save_simulation_json(data)
    return app_simulation_data(
        data['simulationType'],
        data['models']['simulation']['simulationId'],
        pretty=False,
    )
app_save_simulation_data = api_saveSimulationData


def api_simulationData(simulation_type, simulation_id, pretty, section=None):
    #TODO(robnagler) need real type transforms for inputs
    pretty = bool(int(pretty))
    try:
        data = simulation_db.read_simulation_json(simulation_type, sid=simulation_id)
        template = sirepo.template.import_module(simulation_type)
        if hasattr(template, 'prepare_for_client'):
            data = template.prepare_for_client(data)
        response = _json_response(
            data,
            pretty=pretty,
        )
        if pretty:
            _as_attachment(
                response,
                app.config.get('JSONIFY_MIMETYPE', 'application/json'),
                '{}.json'.format(data['models']['simulation']['name']),
            )
    except simulation_db.CopyRedirect as e:
        if e.sr_response['redirect'] and section:
            e.sr_response['redirect']['section'] = section
        response = _json_response(e.sr_response)
    _no_cache(response)
    return response
app_simulation_data = api_simulationData


def api_simulationFrame(frame_id):
    #TODO(robnagler) startTime is reportParametersHash; need version on URL and/or param names in URL
    keys = ['simulationType', 'simulationId', 'modelName', 'animationArgs', 'frameIndex', 'startTime']
    data = dict(zip(keys, frame_id.split('*')))
    template = sirepo.template.import_module(data)
    data['report'] = template.get_animation_name(data)
    run_dir = simulation_db.simulation_run_dir(data)
    model_data = simulation_db.read_json(run_dir.join(template_common.INPUT_BASE_NAME))
    frame = template.get_simulation_frame(run_dir, data, model_data)
    response = _json_response(frame)
    if 'error' not in frame and template.WANT_BROWSER_FRAME_CACHE:
        now = datetime.datetime.utcnow()
        expires = now + datetime.timedelta(365)
        response.headers['Cache-Control'] = 'public, max-age=31536000'
        response.headers['Expires'] = expires.strftime("%a, %d %b %Y %H:%M:%S GMT")
        response.headers['Last-Modified'] = now.strftime("%a, %d %b %Y %H:%M:%S GMT")
    else:
        _no_cache(response)
    return response
app_simulation_frame = api_simulationFrame


def api_listSimulations():
    data = _parse_data_input()
    sim_type = data['simulationType']
    search = data['search'] if 'search' in data else None
    simulation_db.verify_app_directory(sim_type)
    return _json_response(
        sorted(
            simulation_db.iterate_simulation_datafiles(sim_type, simulation_db.process_simulation_list, search),
            key=lambda row: row['name'],
        )
    )
app_simulation_list = api_listSimulations


def api_simulationSchema():
    sim_type = sirepo.template.assert_sim_type(flask.request.form['simulationType'])
    return _json_response(simulation_db.get_schema(sim_type))
app_simulation_schema = api_simulationSchema


def api_srLandingPage():
    return flask.redirect('/light')
sr_landing_page = api_srLandingPage


def api_srUnit():
    getattr(app, SR_UNIT_TEST_IN_REQUEST)()
    return ''
app_sr_unit = api_srUnit


def api_updateFolder():
    #TODO(robnagler) Folder should have a serial, or should it be on data
    data = _parse_data_input()
    old_name = data['oldName']
    new_name = data['newName']
    for row in simulation_db.iterate_simulation_datafiles(data['simulationType'], _simulation_data):
        folder = row['models']['simulation']['folder']
        if folder.startswith(old_name):
            row['models']['simulation']['folder'] = re.sub(re.escape(old_name), new_name, folder, 1)
            simulation_db.save_simulation_json(row)
    return _json_response_ok()
app_update_folder = api_updateFolder


def api_uploadFile(simulation_type, simulation_id, file_type):
    f = flask.request.files['file']
    filename = werkzeug.secure_filename(f.filename)
    p = _lib_filepath(simulation_type, filename, file_type)
    err = None
    file_list = None
    if p.check():
        confirm = flask.request.form['confirm'] if 'confirm' in flask.request.form else None
        if not confirm:
            search_name = _lib_filename(simulation_type, filename, file_type)
            file_list = _simulations_using_file(simulation_type, file_type, search_name, ignore_sim_id=simulation_id)
            if file_list:
                err = 'File is in use in other simulations. Please confirm you would like to replace the file for all simulations.'
    if not err:
        pkio.mkdir_parent_only(p)
        f.save(str(p))
        template = sirepo.template.import_module(simulation_type)
        if hasattr(template, 'validate_file'):
            err = template.validate_file(file_type, str(p))
            if err:
                pkio.unchecked_remove(p)
    if err:
        return _json_response({
            'error': err,
            'filename': filename,
            'fileList': file_list,
            'fileType': file_type,
            'simulationId': simulation_id,
        })
    return _json_response({
        'filename': filename,
        'fileType': file_type,
        'simulationId': simulation_id,
    })
app_upload_file = api_uploadFile


def all_uids():
    """List of all users

    Returns:
        set: set of all uids
    """
    if not cfg.oauth_login:
        return set()
    from sirepo import oauth
    return oauth.all_uids(app)


def clear_session_user():
    """Remove the current user from the flask session.
    """
    if _SESSION_KEY_USER in flask.session:
        del flask.session[_SESSION_KEY_USER]


def init(db_dir=None, uwsgi=None):
    """Initialize globals and populate simulation dir"""
    from sirepo import uri_router

    if db_dir:
        cfg.db_dir = py.path.local(db_dir)
    else:
        db_dir = cfg.db_dir
    uri_router.init(app, sys.modules[__name__], simulation_db)
    global _wsgi_app
    _wsgi_app = _WSGIApp(app, uwsgi)
    _BeakerSession().sirepo_init_app(app, db_dir)
    simulation_db.init_by_server(app, sys.modules[__name__])

    for err, file in simulation_db.SCHEMA_COMMON['customErrors'].items():
        app.register_error_handler(int(err), _handle_error)

    return app


def javascript_redirect(redirect_uri):
    """Redirect using javascript for safari browser which doesn't support hash redirects.
    """
    return flask.render_template(
        'html/javascript-redirect.html',
        redirect_uri=redirect_uri
    )


def session_user(*args, **kwargs):
    """Get/set the user from the Flask session

    With no positional arguments, is a getter. Else a setter.

    Args:
        user (str): if args[0], will set the user; else gets
        checked (bool): if kwargs['checked'], assert the user is truthy
        environ (dict): session environment to use instead of `flask.session`

    Returns:
        str: user id
    """
    environ = kwargs.get('environ', None)
    session = environ.get(_ENVIRON_KEY_BEAKER) if environ else flask.session
    if args:
        session[_SESSION_KEY_USER] = args[0]
        _wsgi_app.set_log_user(args[0])
    res = session.get(_SESSION_KEY_USER)
    if not res and kwargs.get('checked', True):
        raise KeyError(_SESSION_KEY_USER)
    return res


class _BeakerSession(flask.sessions.SessionInterface):
    """Session manager for Flask using Beaker.

    Stores session info in files in sirepo.server.data_dir. Minimal info kept
    in session.
    """
    def __init__(self, app=None):
        if app is None:
            self.app = None
        else:
            self.init_app(app)

    def sirepo_init_app(self, app, db_dir):
        """Initialize cfg with db_dir and register self with Flask

        Args:
            app (flask): Flask application object
            db_dir (py.path.local): db_dir passed on command line
        """
        app.sirepo_db_dir = db_dir
        data_dir = db_dir.join(_BEAKER_DATA_DIR)
        lock_dir = data_dir.join(_BEAKER_LOCK_DIR)
        pkio.mkdir_parent(lock_dir)
        sc = {
            'session.auto': True,
            'session.cookie_expires': False,
            'session.type': 'file',
            'session.data_dir': str(data_dir),
            'session.lock_dir': str(lock_dir),
        }
        #TODO(robnagler) Generalize? seems like we'll be shadowing lots of config
        for k in cfg.beaker_session:
            sc['session.' + k] = cfg.beaker_session[k]
        app.wsgi_app = beaker.middleware.SessionMiddleware(app.wsgi_app, sc)
        app.session_interface = self

    def open_session(self, app, request):
        """Called by flask to create the session"""
        return request.environ[_ENVIRON_KEY_BEAKER]

    def save_session(self, *args, **kwargs):
        """Necessary to complete abstraction, but Beaker autosaves"""
        pass


class _WSGIApp(object):
    """Wraps Flask's wsgi_app for logging

    Args:
        app (Flask.app): Flask application being wrapped
        uwsgi (module): `uwsgi` module passed from ``uwsgi.py.jinja``
    """
    def __init__(self, app, uwsgi):
        self.app = app
        # Is None if called from sirepo.pkcli.service.http or FlaskClient
        self.uwsgi = uwsgi
        self.wsgi_app = app.wsgi_app
        app.wsgi_app = self

    def set_log_user(self, user):
        if self.uwsgi:
            log_user = 'li-' + user if user else '-'
            # Only works for uWSGI (service.uwsgi). For service.http,
            # werkzeug.serving.WSGIRequestHandler.log hardwires '%s - - [%s] %s\n',
            # and no point in overriding, since just for development.
            self.uwsgi.set_logvar(_UWSGI_LOG_KEY_USER, log_user)

    def __call__(self, environ, start_response):
        """An "app" called by uwsgi with requests.
        """
        self.set_log_user(session_user(checked=False, environ=environ))
        return self.wsgi_app(environ, start_response)


def _as_attachment(response, content_type, filename):
    response.mimetype = content_type
    response.headers['Content-Disposition'] = 'attachment; filename="{}"'.format(filename)
    return response


@pkconfig.parse_none
def _cfg_db_dir(value):
    """Config value or root package's parent or cwd with _DEFAULT_SUBDIR"""
    from pykern import pkinspect

    if value:
        assert os.path.isabs(value), \
            '{}: SIREPO_SERVER_DB_DIR must be absolute'.format(value)
        assert os.path.isdir(value), \
            '{}: SIREPO_SERVER_DB_DIR must be a directory and exist'.format(value)
        value = py.path.local(value)
    else:
        assert pkconfig.channel_in('dev'), \
            'SIREPO_SERVER_DB_DIR must be configured except in DEV'
        fn = sys.modules[pkinspect.root_package(_cfg_db_dir)].__file__
        root = py.path.local(py.path.local(py.path.local(fn).dirname).dirname)
        # Check to see if we are in our dev directory. This is a hack,
        # but should be reliable.
        if not root.join('requirements.txt').check():
            # Don't run from an install directory
            root = py.path.local('.')
        value = pkio.mkdir_parent(root.join(_DEFAULT_DB_SUBDIR))
    return value


@pkconfig.parse_none
def _cfg_session_secret(value):
    """Reads file specified as config value"""
    if not value:
        return 'dev dummy secret'
    with open(value) as f:
        return f.read()


def _cfg_time_limit(value):
    """Sets timeout in seconds"""
    v = int(value)
    assert v > 0
    return v


def _handle_error(error):
    status_code = 500
    if isinstance(error, werkzeug.exceptions.HTTPException):
        status_code = error.code
    try:
        error_file = simulation_db.SCHEMA_COMMON['customErrors'][str(status_code)]
    except:
        error_file = DEFAULT_ERROR_FILE
    f = flask.send_from_directory(static_dir('html'), error_file)

    return f, status_code


def _json_input(assert_sim_type=True):
    req = flask.request
    if req.mimetype != 'application/json':
        pkdlog('{}: req.mimetype is not application/json', req.mimetype)
        raise werkzeug.exceptions.BadRequest('expecting application/json')
    # Adapted from flask.wrappers.Request.get_json
    # We accept a request charset against the specification as
    # certain clients have been using this in the past.  This
    # fits our general approach of being nice in what we accept
    # and strict in what we send out.
    charset = req.mimetype_params.get('charset')
    data = req.get_data(cache=False)
    res = simulation_db.json_load(data, encoding=charset)
    if assert_sim_type and 'simulationType' in res:
        res.simulationType = sirepo.template.assert_sim_type(res.simulationType)
    return res


def _json_response(value, pretty=False):
    """Generate JSON flask response

    Args:
        value (dict): what to format
        pretty (bool): pretty print [False]
    Returns:
        Response: flask response
    """
    return app.response_class(
        simulation_db.generate_json(value, pretty=pretty),
        mimetype=app.config.get('JSONIFY_MIMETYPE', 'application/json'),
    )


def _json_response_ok():
    """Generate state=ok JSON flask response

    Returns:
        Response: flask response
    """
    global _JSON_RESPONSE_OK
    if not _JSON_RESPONSE_OK:
        _JSON_RESPONSE_OK = _json_response({'state': 'ok'})
    return _JSON_RESPONSE_OK


def _mtime_or_now(path):
    """mtime for path if exists else time.time()

    Args:
        path (py.path):

    Returns:
        int: modification time
    """
    return int(path.mtime() if path.exists() else time.time())


def _lib_filename(simulation_type, filename, file_type):
    if simulation_type == 'srw':
        return filename
    return werkzeug.secure_filename('{}.{}'.format(file_type, filename))


def _lib_filepath(simulation_type, filename, file_type):
    lib = simulation_db.simulation_lib_dir(simulation_type)
    return lib.join(_lib_filename(simulation_type, filename, file_type))


def _no_cache(response):
    response.headers['Cache-Control'] = 'no-cache, no-store, must-revalidate'
    response.headers['Pragma'] = 'no-cache'


def _parse_data_input(validate=False):
    data = _json_input(assert_sim_type=False)
    return simulation_db.fixup_old_data(data)[0] if validate else data


def _render_root_page(page, values):
    values.source_cache_key = _source_cache_key()
    values.app_version = simulation_db.app_version()
    return flask.render_template(
        'html/{}.html'.format(page),
        **values
    )


def _save_new_and_reply(*args):
    data = simulation_db.save_new_simulation(*args)
    return app_simulation_data(
        data['simulationType'],
        data['models']['simulation']['simulationId'],
        pretty=False,
    )


def _simulation_error(err, *args, **kwargs):
    """Something unexpected went wrong.

    Parses ``err`` for error

    Args:
        err (str): exception or run_log
        quiet (bool): don't write errors to log
    Returns:
        dict: error response
    """
    if not kwargs.get('quiet'):
        pkdlog('{}', ': '.join([str(a) for a in args] + ['error', err]))
    m = re.search(_SUBPROCESS_ERROR_RE, str(err))
    if m:
        err = m.group(1)
        if re.search(r'error exit\(-15\)', err):
            err = 'Terminated'
    elif not pkconfig.channel_in_internal_test():
        err = 'unexpected error (see logs)'
    return {'state': 'error', 'error': err}


def _simulation_data(res, path, data):
    """Iterator function to return entire simulation data
    """
    res.append(data)


def _simulation_name(res, path, data):
    """Iterator function to return simulation name
    """
    res.append(data['models']['simulation']['name'])


def _simulation_run_status(data, quiet=False):
    """Look for simulation status and output

    Args:
        data (dict): request
        quiet (bool): don't write errors to log

    Returns:
        dict: status response
    """
    try:
        #TODO(robnagler): Lock
        rep = simulation_db.report_info(data)
        is_processing = cfg.job_queue.is_processing(rep.job_id)
        is_running = rep.job_status in _RUN_STATES
        res = {'state': rep.job_status}
        pkdc(
            '{}: is_processing={} is_running={} state={} cached_data={}',
            rep.job_id,
            is_processing,
            is_running,
            rep.job_status,
            bool(rep.cached_data),
        )
        if is_processing and not is_running:
            cfg.job_queue.race_condition_reap(rep.job_id)
            pkdc('{}: is_processing and not is_running', rep.job_id)
            is_processing = False
        template = sirepo.template.import_module(data)
        if is_processing:
            if not rep.cached_data:
                return _simulation_error(
                    'input file not found, but job is running',
                    rep.input_file,
                )
        else:
            is_running = False
            if rep.run_dir.exists():
                if hasattr(template, 'prepare_output_file') and 'models' in data:
                    template.prepare_output_file(rep, data)
                res2, err = simulation_db.read_result(rep.run_dir)
                if err:
                    if simulation_db.is_parallel(data):
                        # allow parallel jobs to use template to parse errors below
                        res['state'] = 'error'
                    else:
                        return _simulation_error(err, 'error in read_result', rep.run_dir)
                else:
                    res = res2
        if simulation_db.is_parallel(data):
            new = template.background_percent_complete(
                rep.model_name,
                rep.run_dir,
                is_running,
            )
            new.setdefault('percentComplete', 0.0)
            new.setdefault('frameCount', 0)
            res.update(new)
        res['parametersChanged'] = rep.parameters_changed
        if res['parametersChanged']:
            pkdlog(
                '{}: parametersChanged=True req_hash={} cached_hash={}',
                rep.job_id,
                rep.req_hash,
                rep.cached_hash,
            )
        #TODO(robnagler) verify serial number to see what's newer
        res.setdefault('startTime', _mtime_or_now(rep.input_file))
        res.setdefault('lastUpdateTime', _mtime_or_now(rep.run_dir))
        res.setdefault('elapsedTime', res['lastUpdateTime'] - res['startTime'])
        if is_processing:
            res['nextRequestSeconds'] = simulation_db.poll_seconds(rep.cached_data)
            res['nextRequest'] = {
                'report': rep.model_name,
                'reportParametersHash': rep.cached_hash,
                'simulationId': rep.cached_data['simulationId'],
                'simulationType': rep.cached_data['simulationType'],
            }
        pkdc(
            '{}: processing={} state={} cache_hit={} cached_hash={} data_hash={}',
            rep.job_id,
            is_processing,
            res['state'],
            rep.cache_hit,
            rep.cached_hash,
            rep.req_hash,
        )
    except Exception:
        return _simulation_error(pkdexc(), quiet=quiet)
    return res


def _simulations_using_file(simulation_type, file_type, search_name, ignore_sim_id=None):
    res = []
    template = sirepo.template.import_module(simulation_type)
    if not hasattr(template, 'validate_delete_file'):
        return res
    for row in simulation_db.iterate_simulation_datafiles(simulation_type, _simulation_data):
        if template.validate_delete_file(row, search_name, file_type):
            sim = row['models']['simulation']
            if ignore_sim_id and sim['simulationId'] == ignore_sim_id:
                continue
            if sim['folder'] == '/':
                res.append('/{}'.format(sim['name']))
            else:
                res.append('{}/{}'.format(sim['folder'], sim['name']))
    return res


def _source_cache_key():
    if cfg.enable_source_cache_key:
        return '?{}'.format(simulation_db.app_version())
    return ''


def _start_simulation(data):
    """Setup and start the simulation.

    Args:
        data (dict): app data
    Returns:
        object: runner instance
    """
    data['simulationStatus'] = {
        'startTime': int(time.time()),
        'state': 'pending',
    }
    cfg.job_queue(data)


def _validate_serial(data):
    """Verify serial in data validates

    Args:
        data (dict): request with serial and possibly models

    Returns:
        object: None if all ok, or json response if invalid
    """
    res = simulation_db.validate_serial(data)
    if not res:
        return None
    return _json_response({
        'state': 'error',
        'error': 'invalidSerial',
        'simulationData': res,
    })

def static_dir(dir_name):
    return str(simulation_db.STATIC_FOLDER.join(dir_name))


cfg = pkconfig.init(
    beaker_session=dict(
        key=('sirepo_' + pkconfig.cfg.channel, str, 'Beaker: Name of the cookie key used to save the session under'),
        secret=(None, _cfg_session_secret, 'Beaker: Used with the HMAC to ensure session integrity'),
        secure=(False, bool, 'Beaker: Whether or not the session cookie should be marked as secure'),
    ),
    db_dir=(None, _cfg_db_dir, 'where database resides'),
    job_queue=('Background', runner.cfg_job_queue, 'how to run long tasks: Celery or Background'),
    foreground_time_limit=(5 * 60, _cfg_time_limit, 'timeout for short (foreground) tasks'),
    oauth_login=(False, bool, 'OAUTH: enable login'),
    enable_source_cache_key=(True, bool, 'enable source cache key, disable to allow local file edits in Chrome'),
    enable_bluesky=(False, bool, 'Enable calling simulations directly from NSLS-II/bluesky'),
)<|MERGE_RESOLUTION|>--- conflicted
+++ resolved
@@ -81,7 +81,6 @@
     PROPAGATE_EXCEPTIONS=True,
 )
 
-<<<<<<< HEAD
 def handle_error(error):
     status_code = 500
     if isinstance(error, werkzeug.exceptions.HTTPException):
@@ -91,8 +90,6 @@
     except:
         error_file = DEFAULT_ERROR_FILE
     f = flask.send_from_directory(static_dir('html'), error_file)
-=======
->>>>>>> b99217e9
 
 def api_blueskyAuth():
     if not cfg.enable_bluesky:
