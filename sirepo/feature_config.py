# -*- coding: utf-8 -*-
"""List of features available

:copyright: Copyright (c) 2016 RadiaSoft LLC.  All Rights Reserved.
:license: http://www.apache.org/licenses/LICENSE-2.0.html
"""
# defer all imports so *_CODES is available to testing functions


#: Codes that depend on other codes. [x][0] depends on [x][1]

_DEPENDENT_CODES = [
    ["jspec", "elegant"],
    ["controls", "madx"],
    ["omega", "elegant"],
    ["omega", "genesis"],
    ["omega", "opal"],
]

#: Codes on prod
PROD_FOSS_CODES = frozenset(
    (
        "activait",
        "openmc",
        "controls",
        "elegant",
        "genesis",
        "jspec",
        "madx",
        "omega",
        "opal",
        "radia",
        "shadow",
        "silas",
        "srw",
        "warppba",
        "warpvnd",
        "zgoubi",
    )
)

#: Codes on dev, alpha, and beta
_NON_PROD_FOSS_CODES = frozenset(
    (
        "epicsllrf",
        "myapp",
        "hellweg",
    )
)

#: All possible open source codes
FOSS_CODES = PROD_FOSS_CODES.union(_NON_PROD_FOSS_CODES)

#: Configuration
_cfg = None


def auth_controlled_sim_types():
    """All sim types that require granted authentication to access

    Returns:
      frozenset:  enabled sim types that require role
    """
    return frozenset(
        cfg().moderated_sim_types.union(
            cfg().default_proprietary_sim_types,
            cfg().proprietary_sim_types,
            cfg().proprietary_oauth_sim_types,
        ),
    )


def cfg():
    """global configuration

    Returns:
        dict: configurated features
    """
    global _cfg
    return _cfg or _init()


def for_sim_type(sim_type):
    """Get cfg for simulation type

    Args:
        sim_type (str): srw, warppba, etc.

    Returns:
        dict: application specific config
    """
    import pykern.pkcollections

    c = cfg()
    return pykern.pkcollections.PKDict(c[sim_type] if sim_type in c else {}).pkupdate(
        c.schema_common
    )


def proprietary_sim_types():
    """All sim types that have proprietary information and require granted access to use

    Granted access can be through oauth or manual management of the role

    Returns:
      frozenset:  enabled sim types that require role
    """
    return frozenset(
        cfg().proprietary_sim_types.union(cfg().proprietary_oauth_sim_types),
    )


def _is_fedora_36():
    from pykern import pkio

    p = pkio.py_path("/etc/os-release")
    if not p.check():
        return False
    return "fedora:36" in p.read()


def _init():
    from pykern import pkconfig
    from pykern import pkio
    from pykern.pkdebug import pkdp

    global _cfg

    def _dev(msg):
        return (pkconfig.in_dev_mode(), bool, msg)

    def _test(msg):
        return (pkconfig.channel_in_internal_test(), bool, msg)

    _cfg = pkconfig.init(
        # No secrets should be stored here (see sirepo.job.agent_env)
        api_modules=((), set, "optional api modules, e.g. status"),
<<<<<<< HEAD
        openmc=dict(
=======
        activait=dict(
            data_storage_url=(
                "https://github.com/radiasoft/sirepo-data-activait/raw/master/",
                str,
                "url base to reach activait example files",
            ),
        ),
        cloudmc=dict(
>>>>>>> c70d4401
            data_storage_url=(
                "https://github.com/radiasoft/sirepo-data-cloudmc/raw/master/",
                str,
                "url base to reach openmc example h5m files",
            ),
        ),
        debug_mode=(pkconfig.in_dev_mode(), bool, "control debugging output"),
        default_proprietary_sim_types=(
            frozenset(),
            set,
            "codes where all users are authorized by default but that authorization can be revoked",
        ),
        enable_global_resources=(
            False,
            bool,
            "enable the global resources allocation system",
        ),
        jspec=dict(
            derbenevskrinsky_force_formula=_test(
                "Include Derbenev-Skrinsky force formula"
            ),
        ),
        moderated_sim_types=(
            frozenset(),
            set,
            "codes where all users must be authorized via moderation",
        ),
        package_path=(
            tuple(["sirepo"]),
            tuple,
            "Names of root packages that should be checked for codes and resources. Order is important, the first package with a matching code/resource will be used. sirepo added automatically.",
        ),
        proprietary_oauth_sim_types=(
            frozenset(),
            set,
            "codes that contain proprietary information and authorization to use is granted through oauth",
        ),
        proprietary_sim_types=(
            frozenset(),
            set,
            "codes that contain proprietary information and authorization to use is granted manually",
        ),
        raydata=dict(
            scan_monitor_url=(
                "http://127.0.0.1:9001/scan-monitor",
                str,
                "url to reach scan monitor daemon",
            ),
        ),
        schema_common=dict(
            hide_guest_warning=_dev("Hide the guest warning in the UI"),
        ),
        sim_types=(set(), set, "simulation types (codes) to be imported"),
        slack_uri=(
            "https://slack.com/",
            str,
            "Link to Sirepo Slack workspace; uid will be appended",
        ),
        srw=dict(
            app_url=("/en/xray-beamlines.html", str, "URL for SRW link"),
            mask_in_toolbar=_test("Show the mask element in toolbar"),
            show_video_links=(False, bool, "Display instruction video links"),
            show_open_shadow=_test('Show "Open as a New Shadow Simulation" menu item'),
            show_rsopt_ml=_test('Show "Export ML Script" menu item'),
        ),
        trust_sh_env=(
            False,
            bool,
            "Trust Bash env to run Python and agents",
        ),
        ui_websocket=(
            pkconfig.in_dev_mode(),
            bool,
            "whether the UI should use a websocket",
        ),
        warpvnd=dict(
            allow_3d_mode=(True, bool, "Include 3D features in the Warp VND UI"),
            display_test_boxes=_dev(
                "Display test boxes to visualize 3D -> 2D projections"
            ),
        ),
    )
    s = set(
        _cfg.sim_types
        or (PROD_FOSS_CODES if pkconfig.channel_in("prod") else FOSS_CODES)
    )
    s.update(
        _cfg.default_proprietary_sim_types,
        _cfg.moderated_sim_types,
        _cfg.proprietary_oauth_sim_types,
        _cfg.proprietary_sim_types,
    )
    for v in _DEPENDENT_CODES:
        if v[0] in s:
            s.add(v[1])
    _cfg.sim_types = frozenset(s)
    _check_packages(_cfg.package_path)
    _cfg.is_fedora_36 = _is_fedora_36()
    return _cfg


def _check_packages(packages):
    import importlib

    for p in packages:
        importlib.import_module(p)<|MERGE_RESOLUTION|>--- conflicted
+++ resolved
@@ -135,9 +135,6 @@
     _cfg = pkconfig.init(
         # No secrets should be stored here (see sirepo.job.agent_env)
         api_modules=((), set, "optional api modules, e.g. status"),
-<<<<<<< HEAD
-        openmc=dict(
-=======
         activait=dict(
             data_storage_url=(
                 "https://github.com/radiasoft/sirepo-data-activait/raw/master/",
@@ -145,34 +142,33 @@
                 "url base to reach activait example files",
             ),
         ),
-        cloudmc=dict(
->>>>>>> c70d4401
+        debug_mode=(pkconfig.in_dev_mode(), bool, "control debugging output"),
+        default_proprietary_sim_types=(
+            frozenset(),
+            set,
+            "codes where all users are authorized by default but that authorization can be revoked",
+        ),
+        enable_global_resources=(
+            False,
+            bool,
+            "enable the global resources allocation system",
+        ),
+        jspec=dict(
+            derbenevskrinsky_force_formula=_test(
+                "Include Derbenev-Skrinsky force formula"
+            ),
+        ),
+        moderated_sim_types=(
+            frozenset(),
+            set,
+            "codes where all users must be authorized via moderation",
+        ),
+        openmc=dict(
             data_storage_url=(
                 "https://github.com/radiasoft/sirepo-data-cloudmc/raw/master/",
                 str,
                 "url base to reach openmc example h5m files",
             ),
-        ),
-        debug_mode=(pkconfig.in_dev_mode(), bool, "control debugging output"),
-        default_proprietary_sim_types=(
-            frozenset(),
-            set,
-            "codes where all users are authorized by default but that authorization can be revoked",
-        ),
-        enable_global_resources=(
-            False,
-            bool,
-            "enable the global resources allocation system",
-        ),
-        jspec=dict(
-            derbenevskrinsky_force_formula=_test(
-                "Include Derbenev-Skrinsky force formula"
-            ),
-        ),
-        moderated_sim_types=(
-            frozenset(),
-            set,
-            "codes where all users must be authorized via moderation",
         ),
         package_path=(
             tuple(["sirepo"]),
