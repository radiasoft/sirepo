# -*- coding: utf-8 -*-
"""List of features available

:copyright: Copyright (c) 2016 RadiaSoft LLC.  All Rights Reserved.
:license: http://www.apache.org/licenses/LICENSE-2.0.html
"""
# defer all imports so *_CODES is available to testing functions


#: Codes that depend on other codes. [x][0] depends on [x][1]

_DEPENDENT_CODES = [
    ["jspec", "elegant"],
    ["controls", "madx"],
    ["omega", "elegant"],
    ["omega", "madx"],
    ["omega", "opal"],
]

#: Codes on prod
PROD_FOSS_CODES = frozenset(
    (
        "activait",
        "cloudmc",
        "controls",
        "elegant",
        "genesis",
        "jspec",
        "madx",
        "opal",
        "radia",
        "shadow",
        "srw",
        "warppba",
        "warpvnd",
        "zgoubi",
    )
)

#: Codes on dev, alpha, and beta
_NON_PROD_FOSS_CODES = frozenset(
    (
        "myapp",
        "silas",
        "omega",
        "rshellweg",
    )
)

#: All possible open source codes
FOSS_CODES = PROD_FOSS_CODES.union(_NON_PROD_FOSS_CODES)

#: Configuration
_cfg = None


def auth_controlled_sim_types():
    """All sim types that require granted authentication to access

    Returns:
      frozenset:  enabled sim types that require role
    """
    return frozenset(
        cfg().moderated_sim_types.union(
            cfg().default_proprietary_sim_types,
            cfg().proprietary_sim_types,
            cfg().proprietary_oauth_sim_types,
        ),
    )


def cfg():
    """global configuration

    Returns:
        dict: configurated features
    """
    global _cfg
    return _cfg or _init()


def for_sim_type(sim_type):
    """Get cfg for simulation type

    Args:
        sim_type (str): srw, warppba, etc.

    Returns:
        dict: application specific config
    """
    import pykern.pkcollections

    c = cfg()
    return pykern.pkcollections.PKDict(c[sim_type] if sim_type in c else {}).pkupdate(
        c.schema_common
    )


def proprietary_sim_types():
    """All sim types that have proprietary information and require granted access to use

    Granted access can be through oauth or manual management of the role

    Returns:
      frozenset:  enabled sim types that require role
    """
    return frozenset(
        cfg().proprietary_sim_types.union(cfg().proprietary_oauth_sim_types),
    )


def _is_fedora_36():
    from pykern import pkio

    p = pkio.py_path("/etc/os-release")
    if not p.check():
        return False
    return "fedora:36" in p.read()


def _init():
    from pykern import pkconfig
    from pykern import pkio

    global _cfg

    def _dev(msg):
        return (pkconfig.in_dev_mode(), bool, msg)

    def _test(msg):
        return (pkconfig.channel_in_internal_test(), bool, msg)

    _cfg = pkconfig.init(
        # No secrets should be stored here (see sirepo.job.agent_env)
        api_modules=((), set, "optional api modules, e.g. status"),
        cloudmc=dict(
            data_storage_url=(
                "https://github.com/radiasoft/sirepo-data-cloudmc/raw/master/",
                str,
                "url base to reach cloudmc example h5m files",
            ),
        ),
        default_proprietary_sim_types=(
            frozenset(),
            set,
            "codes where all users are authorized by default but that authorization can be revoked",
        ),
        jspec=dict(
            derbenevskrinsky_force_formula=_test(
                "Include Derbenev-Skrinsky force formula"
            ),
        ),
        moderated_sim_types=(
            frozenset(),
            set,
            "codes where all users must be authorized via moderation",
        ),
        package_path=(
            tuple(["sirepo"]),
            tuple,
            "Names of root packages that should be checked for codes and resources. Order is important, the first package with a matching code/resource will be used. sirepo added automatically.",
        ),
        proprietary_oauth_sim_types=(
            frozenset(),
            set,
            "codes that contain proprietary information and authorization to use is granted through oauth",
        ),
        proprietary_sim_types=(
            frozenset(),
            set,
            "codes that contain proprietary information and authorization to use is granted manually",
        ),
        raydata=dict(
            scan_monitor_url=(
                "http://127.0.0.1:9001/scan-monitor",
                str,
                "url to reach scan monitor daemon",
            ),
        ),
        # TODO(pjm): myapp can't be in react_sim_types or unit tests fail
        react_sim_types=(
<<<<<<< HEAD
            ("jspec", "genesis", "warppba", "omega", "myapp", "shadow")
            if pkconfig.channel_in("dev")
=======
            ("jspec", "genesis", "warppba", "omega", "myapp")
            if pkconfig.in_dev_mode()
>>>>>>> 70463096
            else (),
            set,
            "React apps",
        ),
        schema_common=dict(
            hide_guest_warning=_dev("Hide the guest warning in the UI"),
        ),
        sim_types=(set(), set, "simulation types (codes) to be imported"),
        slack_uri=(
            "https://slack.com/",
            str,
            "Link to Sirepo Slack workspace; uid will be appended",
        ),
        srw=dict(
            app_url=("/en/xray-beamlines.html", str, "URL for SRW link"),
            mask_in_toolbar=_test("Show the mask element in toolbar"),
            show_video_links=(False, bool, "Display instruction video links"),
            show_open_shadow=_test('Show "Open as a New Shadow Simulation" menu item'),
            show_rsopt_ml=_test('Show "Export ML Script" menu item'),
        ),
        trust_sh_env=(
            False,
            bool,
            "Trust Bash env to run Python and agents",
        ),
        warpvnd=dict(
            allow_3d_mode=(True, bool, "Include 3D features in the Warp VND UI"),
            display_test_boxes=_dev(
                "Display test boxes to visualize 3D -> 2D projections"
            ),
        ),
    )
    s = set(
        _cfg.sim_types
        or (PROD_FOSS_CODES if pkconfig.channel_in("prod") else FOSS_CODES)
    )
    s.update(
        _cfg.default_proprietary_sim_types,
        _cfg.moderated_sim_types,
        _cfg.proprietary_oauth_sim_types,
        _cfg.proprietary_sim_types,
    )
    for v in _DEPENDENT_CODES:
        if v[0] in s:
            s.add(v[1])
    _cfg.sim_types = frozenset(s)
    _check_packages(_cfg.package_path)
    _cfg.is_fedora_36 = _is_fedora_36()
    return _cfg


def _check_packages(packages):
    import importlib

    for p in packages:
        importlib.import_module(p)<|MERGE_RESOLUTION|>--- conflicted
+++ resolved
@@ -179,13 +179,8 @@
         ),
         # TODO(pjm): myapp can't be in react_sim_types or unit tests fail
         react_sim_types=(
-<<<<<<< HEAD
             ("jspec", "genesis", "warppba", "omega", "myapp", "shadow")
             if pkconfig.channel_in("dev")
-=======
-            ("jspec", "genesis", "warppba", "omega", "myapp")
-            if pkconfig.in_dev_mode()
->>>>>>> 70463096
             else (),
             set,
             "React apps",
