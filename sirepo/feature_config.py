# -*- coding: utf-8 -*-
u"""List of features available

:copyright: Copyright (c) 2016 RadiaSoft LLC.  All Rights Reserved.
:license: http://www.apache.org/licenses/LICENSE-2.0.html
"""
from __future__ import absolute_import, division, print_function
from pykern.pkdebug import pkdp
from pykern import pkconfig
from pykern import pkcollections
import copy

#: Codes on beta and prod
_NON_ALPHA_CODES = ('srw', 'warppba', 'elegant', 'shadow', 'hellweg', 'warpvnd', 'rs4pi', 'jspec', 'synergia')

<<<<<<< HEAD
_DEV_CODES = ('myapp', 'adm', 'zgoubi', 'flash')
=======
#: Codes on dev and alpha
_ALPHA_CODES = ('myapp', 'adm', 'zgoubi')
>>>>>>> 20c7e3ff

#: All possible codes
_ALL_CODES = _NON_ALPHA_CODES + _ALPHA_CODES

#: Configuration
cfg = None


def for_sim_type(sim_type):
    """Get cfg for simulation type

    Args:
        sim_type (str): srw, warppba, etc.

    Returns:
        dict: application specific config
    """
    if sim_type not in cfg:
        return {}
    return pkcollections.map_to_dict(cfg[sim_type])


@pkconfig.parse_none
def _cfg_sim_types(value):
    res = pkconfig.parse_tuple(value)
    if not res:
        return _codes()
    for c in res:
        assert c in _codes(), \
            'invalid sim_type={}, expected one of={}'.format(c, _codes())
    return res


def _codes(want_all=None):
    if want_all is None:
        want_all = pkconfig.channel_in_internal_test()
    return _ALL_CODES if want_all else _NON_ALPHA_CODES


cfg = pkconfig.init(
    api_modules=((), tuple, 'optional api modules, e.g. bluesky'),
    #TODO(robnagler) make sim_type config
    rs4pi_dose_calc=(False, bool, 'run the real dose calculator'),
    sim_types=(None, _cfg_sim_types, 'simulation types (codes) to be imported'),
    srw=dict(
        mask_in_toolbar=(pkconfig.channel_in_internal_test(), bool, 'Show the mask element in toolbar'),
    ),
    warpvnd=dict(
        allow_3d_mode=(pkconfig.channel_in_internal_test(), bool, 'Include 3D features in the Warp VND UI'),
        display_test_boxes=(pkconfig.channel_in_internal_test(), bool, 'Display test boxes to visualize 3D -> 2D projections'),
    ),
)<|MERGE_RESOLUTION|>--- conflicted
+++ resolved
@@ -13,12 +13,9 @@
 #: Codes on beta and prod
 _NON_ALPHA_CODES = ('srw', 'warppba', 'elegant', 'shadow', 'hellweg', 'warpvnd', 'rs4pi', 'jspec', 'synergia')
 
-<<<<<<< HEAD
-_DEV_CODES = ('myapp', 'adm', 'zgoubi', 'flash')
-=======
 #: Codes on dev and alpha
-_ALPHA_CODES = ('myapp', 'adm', 'zgoubi')
->>>>>>> 20c7e3ff
+_ALPHA_CODES = ('myapp', 'adm', 'zgoubi', 'flash')
+
 
 #: All possible codes
 _ALL_CODES = _NON_ALPHA_CODES + _ALPHA_CODES
