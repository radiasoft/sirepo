--- conflicted
+++ resolved
@@ -26,11 +26,7 @@
 ALPHA_CODES = frozenset((
     'flash',
     'myapp',
-<<<<<<< HEAD
-    'opal',
     'rcscon',
-=======
->>>>>>> cd1ba772
     'rs4pi',
 ))
 
