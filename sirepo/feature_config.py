# -*- coding: utf-8 -*-
"""List of features available

:copyright: Copyright (c) 2016 RadiaSoft LLC.  All Rights Reserved.
:license: http://www.apache.org/licenses/LICENSE-2.0.html
"""
# defer all imports so *_CODES is available to testing functions


#: Codes that depend on other codes. [x][0] depends on [x][1]

_DEPENDENT_CODES = [
    ["jspec", "elegant"],
    ["controls", "madx"],
    ["omega", "elegant"],
    ["omega", "madx"],
    ["omega", "opal"],
]

#: Codes on prod
PROD_FOSS_CODES = frozenset(
    (
        "activait",
        "cloudmc",
        "controls",
        "elegant",
        "genesis",
        "jspec",
        "madx",
        "omega",
        "opal",
        "radia",
        "shadow",
        "srw",
        "warppba",
        "warpvnd",
        "zgoubi",
    )
)

#: Codes on dev, alpha, and beta
_NON_PROD_FOSS_CODES = frozenset(
    (
        "myapp",
        "silas",
<<<<<<< HEAD
        "omega",
=======
        "rshellweg",
>>>>>>> bffb3215
    )
)

#: All possible open source codes
FOSS_CODES = PROD_FOSS_CODES.union(_NON_PROD_FOSS_CODES)

#: Configuration
_cfg = None


def auth_controlled_sim_types():
    """All sim types that require granted authentication to access

    Returns:
      frozenset:  enabled sim types that require role
    """
    return frozenset(
        cfg().moderated_sim_types.union(
            cfg().default_proprietary_sim_types,
            cfg().proprietary_sim_types,
            cfg().proprietary_oauth_sim_types,
        ),
    )


def cfg():
    """global configuration

    Returns:
        dict: configurated features
    """
    global _cfg
    return _cfg or _init()


def for_sim_type(sim_type):
    """Get cfg for simulation type

    Args:
        sim_type (str): srw, warppba, etc.

    Returns:
        dict: application specific config
    """
    import pykern.pkcollections

    c = cfg()
    return pykern.pkcollections.PKDict(c[sim_type] if sim_type in c else {}).pkupdate(
        c.schema_common
    )


def proprietary_sim_types():
    """All sim types that have proprietary information and require granted access to use

    Granted access can be through oauth or manual management of the role

    Returns:
      frozenset:  enabled sim types that require role
    """
    return frozenset(
        cfg().proprietary_sim_types.union(cfg().proprietary_oauth_sim_types),
    )


def _is_fedora_36():
    from pykern import pkio

    p = pkio.py_path("/etc/os-release")
    if not p.check():
        return False
    return "fedora:36" in p.read()


def _init():
    from pykern import pkconfig
    from pykern import pkio

    global _cfg

    def _dev(msg):
        return (pkconfig.in_dev_mode(), bool, msg)

    def _test(msg):
        return (pkconfig.channel_in_internal_test(), bool, msg)

    _cfg = pkconfig.init(
        # No secrets should be stored here (see sirepo.job.agent_env)
        api_modules=((), set, "optional api modules, e.g. status"),
        cloudmc=dict(
            data_storage_url=(
                "https://github.com/radiasoft/sirepo-data-cloudmc/raw/master/",
                str,
                "url base to reach cloudmc example h5m files",
            ),
        ),
        debug_mode=(pkconfig.in_dev_mode(), bool, "control debugging output"),
        default_proprietary_sim_types=(
            frozenset(),
            set,
            "codes where all users are authorized by default but that authorization can be revoked",
        ),
        jspec=dict(
            derbenevskrinsky_force_formula=_test(
                "Include Derbenev-Skrinsky force formula"
            ),
        ),
        moderated_sim_types=(
            frozenset(),
            set,
            "codes where all users must be authorized via moderation",
        ),
        package_path=(
            tuple(["sirepo"]),
            tuple,
            "Names of root packages that should be checked for codes and resources. Order is important, the first package with a matching code/resource will be used. sirepo added automatically.",
        ),
        proprietary_oauth_sim_types=(
            frozenset(),
            set,
            "codes that contain proprietary information and authorization to use is granted through oauth",
        ),
        proprietary_sim_types=(
            frozenset(),
            set,
            "codes that contain proprietary information and authorization to use is granted manually",
        ),
        raydata=dict(
            scan_monitor_url=(
                "http://127.0.0.1:9001/scan-monitor",
                str,
                "url to reach scan monitor daemon",
            ),
        ),
        react_sim_types=(
            ("jspec", "genesis", "warppba", "omega", "myapp")
            if pkconfig.in_dev_mode()
            else ("omega",),
            set,
            "React apps",
        ),
        schema_common=dict(
            hide_guest_warning=_dev("Hide the guest warning in the UI"),
        ),
        sim_types=(set(), set, "simulation types (codes) to be imported"),
        slack_uri=(
            "https://slack.com/",
            str,
            "Link to Sirepo Slack workspace; uid will be appended",
        ),
        srw=dict(
            app_url=("/en/xray-beamlines.html", str, "URL for SRW link"),
            mask_in_toolbar=_test("Show the mask element in toolbar"),
            show_video_links=(False, bool, "Display instruction video links"),
            show_open_shadow=_test('Show "Open as a New Shadow Simulation" menu item'),
            show_rsopt_ml=_test('Show "Export ML Script" menu item'),
        ),
        trust_sh_env=(
            False,
            bool,
            "Trust Bash env to run Python and agents",
        ),
        warpvnd=dict(
            allow_3d_mode=(True, bool, "Include 3D features in the Warp VND UI"),
            display_test_boxes=_dev(
                "Display test boxes to visualize 3D -> 2D projections"
            ),
        ),
    )
    s = set(
        _cfg.sim_types
        or (PROD_FOSS_CODES if pkconfig.channel_in("prod") else FOSS_CODES)
    )
    s.update(
        _cfg.default_proprietary_sim_types,
        _cfg.moderated_sim_types,
        _cfg.proprietary_oauth_sim_types,
        _cfg.proprietary_sim_types,
    )
    for v in _DEPENDENT_CODES:
        if v[0] in s:
            s.add(v[1])
    _cfg.sim_types = frozenset(s)
    _check_packages(_cfg.package_path)
    _cfg.is_fedora_36 = _is_fedora_36()
    return _cfg


def _check_packages(packages):
    import importlib

    for p in packages:
        importlib.import_module(p)<|MERGE_RESOLUTION|>--- conflicted
+++ resolved
@@ -43,11 +43,6 @@
     (
         "myapp",
         "silas",
-<<<<<<< HEAD
-        "omega",
-=======
-        "rshellweg",
->>>>>>> bffb3215
     )
 )
 
