--- conflicted
+++ resolved
@@ -43,11 +43,8 @@
     (
         "myapp",
         "silas",
-<<<<<<< HEAD
         "hellweg",
-=======
         "rshellweg",
->>>>>>> 0cd24bf3
     )
 )
 
