--- conflicted
+++ resolved
@@ -7,17 +7,12 @@
 from pykern import pkcompat
 from pykern.pkcollections import PKDict
 from pykern.pkdebug import pkdp
-<<<<<<< HEAD
 from pykern import pkcompat
 from pykern import pkio
 from pykern import util
-import base64
-=======
 from sirepo import simulation_db
 import io
-import pykern.pkio
 import sirepo.sim_data
->>>>>>> b009ceb0
 import sirepo.util
 import zipfile
 
@@ -63,12 +58,8 @@
         zipped = PKDict()
         with zipfile.ZipFile(io.BytesIO(zip_bytes), "r") as z:
             for i in z.infolist():
-<<<<<<< HEAD
+                await sirepo.util.yield_to_event_loop()
                 b = pkio.py_path(i.filename).basename
-=======
-                await sirepo.util.yield_to_event_loop()
-                b = pykern.pkio.py_path(i.filename).basename
->>>>>>> b009ceb0
                 c = z.read(i)
                 if b.lower() == simulation_db.SIMULATION_DATA_FILE:
                     assert not data, "too many db files {} in archive".format(b)
