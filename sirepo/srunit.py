# -*- coding: utf-8 -*-
u"""Support for unit tests

:copyright: Copyright (c) 2016 RadiaSoft LLC.  All Rights Reserved.
:license: http://www.apache.org/licenses/LICENSE-2.0.html
"""
from __future__ import absolute_import, division, print_function
import flask
import flask.testing
import json
import re


#: import sirepo.server
server = None

#: app result from server.init
app = None

#: Matches javascript-redirect.html
_JAVASCRIPT_REDIRECT_RE = re.compile(r'window.location = "([^"]+)"')

def flask_client(cfg=None, sim_types=None):
    """Return FlaskClient with easy access methods.

    Creates a new run directory every test file so can assume
    sharing of state on the server within a file (module).

    Two methods of interest: `sr_post` and `sr_get`.

    Args:
        cfg (dict): extra configuration for reset_state_for_testing
        sim_types (str): value for SIREPO_FEATURE_CONFIG_SIM_TYPES

    Returns:
        FlaskClient: for local requests to Flask server
    """
    global server, app

    a = 'srunit_flask_client'
    if not cfg:
        cfg = {}
    if sim_types:
        cfg['SIREPO_FEATURE_CONFIG_SIM_TYPES'] = sim_types
    if not (server and hasattr(app, a)):
        from pykern import pkconfig

        # initialize pkdebug with correct values
        pkconfig.reset_state_for_testing(cfg)

        from pykern import pkunit
        with pkunit.save_chdir_work() as wd:
            from pykern import pkio
            cfg['SIREPO_SRDB_ROOT'] = str(pkio.mkdir_parent(wd.join('db')))
            pkconfig.reset_state_for_testing(cfg)
            from sirepo import server as s

            server = s
            app = server.init()
            app.config['TESTING'] = True
            app.test_client_class = _TestClient
            setattr(app, a, app.test_client())
    return getattr(app, a)


def init_auth_db():
    """Force a request that creates a user in db with just myapp"""
    fc = flask_client(sim_types='myapp')
    fc.sr_login_as_guest('myapp')
    return fc, fc.sr_post('listSimulations', {'simulationType': 'myapp'})


def file_as_stream(filename):
    """Returns the file contents as a (text, stream) pair.
    """
    try:
        import StringIO
    except:
        from io import StringIO
    res = filename.read(mode='rb')
    return res, StringIO.StringIO(res)


def sim_data(sim_type, sim_name, sim_types=None):
    """Get simulation data

    Args:
        sim_type (str): app
        sim_name (str): full name of simulation
        sim_types (str): `SIREPO_FEATURE_CONFIG_SIM_TYPES` value
    Returns:
        PKDict: simulation data
        object: flask client
        str: sim_type
    """
    fc = flask_client(sim_types=sim_types or sim_type)
    fc.sr_login_as_guest(sim_type)
    return fc.sr_sim_data(sim_type, sim_name), fc, sim_type


def test_in_request(op, cfg=None, before_request=None, headers=None, want_cookie=True, **kwargs):
    fc = flask_client(cfg, **kwargs)
    try:
        from pykern import pkunit
        from pykern.pkcollections import PKDict

        if before_request:
            before_request(fc)
        setattr(
            server._app,
            server.SRUNIT_TEST_IN_REQUEST,
            PKDict(op=op, want_cookie=want_cookie),
        )
        from sirepo import uri_router
        resp = fc.get(
            uri_router.srunit_uri,
            headers=headers,
        )
        pkunit.pkeq(200, resp.status_code, 'FAIL: resp={}', resp.status)
    finally:
        try:
            delattr(server._app, server.SRUNIT_TEST_IN_REQUEST)
        except AttributeError:
            pass
    return resp


def wrap_in_request(*args, **kwargs):
    """Decorator for calling functions in `test_in_request`

    Examples:
        # note that the parens are required
        @srunit.wrap_in_request()
        def test_simple():
            inside request context

        @srunit.wrap_in_request(cfg={'SIREPO_AUTH_METHODS': 'github:guest'})
        def test_myapp():
            inside a request context here

    Args:
        func (callable): function to be wrapped
        kwargs (dict): passed to test_in_request

    Returns:
        callable: replacement function
    """
    def _decorator(func):
        def _wrapper(*ignore_args, **ignore_kwargs):
            return test_in_request(lambda: func(), **kwargs)
        return _wrapper

    return _decorator


class _TestClient(flask.testing.FlaskClient):

    def sr_auth_state(self, **kwargs):
        """Gets authState and prases

        Returns:
            dict: parsed auth_state
        """
        from pykern import pkunit
        import pykern.pkcollections

        m = re.search(r'(\{.*\})', self.sr_get('authState').data)
        s = pykern.pkcollections.json_load_any(m.group(1))
        for k, v in kwargs.items():
            pkunit.pkeq(
                v,
                s[k],
                'key={} expected={} != actual={}: auth_state={}',
                k,
                v,
                s[k],
                s,
            )
        return s

    def sr_get(self, route_or_uri, params=None, query=None, **kwargs):
        """Gets a request to route_or_uri to server

        Args:
            route_or_uri (str): string name of route or uri if contains '/' (http:// or '/foo')
            params (dict): optional params to route_or_uri

        Returns:
            flask.Response: reply object
        """
        return self.__req(route_or_uri, params, query, self.get, raw_response=True, **kwargs)

    def sr_get_json(self, route_or_uri, params=None, query=None, headers=None, **kwargs):
        """Gets a request to route_or_uri to server

        Args:
            route_or_uri (str): identifies route in schema-common.json
            params (dict): optional params to route_or_uri

        Returns:
            object: Parsed JSON result
        """
        return self.__req(
            route_or_uri,
            params,
            query,
            lambda r: self.get(r, headers=headers),
            raw_response=False,
            **kwargs
        )

    def sr_get_root(self, sim_type=None, **kwargs):
        """Gets root app for sim_type

        Args:
            sim_type (str): app name ['myapp']

        Returns:
            flask.Response: reply object
        """
        return self.__req(
            'root',
            {'simulation_type': sim_type or 'myapp'},
            None,
            self.get,
            raw_response=True,
            **kwargs
        )

    def sr_login_as_guest(self, sim_type='myapp'):
        """Setups up a guest login

        Args:
            sim_type (str): simulation type ['myapp']

        Returns:
            str: new user id
        """
        self.cookie_jar.clear()
        # Get a cookie
        self.sr_get('authState')
        self.sr_get('authGuestLogin', {'simulation_type': sim_type})
        return self.sr_auth_state(needCompleteRegistration=False, isLoggedIn=True).uid


    def sr_post(self, route_or_uri, data, params=None, raw_response=False, **kwargs):
        """Posts JSON data to route_or_uri to server

        File parameters are posted as::

        Args:
            route_or_uri (str): string name of route or uri if contains '/' (http:// or '/foo')
            data (object): will be formatted as form data
            params (dict): optional params to route_or_uri

        Returns:
            object: Parsed JSON result
        """
        op = lambda r: self.post(r, data=json.dumps(data), content_type='application/json')
        return self.__req(route_or_uri, params, {}, op, raw_response=raw_response, **kwargs)

    def sr_post_form(self, route_or_uri, data, params=None, raw_response=False, **kwargs):
        """Posts form data to route_or_uri to server with data

        Args:
            route_or_uri (str): identifies route in schema-common.json
            data (dict): will be formatted as JSON
            params (dict): optional params to route_or_uri

        Returns:
            object: Parsed JSON result
        """
        op = lambda r: self.post(r, data=data)
        return self.__req(route_or_uri, params, {}, op, raw_response=raw_response, **kwargs)

    def sr_sim_data(self, sim_type, sim_name):
        """Return simulation data by name

        Args:
            sim_type (str): app
            sim_name (str): case sensitive name

        Returns:
            dict: data
        """
        from pykern.pkcollections import PKDict
        from pykern import pkunit
        from pykern.pkdebug import pkdpretty

        d = self.sr_post(
            'listSimulations',
            PKDict(
                simulationType=sim_type,
                search=PKDict({'simulation.name': sim_name}),
            )
        )[0].simulation
        res = self.sr_get_json(
            'simulationData',
            {
                'simulation_type': sim_type,
                'pretty': '0',
                'simulation_id': d['simulationId'],
            },
        )
        pkunit.pkeq(sim_name, res.models.simulation.name)
        return res


    def __req(self, route_or_uri, params, query, op, raw_response, **kwargs):
        """Make request and parse result

<<<<<<< HEAD
    Args:
        route_name (str): string name of route
        params (dict): parameters to apply to route
        op (func): how to request

    Returns:
        object: parsed JSON result
    """
    import pykern.pkcollections
    from sirepo import simulation_db

    uri = None
    resp = None
    try:
        uri = _uri(route_name, params, query)
        resp = op(uri)
        if raw_response:
            return resp
        return pykern.pkcollections.json_load_any(resp.data)
    except Exception as e:
        from pykern.pkdebug import pkdlog

        pkdlog('Exception: {}: msg={} uri={} resp={}', type(e), e, uri, resp)
        raise


def _uri(route_name, params, query):
    """Convert name to uri found in SCHEMA_COMMON.

    Args:
        route_name (str): string name of route
        params (dict): parameters to apply to route
        query (dict): query string values
=======
        Args:
            route_or_uri (str): string name of route or uri if contains '/' (http:// or '/foo')
            params (dict): parameters to apply to route
            op (func): how to request
>>>>>>> ad55ceb9

        Returns:
            object: parsed JSON result
        """
        from pykern.pkcollections import PKDict
        from pykern.pkdebug import pkdlog, pkdexc, pkdc
        import sirepo.http_reply
        import sirepo.uri
        import sirepo.util

        u = None
        r = None
        try:
            u = sirepo.uri.server_route(route_or_uri, params, query)
            pkdc('uri={}', u)
            r = op(u)
            pkdc('status={} data={}', r.status_code, r.data)
            # Emulate code in sirepo.js to deal with redirects
            if r.status_code == 200 and r.mimetype == 'text/html':
                m = _JAVASCRIPT_REDIRECT_RE.search(r.data)
                if m:
                    if kwargs.get('redirect', True):
                        # Execute the redirect
                        return self.__req(m.group(1), None, None, self.get, raw_response)
                    return flask.redirect(m.group(1))
            if r.status_code in (301, 302, 303, 305, 307, 308):
                if kwargs.get('redirect', True):
                    # Execute the redirect
                    return self.__req(r.headers['Location'], None, None, self.get, raw_response)
                return r
            if raw_response:
                return r
            # Treat SRException as a real exception (so we don't ignore them)
            d = pkcollections.json_load_any(r.data)
            if (
                r.status_code == sirepo.http_reply.SR_EXCEPTION_STATUS
                    and r.mimetype == 'application/json'
            ):
                raise sirepo.util.SRException(
                    d.srException.routeName,
                    d.srException.params,
                )
            return d
        except Exception as e:
            if not isinstance(e, sirepo.util.SRException):
                pkdlog(
                    'Exception: {}: msg={} uri={} status={} data={} stack={}',
                    type(e),
                    e,
                    u,
                    r and r.status_code,
                    r and r.data,
                    pkdexc(),
                )
            raise<|MERGE_RESOLUTION|>--- conflicted
+++ resolved
@@ -309,46 +309,10 @@
     def __req(self, route_or_uri, params, query, op, raw_response, **kwargs):
         """Make request and parse result
 
-<<<<<<< HEAD
-    Args:
-        route_name (str): string name of route
-        params (dict): parameters to apply to route
-        op (func): how to request
-
-    Returns:
-        object: parsed JSON result
-    """
-    import pykern.pkcollections
-    from sirepo import simulation_db
-
-    uri = None
-    resp = None
-    try:
-        uri = _uri(route_name, params, query)
-        resp = op(uri)
-        if raw_response:
-            return resp
-        return pykern.pkcollections.json_load_any(resp.data)
-    except Exception as e:
-        from pykern.pkdebug import pkdlog
-
-        pkdlog('Exception: {}: msg={} uri={} resp={}', type(e), e, uri, resp)
-        raise
-
-
-def _uri(route_name, params, query):
-    """Convert name to uri found in SCHEMA_COMMON.
-
-    Args:
-        route_name (str): string name of route
-        params (dict): parameters to apply to route
-        query (dict): query string values
-=======
         Args:
             route_or_uri (str): string name of route or uri if contains '/' (http:// or '/foo')
             params (dict): parameters to apply to route
             op (func): how to request
->>>>>>> ad55ceb9
 
         Returns:
             object: parsed JSON result
