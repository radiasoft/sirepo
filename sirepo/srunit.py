--- conflicted
+++ resolved
@@ -73,15 +73,9 @@
 
 def init_auth_db():
     """Force a request that creates a user in db with just myapp"""
-<<<<<<< HEAD
-    fc = flask_client(sim_types=MYAPP)
-    fc.sr_login_as_guest(MYAPP)
-    return fc, fc.sr_post('listSimulations', {'simulationType': MYAPP})
-=======
     fc = flask_client(sim_types='myapp')
     fc.sr_login_as_guest()
     return fc, fc.sr_post('listSimulations', {'simulationType': fc.sr_sim_type})
->>>>>>> a7ca0607
 
 
 def file_as_stream(filename):
@@ -234,22 +228,14 @@
         self.sr_sim_type_set(sim_type)
         return self.__req(
             'root',
-<<<<<<< HEAD
-            {'simulation_type': sim_type or MYAPP},
-=======
             {'simulation_type': self.sr_sim_type},
->>>>>>> a7ca0607
             None,
             self.get,
             raw_response=True,
             **kwargs
         )
 
-<<<<<<< HEAD
-    def sr_login_as_guest(self, sim_type=MYAPP):
-=======
     def sr_login_as_guest(self, sim_type=None):
->>>>>>> a7ca0607
         """Setups up a guest login
 
         Args:
