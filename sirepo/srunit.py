--- conflicted
+++ resolved
@@ -976,12 +976,7 @@
     from pykern import pkconfig
 
     __cfg = pkconfig.init(
-<<<<<<< HEAD
-        # 100 is slower than a 2ghz cpu so should be reasonable default
-        cpu_div=(100, int, "cpu speed divisor to compute timeouts"),
-=======
         # 50 is based on a 2.2 GHz server
         cpu_div=(50, int, "cpu speed divisor to compute timeouts"),
->>>>>>> c12aedc0
     )
     return __cfg