--- conflicted
+++ resolved
@@ -131,10 +131,7 @@
         Returns:
             bytes: hash value
         """
-<<<<<<< HEAD
         cls._assert_server_side()
-=======
->>>>>>> 2fdf1b7a
         c = cls.compute_model(data)
         if cls.is_parallel(c):
             return 'na'
