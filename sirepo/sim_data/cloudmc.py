--- conflicted
+++ resolved
@@ -19,19 +19,11 @@
         )
 
     @classmethod
-<<<<<<< HEAD
-    def tabulated_dist_filenames(cls, data):
-        return [
-            cls.lib_file_name_with_model_field("tabularFromFile", "file", x.energy.file)
-            for x in data.models.settings.sources
-            if x.energy._type == "tabularFromFile" and x.energy.get("file")
-=======
     def source_filenames(cls, data):
         return [
             cls.lib_file_name_with_model_field("source", "file", x.file)
             for x in data.models.settings.sources
             if x.get("type") == "file" and x.get("file")
->>>>>>> de4c3280
         ]
 
     @classmethod
@@ -66,8 +58,4 @@
     def _lib_file_basenames(cls, data):
         return [
             cls.dagmc_filename(data),
-<<<<<<< HEAD
-        ] + cls.tabulated_dist_filenames(data)
-=======
-        ] + cls.source_filenames(data)
->>>>>>> de4c3280
+        ] + cls.source_filenames(data)