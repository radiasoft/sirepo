--- conflicted
+++ resolved
@@ -43,16 +43,13 @@
                 "voxels",
             ),
         )
-<<<<<<< HEAD
         for v in dm.volumes:
             if "material" not in dm.volumes[v]:
                 continue
             if not dm.volumes[v].material.get("standardType"):
                 dm.volumes[v].material.standardType = "None"
-=======
         if "tally" in dm:
             del dm["tally"]
->>>>>>> 3ad8cb82
 
     @classmethod
     def _compute_job_fields(cls, data, *args, **kwargs):
