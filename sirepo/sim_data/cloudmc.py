--- conflicted
+++ resolved
@@ -64,12 +64,11 @@
                 y = f._type
                 if y != "None":
                     cls.update_model_defaults(f, y)
-<<<<<<< HEAD
         if th := dm.openmcAnimation.get("threshold"):
             dm.openmcAnimation.thresholds = sch.model.openmcAnimation.thresholds[2]
             dm.openmcAnimation.thresholds.val[0] = th
             del dm["openmcAnimation"]["threshold"]
-=======
+
         for (m, f) in (
             ("tallyReport", "planePos"),
             ("openmcAnimation", "opacity"),
@@ -79,7 +78,6 @@
             ),
         ):
             dm[m][f] = _float_to_j_range(dm[m][f], sch.model[m][f])
->>>>>>> 07c2cdf2
 
     @classmethod
     def _compute_job_fields(cls, data, *args, **kwargs):
