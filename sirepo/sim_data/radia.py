# -*- coding: utf-8 -*-
u"""simulation data operations

:copyright: Copyright (c) 2019 RadiaSoft LLC.  All Rights Reserved.
:license: http://www.apache.org/licenses/LICENSE-2.0.html
"""
from __future__ import absolute_import, division, print_function

from pykern.pkcollections import PKDict
from pykern.pkdebug import pkdc, pkdlog, pkdp
import sirepo.sim_data


class SimData(sirepo.sim_data.SimDataBase):

    @classmethod
    def _compute_job_fields(cls, data, r, compute_model):
        res = cls._non_analysis_fields(data, r) + []
        return res

    @classmethod
    def _compute_model(cls, analysis_model, *args, **kwargs):
        if analysis_model in (
            'solverAnimation',
            'reset'
        ):
            return 'solverAnimation'
        return super(SimData, cls)._compute_model(analysis_model, *args, **kwargs)

    @classmethod
    def __dynamic_defaults(cls, data, model):
        """defaults that depend on the current data"""
        return PKDict()

    @classmethod
    def fixup_old_data(cls, data):
        import sirepo.util

        def _find_obj_by_name(obj_arr, obj_name):
            return next((x for x in obj_arr if x.name == obj_name), None)

        dm = data.models
        cls._init_models(
            dm,
            None,
            dynamic=lambda m: cls.__dynamic_defaults(data, m)
        )
        if dm.get('geometry'):
            dm.geometryReport = dm.geometry.copy()
            del dm['geometry']
        if dm.get('solver'):
            dm.solverAnimation = dm.solver.copy()
            del dm['solver']
        if not dm.fieldPaths.get('paths'):
            dm.fieldPaths.paths = []
        if dm.simulation.get('isExample'):
            if not dm.simulation.get('exampleName'):
                dm.simulation.exampleName = dm.simulation.name
            if dm.simulation.name == 'Wiggler':
                dm.geometryReport.isSolvable = '0'
                if not len(dm.fieldPaths.paths):
                    dm.fieldPaths.paths.append(PKDict(
                        _super='fieldPath',
                        begin='0, -225, 0',
                        end='0, 225, 0',
                        id= 0,
                        name='y axis',
                        numPoints=101,
                        type='line'
                    ))
        if dm.simulation.magnetType == 'undulator':
            if not dm.hybridUndulator.get('magnetBaseObjectId'):
                dm.hybridUndulator.magnetBaseObjectId = _find_obj_by_name(dm.geometryReport.objects, 'Magnet Block').id
            if not dm.hybridUndulator.get('poleBaseObjectId'):
<<<<<<< HEAD
                dm.hybridUndulator.poleBaseObjectId = _find_obj_by_name(dm.geometry.objects, 'Pole').id
            if not dm.hybridUndulator.get('terminations'):
                dm.hybridUndulator.terminations = []
            t = _find_obj_by_name(dm.geometry.objects, 'Termination')
            if not t:
                t = cls.model_defaults('geomGroup')
                t.name = 'Termination'
                dm.geometry.objects.append(t)
                _find_obj_by_name(dm.geometry.objects, 'Octant')
            b = _find_obj_by_name(dm.geometry.objects, 'End Block')
            if b:
                b.name = 'termination.magnet.0'
                tt = cls.model_defaults('termination')
                tt.length = sirepo.util.split_comma_delimited_string(b.size)[['x', 'y', 'z'].index(dm.simulation.beamAxis)]

            if not dm.simulation.get('heightAxis'):
                dm.simulation.heightAxis = 'z'

        for o in dm.geometry.objects:
=======
                dm.hybridUndulator.poleBaseObjectId = _find_obj_by_name(dm.geometryReport.objects, 'Pole').id
            if not dm.simulation.get('heightAxis'):
                dm.simulation.heightAxis = 'z'
        for o in dm.geometryReport.objects:
>>>>>>> a4ce6c39
            if not o.get('bevels'):
                o.bevels = []
        sch = cls.schema()
        for m in [m for m in dm if m in sch.model]:
            s_m = sch.model[m]
            for f in [
                f for f in s_m if f in dm[m] and s_m[f][1] == 'Boolean' and
                    not dm[m][f]
            ]:
                dm[m][f] = '0'
        cls._organize_example(data)

    @classmethod
    def sim_files_to_run_dir(cls, data, run_dir, post_init=False):
        try:
            super().sim_files_to_run_dir(data, run_dir)
        except sirepo.sim_data.SimDbFileNotFound as e:
            if post_init:
                raise e

    @classmethod
    def _lib_file_basenames(cls, data):
        res = []
        if 'dmpImportFile' in data.models.simulation:
            res.append(f'{cls.schema().constants.radiaDmpFileType}.{data.models.simulation.dmpImportFile}')
        if 'fieldType' in data:
            res.append(cls.lib_file_name_with_model_field(
                'fieldPath',
                data.fieldType,
                data.name + '.' + data.fileType))
        return res

    @classmethod
    def _sim_file_basenames(cls, data):
        # TODO(e-carlin): share filename with template
        return [
            PKDict(basename='geometry.dat'),
            PKDict(basename='geometryReport.h5'),
        ]<|MERGE_RESOLUTION|>--- conflicted
+++ resolved
@@ -72,7 +72,6 @@
             if not dm.hybridUndulator.get('magnetBaseObjectId'):
                 dm.hybridUndulator.magnetBaseObjectId = _find_obj_by_name(dm.geometryReport.objects, 'Magnet Block').id
             if not dm.hybridUndulator.get('poleBaseObjectId'):
-<<<<<<< HEAD
                 dm.hybridUndulator.poleBaseObjectId = _find_obj_by_name(dm.geometry.objects, 'Pole').id
             if not dm.hybridUndulator.get('terminations'):
                 dm.hybridUndulator.terminations = []
@@ -92,12 +91,6 @@
                 dm.simulation.heightAxis = 'z'
 
         for o in dm.geometry.objects:
-=======
-                dm.hybridUndulator.poleBaseObjectId = _find_obj_by_name(dm.geometryReport.objects, 'Pole').id
-            if not dm.simulation.get('heightAxis'):
-                dm.simulation.heightAxis = 'z'
-        for o in dm.geometryReport.objects:
->>>>>>> a4ce6c39
             if not o.get('bevels'):
                 o.bevels = []
         sch = cls.schema()
