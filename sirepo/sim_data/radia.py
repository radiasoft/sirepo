# -*- coding: utf-8 -*-
u"""simulation data operations

:copyright: Copyright (c) 2019 RadiaSoft LLC.  All Rights Reserved.
:license: http://www.apache.org/licenses/LICENSE-2.0.html
"""
from __future__ import absolute_import, division, print_function

from pykern.pkcollections import PKDict
from pykern.pkdebug import pkdc, pkdlog, pkdp
import sirepo.sim_data


class SimData(sirepo.sim_data.SimDataBase):

    @classmethod
    def _compute_job_fields(cls, data, r, compute_model):
        res = cls._non_analysis_fields(data, r) + []
        return res

    @classmethod
    def _compute_model(cls, analysis_model, *args, **kwargs):
        if analysis_model in (
<<<<<<< HEAD
            'reset',
            #'solver', 'reset'
        ):
            return 'animation'
        if analysis_model in (
            'solverAnimation',
        ):
=======
            'solverAnimation',
            'reset'
        ):
>>>>>>> a620ecfe
            return 'solverAnimation'
        return super(SimData, cls)._compute_model(analysis_model, *args, **kwargs)

    @classmethod
    def __dynamic_defaults(cls, data, model):
        """defaults that depend on the current data"""
        return PKDict()

    @classmethod
    def fixup_old_data(cls, data):

        def _find_obj_by_name(obj_arr, obj_name):
            return next((x for x in obj_arr if x.name == obj_name), None)

        dm = data.models
        cls._init_models(
            dm,
            None,
            dynamic=lambda m: cls.__dynamic_defaults(data, m)
        )
        if dm.get('geometry'):
            dm.geometryReport = dm.geometry.copy()
            del dm['geometry']
        if dm.get('solver'):
            dm.solverAnimation = dm.solver.copy()
            del dm['solver']
        if not dm.fieldPaths.get('paths'):
            dm.fieldPaths.paths = []
        if dm.simulation.get('isExample'):
            if not dm.simulation.get('exampleName'):
                dm.simulation.exampleName = dm.simulation.name
            if dm.simulation.name == 'Wiggler':
                dm.geometry.isSolvable = '0'
                if not len(dm.fieldPaths.paths):
                    dm.fieldPaths.paths.append(PKDict(
                        _super='fieldPath',
                        begin='0, -225, 0',
                        end='0, 225, 0',
                        id= 0,
                        name='y axis',
                        numPoints=101,
                        type='line'
                    ))
        if dm.simulation.magnetType == 'undulator':
            if not dm.hybridUndulator.get('magnetBaseObjectId'):
                dm.hybridUndulator.magnetBaseObjectId = _find_obj_by_name(dm.geometryReport.objects, 'Magnet Block').id
            if not dm.hybridUndulator.get('poleBaseObjectId'):
                dm.hybridUndulator.poleBaseObjectId = _find_obj_by_name(dm.geometryReport.objects, 'Pole').id
            if not dm.simulation.get('heightAxis'):
                dm.simulation.heightAxis = 'z'
        for o in dm.geometryReport.objects:
            if not o.get('bevels'):
                o.bevels = []
        sch = cls.schema()
        for m in [m for m in dm if m in sch.model]:
            s_m = sch.model[m]
            for f in [
                f for f in s_m if f in dm[m] and s_m[f][1] == 'Boolean' and
                    not dm[m][f]
            ]:
                dm[m][f] = '0'
        cls._organize_example(data)

    @classmethod
    def _lib_file_basenames(cls, data):
        res = []
        if 'dmpImportFile' in data.models.simulation:
            res.append(f'{cls.schema().constants.radiaDmpFileType}.{data.models.simulation.dmpImportFile}')
        if 'fieldType' in data:
            res.append(cls.lib_file_name_with_model_field(
                'fieldPath',
                data.fieldType,
                data.name + '.' + data.fileType))
        return res

    @classmethod
    def _sim_file_basenames(cls, data):
        # TODO(e-carlin): share filename with template
        return [PKDict(basename='geometry.dat')]<|MERGE_RESOLUTION|>--- conflicted
+++ resolved
@@ -21,19 +21,9 @@
     @classmethod
     def _compute_model(cls, analysis_model, *args, **kwargs):
         if analysis_model in (
-<<<<<<< HEAD
-            'reset',
-            #'solver', 'reset'
-        ):
-            return 'animation'
-        if analysis_model in (
-            'solverAnimation',
-        ):
-=======
             'solverAnimation',
             'reset'
         ):
->>>>>>> a620ecfe
             return 'solverAnimation'
         return super(SimData, cls)._compute_model(analysis_model, *args, **kwargs)
 
