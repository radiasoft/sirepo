# -*- coding: utf-8 -*-
u"""simulation data operations

:copyright: Copyright (c) 2019 RadiaSoft LLC.  All Rights Reserved.
:license: http://www.apache.org/licenses/LICENSE-2.0.html
"""
from __future__ import absolute_import, division, print_function

from pykern.pkcollections import PKDict
from pykern.pkdebug import pkdc, pkdlog, pkdp
import sirepo.sim_data


class SimData(sirepo.sim_data.SimDataBase):

    @classmethod
    def _compute_job_fields(cls, data, r, compute_model):
        res = cls._non_analysis_fields(data, r) + []
        return res

    @classmethod
    def _compute_model(cls, analysis_model, *args, **kwargs):
        if analysis_model in (
            'solverAnimation',
            'reset'
        ):
            return 'solverAnimation'
        m = super(SimData, cls)._compute_model(analysis_model, *args, **kwargs)
        return m

    @classmethod
    def __dynamic_defaults(cls, data, model):
        """defaults that depend on the current data"""
        return PKDict()

    @classmethod
    def fixup_old_data(cls, data):

        def _find_obj_by_name(obj_arr, obj_name):
            return next((x for x in obj_arr if x.name == obj_name), None)

        dm = data.models
        cls._init_models(
            dm,
            None,
            dynamic=lambda m: cls.__dynamic_defaults(data, m)
        )
        if dm.get('geometry'):
            dm.geometryReport = dm.geometry.copy()
            del dm['geometry']
        if dm.get('solver'):
            dm.solverAnimation = dm.solver.copy()
            del dm['solver']
        if not dm.fieldPaths.get('paths'):
            dm.fieldPaths.paths = []
        if dm.simulation.get('isExample'):
            if not dm.simulation.get('exampleName'):
                dm.simulation.exampleName = dm.simulation.name
            if dm.simulation.name == 'Wiggler':
<<<<<<< HEAD
                dm.geometryReport.isSolvable = '0'
=======
                dm.geometry.isSolvable = '0'
                if not len(dm.fieldPaths.paths):
                    dm.fieldPaths.paths.append(PKDict(
                        _super='fieldPath',
                        begin='0, -225, 0',
                        end='0, 225, 0',
                        id= 0,
                        name='y axis',
                        numPoints=101,
                        type='line'
                    ))
>>>>>>> c2eeb770
        if dm.simulation.magnetType == 'undulator':
            if not dm.hybridUndulator.get('magnetBaseObjectId'):
                dm.hybridUndulator.magnetBaseObjectId = _find_obj_by_name(dm.geometryReport.objects, 'Magnet Block').id
            if not dm.hybridUndulator.get('poleBaseObjectId'):
                dm.hybridUndulator.poleBaseObjectId = _find_obj_by_name(dm.geometryReport.objects, 'Pole').id
            if not dm.simulation.get('heightAxis'):
                dm.simulation.heightAxis = 'z'
        for o in dm.geometryReport.objects:
            if not o.get('bevels'):
                o.bevels = []
        sch = cls.schema()
        for m in [m for m in dm if m in sch.model]:
            s_m = sch.model[m]
            for f in [
                f for f in s_m if f in dm[m] and s_m[f][1] == 'Boolean' and
                    not dm[m][f]
            ]:
                dm[m][f] = '0'
        cls._organize_example(data)

    @classmethod
    def _lib_file_basenames(cls, data):
        res = []
        if 'dmpImportFile' in data.models.simulation:
            res.append(f'{cls.schema().constants.radiaDmpFileType}.{data.models.simulation.dmpImportFile}')
        if 'fieldType' in data:
            res.append(cls.lib_file_name_with_model_field(
                'fieldPath',
                data.fieldType,
                data.name + '.' + data.fileType))
        return res<|MERGE_RESOLUTION|>--- conflicted
+++ resolved
@@ -57,9 +57,6 @@
             if not dm.simulation.get('exampleName'):
                 dm.simulation.exampleName = dm.simulation.name
             if dm.simulation.name == 'Wiggler':
-<<<<<<< HEAD
-                dm.geometryReport.isSolvable = '0'
-=======
                 dm.geometry.isSolvable = '0'
                 if not len(dm.fieldPaths.paths):
                     dm.fieldPaths.paths.append(PKDict(
@@ -71,7 +68,6 @@
                         numPoints=101,
                         type='line'
                     ))
->>>>>>> c2eeb770
         if dm.simulation.magnetType == 'undulator':
             if not dm.hybridUndulator.get('magnetBaseObjectId'):
                 dm.hybridUndulator.magnetBaseObjectId = _find_obj_by_name(dm.geometryReport.objects, 'Magnet Block').id
