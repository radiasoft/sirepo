# -*- coding: utf-8 -*-
"""TODO(e-carlin): Doc

:copyright: Copyright (c) 2019 RadiaSoft LLC.  All Rights Reserved.
:license: http://www.apache.org/licenses/LICENSE-2.0.html
"""
from __future__ import absolute_import, division, print_function
from pykern import pkcollections
from pykern import pkconfig
from pykern.pkcollections import PKDict
from pykern.pkdebug import pkdp, pkdc, pkdlog, pkdexc
from sirepo import job
from sirepo import job_driver
import os
import pykern.pkio
import sirepo.http_reply
import sirepo.srdb
import sirepo.util
import time
import tornado.ioloop
import tornado.locks


#: where supervisor state is persisted to disk
_DB_DIR = None

#: where job db is stored under srdb.root
_DB_SUBDIR = 'supervisor-job'

_NEXT_REQUEST_SECONDS = None

_RUNNING_PENDING = (job.RUNNING, job.PENDING)

_HISTORY_FIELDS = frozenset((
    'computeJobStart',
    'computeJobQueued',
    'error',
    'jobRunMode',
    'lastUpdateTime',
    'status',
))

_PARALLEL_STATUS_FIELDS = frozenset((
    'computeJobHash',
    'elapsedTime',
    'frameCount',
    'lastUpdateTime',
    'percentComplete',
    'computeJobStart',
))

cfg = None

def init():
    global _DB_DIR, cfg, _NEXT_REQUEST_SECONDS
    if _DB_DIR:
        return
    job.init()
    job_driver.init()
    _DB_DIR = sirepo.srdb.root().join(_DB_SUBDIR)
    pykern.pkio.mkdir_parent(_DB_DIR)
    cfg = pkconfig.init(
        sbatch_poll_secs=(60, int, 'how often to poll squeue and parallel status'),
    )
    _NEXT_REQUEST_SECONDS = PKDict({
        job.PARALLEL: 2,
        job.SBATCH: cfg.sbatch_poll_secs,
        job.SEQUENTIAL: 1,
    })


class ServerReq(PKDict):
    def __init__(self, *args, **kwargs):
        super().__init__(*args, **kwargs)
        self.uid = self.content.uid
        self._response = None
        self._response_received = tornado.locks.Event()

    async def receive(self):
        self.handler.write(await _ComputeJob.receive(self))


async def terminate():
    await job_driver.terminate()


class _ComputeJob(PKDict):

    instances = PKDict()

    def __init__(self, req, **kwargs):
        c = req.content
        super().__init__(_ops=[], _sent_run=False, **kwargs)
        self.pksetdefault(db=lambda: self.__db_init(req))

    def destroy_op(self, op):
        self._ops.remove(op)
        op.destroy()

    @classmethod
    def get_instance(cls, req):
        j = req.content.computeJid
        self = cls.instances.pksetdefault(j, lambda: cls.__create(req))[j]
        # SECURITY: must only return instances for authorized user
        assert req.content.uid == self.db.uid, \
            'req.content.uid={} is not same as db.uid={} for jid={}'.format(
                req.content.uid,
                self.db.uid,
                j,
            )
        return self

    @classmethod
    async def receive(cls, req):
<<<<<<< HEAD
        pkdlog('{} jid={}', req.content.api, req.content.computeJid)
        try:
            return await getattr(
                cls.get_instance(req),
                '_receive_' + req.content.api,
            )(req)
        except Exception as e:
            pkdlog('error={} stack={}', e, pkdexc())
            if isinstance(e, sirepo.util.Reply):
                return sirepo.http_reply.gen_tornado_exception(e)
            raise
=======
        pkdlog('{} jid={}', req.content.api, req.content.get('computeJid'))
        return await getattr(
            cls.get_instance(req),
            '_receive_' + req.content.api,
        )(req)
>>>>>>> c10b11c6

    @classmethod
    def __create(cls, req):
        try:
            d = pkcollections.json_load_any(
                cls.__db_file(req.content.computeJid),
            )
#TODO(robnagler) when we reconnet with running processes at startup,
#  we'll need to change this
            if d.status in _RUNNING_PENDING:
                d.status = job.CANCELED
            return cls(req, db=d)
        except Exception as e:
            if pykern.pkio.exception_is_not_found(e):
                return cls(req).__db_write()
            raise

    @classmethod
    def __db_file(cls, computeJid):
        return _DB_DIR.join(computeJid + '.json')

    def __db_init(self, req, prev_db=None):
        c = req.content
        self.db = PKDict(
            computeJid=c.computeJid,
            computeJobHash=c.computeJobHash,
            computeJobStart=0,
            computeJobQueued=0,
            error=None,
            history=self.__db_init_history(prev_db),
            isParallel=c.isParallel,
            jobRunMode=c.jobRunMode,
            lastUpdateTime=0,
            nextRequestSeconds=_NEXT_REQUEST_SECONDS[c.jobRunMode],
            simulationId=c.simulationId,
            simulationType=c.simulationType,
#TODO(robnagler) when would req come in with status?
            status=req.get('status', job.MISSING),
            uid=c.uid,
        )
        if self.db.isParallel:
            self.db.parallelStatus = PKDict(
                ((k, 0) for k in _PARALLEL_STATUS_FIELDS),
            )
        return self.db

    def __db_init_history(self, prev_db):
        if prev_db is None:
            return []
        return prev_db.history + [
            PKDict(((k, v) for k, v in prev_db.items() if k in _HISTORY_FIELDS)),
        ]

    def __db_write(self):
        sirepo.util.json_dump(self.db, path=self.__db_file(self.db.computeJid))
        return self

    async def _receive_api_downloadDataFile(self, req):
        await self._send_with_single_reply(
            job.OP_ANALYSIS,
            req,
            jobCmd='get_data_file',
        )

    async def _receive_api_runCancel(self, req):
        r = PKDict(state=job.CANCELED)
        if self.db.computeJobHash != req.content.computeJobHash:
            # not our job, but let the user know it isn't running
            return r
        if self._sent_run:
            await self._send_with_single_reply(
                job.OP_CANCEL,
                req,
            )
        self.db.status = job.CANCELED
        for o in self._ops:
            if o.msg.computeJid == req.content.computeJid:
                o.set_canceled()
        self.__db_write()
        return r

    async def _receive_api_runSimulation(self, req):
        if self.db.status == _RUNNING_PENDING:
            if self.db.computeJobHash != req.content.computeJobHash:
#TODO(robnagler) need to deal with double clicks
#TODO(robnagler) do transient/sequential sims runSim without a cancel? I think we
#  should require the GUI to cancel before running so would return an error here
                raise AssertionError('FIXME')
            return PKDict(state=job.RUNNING)
        if (self.db.computeJobHash != req.content.computeJobHash
            or self.db.status != job.COMPLETED
        ):
            self.__db_init(req, prev_db=self.db)
            self.db.computeJobQueued = int(time.time())
            self.db.pkupdate(status=job.PENDING)
            self.__db_write()
            o = await self._send(
                job.OP_RUN,
                req,
                jobCmd='compute',
                nextRequestSeconds=self.db.nextRequestSeconds,
            )
            tornado.ioloop.IOLoop.current().add_callback(self._run, req, o)
        # Read this first https://github.com/radiasoft/sirepo/issues/2007
        return await self._receive_api_runStatus(req)

    async def _receive_api_runStatus(self, req):
        def res(**kwargs):
            r = PKDict(**kwargs)
            if self.db.error:
                r.error = self.db.error
            if self.db.isParallel:
                r.update(self.db.parallelStatus)
                r.computeJobHash = self.db.computeJobHash
                r.computeJobStart = self.db.computeJobStart
                r.elapsedTime = r.lastUpdateTime - r.computeJobStart
            if self.db.status in _RUNNING_PENDING:
                c = req.content
                r.update(
                    nextRequestSeconds=self.db.nextRequestSeconds,
                    nextRequest=PKDict(
                        computeJobHash=self.db.computeJobHash,
                        report=c.analysisModel,
                        simulationId=self.db.simulationId,
                        simulationType=self.db.simulationType,
                    ),
                )
            return r
        if self.db.computeJobHash != req.content.computeJobHash:
            return res(state=job.MISSING)
        if self.db.isParallel or self.db.status != job.COMPLETED:
            return res(state=self.db.status)
        return await self._send_with_single_reply(
            job.OP_ANALYSIS,
            req,
            jobCmd='sequential_result',
        )

    async def _receive_api_simulationFrame(self, req):
        assert self.db.computeJobHash == req.content.computeJobHash, \
            'expected computeJobHash={} but got={}'.format(
                self.db.computeJobHash,
                req.content.computeJobHash,
            )
        return await self._send_with_single_reply(
            job.OP_ANALYSIS,
            req,
            'get_simulation_frame'
        )

    async def _run(self, req, op):
        if self.db.computeJobHash != req.content.computeJobHash:
            pkdlog(
                'invalid computeJobHash self={} req={}',
                self.db.computeJobHash,
                req.content.computeJobHash
            )
#TODO(robnagler) ensure the request is replied to
            self.destroy_op(op)
            return
        # TODO(e-carlin): XXX bug. If cancel comes in then self.db.status = canceled
        # This overwrites it, but there is a state=canceled message waiting for
        # us in the reply_ready q. We then await o.reply_ready() and get the cancel
        # message then set self.db.status back to canceled. This works because the
        # await o.reply_ready() doesn't block because there is a cancel message
        # in the q
#TODO(robnagler) need to assert that this is still our job
#TODO(robnagler) this is a general problem: after await: check ownership
        self._sent_run = True
        while True:
            r = await op.reply_ready()
            if r.state == job.CANCELED:
                break
            self.db.status = r.state
            if self.db.status == job.ERROR:
                self.db.error = r.get('error', '<unknown error>')
            if 'computeJobStart' in r:
                self.db.computeJobStart = r.computeJobStart
            if 'parallelStatus' in r:
#rjn i removed the assert, because the parallelStatus.update will do the trick
                self.db.parallelStatus.update(r.parallelStatus)
                self.db.lastUpdateTime = r.parallelStatus.lastUpdateTime
            else:
                # sequential jobs don't send this
                self.db.lastUpdateTime = int(time.time())
                #TODO(robnagler) will need final frame count
            self.__db_write()
            # TODO(e-carlin): What if this never comes?
            if r.state in job.EXIT_STATUSES:
                break
        pkdlog('destroy_op={}', op.opId)
        self.destroy_op(op)

    async def _send(self, opName, req, jobCmd, **kwargs):
#TODO(robnagler) kind should be set earlier in the queuing process.
        req.kind = job.PARALLEL if self.db.isParallel and opName != job.OP_ANALYSIS \
            else job.SEQUENTIAL
        req.simulationType = self.db.simulationType
        # TODO(e-carlin): We need to be able to cancel requests waiting in this
        # state. Currently we assume that all requests get a driver and the
        # code does not block.
        d = await job_driver.get_instance(req, self.db.jobRunMode)
        o = _Op(
            driver=d,
            msg=PKDict(
                req.content
            ).pkupdate(
                jobCmd=jobCmd,
                **kwargs,
            ).pksetdefault(jobRunMode=self.db.jobRunMode),
            opName=opName,
        )
        self._ops.append(o)
        try:
            await d.send(o)
            return o
        # TODO(e-carlin): more granular exception
        except Exception:
            self.destroy_op(o)
            raise

    async def _send_with_single_reply(self, opName, req, jobCmd=None):
        o = await self._send(opName, req, jobCmd)
        r = await o.reply_ready()
        assert r.state in job.EXIT_STATUSES
        self.destroy_op(o)
        return r


class _Op(PKDict):

    def __init__(self, *args, **kwargs):
        super().__init__(*args, **kwargs)
        self.update(
            do_not_send=False,
            opId=job.unique_key(),
            send_ready=tornado.locks.Event(),
            _reply_q=tornado.queues.Queue(),
        )
        self.msg.update(opId=self.opId, opName=self.opName)

    def set_auth_failed(self):
        self.do_not_send = True
        self.reply_put(PKDict(state=job.AUTH_FAILED))
        self.send_ready.set()

    def set_canceled(self):
        self.do_not_send = True
        self.reply_put(PKDict(state=job.CANCELED))
        self.send_ready.set()
        self.driver.cancel_op(self)

    def set_errored(self, error):
        self.do_not_send = True
        self.send_ready.set()
        self.reply_put(
            PKDict(state=job.ERROR, error=error),
        )
        self.send_ready.set()

    def destroy(self):
        self.driver.destroy_op(self)

    def reply_put(self, msg):
        self._reply_q.put_nowait(msg)

    async def reply_ready(self):
        r = await self._reply_q.get()
        self._reply_q.task_done()
        return r<|MERGE_RESOLUTION|>--- conflicted
+++ resolved
@@ -112,8 +112,7 @@
 
     @classmethod
     async def receive(cls, req):
-<<<<<<< HEAD
-        pkdlog('{} jid={}', req.content.api, req.content.computeJid)
+        pkdlog('{} jid={}', req.content.api, req.content.get('computeJid'))
         try:
             return await getattr(
                 cls.get_instance(req),
@@ -124,13 +123,6 @@
             if isinstance(e, sirepo.util.Reply):
                 return sirepo.http_reply.gen_tornado_exception(e)
             raise
-=======
-        pkdlog('{} jid={}', req.content.api, req.content.get('computeJid'))
-        return await getattr(
-            cls.get_instance(req),
-            '_receive_' + req.content.api,
-        )(req)
->>>>>>> c10b11c6
 
     @classmethod
     def __create(cls, req):
