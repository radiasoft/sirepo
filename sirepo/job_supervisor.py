# -*- coding: utf-8 -*-
"""TODO(e-carlin): Doc

:copyright: Copyright (c) 2019 RadiaSoft LLC.  All Rights Reserved.
:license: http://www.apache.org/licenses/LICENSE-2.0.html
"""
from pykern import pkcollections
from pykern import pkconfig
from pykern import pkio
from pykern.pkcollections import PKDict
from pykern.pkdebug import pkdp, pkdc, pkdformat, pkdlog, pkdexc
from sirepo import job
import asyncio
import contextlib
import copy
import enum
import pykern.pkio
import sirepo.const
import sirepo.global_resources
import sirepo.quest
import sirepo.simulation_db
import sirepo.srdb
import sirepo.srtime
import sirepo.tornado
import sirepo.util
import tornado.ioloop
import tornado.locks

#: where supervisor state is persisted to disk
_DB_DIR = None

_NEXT_REQUEST_SECONDS = None

_HISTORY_FIELDS = frozenset(
    (
        "alert",
        "canceledAfterSecs",
        "computeJobQueued",
        "computeJobSerial",
        "computeJobStart",
        "computeModel",
        "driverDetails",
        "error",
        "internalError",
        "isParallel",
        "isPremiumUser",
        "jobRunMode",
        "jobStatusMessage",
        "lastUpdateTime",
        "status",
    )
)

_PARALLEL_STATUS_FIELDS = frozenset(
    (
        "computeJobHash",
        "computeJobStart",
        "elapsedTime",
        "frameCount",
        "lastUpdateTime",
        "percentComplete",
        "queueState",
    )
)

_cfg = None

#: POSIT: same as sirepo.reply
_REPLY_SR_EXCEPTION_STATE = "srException"
_REPLY_ERROR_STATE = "error"
_REPLY_STATE = "state"


class SlotAllocStatus(enum.Enum):
    DID_NOT_AWAIT = 1
    HAD_TO_AWAIT = 2


class ServerReq(PKDict):
    def copy_content(self):
        return copy.deepcopy(self.content)

    def pkdebug_str(self):
        c = self.get("content")
        if not c:
            return "ServerReq(<no content>)"
        return pkdformat("ServerReq({}, {})", c.api, c.get("computeJid"))

    async def receive(self):
        s = self.content.pkdel("serverSecret")
        # no longer contains secret so ok to log
        assert s, "no secret in message content={}".format(self.content)
        assert (
            s == sirepo.job.cfg().server_secret
        ), "server_secret did not match content={}".format(self.content)
        return await _Supervisor.receive(self)


class SlotProxy(PKDict):
    def __init__(self, **kwargs):
        super().__init__(_value=None, **kwargs)

    async def alloc(self, situation):
        if self._value is not None:
            return SlotAllocStatus.DID_NOT_AWAIT
        try:
            self._value = self._q.get_nowait()
            return SlotAllocStatus.DID_NOT_AWAIT
        except tornado.queues.QueueEmpty:
            pkdlog("{} situation={}", self._op, situation)
            with self._op.set_job_situation(situation):
                self._value = await self._q.get()
            return SlotAllocStatus.HAD_TO_AWAIT

    def free(self):
        if self._value is None:
            return
        self._q.task_done()
        self._q.put_nowait(self._value)
        self._value = None


class SlotQueue(sirepo.tornado.Queue):
    def __init__(self, maxsize=1):
        super().__init__(maxsize=maxsize)
        for i in range(1, maxsize + 1):
            self.put_nowait(i)

    def sr_slot_proxy(self, op):
        return SlotProxy(_op=op, _q=self)


def init_module(**imports):
    global _cfg, _DB_DIR, _NEXT_REQUEST_SECONDS

    if _cfg:
        return
    # import sirepo.job_driver
    sirepo.util.setattr_imports(imports)
    _cfg = pkconfig.init(
        job_cache_secs=(300, int, "when to re-read job state from disk"),
        max_secs=dict(
            analysis=(
                144,
                pkconfig.parse_seconds,
                "maximum run-time for analysis job",
            ),
            io=(
                144,
                pkconfig.parse_seconds,
                "maximum run-time for io job",
            ),
            parallel=(
                3600,
                pkconfig.parse_seconds,
                "maximum run-time for parallel job (except sbatch)",
            ),
            parallel_premium=(
                3600 * 2,
                pkconfig.parse_seconds,
                "maximum run-time for parallel job for premium user (except sbatch)",
            ),
            sequential=(
                360,
                pkconfig.parse_seconds,
                "maximum run-time for sequential job",
            ),
        ),
        purge_check_interval=(
            None,
            pkconfig.parse_seconds,
            "time interval to clean up simulation runs of non-premium users, value of 0 means no checks are performed",
        ),
        purge_non_premium_after_secs=pkconfig.ReplacedBy(
            "sirepo.job_supervisor.run_dir_lifetime"
        ),
        purge_non_premium_task_secs=pkconfig.ReplacedBy(
            "sirepo.job_supervisor.purge_check_interval"
        ),
        run_dir_lifetime=(
            "1d",
            pkconfig.parse_seconds,
            "expiration period for purging non-premium users simulation run output",
        ),
        sbatch_poll_secs=(15, int, "how often to poll squeue and parallel status"),
    )
    _DB_DIR = sirepo.srdb.supervisor_dir()
    pykern.pkio.mkdir_parent(_DB_DIR)
    _NEXT_REQUEST_SECONDS = PKDict(
        {
            job.PARALLEL: 2,
            job.SBATCH: _cfg.sbatch_poll_secs,
            job.SEQUENTIAL: 1,
        }
    )
    tornado.ioloop.IOLoop.current().add_callback(_ComputeJob.purge_non_premium)


async def terminate():
    await job_driver.terminate()


class _Supervisor(PKDict):
    def __init__(self, **kwargs):
        super().__init__(**kwargs)

    def destroy_op(self, op):
        pass

    @classmethod
    def get_compute_job_or_self(cls, req):
        try:
            j = req.content.computeJid
        except AttributeError:
            return cls(req=req)
        self = _ComputeJob.instances.pksetdefault(j, lambda: _ComputeJob.create(req))[j]
        # SECURITY: must only return instances for authorized user
        assert (
            req.content.uid == self.db.uid
        ), "req.content.uid={} is not same as db.uid={} for jid={}".format(
            req.content.uid,
            self.db.uid,
            j,
        )
        return self

    def pkdebug_str(self):
        return pkdformat(
            "_Supervisor(api={} uid={})", self.req.content.api, self.req.content.uid
        )

    @classmethod
    async def receive(cls, req):
        if req.content.get("api") != "api_runStatus":
            pkdlog("{}", req)
        try:
            o = cls.get_compute_job_or_self(req)
            return await getattr(
                o,
                "_receive_" + req.content.api,
            )(req)
        except sirepo.const.ASYNC_CANCELED_ERROR:
            return PKDict(state=job.CANCELED)
        except Exception as e:
            pkdlog("{} error={} stack={}", req, e, pkdexc())
            if isinstance(e, sirepo.util.ReplyExc):
                return cls._reply_exception(e)
            raise

    async def op_run_timeout(self, op):
        pass

    def _create_op(self, op_name, req, kind, job_run_mode, **kwargs):
        req.kind = kind
        return _Op(
            _supervisor=self,
            kind=req.kind,
            msg=PKDict(req.copy_content())
            .pksetdefault(jobRunMode=job_run_mode)
            .pkupdate(**kwargs),
            op_name=op_name,
        )

    def _get_running_pending_jobs(self, uid=None):
        def _filter_jobs(job):
            if uid and job.db.uid != uid:
                return False
            return job._is_running_pending()

        def _get_header():
            h = PKDict(
                simulationType=PKDict(
                    title="App",
                    type="String",
                ),
                simulationId=PKDict(
                    title="Simulation id",
                    type="String",
                ),
                startTime=PKDict(
                    title="Start",
                    type="DateTime",
                ),
                lastUpdateTime=PKDict(
                    title="Last Update",
                    type="DateTime",
                ),
                elapsedTime=PKDict(
                    title="Elapsed",
                    type="Time",
                ),
                statusMessage=PKDict(
                    title="Status",
                    type="String",
                ),
            )
            if uid:
                h.name = PKDict(
                    title="Name",
                    type="String",
                )
            else:
                h.uid = PKDict(
                    title="User id",
                    type="String",
                )
                h.displayName = PKDict(
                    title="Display name",
                    type="String",
                )
                h.queuedTime = PKDict(
                    title="Queued",
                    type="Time",
                )
                h.driverDetails = PKDict(
                    title="Driver details",
                    type="String",
                )
                h.isPremiumUser = PKDict(
                    title="Premium user",
                    type="String",
                )
            return h

        def _get_jobs():
            def _get_queued_time(db):
                m = (
                    i.db.computeJobStart
                    if i.db.status == job.RUNNING
                    else sirepo.srtime.utc_now_as_int()
                )
                return m - db.computeJobQueued

            r = []
            with sirepo.quest.start() as qcall:
                for i in filter(_filter_jobs, _ComputeJob.instances.values()):
                    d = PKDict(
                        simulationType=i.db.simulationType,
                        simulationId=i.db.simulationId,
                        startTime=i.db.computeJobStart,
                        lastUpdateTime=i.db.lastUpdateTime,
                        elapsedTime=i.elapsed_time(),
                        statusMessage=i.db.get("jobStatusMessage", ""),
                        computeModel=sirepo.job.split_jid(
                            i.db.computeJid
                        ).compute_model,
                    )
                    if uid:
                        d.simName = i.db.simName
                    else:
                        d.uid = i.db.uid
                        d.displayName = (
                            qcall.auth_db.model("UserRegistration")
                            .search_by(uid=i.db.uid)
                            .display_name
                            or "n/a"
                        )
                        d.queuedTime = _get_queued_time(i.db)
                        d.driverDetails = " | ".join(
                            sorted(i.db.driverDetails.values())
                        )
                        d.isPremiumUser = i.db.isPremiumUser
                    r.append(d)
            return r

        return PKDict(header=_get_header(), jobs=_get_jobs())

    async def _receive_api_admJobs(self, req):
        return self._get_running_pending_jobs()

    async def _receive_api_beginSession(self, req):
        c = self._create_op(job.OP_BEGIN_SESSION, req, job.SEQUENTIAL, "sequential")
        try:
            await c.prepare_send()
        finally:
            c.destroy(cancel_task=False)
        return PKDict()

    async def _receive_api_globalResources(self, req):
        return sirepo.global_resources.for_simulation(
            req.content.data.simulationType,
            req.content.data.simulationId,
            uid=req.content.uid,
        )

    async def _receive_api_ownJobs(self, req):
        return self._get_running_pending_jobs(uid=req.content.uid)

    @classmethod
    def _reply_exception(cls, exc):
        if isinstance(exc, sirepo.util.SRException):
            return PKDict(
                {
                    _REPLY_STATE: _REPLY_SR_EXCEPTION_STATE,
                    _REPLY_SR_EXCEPTION_STATE: exc.sr_args,
                }
            )
        if isinstance(exc, sirepo.util.UserAlert):
            return PKDict(
                {
                    _REPLY_STATE: _REPLY_ERROR_STATE,
                    _REPLY_ERROR_STATE: exc.sr_args.error,
                }
            )
        raise AssertionError(f"Reply class={exc.__class__.__name__} unknown exc={exc}")


class _ComputeJob(_Supervisor):
    instances = PKDict()
    _purged_jids_cache = set()

    def __init__(self, req, **kwargs):
        super().__init__(
            ops=[],
            run_op=None,
            run_dir_slot_q=SlotQueue(),
            **kwargs,
        )
        # At start we don't know anything about the run_dir so assume ready
        self.pksetdefault(db=lambda: self.__db_init(req))
        self.cache_timeout_set()

    def cache_timeout(self):
        if self.ops:
            self.cache_timeout_set()
        else:
            del self.instances[self.db.computeJid]

    def cache_timeout_set(self):
        self.timer = tornado.ioloop.IOLoop.current().call_later(
            _cfg.job_cache_secs,
            self.cache_timeout,
        )

    @classmethod
    def create(cls, req):
        try:
            d = cls.__db_load(req.content.computeJid)
            self = cls(req, db=d)
            if self._is_running_pending():
                # TODO(robnagler) when we reconnect with running processes at startup,
                #  we'll need to change this
                self.__db_update(status=job.CANCELED)
            return self
        except Exception as e:
            if pykern.pkio.exception_is_not_found(e):
                return cls(req).__db_write()
            raise

    def destroy_op(self, op):
        if op in self.ops:
            self.ops.remove(op)
        if self.run_op == op:
            self.run_op = None

    def elapsed_time(self):
        if not self.db.computeJobStart:
            return 0
        return (
            sirepo.srtime.utc_now_as_int()
            if self._is_running_pending()
            else self.db.dbUpdateTime
        ) - self.db.computeJobStart

    async def op_run_timeout(self, op):
        await self._receive_api_runCancel(
            ServerReq(content=op.msg),
            timed_out_op=op,
        )

    def pkdebug_str(self):
        d = self.get("db")
        if not d:
            return "_ComputeJob()"
        return pkdformat(
            "_ComputeJob({} u={} {} {})",
            d.get("computeJid"),
            d.get("uid"),
            d.get("status"),
            self.ops,
        )

    @classmethod
    async def purge_non_premium(cls):
        def _get_uids_and_files(qcall):
            r = []
            u = None
            p = qcall.auth_db.model("UserRole").uids_of_paid_users()
            for f in pkio.sorted_glob(
                _DB_DIR.join(
                    f"*{sirepo.const.JSON_SUFFIX}",
                )
            ):
                n = sirepo.job.split_jid(jid=f.purebasename).uid
                if (
                    n in p
                    or f.mtime() > _too_old
                    or f.purebasename in cls._purged_jids_cache
                ):
                    continue
                if u != n:
                    # POSIT: Uid is the first part of each db file. The files are
                    # sorted so this should yield all of a user's files
                    if r:
                        yield u, r
                    u = n
                    r = []
                r.append(f)
            if r:
                yield u, r

        def _purge_job(jid, qcall):
            d = cls.__db_load(jid)
            if d.lastUpdateTime > _too_old:
                return
            cls._purged_jids_cache.add(jid)
            if d.status == job.JOB_RUN_PURGED or not sirepo.util.is_sim_type(
                d.simulationType
            ):
                return
            try:
                pkio.unchecked_remove(
                    sirepo.simulation_db.simulation_run_dir(d, qcall=qcall)
                )
            except sirepo.util.UserDirNotFound:
                pass
            n = cls.__db_init_new(d, d)
            n.status = job.JOB_RUN_PURGED
            cls.__db_write_file(n)
            pkdlog("jid={}", jid)

        if not _cfg.purge_check_interval:
            return
        s = sirepo.srtime.utc_now()
        u = None
        f = None
        try:
            _too_old = sirepo.srtime.utc_now_as_int() - _cfg.run_dir_lifetime
            with sirepo.quest.start() as qcall:
                for u, v in _get_uids_and_files(qcall):
                    with qcall.auth.logged_in_user_set(u):
                        for f in v:
                            _purge_job(jid=f.purebasename, qcall=qcall)
                    await tornado.gen.sleep(0)
        except Exception as e:
            pkdlog("u={} f={} error={} stack={}", u, f, e, pkdexc())
        finally:
            tornado.ioloop.IOLoop.current().call_later(
                _cfg.purge_check_interval,
                cls.purge_non_premium,
            )

    def set_situation(self, op, situation, exception=None):
        if op.op_name != job.OP_RUN:
            return
        s = self.db.jobStatusMessage
        p = "Exception: "
        if situation is not None:
            # POSIT: no other situation begins with exception
            assert not s or not s.startswith(
                p
            ), f'Trying to overwrite existing jobStatusMessage="{s}" with situation="{situation}"'
        if exception is not None:
            if not str(exception):
                exception = repr(exception)
            situation = f"{p}{exception}, while {s}"
        self.__db_update(jobStatusMessage=situation)

    @classmethod
    def __db_file(cls, computeJid):
        return _DB_DIR.join(
            sirepo.simulation_db.assert_sim_db_file_path(computeJid)
            + sirepo.const.JSON_SUFFIX,
        )

    def __db_init(self, req, prev_db=None):
        self.db = self.__db_init_new(req.content, prev_db)
        return self.db

    @classmethod
    def __db_init_new(cls, data, prev_db=None):
        db = PKDict(
            alert=None,
            queueState="queued",
            canceledAfterSecs=None,
            computeJid=data.computeJid,
            computeJobHash=data.get("computeJobHash"),
            computeJobQueued=0,
            computeJobSerial=0,
            computeJobStart=0,
            computeModel=data.computeModel,
            dbUpdateTime=sirepo.srtime.utc_now_as_int(),
            driverDetails=PKDict(),
            error=None,
            history=cls.__db_init_history(prev_db),
            isParallel=data.isParallel,
            isPremiumUser=data.get("isPremiumUser"),
            jobStatusMessage=None,
            lastUpdateTime=0,
            simName=None,
            simulationId=data.simulationId,
            simulationType=data.simulationType,
            status=job.MISSING,
            uid=data.uid,
        )
        r = data.get("jobRunMode")
        if not r:
            assert (
                data.api != "api_runSimulation"
            ), "api_runSimulation must have a jobRunMode content={}".format(data)
            # __db_init() will be called when runDirNotFound.
            # The api_* that initiated the request may not have
            # a jobRunMode (ex api_downloadDataFile). In that
            # case use the existing jobRunMode because the
            # request doesn't care about the jobRunMode
            r = prev_db.jobRunMode

        db.pkupdate(
            jobRunMode=r,
            nextRequestSeconds=_NEXT_REQUEST_SECONDS[r],
        )
        if db.isParallel:
            db.parallelStatus = PKDict(
                ((k, 0) for k in _PARALLEL_STATUS_FIELDS),
            )
        return db

    @classmethod
    def __db_init_history(cls, prev_db):
        if prev_db is None:
            return []
        return prev_db.history + [
            PKDict(((k, v) for k, v in prev_db.items() if k in _HISTORY_FIELDS)),
        ]

    @classmethod
    def __db_load(cls, compute_jid):
        v = None
        f = cls.__db_file(compute_jid)
        d = pkcollections.json_load_any(f)
        for k in [
            "alert",
            "canceledAfterSecs",
            "isPremiumUser",
            "jobStatusMessage",
            "internalError",
        ]:
            d.setdefault(k, v)
            for h in d.history:
                h.setdefault(k, v)
        d.pksetdefault(
            computeModel=lambda: sirepo.job.split_jid(compute_jid).compute_model,
            dbUpdateTime=lambda: f.mtime(),
        )
        if "cancelledAfterSecs" in d:
            d.canceledAfterSecs = d.pkdel("cancelledAfterSecs", default=v)
            for h in d.history:
                h.canceledAfterSecs = d.pkdel("cancelledAfterSecs", default=v)
        return d

    def __db_restore(self, db):
        self.db = db
        self.__db_write()

    def __db_update(self, **kwargs):
        self.db.pkupdate(**kwargs)
        return self.__db_write()

    def __db_write(self):
        self.db.dbUpdateTime = sirepo.srtime.utc_now_as_int()
        self.__db_write_file(self.db)
        return self

    @classmethod
    def __db_write_file(cls, db):
        sirepo.util.json_dump(db, path=cls.__db_file(db.computeJid))

    def _is_running_pending(self):
        return self.db.status in (job.RUNNING, job.PENDING)

    def _init_db_missing_response(self, req):
        self.__db_init(req, prev_db=self.db)
        self.__db_write()
        assert self.db.status == job.MISSING, "expecting missing status={}".format(
            self.db.status
        )
        return PKDict(state=self.db.status)

    def _raise_if_purged_or_missing(self, req):
        if self.db.status in (job.MISSING, job.JOB_RUN_PURGED):
            raise sirepo.util.NotFound("purged or missing {}", req)

    async def _receive_api_analysisJob(self, req):
        return await self._send_op_analysis(req, "analysis_job")

    async def _receive_api_downloadDataFile(self, req):
        self._raise_if_purged_or_missing(req)
        return await self._send_with_single_reply(
            job.OP_IO,
            req,
            jobCmd="download_data_file",
        )

    async def _receive_api_runCancel(self, req, timed_out_op=None):
        """Cancel a run and related ops

        Analysis ops that are for a parallel run (ex. sim frames) will not
        be canceled.

        Args:
            req (ServerReq): The cancel request
            timed_out_op (_Op, Optional): the op that was timed out, which
                needs to be canceled
        Returns:
            PKDict: Message with state=canceled
        """

        def _ops_to_cancel():
            r = set(
                o
                for o in self.ops
                # Do not cancel sim frames and file requests. Allow them to come back for a canceled
                # compute job. Both can have relevant data in the event of a canceled compute job.
                # In the case of OP_IO we excpect that the only reason for cancelation is due to
                # a timeout (max_run_secs reached) in which case we send back "content-too-large".
                if not (
                    self.db.isParallel and o.op_name in (job.OP_ANALYSIS, job.OP_IO)
                )
            )
            if timed_out_op in self.ops:
                r.add(timed_out_op)
            return r

        r = PKDict(state=job.CANCELED)
        if (
            # a running simulation may be canceled due to a
            # downloadDataFile request timeout in another browser window (only the
            # computeJids must match between the two requests). This might be
            # a weird UX but it's important to do, because no op should take
            # longer than its timeout.
            #
            # timed_out_op might not be a valid request, because a new compute
            # may have been started so either we are canceling a compute by
            # user directive (left) or timing out an op (and canceling all).
            (not self._req_is_valid(req) and not timed_out_op)
            or (not self._is_running_pending() and not self.ops)
        ):
            # job is not relevant, but let the user know it isn't running
            return r
        internal_error = None
        candidates = _ops_to_cancel()
        # must be after candidates so don't cancel "c"
        c = self._create_op(job.OP_CANCEL, req)
        # No matter what happens the job is canceled
        self.__db_update(status=job.CANCELED)
        self._canceled_serial = self.db.computeJobSerial
        try:
            # TODO(robnagler) cancel run_op, not just by jid, which is insufficient (hash)
            await c.prepare_send()
            # Only cancel "old" ops. New ones should not be affected by this cancel.
            o = _ops_to_cancel().intersection(candidates)
            if not o:
                return
            pkdlog("{} to_cancel={}", self, o)
            if timed_out_op:
                self.__db_update(canceledAfterSecs=timed_out_op.max_run_secs)
            for x in o:
                x.destroy(cancel_task=True)
            c.msg.opIdsToCancel = [x.op_id for x in o]
            c.send()
            await c.reply_get()
            return r
        except Exception as e:
            internal_error = f"_run exception={e}"
        finally:
            c.destroy(cancel_task=False, internal_error=internal_error)

    async def _receive_api_runSimulation(self, req, recursion_depth=0):
        f = req.content.data.get("forceRun")
        if self._is_running_pending():
            if f or not self._req_is_valid(req):
                return PKDict(
                    state=job.ERROR,
                    error="another browser is running the simulation",
                )
            return self._status_reply(req)
        if not f and self._req_is_valid(req) and self.db.status == job.COMPLETED:
            # Valid, completed, transient simulation
            # Read this first https://github.com/radiasoft/sirepo/issues/2007
            r = await self._receive_api_runStatus(req)
            if r.state == job.MISSING:
                # happens when the run dir is deleted (ex purge_non_premium)
                assert (
                    recursion_depth == 0
                ), "Infinite recursion detected. Already called from self. req={}".format(
                    req,
                )
                return await self._receive_api_runSimulation(
                    req,
                    recursion_depth + 1,
                )
            return r
        # Forced or canceled/errored/missing/invalid so run
        o = self._create_op(
            job.OP_RUN,
            req,
            jobCmd="compute",
            nextRequestSeconds=self.db.nextRequestSeconds,
        )
        t = sirepo.srtime.utc_now_as_int()
        d = self.db
        self.__db_init(req, prev_db=d)
        self.__db_update(
            computeJobQueued=t,
            computeJobSerial=t,
            computeModel=req.content.computeModel,
            # run mode can change between runs so we must update the db
            jobRunMode=req.content.jobRunMode,
            simName=req.content.data.models.simulation.name,
            status=job.PENDING,
        )
        self._purged_jids_cache.discard(self.__db_file(self.db.computeJid).purebasename)
        self.run_op = o
        r = self._status_reply(req)
        assert r
        o.run_callback = tornado.ioloop.IOLoop.current().call_later(
            0,
            self._run,
            o,
            self.db.computeJobSerial,
            d,
        )
        o = None
        return r

    async def _receive_api_runStatus(self, req):
        if "_sr_exception" in self:
            raise self.pkdel("_sr_exception")
        r = self._status_reply(req)
        if r:
            return r
        r = await self._send_op_analysis(req, "sequential_result")
        if r.state == job.ERROR and "errorCode" not in r:
            return self._init_db_missing_response(req)
        return r

    async def _receive_api_sbatchLogin(self, req):
        return await self._send_with_single_reply(job.OP_SBATCH_LOGIN, req)

    async def _receive_api_simulationFrame(self, req):
        if not self._req_is_valid(req):
            raise sirepo.util.NotFound("invalid req={}", req)
        self._raise_if_purged_or_missing(req)
        return await self._send_op_analysis(req, "get_simulation_frame")

    async def _receive_api_statefulCompute(self, req):
        return await self._send_op_analysis(req, "stateful_compute")

    async def _receive_api_statelessCompute(self, req):
        return await self._send_op_analysis(req, "stateless_compute")

    def _create_op(self, op_name, req, **kwargs):
        req.simulationType = self.db.simulationType
        # run mode can change between runs so use req.content.jobRunMode
        # not self.db.jobRunMode
        r = req.content.get("jobRunMode", self.db.jobRunMode)
        if r not in sirepo.simulation_db.JOB_RUN_MODE_MAP:
            # happens only when config changes, and only when sbatch is missing
            raise sirepo.util.NotFound("invalid jobRunMode={} req={}", r, req)
        k = (
            job.PARALLEL
            if self.db.isParallel and op_name != job.OP_ANALYSIS
            else job.SEQUENTIAL
        )
        o = (
            super()
            ._create_op(op_name, req, k, r, **kwargs)
            .pkupdate(task=asyncio.current_task())
        )
        self.ops.append(o)
        return o

    def _req_is_valid(self, req):
        return self.db.computeJobHash == req.content.computeJobHash and (
            not req.content.computeJobSerial
            or self.db.computeJobSerial == req.content.computeJobSerial
        )

    async def _run(self, op, compute_job_serial, prev_db):
        def _set_error(compute_job_serial, internal_error):
            if self.db.computeJobSerial != compute_job_serial:
                # Another run has started
                return
            self.__db_update(
                error="Server error",
                internalError=internal_error,
                status=job.ERROR,
            )

        async def _send_op(op, compute_job_serial, prev_db):
            try:
                await op.prepare_send()
            except sirepo.const.ASYNC_CANCELED_ERROR:
                if self.pkdel("_canceled_serial") != compute_job_serial:
                    # There was a timeout getting the run started. Set the
                    # error and let the user know. The timeout has destroyed
                    # the op so don't need to destroy here
                    _set_error(compute_job_serial, op.internal_error)
                else:
                    # We were canceled due to api_runCancel.
                    # api_runCancel destroyed the op and updated the db
                    pass
                raise
            except Exception as e:
                op.destroy(cancel_task=False, internal_error=f"_send_op exception={e}")
                if isinstance(e, sirepo.util.SRException) and e.sr_args.params.get(
                    "isGeneral"
                ):
                    self.__db_restore(prev_db)
                    self._sr_exception = e
                    return False
                _set_error(compute_job_serial, op.internal_error)
                raise
            self.__db_update(driverDetails=op.driver.driver_details)
            op.make_lib_dir_symlink()
            op.send()
            return True

        op.task = asyncio.current_task()
        op.pkdel("run_callback")
        await _send_op(op, compute_job_serial, prev_db)
        try:
            with op.set_job_situation("Entered __create._run"):
                while True:
                    try:
                        r = await op.reply_get()
                        self.db.queueState = None
                        # TODO(robnagler) is this ever true?
                        if op != self.run_op:
                            pkdlog(
                                "ignore op={} because not run_op={}", op, self.run_op
                            )
                            return
                        # run_dir is in a stable state so don't need to lock
                        op.run_dir_slot.free()
                        self.db.status = r.state
                        self.db.alert = r.get("alert")
                        if self.db.status == job.ERROR:
                            self.db.error = r.get("error", "<unknown error>")
                        if "computeJobStart" in r:
                            self.db.computeJobStart = r.computeJobStart
                        if "parallelStatus" in r:
                            self.db.parallelStatus.update(r.parallelStatus)
                            self.db.lastUpdateTime = r.parallelStatus.lastUpdateTime
                        else:
                            # sequential jobs don't send this
                            self.db.lastUpdateTime = sirepo.srtime.utc_now_as_int()
                        # TODO(robnagler) will need final frame count
                        self.__db_write()
                        if r.state in job.EXIT_STATUSES:
                            break
                    except sirepo.const.ASYNC_CANCELED_ERROR:
                        self.db.queueState = None
                        return
        except Exception as e:
            pkdlog("error={} stack={}", e, pkdexc())
            if op == self.run_op:
                self.__db_update(
                    status=job.ERROR,
                    internal_error=f"_run exception={e}",
                    error="server error",
                )
            else:
                pkdlog("no db_update op={} because not run_op={}", op, self.run_op)

        finally:
            op.destroy(cancel_task=False)

    async def _send_op_analysis(self, req, jobCmd):
        pkdlog(
            "{} api={} method={}",
            req,
            jobCmd,
            req.content.data.get("method"),
        )

        return await self._send_with_single_reply(job.OP_ANALYSIS, req, jobCmd=jobCmd)

    async def _send_with_single_reply(self, op_name, req, **kwargs):
        o = self._create_op(op_name, req, **kwargs)
        internal_error = None
        try:
<<<<<<< HEAD
            for i in range(_MAX_RETRIES):
                try:
                    await o.prepare_send()
                    if kwargs.get("jobCmd") == "stateful_compute":
                        o.make_lib_dir_symlink()
                    o.send()
                    r = await o.reply_get()
                    # POSIT: any api_* that could run into runDirNotFound
                    # will call _send_with_single_reply() and this will
                    # properly format the reply
                    if r.get("runDirNotFound"):
                        return self._init_db_missing_response(req)
                    return r
                except Awaited:
                    pass
            else:
                raise AssertionError("too many retries {}".format(req))
=======
            await o.prepare_send()
            o.send()
            r = await o.reply_get()
            # POSIT: any api_* that could run into runDirNotFound
            # will call _send_with_single_reply() and this will
            # properly format the reply
            if r.get("runDirNotFound"):
                return self._init_db_missing_response(req)
            return r
        except Exception as e:
            internal_error = f"_send_with_single_reply exception={e}"
            raise
>>>>>>> c12aedc0
        finally:
            o.destroy(cancel_task=False, internal_error=internal_error)

    def _status_reply(self, req):
        def res(**kwargs):
            r = PKDict(**kwargs)
            if self.db.canceledAfterSecs is not None:
                r.canceledAfterSecs = self.db.canceledAfterSecs
            if self.db.error:
                r.error = self.db.error
            if self.db.alert:
                r.alert = self.db.alert
            if self.db.isParallel:
                r.update(self.db.parallelStatus)
                r.computeJobHash = self.db.computeJobHash
                r.computeJobSerial = self.db.computeJobSerial
                r.computeModel = self.db.computeModel
                r.elapsedTime = self.elapsed_time()
                r.queueState = self.db.get("queueState")
            if self._is_running_pending():
                c = req.content
                r.update(
                    jobStatusMessage=self.db.jobStatusMessage,
                    nextRequestSeconds=self.db.nextRequestSeconds,
                    nextRequest=PKDict(
                        computeJobHash=self.db.computeJobHash,
                        computeJobSerial=self.db.computeJobSerial,
                        computeJobStart=self.db.computeJobStart,
                        report=c.analysisModel,
                        simulationId=self.db.simulationId,
                        simulationType=self.db.simulationType,
                    ),
                )
            return r

        if self.db.computeJobHash != req.content.computeJobHash:
            return PKDict(state=job.MISSING, reason="computeJobHash-mismatch")
        if (
            req.content.computeJobSerial
            and self.db.computeJobSerial != req.content.computeJobSerial
        ):
            return PKDict(state=job.MISSING, reason="computeJobSerial-mismatch")
        if self.db.isParallel or self.db.status != job.COMPLETED:
            return res(
                state=self.db.status,
                dbUpdateTime=self.db.dbUpdateTime,
            )
        return None


class _Op(PKDict):
    def __init__(self, *args, **kwargs):
        super().__init__(*args, **kwargs)
        self.update(
            do_not_send=False,
            internal_error=None,
            op_id=job.unique_key(),
            _reply_q=sirepo.tornado.Queue(),
        )
        if "run_dir_slot_q" in self._supervisor:
            self.run_dir_slot = self._supervisor.run_dir_slot_q.sr_slot_proxy(self)
        self.msg.update(opId=self.op_id, opName=self.op_name)
        pkdlog("{} runDir={}", self, self.msg.get("runDir"))

    def destroy(self, cancel_task=True, internal_error=None):
        """Idempotently destroy op

        Ops can be destroyed multiple times. The first
        `internal_error` is "closest to the source" so it won't be
        overwritten by subsequent calls unless it is `None`.

        Args:
            cancel_task (bool): cancel `self.task` if True [default: True]
            internal_error (str): saved for logging in `destroy_op` [default: None]

        """
        if x := self.pkdel("run_dir_slot"):
            x.free()
        if (x := self.pkdel("task")) and cancel_task:
            x.cancel()
        for x in "run_callback", "timer":
            if y := self.pkdel(x):
                tornado.ioloop.IOLoop.current().remove_timeout(y)
        if internal_error and not self.internal_error:
            self.internal_error = internal_error
        self._supervisor.destroy_op(self)
        if "driver" in self:
            self.driver.destroy_op(self)

    def make_lib_dir_symlink(self):
        self.driver.make_lib_dir_symlink(self)

    def pkdebug_str(self):
        def _internal_error():
            if not self.internal_error:
                return ""
            return ", internal_error={self.internal_error}"

        return pkdformat(
            "_Op({}, {:.4}{})", self.op_name, self.op_id, _internal_error()
        )

    async def prepare_send(self):
        """Ensures resources are available for sending to agent
        To maintain consistency, do not modify global state before
        calling this method.
        """
        if "driver" not in self:
            self.driver = job_driver.assign_instance_op(self)
            pkdlog("assigned driver={} to op={}", self.driver, self)
            self.cpu_slot = self.driver.cpu_slot_q.sr_slot_proxy(self)
            if q := self.driver.op_slot_q.get(self.op_name):
                self.op_slot = q.sr_slot_proxy(self)
            self.max_run_secs = self._get_max_run_secs()
            if "dataFileKey" in self.msg:
                self.msg.dataFileUri = job.supervisor_file_uri(
                    self.driver.cfg.supervisor_uri,
                    job.DATA_FILE_URI,
                    self.msg.pop("dataFileKey"),
                )
        await self.driver.prepare_send(self)

    async def reply_get(self):
        # If we get an exception (canceled), task is not done.
        # Had to look at the implementation of Queue to see that
        # task_done should only be called if get actually removes
        # the item from the queue.
        pkdlog("{} await _reply_q.get()", self)
        r = await self._reply_q.get()
        self._reply_q.task_done()
        return r

    def reply_put(self, reply):
        self._reply_q.put_nowait(reply)

    async def run_timeout(self):
        """Can be any op that's timed"""
        pkdlog("{} max_run_secs={}", self, self.max_run_secs)
        # TODO add-qcall and pass to op, can't be Op() or Supervisor()
        await self._supervisor.op_run_timeout(self)

    def send(self):
        if self.max_run_secs:
            self.timer = tornado.ioloop.IOLoop.current().call_later(
                self.max_run_secs,
                self.run_timeout,
            )
        self.driver.send(self)

    @contextlib.contextmanager
    def set_job_situation(self, situation):
        self._supervisor.set_situation(self, situation)
        try:
            yield
            self._supervisor.set_situation(self, None)
        except Exception as e:
            pkdlog("{} situation={} stack={}", self, situation, pkdexc())
            self._supervisor.set_situation(self, None, exception=e)
            raise

    def _get_max_run_secs(self):
        if self.driver.op_is_untimed(self):
            return 0
        if self.op_name in (
            sirepo.job.OP_ANALYSIS,
            sirepo.job.OP_IO,
        ):
            return _cfg.max_secs[self.op_name]
        if self.kind == job.PARALLEL and self.msg.get("isPremiumUser"):
            return _cfg.max_secs["parallel_premium"]
        return _cfg.max_secs[self.kind]

    def __hash__(self):
        return hash((self.op_id,))<|MERGE_RESOLUTION|>--- conflicted
+++ resolved
@@ -990,26 +990,9 @@
         o = self._create_op(op_name, req, **kwargs)
         internal_error = None
         try:
-<<<<<<< HEAD
-            for i in range(_MAX_RETRIES):
-                try:
-                    await o.prepare_send()
-                    if kwargs.get("jobCmd") == "stateful_compute":
-                        o.make_lib_dir_symlink()
-                    o.send()
-                    r = await o.reply_get()
-                    # POSIT: any api_* that could run into runDirNotFound
-                    # will call _send_with_single_reply() and this will
-                    # properly format the reply
-                    if r.get("runDirNotFound"):
-                        return self._init_db_missing_response(req)
-                    return r
-                except Awaited:
-                    pass
-            else:
-                raise AssertionError("too many retries {}".format(req))
-=======
             await o.prepare_send()
+            if kwargs.get("jobCmd") == "stateful_compute":
+                o.make_lib_dir_symlink()
             o.send()
             r = await o.reply_get()
             # POSIT: any api_* that could run into runDirNotFound
@@ -1021,7 +1004,6 @@
         except Exception as e:
             internal_error = f"_send_with_single_reply exception={e}"
             raise
->>>>>>> c12aedc0
         finally:
             o.destroy(cancel_task=False, internal_error=internal_error)
 
