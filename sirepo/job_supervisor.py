--- conflicted
+++ resolved
@@ -349,15 +349,10 @@
             assert not s or not s.startswith(p), \
                 f'Trying to overwrite existing jobStatusMessage="{s}" with situation="{situation}"'
         if exception is not None:
-<<<<<<< HEAD
             if not str(exception):
                 exception = repr(exception)
-            status = f'{p}{exception}, while {s}'
-        self.__db_update(jobStatusMessage=status)
-=======
             situation = f'{p}{exception}, while {s}'
         self.__db_update(jobStatusMessage=situation)
->>>>>>> 49709e17
 
     @classmethod
     def __create(cls, req):
