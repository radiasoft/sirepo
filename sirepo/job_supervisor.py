--- conflicted
+++ resolved
@@ -345,35 +345,14 @@
             nextRequestSeconds=self.db.nextRequestSeconds,
         )
         try:
-<<<<<<< HEAD
-            await self.run_dir_acquire(o)
-            await o.prepare_send()
-            self.run_op = o
-            self.__db_init(req, prev_db=self.db)
-            self.db.computeJobSerial = int(time.time())
-            # run mode can change between runs so we must update the db
-            self.db.jobRunMode = req.content.jobRunMode
-            self.db.pkupdate(status=job.PENDING)
-            self.db.pkupdate
-            self.__db_write()
-            o.make_lib_dir_symlink()
-            o.send()
-            r = self._status_reply(req)
-            assert r
-            o.run_callback = tornado.ioloop.IOLoop.current().call_later(
-                0,
-                self._run,
-                o,
-            )
-            o = None
-            return r
-=======
             for i in range(_MAX_RETRIES):
                 try:
                     await self.run_dir_acquire(o)
                     await o.prepare_send()
                     self.run_op = o
                     self.__db_init(req, prev_db=self.db)
+                    # run mode can change between runs so we must update the db
+                    self.db.jobRunMode = req.content.jobRunMode
                     self.db.computeJobSerial = int(time.time())
                     self.db.pkupdate(status=job.PENDING)
                     self.__db_write()
@@ -392,7 +371,6 @@
                     pass
             else:
                 raise AssertionError('too many retries {}'.format(req))
->>>>>>> 9227f1df
         finally:
             # _run destroys in the happy path (never got to _run here)
             if o:
