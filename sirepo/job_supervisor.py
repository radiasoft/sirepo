--- conflicted
+++ resolved
@@ -47,11 +47,8 @@
     'computeJobStart',
     'computeModel'
     'driverDetails',
-<<<<<<< HEAD
     'error',
-=======
     'internalError',
->>>>>>> 439a5ff1
     'isParallel',
     'isPremiumUser',
     'jobRunMode',
@@ -426,11 +423,8 @@
                 'alert',
                 'cancelledAfterSecs',
                 'isPremiumUser',
-<<<<<<< HEAD
                 'jobStatusMessage',
-=======
                 'internalError',
->>>>>>> 439a5ff1
         ]:
             d.setdefault(k, None)
             for h in d.history:
@@ -619,34 +613,19 @@
             if c:
                 c.destroy(cancel=False)
 
-<<<<<<< HEAD
-    async def _receive_api_runSimulation(self, req):
+    async def _receive_api_runSimulation(self, req, recursion_depth=0):
         def _set_error(op, compute_job_serial):
             if self.db.computeJobSerial != compute_job_serial:
                 # Another run has started
                 return
             self.__db_update(
+                error='Server error',
+                internalError=op.internal_error,
                 status=job.ERROR,
-                error='Server error',
             )
             # _run destroys in the happy path (never got to _run here)
             if op:
                 op.destroy(cancel=False)
-=======
-    async def _receive_api_runSimulation(self, req, recursion_depth=0):
-        def _set_error(destroy_op):
-            if self.db.computeJobSerial != c:
-                # Another run has started
-                return
-            self.__db_update(
-                error='Server error',
-                internalError=o.internal_error,
-                status=job.ERROR,
-            )
-            # _run destroys in the happy path (never got to _run here)
-            if destroy_op:
-                o.destroy(cancel=False)
->>>>>>> 439a5ff1
 
         f = req.content.data.get('forceRun')
         if self._is_running_pending():
@@ -724,17 +703,10 @@
             # There was a timeout getting the run started. Set the
             # error and let the user know. The timeout has destroyed
             # the op so don't need to in _set_error
-<<<<<<< HEAD
             _set_error(None, c)
             return self._status_reply(req)
         except Exception:
             _set_error(o, c)
-=======
-            _set_error(False)
-            return self._status_reply(req)
-        except Exception:
-            _set_error(True)
->>>>>>> 439a5ff1
             raise
 
     async def _receive_api_runStatus(self, req):
@@ -975,11 +947,7 @@
         super().__init__(*args, **kwargs)
         self.update(
             do_not_send=False,
-<<<<<<< HEAD
-            error=None,
-=======
             internal_error=None,
->>>>>>> 439a5ff1
             opId=job.unique_key(),
             _reply_q=sirepo.tornado.Queue(),
         )
