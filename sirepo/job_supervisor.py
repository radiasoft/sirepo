--- conflicted
+++ resolved
@@ -253,15 +253,9 @@
     @classmethod
     def __create(cls, req):
         try:
-<<<<<<< HEAD
             d = cls.__db_load(req.content.computeJid)
-=======
-            d = pkcollections.json_load_any(
-                cls.__db_file(req.content.computeJid),
-            )
             self = cls(req, db=d)
             if self._is_running_pending():
->>>>>>> 3f60bd82
 #TODO(robnagler) when we reconnect with running processes at startup,
 #  we'll need to change this
                 self.db.status = job.CANCELED
