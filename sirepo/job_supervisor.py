--- conflicted
+++ resolved
@@ -423,15 +423,9 @@
 
     @classmethod
     def __db_load(cls, compute_jid):
-<<<<<<< HEAD
+        v = None
         f = cls.__db_file(compute_jid)
         d = pkcollections.json_load_any(f)
-=======
-        v = None
-        d = pkcollections.json_load_any(
-            cls.__db_file(compute_jid),
-        )
->>>>>>> 36621a96
         for k in [
                 'alert',
                 'canceledAfterSecs',
