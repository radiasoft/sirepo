# -*- coding: utf-8 -*-
"""TODO(e-carlin): Doc

:copyright: Copyright (c) 2019 RadiaSoft LLC.  All Rights Reserved.
:license: http://www.apache.org/licenses/LICENSE-2.0.html
"""
from __future__ import absolute_import, division, print_function
from pykern import pkcollections
from pykern import pkconfig
from pykern import pkinspect
from pykern.pkcollections import PKDict
from pykern.pkdebug import pkdp, pkdc, pkdformat, pkdlog, pkdexc
from sirepo import job
import asyncio
import copy
import datetime
import os
import pykern.pkio
import sirepo.http_reply
import sirepo.simulation_db
import sirepo.srdb
import sirepo.util
import time
import tornado.ioloop
import tornado.locks
import tornado.queues

#: where supervisor state is persisted to disk
_DB_DIR = None

#: where job db is stored under srdb.root
_DB_SUBDIR = 'supervisor-job'

_NEXT_REQUEST_SECONDS = None

_HISTORY_FIELDS = frozenset((
    'alert',
    'cancelledAfterSecs',
    'computeJobQueued',
    'computeJobSerial',
    'computeJobStart',
    'computeModel'
    'driverDetails',
    'isParallel',
    'isPremiumUser',
    'error',
    'jobRunMode',
    'lastUpdateTime',
    'status',
))

_PARALLEL_STATUS_FIELDS = frozenset((
    'computeJobHash',
    'computeJobStart',
    'computeModel',
    'elapsedTime',
    'frameCount',
    'lastUpdateTime',
    'percentComplete',
))

_UNTIMED_OPS = frozenset((job.OP_ALIVE, job.OP_CANCEL, job.OP_ERROR, job.OP_KILL, job.OP_OK))
cfg = None

#: how many times restart request when Awaited() raised
_MAX_RETRIES = 10


class Awaited(Exception):
    """An await occurred, restart operation"""
    pass


def init():
    global _DB_DIR, cfg, _NEXT_REQUEST_SECONDS, job_driver
    if _DB_DIR:
        return
    job.init()
    from sirepo import job_driver

    job_driver.init(pkinspect.this_module())
    _DB_DIR = sirepo.srdb.root().join(_DB_SUBDIR)
    cfg = pkconfig.init(
        job_cache_secs=(300, int, 'when to re-read job state from disk'),
        max_hours=dict(
            analysis=(.04, float, 'maximum run-time for analysis job',),
            parallel=(1, float, 'maximum run-time for parallel job (except sbatch)'),
            # TODO(e-carlin): make 2
            parallel_premium=(2, float, 'maximum run-time for parallel job for premium user (except sbatch)'),
            sequential=(.1, float, 'maximum run-time for sequential job'),
        ),
        sbatch_poll_secs=(60, int, 'how often to poll squeue and parallel status'),
    )
    _NEXT_REQUEST_SECONDS = PKDict({
        job.PARALLEL: 2,
        job.SBATCH: cfg.sbatch_poll_secs,
        job.SEQUENTIAL: 1,
    })
    if sirepo.simulation_db.user_dir_name().exists():
        if not _DB_DIR.exists():
            pkdlog('calling upgrade_runner_to_job_db path={}', _DB_DIR)
            import subprocess
            subprocess.check_call(
                (
                    'pyenv',
                    'exec',
                    'sirepo',
                    'db',
                    'upgrade_runner_to_job_db',
                    _DB_DIR,
                ),
                env=PKDict(os.environ).pkupdate(
                    PYENV_VERSION='py2',
                    SIREPO_AUTH_LOGGED_IN_USER='unused',
                ),
            )
    else:
        pykern.pkio.mkdir_parent(_DB_DIR)


class ServerReq(PKDict):

    def copy_content(self):
        return copy.deepcopy(self.content)

    def pkdebug_str(self):
        c = self.get('content')
        if not c:
            return 'ServerReq(<no content>)'
        return pkdformat('ServerReq({}, {})', c.api, c.get('computeJid'))

    async def receive(self):
        s = self.content.pkdel('serverSecret')
        # no longer contains secret so ok to log
        assert s, \
            'no secret in message: {}'.format(self.content)
        assert s == sirepo.job.cfg.server_secret, \
            'server_secret did not match'.format(self.content)
        self.handler.write(await _ComputeJob.receive(self))


async def terminate():
    from sirepo import job_driver

    await job_driver.terminate()


class _ComputeJob(PKDict):

    instances = PKDict()

    def __init__(self, req, **kwargs):
        super().__init__(
            ops=[],
            run_op=None,
            run_dir_mutex=tornado.locks.Event(),
            **kwargs,
        )
        # At start we don't know anything about the run_dir so assume ready
        self.run_dir_mutex.set()
        self.run_dir_owner = None
        self.pksetdefault(db=lambda: self.__db_init(req))
        self.cache_timeout_set()

    def cache_timeout(self):
        if self.ops or init:
            self.cache_timeout_set()
        else:
            del self.instances[self.db.computeJid]

    def cache_timeout_set(self):
        self.timer = tornado.ioloop.IOLoop.current().call_later(
            cfg.job_cache_secs,
            self.cache_timeout,
        )

    def destroy_op(self, op):
        if op in self.ops:
            self.ops.remove(op)
        if self.run_op == op:
            self.run_op = None
        if op == self.run_dir_owner:
            self.run_dir_release(self.run_dir_owner)

    @classmethod
    def get_instance_or_class(cls, req):
        try:
            j = req.content.computeJid
        except AttributeError:
            return cls
        self = cls.instances.pksetdefault(j, lambda: cls.__create(req))[j]
        # SECURITY: must only return instances for authorized user
        assert req.content.uid == self.db.uid, \
            'req.content.uid={} is not same as db.uid={} for jid={}'.format(
                req.content.uid,
                self.db.uid,
                j,
            )
        return self

    def pkdebug_str(self):
        d = self.get('db')
        if not d:
            return '_ComputeJob()'
        return pkdformat(
            '_ComputeJob({} u={} {} {})',
            d.get('computeJid'),
            d.get('uid'),
            d.get('status'),
            self.ops,
        )

    @classmethod
    async def receive(cls, req):
        if req.content.get('api') != 'api_runStatus':
            pkdlog('{}', req)
        try:
            o = cls.get_instance_or_class(req)
            return await getattr(
                o,
                '_receive_' + req.content.api,
            )(req)
        except asyncio.CancelledError:
            return PKDict(state=job.CANCELED)
        except Exception as e:
            pkdlog('{} error={} stack={}', req, e, pkdexc())
            if isinstance(e, sirepo.util.Reply):
                return sirepo.http_reply.gen_tornado_exception(e)
            raise

    async def run_dir_acquire(self, owner):
        if self.run_dir_owner == owner:
            return
        e = None
        if not self.run_dir_mutex.is_set():
            pkdlog('{} await self.run_dir_mutex', self)
            await self.run_dir_mutex.wait()
            e = Awaited()
            if self.run_dir_owner:
                # some other op acquired it before this one
                raise e
        self.run_dir_mutex.clear()
        self.run_dir_owner = owner
        if e:
            raise e

    def run_dir_release(self, owner):
        assert owner == self.run_dir_owner, \
            'owner={} not same as releaser={}'.format(self.run_dir_owner, owner)
        self.run_dir_owner = None
        self.run_dir_mutex.set()

    @classmethod
    def __create(cls, req):
        try:
            d = cls.__db_load(req.content.computeJid)
            self = cls(req, db=d)
            if self._is_running_pending():
#TODO(robnagler) when we reconnect with running processes at startup,
#  we'll need to change this
                self.__db_update(status=job.CANCELED)
            return self
        except Exception as e:
            if pykern.pkio.exception_is_not_found(e):
                return cls(req).__db_write()
            raise

    @classmethod
    def __db_file(cls, computeJid):
        return _DB_DIR.join(computeJid + '.json')

    def __db_init(self, req, prev_db=None):
        c = req.content
        self.db = PKDict(
            alert=None,
            cancelledAfterSecs=None,
            computeJid=c.computeJid,
            computeJobHash=c.computeJobHash,
            computeJobSerial=0,
            computeJobStart=0,
            computeJobQueued=0,
            driverDetails=PKDict(),
            error=None,
            history=self.__db_init_history(prev_db),
            isParallel=c.isParallel,
            isPremiumUser=c.get('isPremiumUser'),
            jobRunMode=c.jobRunMode,
            lastUpdateTime=0,
            simName=None,
            nextRequestSeconds=_NEXT_REQUEST_SECONDS[c.jobRunMode],
            simulationId=c.simulationId,
            simulationType=c.simulationType,
#TODO(robnagler) when would req come in with status?
            status=req.get('status', job.MISSING),
            uid=c.uid,
        )
        if self.db.isParallel:
            self.db.parallelStatus = PKDict(
                ((k, 0) for k in _PARALLEL_STATUS_FIELDS),
            )
        return self.db

    def __db_init_history(self, prev_db):
        if prev_db is None:
            return []
        return prev_db.history + [
            PKDict(((k, v) for k, v in prev_db.items() if k in _HISTORY_FIELDS)),
        ]

<<<<<<< HEAD
    @classmethod
    def __db_load(cls, compute_jid):
        d = pkcollections.json_load_any(
            cls.__db_file(compute_jid),
        )
        for k in ['alert', 'cancelledAfterSecs', 'isPremiumUser']:
            d.setdefault(k, None)
            for h in d.history:
                h.setdefault(k, None)
        return d
=======
    def __db_update(self, **kwargs):
        self.db.pkupdate(**kwargs)
        return self.__db_write()
>>>>>>> 17694f8f

    def __db_write(self):
        sirepo.util.json_dump(self.db, path=self.__db_file(self.db.computeJid))
        return self

    @classmethod
    def _get_running_pending_jobs(cls, uid=None):
        def _filter_jobs(job):
            if uid and job.db.uid != uid:
                return False
            return job._is_running_pending()

        def _get_header():
            h = [
                'App',
                'Simulation id',
                'Start (UTC)',
                'Last update (UTC)',
                'Elapsed',
            ]
            if uid:
                h.insert(l, 'Name')
            else:
                h.insert(l, 'User id')
                h.extend([
                    'Queued',
                    'Driver details',
                    'Premium user'
                ])
            return h

        def _strf_unix_time(unix_time):
            return datetime.datetime.utcfromtimestamp(
                int(unix_time),
            ).strftime('%Y-%m-%d %H:%M:%S')

        def _strf_seconds(seconds):
            # formats to [D day[s], ][H]H:MM:SS[.UUUUUU]
            return str(datetime.timedelta(seconds=seconds))

        def _get_rows():
            def _get_queued_time(db):
                m = i.db.computeJobStart if i.db.status == job.RUNNING \
                    else int(time.time())
                return _strf_seconds(m - db.computeJobQueued)

            r = []
            for i in filter(_filter_jobs, cls.instances.values()):
                d = [
                    i.db.simulationType,
                    i.db.simulationId,
                    _strf_unix_time(i.db.computeJobStart),
                    _strf_unix_time(i.db.lastUpdateTime),
                    _strf_seconds(i.db.lastUpdateTime - i.db.computeJobStart),
                ]
                if uid:
                    d.insert(l, i.db.simName)
                else:
                    d.insert(l, i.db.uid)
                    d.extend([
                        _get_queued_time(i.db),
                        ' | '.join(sorted(i.db.driverDetails.values())),
                        i.db.isPremiumUser,
                    ])
                r.append(d)

            r.sort(key=lambda x: x[l])
            return r

        l = 2
        return PKDict(header=_get_header(), rows=_get_rows())

    def _is_running_pending(self):
        return self.db.status in (job.RUNNING, job.PENDING)

    @classmethod
    async def _receive_api_admJobs(cls, req):
        return cls._get_running_pending_jobs()

    async def _receive_api_downloadDataFile(self, req):
        return await self._send_with_single_reply(
            job.OP_ANALYSIS,
            req,
            jobCmd='get_data_file',
            dataFileKey=req.content.pop('dataFileKey')
        )

    @classmethod
    async def _receive_api_ownJobs(cls, req):
        return cls._get_running_pending_jobs(uid=req.content.uid)

    async def _receive_api_runCancel(self, req, timed_out_op=None):
        """Cancel a run and related ops

        Analysis ops that are for a parallel run (ex. sim frames) will not
        be cancelled.

        Args:
            req (ServerReq): The cancel request
            timed_out_op (_Op, Optional): the op that was timed out, which
                needs to be canceled
        Returns:
            PKDict: Message with state=cancelled
        """

        def _ops_to_cancel():
            r = set(
                o for o in self.ops
                # Do not cancel sim frames. Allow them to come back for a cancelled run
                if not (self.db.isParallel and o.opName == job.OP_ANALYSIS)
            )
            if timed_out_op in self.ops:
                r.add(timed_out_op)
            return list(r)

        r = PKDict(state=job.CANCELED)
        if (
            # a running simulation may be cancelled due to a
            # downloadDataFile request timeout in another browser window (only the
            # computeJids must match between the two requests). This might be
            # a weird UX but it's important to do, because no op should take
            # longer than its timeout.
            #
            # timed_out_op might not be a valid request, because a new compute
            # may have been started so either we are canceling a compute by
            # user directive (left) or timing out an op (and canceling all).
            (not self._req_is_valid(req) and not timed_out_op)
            or (not self._is_running_pending() and not self.ops)
        ):
            # job is not relevant, but let the user know it isn't running
            return r
        c = None
        o = []
        try:
            for i in range(_MAX_RETRIES):
                try:
                    if _ops_to_cancel():
                        #TODO(robnagler) cancel run_op, not just by jid, which is insufficient (hash)
                        if not c:
                            c = self._create_op(job.OP_CANCEL, req)
                        # do not need to run_dir_acquire. OP_ANALYSIS may be in
                        # process, and it will have run_dir_mutex. That's ok,
                        # because an OP_RUN will wait for run_dir_mutex, and
                        # we'll destroy the OP_RUN below (never getting to the
                        # run_dir_mutex). The opposite case is trickier, but
                        # relies on the fact that we don't preempt below after
                        # the destroy (which may release run_dir_mutex) until the
                        # reply_get await (after the send).
                        await c.prepare_send()
                        o = _ops_to_cancel()
                    elif c:
                        c.destroy()
                        c = None
                    pkdlog('{} cancel={}', self, o)
                    for x in filter(lambda e: e != c, o):
                        x.destroy(cancel=True)
<<<<<<< HEAD
                    if timed_out_op:
                        self.db.cancelledAfterSecs = timed_out_op.maxRunSecs
                    self.db.status = job.CANCELED
                    self.__db_write()
=======
                    self.__db_update(status=job.CANCELED)
>>>>>>> 17694f8f
                    if c:
                        c.msg.opIdsToCancel = [x.opId for x in o]
                        c.send()
                        await c.reply_get()
                    return r
                except Awaited:
                    pass
            else:
                raise AssertionError('too many retries {}'.format(req))
        finally:
            if c:
                c.destroy(cancel=False)

    async def _receive_api_runSimulation(self, req):
        f = req.content.data.get('forceRun')
        if self._is_running_pending():
            if f or not self._req_is_valid(req):
                return PKDict(
                    state=job.ERROR,
                    error='another browser is running the simulation',
                )
            return PKDict(state=self.db.status)
        if (
            not f
            and self._req_is_valid(req)
            and self.db.status == job.COMPLETED
        ):
            # Valid, completed, transient simulation
            # Read this first https://github.com/radiasoft/sirepo/issues/2007
            return await self._receive_api_runStatus(req)
        # Forced or canceled/errored/missing/invalid so run
        o = self._create_op(
            job.OP_RUN,
            req,
            jobCmd='compute',
            nextRequestSeconds=self.db.nextRequestSeconds,
        )
        t = int(time.time())
        self.__db_init(req, prev_db=self.db)
        self.__db_update(
            computeJobQueued=t,
            computeJobSerial=t,
            computeModel=req.content.computeModel,
            driverDetails=o.driver.driver_details,
            # run mode can change between runs so we must update the db
            jobRunMode=req.content.jobRunMode,
            simName=req.content.data.models.simulation.name,
            status=job.PENDING,
        )
        try:
            for i in range(_MAX_RETRIES):
                try:
                    await self.run_dir_acquire(o)
                    await o.prepare_send()
                    self.run_op = o
                    o.make_lib_dir_symlink()
                    o.send()
                    r = self._status_reply(req)
                    assert r
                    o.run_callback = tornado.ioloop.IOLoop.current().call_later(
                        0,
                        self._run,
                        o,
                    )
                    o = None
                    return r
                except Awaited:
                    pass
            else:
                raise AssertionError('too many retries {}'.format(req))
        except Exception as e:
            self.__db_update(
                status=job.ERROR,
                error=e,
            )
            # _run destroys in the happy path (never got to _run here)
            if o:
                o.destroy(cancel=False)
            raise

    async def _receive_api_runStatus(self, req):
        r = self._status_reply(req)
        if r:
            return r
        return await self._send_with_single_reply(
            job.OP_ANALYSIS,
            req,
            jobCmd='sequential_result',
        )

    async def _receive_api_sbatchLogin(self, req):
        return await self._send_with_single_reply(job.OP_SBATCH_LOGIN, req)

    async def _receive_api_simulationFrame(self, req):
        if not self._req_is_valid(req):
            sirepo.util.raise_not_found('invalid {}', req)
        return await self._send_with_single_reply(
            job.OP_ANALYSIS,
            req,
            jobCmd='get_simulation_frame'
        )

    def _create_op(self, opName, req, **kwargs):
#TODO(robnagler) kind should be set earlier in the queuing process.
        req.kind = job.PARALLEL if self.db.isParallel and opName != job.OP_ANALYSIS \
            else job.SEQUENTIAL
        req.simulationType = self.db.simulationType
        # run mode can change between runs so use req.content.jobRunMode
        # not self.db.jobRunmode
        r = req.content.get('jobRunMode', self.db.jobRunMode)
        if r not in sirepo.simulation_db.JOB_RUN_MODE_MAP:
            # happens only when config changes, and only when sbatch is missing
            sirepo.util.raise_not_found('invalid jobRunMode={} req={}', r, req)
        o = _Op(
#TODO(robnagler) don't like the camelcase. It doesn't actually work right because
# these values are never sent directly, only msg which can be camelcase
            computeJob=self,
            kind=req.kind,
            maxRunSecs=self._get_max_run_secs(
                opName,
                r,
                req,
            ),
            msg=PKDict(req.content).pksetdefault(jobRunMode=r),
            opName=opName,
            req_content=req.copy_content(),
            task=asyncio.current_task(),
        )
        o.driver = job_driver.get_instance(req, r, o)
        if 'dataFileKey' in kwargs:
            kwargs['dataFileUri'] = job.supervisor_file_uri(
                o.driver.cfg.supervisor_uri,
                job.DATA_FILE_URI,
                kwargs.pop('dataFileKey'),
            )
        o.msg.pkupdate(**kwargs)
        self.ops.append(o)
        return o

    def _get_max_run_secs(self, op_name, run_mode, req):
        if op_name in _UNTIMED_OPS or \
            (run_mode == sirepo.job.SBATCH and op_name == job.OP_RUN):
            return 0
        t = cfg.max_hours[req.kind]
        if op_name == sirepo.job.OP_ANALYSIS:
            t = cfg.max_hours.analysis
        elif req.kind == job.PARALLEL and req.content.get('isPremiumUser'):
            t = cfg.max_hours['parallel_premium']
        return t * 3600

    def _req_is_valid(self, req):
        return (
            self.db.computeJobHash == req.content.computeJobHash
            and (
                not req.content.computeJobSerial or
                self.db.computeJobSerial == req.content.computeJobSerial
            )
        )

    async def _run(self, op):
        op.task = asyncio.current_task()
        op.pkdel('run_callback')
        l = True
        try:
            while True:
                try:
                    r = await op.reply_get()
                    #TODO(robnagler) is this ever true?
                    if op != self.run_op:
                        return
                    # run_dir is in a stable state so don't need to lock
                    if l:
                        l = False
                        self.run_dir_release(op)
                    self.db.status = r.state
                    self.db.alert = r.get('alert')
                    if self.db.status == job.ERROR:
                        self.db.error = r.get('error', '<unknown error>')
                    if 'computeJobStart' in r:
                        self.db.computeJobStart = r.computeJobStart
                    if 'parallelStatus' in r:
                        self.db.parallelStatus.update(r.parallelStatus)
                        self.db.lastUpdateTime = r.parallelStatus.lastUpdateTime
                    else:
                        # sequential jobs don't send this
                        self.db.lastUpdateTime = int(time.time())
                    #TODO(robnagler) will need final frame count
                    self.__db_write()
                    if r.state in job.EXIT_STATUSES:
                        break
                except asyncio.CancelledError:
                    return
        except Exception as e:
            pkdlog('error={} stack={}', e, pkdexc())
            if op == self.run_op:
                self.__db_update(
                    status=job.ERROR,
                    error='server error',
                )
        finally:
            op.destroy(cancel=False)

    async def _send_with_single_reply(self, opName, req, **kwargs):
        o = self._create_op(opName, req, **kwargs)
        try:
            for i in range(_MAX_RETRIES):
                try:
                    if opName == job.OP_ANALYSIS:
                        await self.run_dir_acquire(o)
                    await o.prepare_send()
                    o.send()
                    return await o.reply_get()
                except Awaited:
                    pass
            else:
                raise AssertionError('too many retries {}'.format(req))
        finally:
            o.destroy(cancel=False)

    def _status_reply(self, req):
        def res(**kwargs):
            r = PKDict(**kwargs)
            if self.db.cancelledAfterSecs is not None:
                r.cancelledAfterSecs = self.db.cancelledAfterSecs
            if self.db.error:
                r.error = self.db.error
            if self.db.alert:
                r.alert = self.db.alert
            if self.db.isParallel:
                r.update(self.db.parallelStatus)
                r.computeJobHash = self.db.computeJobHash
                r.computeJobSerial = self.db.computeJobSerial
                r.elapsedTime = self.db.lastUpdateTime - self.db.computeJobStart
            if self._is_running_pending():
                c = req.content
                r.update(
                    nextRequestSeconds=self.db.nextRequestSeconds,
                    nextRequest=PKDict(
                        computeJobHash=self.db.computeJobHash,
                        computeJobSerial=self.db.computeJobSerial,
                        computeJobStart=self.db.computeJobStart,
                        report=c.analysisModel,
                        simulationId=self.db.simulationId,
                        simulationType=self.db.simulationType,
                    ),
                )
            return r
        if self.db.computeJobHash != req.content.computeJobHash:
            return PKDict(state=job.MISSING, reason='computeJobHash-mismatch')
        if (
            req.content.computeJobSerial and
            self.db.computeJobSerial != req.content.computeJobSerial
        ):
            return PKDict(state=job.MISSING, reason='computeJobSerial-mismatch')
        if self.db.isParallel or self.db.status != job.COMPLETED:
            return res(state=self.db.status)
        return None


class _Op(PKDict):

    def __init__(self, *args, **kwargs):
        super().__init__(*args, **kwargs)
        self.update(
            do_not_send=False,
            opId=job.unique_key(),
            _reply_q=tornado.queues.Queue(),
        )
        self.msg.update(opId=self.opId, opName=self.opName)
        pkdlog('{} runDir={}', self, self.msg.get('runDir'))

    def destroy(self, cancel=True):
        if cancel:
            if self.task:
                self.task.cancel()
                self.task = None
        for x in 'run_callback', 'timer':
            if x in self:
                tornado.ioloop.IOLoop.current().remove_timeout(self.pkdel(x))
        if 'lib_dir_symlink' in self:
            # lib_dir_symlink is unique_key so not dangerous to remove
            pykern.pkio.unchecked_remove(self.pkdel('lib_dir_symlink'))
        self.computeJob.destroy_op(self)
        self.driver.destroy_op(self)

    def make_lib_dir_symlink(self):
        self.driver.make_lib_dir_symlink(self)

    def pkdebug_str(self):
        return pkdformat('_Op({}, {:.4})', self.opName, self.opId)

    async def prepare_send(self):
        """Ensures resources are available for sending to agent

        To maintain consistency, do not modify global state before
        calling this method.
        """
        await self.driver.prepare_send(self)

    async def reply_get(self):
        # If we get an exception (cancelled), task is not done.
        # Had to look at the implementation of Queue to see that
        # task_done should only be called if get actually removes
        # the item from the queue.
        pkdlog('{} await _reply_q.get()', self)
        r = await self._reply_q.get()
        self._reply_q.task_done()
        return r

    def reply_put(self, reply):
        self._reply_q.put_nowait(reply)

    async def run_timeout(self):
        """Can be any op that's timed"""
        pkdlog('{} maxRunSecs={}', self, self.maxRunSecs)
        await self.computeJob._receive_api_runCancel(
            ServerReq(content=self.req_content),
            timed_out_op=self,
        )

    def send(self):
        if self.maxRunSecs:
            self.timer = tornado.ioloop.IOLoop.current().call_later(
                self.maxRunSecs,
                self.run_timeout,
            )
        self.driver.send(self)

    def __hash__(self):
        return hash((self.opId,))<|MERGE_RESOLUTION|>--- conflicted
+++ resolved
@@ -307,7 +307,6 @@
             PKDict(((k, v) for k, v in prev_db.items() if k in _HISTORY_FIELDS)),
         ]
 
-<<<<<<< HEAD
     @classmethod
     def __db_load(cls, compute_jid):
         d = pkcollections.json_load_any(
@@ -318,11 +317,10 @@
             for h in d.history:
                 h.setdefault(k, None)
         return d
-=======
+
     def __db_update(self, **kwargs):
         self.db.pkupdate(**kwargs)
         return self.__db_write()
->>>>>>> 17694f8f
 
     def __db_write(self):
         sirepo.util.json_dump(self.db, path=self.__db_file(self.db.computeJid))
@@ -479,14 +477,9 @@
                     pkdlog('{} cancel={}', self, o)
                     for x in filter(lambda e: e != c, o):
                         x.destroy(cancel=True)
-<<<<<<< HEAD
                     if timed_out_op:
                         self.db.cancelledAfterSecs = timed_out_op.maxRunSecs
-                    self.db.status = job.CANCELED
-                    self.__db_write()
-=======
                     self.__db_update(status=job.CANCELED)
->>>>>>> 17694f8f
                     if c:
                         c.msg.opIdsToCancel = [x.opId for x in o]
                         c.send()
