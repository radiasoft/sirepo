--- conflicted
+++ resolved
@@ -587,10 +587,7 @@
             if c:
                 c.destroy(cancel=False)
 
-<<<<<<< HEAD
     async def _receive_api_runSimulation(self, req, recursion_depth=0):
-=======
-    async def _receive_api_runSimulation(self, req):
         def _set_error(destroy_op):
             if self.db.computeJobSerial != c:
                 # Another run has started
@@ -604,7 +601,6 @@
             if destroy_op:
                 o.destroy(cancel=False)
 
->>>>>>> 6c8bafc5
         f = req.content.data.get('forceRun')
         if self._is_running_pending():
             if f or not self._req_is_valid(req):
