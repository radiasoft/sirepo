--- conflicted
+++ resolved
@@ -14,17 +14,13 @@
 import contextlib
 import os
 import pykern.pkio
-<<<<<<< HEAD
+import sirepo.http_reply
 import sirepo.simulation_db
-=======
-import sirepo.http_reply
->>>>>>> daca689c
 import sirepo.srdb
 import sirepo.util
 import time
 import tornado.ioloop
 import tornado.locks
-
 
 #: where supervisor state is persisted to disk
 _DB_DIR = None
@@ -248,13 +244,21 @@
             self.db.computeJobQueued = int(time.time())
             self.db.pkupdate(status=job.PENDING)
             self.__db_write()
-            o = await self._send(
+            o = await self._create_op(
                 job.OP_RUN,
                 req,
                 jobCmd='compute',
                 nextRequestSeconds=self.db.nextRequestSeconds,
             )
-            tornado.ioloop.IOLoop.current().add_callback(self._run, req, o)
+            try:
+                o.lib_dir_symlink()
+                await o.send()
+                self._sent_run = True
+                tornado.ioloop.IOLoop.current().add_callback(self._run, req, o)
+            except Exception:
+                # _run destroys in the happy path
+                self.destroy_op(o)
+                raise
         # Read this first https://github.com/radiasoft/sirepo/issues/2007
         return await self._receive_api_runStatus(req)
 
@@ -307,7 +311,7 @@
                     self.db.computeJobHash,
                     req.content.computeJobHash,
                 )
-            # there has to be a computeJobStart
+           # there has to be a computeJobStart
             assert self.db.computeJobStart == req.content.computeJobStart, \
                 'expected computeJobStart={} but got={}'.format(
                     self.db.computeJobStart,
@@ -322,124 +326,48 @@
                 return r
         return r
 
-<<<<<<< HEAD
-#TODO(robnagler) ensure the request is replied to
-=======
-    async def _run(self, req, op):
-        if self.db.computeJobHash != req.content.computeJobHash:
-            pkdlog(
-                'invalid computeJobHash self={} req={}',
-                self.db.computeJobHash,
-                req.content.computeJobHash
-            )
-#TODO(robnagler) ensure the request is replied to
-            self.destroy_op(op)
-            return
->>>>>>> daca689c
-        # TODO(e-carlin): XXX bug. If cancel comes in then self.db.status = canceled
-        # This overwrites it, but there is a state=canceled message waiting for
-        # us in the reply_ready q. We then await o.reply_ready() and get the cancel
-        # message then set self.db.status back to canceled. This works because the
-        # await o.reply_ready() doesn't block because there is a cancel message
-        # in the q
 #TODO(robnagler) need to assert that this is still our job
 #TODO(robnagler) this is a general problem: after await: check ownership
-<<<<<<< HEAD
-    async def _run(self, req):
-        if self.db.computeJobHash != req.content.computeJobHash:
-            pkdlog(
-                'invalid computeJobHash self={} req={}',
-                self.db.computeJobHash,
-                req.content.computeJobHash
-            )
-            return
-
+    async def _run(self, req, op):
         try:
-            async with self._create_op(
-                    job.OP_RUN,
-                    req,
-                    jobCmd='compute',
-                    nextRequestSeconds=self.db.nextRequestSeconds,
-            ) as o:
-                with self._lib_dir_symlink(o):
-                    await o.send()
-                    self._sent_run = True
-                    while True:
-                        r = await o.reply_ready()
-                        if r.state == job.CANCELED:
-                            break
-                        self.db.status = r.state
-                        if self.db.status == job.ERROR:
-                            self.db.error = r.get('error', '<unknown error>')
-                        if 'computeJobStart' in r:
-                            self.db.computeJobStart = r.computeJobStart
-                        if 'parallelStatus' in r:
-                            self.db.parallelStatus.update(r.parallelStatus)
-                            self.db.lastUpdateTime = r.parallelStatus.lastUpdateTime
-                        else:
-                            # sequential jobs don't send this
-                            self.db.lastUpdateTime = int(time.time())
-                            #TODO(robnagler) will need final frame count
-                        self.__db_write()
-                        if r.state in job.EXIT_STATUSES:
-                            break
-        except Exception as e:
-            pkdlog('error={} stack={}', e, pkdexc())
-            self.db.status = job.ERROR
-            self.db.error = e
-
-    @contextlib.asynccontextmanager
+            if self.db.computeJobHash != req.content.computeJobHash:
+                pkdlog(
+                    'invalid computeJobHash self={} req={}',
+                    self.db.computeJobHash,
+                    req.content.computeJobHash
+                )
+                return
+            try:
+                while True:
+                    r = await op.reply_ready()
+                    if r.state == job.CANCELED:
+                        break
+                    self.db.status = r.state
+                    if self.db.status == job.ERROR:
+                        self.db.error = r.get('error', '<unknown error>')
+                    if 'computeJobStart' in r:
+                        self.db.computeJobStart = r.computeJobStart
+                    if 'parallelStatus' in r:
+                        self.db.parallelStatus.update(r.parallelStatus)
+                        self.db.lastUpdateTime = r.parallelStatus.lastUpdateTime
+                    else:
+                        # sequential jobs don't send this
+                        self.db.lastUpdateTime = int(time.time())
+                        #TODO(robnagler) will need final frame count
+                    self.__db_write()
+                    if r.state in job.EXIT_STATUSES:
+                        break
+            except Exception as e:
+                pkdlog('error={} stack={}', e, pkdexc())
+                self.db.status = job.ERROR
+                self.db.error = e
+        finally:
+            self.destroy_op(op)
+
     async def _create_op(self, opName, req, jobCmd, **kwargs):
 #TODO(robnagler) kind should be set earlier in the queuing process.
         req.kind = job.PARALLEL if self.db.isParallel and opName != job.OP_ANALYSIS \
             else job.SEQUENTIAL
-        req.simulationType = self.db.simulationType
-        # TODO(e-carlin): We need to be able to cancel requests waiting in this
-        # state. Currently we assume that all requests get a driver and the
-        # code does not block.
-        d = await job_driver.get_instance(req, self.db.jobRunMode)
-        o = _Op(
-            driver=d,
-            msg=PKDict(
-                req.content
-            ).pkupdate(
-                jobCmd=jobCmd,
-                **kwargs,
-            ).pksetdefault(jobRunMode=self.db.jobRunMode),
-            opName=opName,
-        )
-        self._ops.append(o)
-        yield o
-=======
-        self._sent_run = True
-        while True:
-            r = await op.reply_ready()
-            if r.state == job.CANCELED:
-                break
-            self.db.status = r.state
-            if self.db.status == job.ERROR:
-                self.db.error = r.get('error', '<unknown error>')
-            if 'computeJobStart' in r:
-                self.db.computeJobStart = r.computeJobStart
-            if 'parallelStatus' in r:
-#rjn i removed the assert, because the parallelStatus.update will do the trick
-                self.db.parallelStatus.update(r.parallelStatus)
-                self.db.lastUpdateTime = r.parallelStatus.lastUpdateTime
-            else:
-                # sequential jobs don't send this
-                self.db.lastUpdateTime = int(time.time())
-                #TODO(robnagler) will need final frame count
-            self.__db_write()
-            # TODO(e-carlin): What if this never comes?
-            if r.state in job.EXIT_STATUSES:
-                break
-        pkdlog('destroy_op={}', op.opId)
-        self.destroy_op(op)
-
-    async def _send(self, opName, req, jobCmd, **kwargs):
-#TODO(robnagler) kind should be set earlier in the queuing process.
-        req.kind = job.PARALLEL if self.db.isParallel and opName != job.OP_ANALYSIS \
-           else job.SEQUENTIAL
         req.simulationType = self.db.simulationType
         # TODO(e-carlin): We need to be able to cancel requests waiting in this
         # state. Currently we assume that all requests get a driver and the
@@ -458,46 +386,17 @@
             opName=opName,
         )
         self._ops.append(o)
+        return o
+
+    async def _send_with_single_reply(self, opName, req, jobCmd=None):
+        o = await self._create_op(opName, req, jobCmd)
         try:
-            await d.send(o)
-            return o
-        #TODO(e-carlin): more granular exception
-        except Exception:
-            self.destroy_op(o)
-            raise
-
-    async def _send_with_single_reply(self, opName, req, jobCmd=None):
-        o = await self._send(opName, req, jobCmd)
-        r = await o.reply_ready()
-        assert 'state' not in r or r.state in job.EXIT_STATUSES
->>>>>>> daca689c
-        self.destroy_op(o)
-
-    @contextlib.contextmanager
-    def _lib_dir_symlink(self, op):
-        if op.driver.has_remote_agent():
-            m = op.msg
-            d = pykern.pkio.py_path(m.simulation_lib_dir)
-            op.lib_dir_symlink = sirepo.job.LIB_FILE_ROOT.join(
-                sirepo.job.unique_key()
-            )
-            op.lib_dir_symlink.mksymlinkto(d, absolute=True)
-            m.pkupdate(
-                libFileUri=sirepo.job.LIB_FILE_ABS_URI +
-                op.lib_dir_symlink.basename + '/',
-                libFileList=[f.basename for f in d.listdir()],
-            )
-            yield
-            pykern.pkio.unchecked_remove(op.lib_dir_symlink)
-            return
-        yield
-
-    async def _send_with_single_reply(self, opName, req, jobCmd=None):
-        async with self._create_op(opName, req, jobCmd) as o:
             await o.send()
             r = await o.reply_ready()
-            assert r.state in job.EXIT_STATUSES
+            assert 'state' not in r or r.state in job.EXIT_STATUSES
             return r
+        finally:
+            self.destroy_op(o)
 
 
 class _Op(PKDict):
@@ -515,7 +414,24 @@
     def destroy(self):
         if 'timer' in self:
             tornado.ioloop.IOLoop.current().remove_timeout(self.timer)
+        if '_lib_dir_symlink' in self:
+            pykern.pkio.unchecked_remove(self.lib_dir_symlink)
         self.driver.destroy_op(self)
+
+    def lib_dir_symlink(self):
+        if not self.driver.has_remote_agent():
+            return
+        m = self.msg
+        d = pykern.pkio.py_path(m.simulation_lib_dir)
+        self._lib_dir_symlink = sirepo.job.LIB_FILE_ROOT.join(
+            sirepo.job.unique_key()
+        )
+        self._lib_dir_symlink.mksymlinkto(d, absolute=True)
+        m.pkupdate(
+            libFileUri=sirepo.job.LIB_FILE_ABS_URI +
+            self.lib_dir_symlink.basename + '/',
+            libFileList=[f.basename for f in d.listdir()],
+        )
 
     def reply_put(self, msg):
         self._reply_q.put_nowait(msg)
@@ -545,23 +461,10 @@
         )
         self.send_ready.set()
 
-<<<<<<< HEAD
-    def destroy(self):
-        self.driver.destroy_op(self)
-
-    def reply_put(self, msg):
-        self._reply_q.put_nowait(msg)
-
-    async def reply_ready(self):
-        r = await self._reply_q.get()
-        self._reply_q.task_done()
-        return r
-
     async def send(self):
         await self.driver.send(self)
-=======
+
     def start_timer(self):
         if not self.maxRunSecs:
             return
-        self.timer = tornado.ioloop.IOLoop.current().call_later(self.maxRunSecs, self.run_timeout)
->>>>>>> daca689c
+        self.timer = tornado.ioloop.IOLoop.current().call_later(self.maxRunSecs, self.run_timeout)