--- conflicted
+++ resolved
@@ -57,11 +57,17 @@
     """A mock cookie for pkcli"""
     flask.g = pkcollections.Dict()
     _State('')
-<<<<<<< HEAD
-    set_value(_COOKIE_SENTINEL, _COOKIE_SENTINEL_VALUE)
-=======
->>>>>>> 8575f6ab
+    prepare_for_fresh_login()
     set_user(uid)
+
+
+def prepare_for_fresh_login():
+    """Called in special authentication cases
+
+    Bypasses the state where the cookie has not come back from the
+    client. This is used by bluesky and testing only, right now.
+    """
+    _state().set_sentinel()
 
 
 def save_to_cookie(response):
@@ -72,13 +78,15 @@
     value = str(value)
     assert not _SERIALIZER_SEP in value, \
         'value must not container serializer sep "{}"'.format(_SERIALIZER_SEP)
-    _state()[key] = value
+    s = _state()
+    assert key == _COOKIE_SENTINEL or _COOKIE_SENTINEL in s, \
+        'cookie is not valid so cannot set key={}'.format(key)
+    s[key] = value
 
 
 def set_user(uid):
     assert uid
     set_value(_COOKIE_USER, uid)
-    set_value(_COOKIE_SENTINEL, '1')
 
 
 def unchecked_remove(key):
@@ -101,10 +109,13 @@
             util.raise_forbidden('Missing sentinel, cookies may be disabled')
         return self[_COOKIE_USER] if checked else self.get(_COOKIE_USER)
 
+    def set_sentinel(self):
+        self[_COOKIE_SENTINEL] = _COOKIE_SENTINEL_VALUE
+
     def save_to_cookie(self, response):
         if not 200 <= response.status_code < 400:
             return
-        self[_COOKIE_SENTINEL] = _COOKIE_SENTINEL_VALUE
+        self.set_sentinel()
         s = self._serialize()
         if s == self.incoming_serialized:
             return
@@ -156,7 +167,7 @@
         if not self.get(_COOKIE_SENTINEL):
             import sirepo.beaker_compat
             if sirepo.beaker_compat.update_session_from_cookie_header(header):
-                self[_COOKIE_SENTINEL] = _COOKIE_SENTINEL_VALUE
+                self.set_sentinel()
                 err = None
         if err:
             pkdlog('Cookie decoding failed: {} value={}', err, s)
