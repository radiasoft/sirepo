# sirepo

# THIS IS ALPHA SOFTWARE

Sirepo is a scientific application framework, currently for particle accelator codes.
Sirepo runs inside a Python web server.

<<<<<<< HEAD
You can use our
[curl installer on your Mac, PC (Cygwin only), or Linux box](https://github.com/radiasoft/download/blob/master/README.md)
as follows:
=======
Learn more at sireop.com(coming soon).
>>>>>>> 24f51de5

```bash
$ mkdir sirepo
$ cd sirepo
$ curl radia.run | bash
```

For this to work, you will need to [install the prerequisites](https://github.com/radiasoft/download/blob/master/README.md#requirements).

[API Documentation is available on Read the Docs.](http://sirepo.readthedocs.org)

### Manual Install with Vagrant

You can start Sirepo with [Vagrant](https://www.vagrantup.com/).

First create a Vagrantfile:

```bash
//Vagrantfile
Vagrant.configure(2) do |config|
config.vm.box = "radiasoft/sirepo"
config.vm.network "forwarded_port", guest: 8000, host: 8000
config.vm.synced_folder ".", "/vagrant", disabled: true
end
```

Boot the machine:

```bash
vagrant up
```

The images is 2.5GB so this will take some time.

If it's your first time running Vagrant, it will ask to install VirtualBox. 

Follow the prompts

You can run Sirepo with a single command:

```bash
vagrant ssh -c '. ~/.bashrc; sirepo service http'
```

Or, if you would like to do development:

```bash
vagrant ssh
cd src/radiasoft
pip uninstall sirepo pykern
git clone https://github.com/radiasoft/pykern
cd pykern
pip install -e .
cd ..
git clone https://github.com/radiasoft/sirepo
cd sirepo
pip install -e .
sirepo service http
```

Note that if you want to transfer files to the virtual machine,
you'll need to install the
[vagrant-vbguest plugin](https://github.com/dotless-de/vagrant-vbguest)
and remove the following line from the `Vagrantfile`:

```text
config.vm.synced_folder ".", "/vagrant", disabled: true
```

#### License

License: http://www.apache.org/licenses/LICENSE-2.0.html

Copyright (c) 2016 RadiaSoft LLC.  All Rights Reserved.<|MERGE_RESOLUTION|>--- conflicted
+++ resolved
@@ -5,13 +5,9 @@
 Sirepo is a scientific application framework, currently for particle accelator codes.
 Sirepo runs inside a Python web server.
 
-<<<<<<< HEAD
 You can use our
 [curl installer on your Mac, PC (Cygwin only), or Linux box](https://github.com/radiasoft/download/blob/master/README.md)
 as follows:
-=======
-Learn more at sireop.com(coming soon).
->>>>>>> 24f51de5
 
 ```bash
 $ mkdir sirepo
@@ -32,9 +28,9 @@
 ```bash
 //Vagrantfile
 Vagrant.configure(2) do |config|
-config.vm.box = "radiasoft/sirepo"
-config.vm.network "forwarded_port", guest: 8000, host: 8000
-config.vm.synced_folder ".", "/vagrant", disabled: true
+  config.vm.box = "radiasoft/sirepo"
+  config.vm.network "forwarded_port", guest: 8000, host: 8000
+  config.vm.synced_folder ".", "/vagrant", disabled: true
 end
 ```
 
@@ -46,7 +42,7 @@
 
 The images is 2.5GB so this will take some time.
 
-If it's your first time running Vagrant, it will ask to install VirtualBox. 
+If it's your first time running Vagrant, it will ask to install VirtualBox.
 
 Follow the prompts
 
