--- conflicted
+++ resolved
@@ -1,12 +1,7 @@
-<<<<<<< HEAD
-import React from "react"
+import React, { MutableRefObject } from "react"
 import { SimulationInfo, SimulationInfoRaw } from "../component/simulation"
 import { StoreState } from "../store/common"
 import { ModelState } from "../store/models"
-=======
-import React, { MutableRefObject, Ref } from "react"
-import { SimulationInfo } from "../component/simulation"
->>>>>>> 70463096
 import { RouteHelper } from "../utility/route"
 import { Schema } from "../utility/schema"
 
