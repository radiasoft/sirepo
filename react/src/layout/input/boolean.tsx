import React, { FunctionComponent } from "react";
import { Form } from "react-bootstrap";
import { LayoutProps } from "../layout";
import { InputComponentProps, InputConfigBase, InputLayout } from "./input";

export type BooleanModelType = "0" | "1";

export class BooleanInputLayout extends InputLayout<InputConfigBase, boolean, BooleanModelType> {
    toModelValue: (value: boolean) => BooleanModelType = (value) => {
        return (value === true) ? "1" : "0"; // TODO ???????? why arent these just booleans?
    }

    fromModelValue: (value: BooleanModelType) => boolean = (value) => {
        return value === "1";
    }

    validate = (value) => {
        return (!this.config.isRequired) || this.hasValue(value);
    }

    component: FunctionComponent<LayoutProps<InputComponentProps<boolean>>> = (props) => {
        let { value, ...otherProps } = props;
        let onChange = (event) => {
            let v: boolean = event.target.checked as boolean;
            props.onChange(v);
        }
<<<<<<< HEAD

        return <Form.Check {...otherProps} onChange={onChange} checked={value} isInvalid={!valid && touched} style={{fontSize: '20px', margin: 0}}></Form.Check>
=======
        return <Form.Check {...otherProps} onChange={onChange} checked={value} style={{fontSize: '25px'}}></Form.Check>
>>>>>>> ae820c89
    };
}<|MERGE_RESOLUTION|>--- conflicted
+++ resolved
@@ -24,11 +24,6 @@
             let v: boolean = event.target.checked as boolean;
             props.onChange(v);
         }
-<<<<<<< HEAD
-
-        return <Form.Check {...otherProps} onChange={onChange} checked={value} isInvalid={!valid && touched} style={{fontSize: '20px', margin: 0}}></Form.Check>
-=======
-        return <Form.Check {...otherProps} onChange={onChange} checked={value} style={{fontSize: '25px'}}></Form.Check>
->>>>>>> ae820c89
+        return <Form.Check {...otherProps} onChange={onChange} checked={value} style={{fontSize: '20px', margin: 0}}></Form.Check>
     };
 }