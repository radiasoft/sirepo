--- conflicted
+++ resolved
@@ -12,12 +12,8 @@
 import { SimulationRoot } from "./simulation";
 import { CRelativeRouterHelper, RouteHelper } from "../utility/route";
 import "./simbrowser.scss";
-<<<<<<< HEAD
-import { NavbarContainerId, SrNavbar } from "./reusable/navbar";
-=======
-import { SrNavbar } from "./reusable/navbar";
->>>>>>> 046c9090
-import { CAppName, CSimulationList } from "../data/appwrapper";
+import { NavbarContainerId } from "./reusable/navbar";
+import { CSimulationList } from "../data/appwrapper";
 import usePortal from "react-useportal";
 
 function buildSimulationsTree(simulations) {
@@ -70,7 +66,7 @@
     let childElements = [];
     for(let child of tree.children) {
         if(child.children) {
-            let [_, ...restPath] = path;
+            let [, ...restPath] = path;
             childElements.push(<SimulationTreeViewFolder key={joinPath(child.folder, child.name)} tree={child} path={restPath}/>);
         } else {
             childElements.push(<SimulationTreeViewItem key={joinPath(child.folder, child.name)} item={child}/>);
@@ -240,13 +236,8 @@
                 }
                 return (
                     <>
-<<<<<<< HEAD
                         <ButtonPortal>
                             <div>
-=======
-                        <SrNavbar title={`${appName.toUpperCase()} Simulations`} titleHref={routeHelper.getCurrentPath()}>
-                            <Col className="float-right">
->>>>>>> 046c9090
                                 <SimulationRouteHeader path={routedPath}/>
                             </div>
                         </ButtonPortal>
