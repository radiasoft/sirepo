import React, { RefObject, useLayoutEffect, useState } from 'react';
import { Range1d } from '../types';
import { Scale } from '@visx/visx';
import { debounce } from './debounce';
import { range } from 'd3-array';

export function constrainZoom(transformMatrix, size, dimension) {
    if (transformMatrix[`scale${dimension}`] < 1) {
        transformMatrix[`scale${dimension}`] = 1;
        transformMatrix[`translate${dimension}`] = 0;
    }
    else {
        if (transformMatrix[`translate${dimension}`] > 0) {
            transformMatrix[`translate${dimension}`] = 0;
        }
        else if (size * transformMatrix[`scale${dimension}`] + transformMatrix[`translate${dimension}`] < size) {
            transformMatrix[`translate${dimension}`] = size - size * transformMatrix[`scale${dimension}`];
        }
    }
    return transformMatrix;
}

const xAxisSize = 30;
const yAxisSize = 35;
const margin = 25;

function graphContentHeightOffset() {
    return xAxisSize + margin * 2;
}

function graphContentWidthOffset(additionRightMargin) {
    return yAxisSize + margin * 2 + additionRightMargin;
}

export type Dimension = {
    height: number,
    width: number
}

export function useRefSize(ref: RefObject<HTMLElement>): [Dimension, React.Dispatch<React.SetStateAction<Dimension>>] {
    const [dim, setDim] = useState({
        width: 1000,
        height: 1000,
    });
    useLayoutEffect(() => {
        if (! ref || ! ref.current || ! ref.current.offsetWidth) {
            return () => {};
        }
        // cannot read from ref inside debounce, debounce is called with a delay...
        // need to cache future answers and check for staleness in callback
        const w = ref.current.offsetWidth;
        const h = ref.current.offsetHeight;
        const handleResize = debounce(() => {
<<<<<<< HEAD
            const w = ref.current.offsetWidth;
            if (dim.width !== w) {
=======
            
            if (dim.width != w) {
>>>>>>> efc15e5d
                setDim({
                    width: w,
                    height: h,
                });
            }
        }, 250);
        window.addEventListener('resize', handleResize);
        handleResize();
        return () => {
            window.removeEventListener('resize', handleResize);
        };
    });
    return [dim, setDim];
}

export type GraphContentBounds = {
    contentWidth: number,
    contentHeight: number,
    height: number,
    width: number,
    x: number,
    y: number
}

export function useGraphContentBounds(ref: RefObject<HTMLElement>, aspectRatio: number, additionRightMargin = 0): GraphContentBounds {
    const [dim, setDim] = useRefSize(ref);
    const h = graphContentHeightOffset() + ((dim.width - graphContentWidthOffset(additionRightMargin)) * aspectRatio);
    if (h !== dim.height) {
        setDim({
            width: dim.width,
            height: h,
        });
    }
    return {
        contentWidth: dim.width,
        contentHeight: dim.height,
        height: dim.height - graphContentHeightOffset(),
        width: dim.width - graphContentWidthOffset(additionRightMargin),
        x: yAxisSize + margin,
        y: margin,
    };
}

function colorsFromString(s) {
    return s.match(/.{6}/g).map(function(x) {
        return "#" + x;
    });
}

//TODO(pjm): move to a common module
function linearlySpacedArray(start, stop, nsteps) {
    if (nsteps < 1) {
        throw new Error("linearlySpacedArray: steps " + nsteps + " < 1");
    }
    const delta = (stop - start) / (nsteps - 1);
    const res = range(nsteps).map(function(d) { return start + d * delta; });
    res[res.length - 1] = stop;

    if (res.length !== nsteps) {
        throw new Error("linearlySpacedArray: steps " + nsteps + " != " + res.length);
    }
    return res;
}

const colorMaps = {
    grayscale: ['#333', '#fff'],
    afmhot: colorsFromString('0000000200000400000600000800000a00000c00000e00001000001200001400001600001800001a00001c00001e00002000002200002400002600002800002a00002c00002e00003000003200003400003600003800003a00003c00003e00004000004200004400004600004800004a00004c00004e00005000005200005400005600005800005a00005c00005e00006000006200006400006600006800006a00006c00006e00007000007200007400007600007800007a00007c00007e00008000008202008404008607008808008a0a008c0d008e0f009010009212009414009617009818009a1a009c1d009e1f00a02000a22200a42400a62700a82800aa2a00ac2d00ae2f00b03000b23200b43400b63700b83800ba3a00bc3d00be3f00c04000c24200c44400c64600c84800ca4a00cc4d00ce4e00d05000d25200d45400d65600d85800da5a00dc5d00de5e00e06000e26200e46400e66600e86800ea6a00ec6d00ee6e00f07000f27200f47400f67600f87800fa7a00fc7d00fe7e00ff8001ff8203ff8405ff8607ff8809ff8b0bff8c0dff8e0fff9011ff9213ff9415ff9617ff9919ff9b1bff9c1dff9e1fffa021ffa223ffa425ffa627ffa829ffab2bffac2dffae2fffb031ffb233ffb435ffb637ffb939ffbb3bffbc3dffbe3fffc041ffc243ffc445ffc647ffc849ffcb4bffcc4dffce4fffd051ffd253ffd455ffd657ffd959ffdb5bffdc5dffde5fffe061ffe263ffe465ffe667ffe869ffeb6bffec6dffee6ffff071fff273fff475fff677fff979fffb7bfffc7dfffe7fffff81ffff83ffff85ffff87ffff89ffff8bffff8dffff8fffff91ffff93ffff95ffff97ffff99ffff9bffff9dffff9fffffa1ffffa3ffffa5ffffa7ffffa9ffffabffffadffffafffffb1ffffb3ffffb5ffffb7ffffb9ffffbbffffbdffffbfffffc1ffffc3ffffc5ffffc7ffffc9ffffcbffffcdffffcfffffd1ffffd3ffffd5ffffd7ffffd9ffffdbffffddffffdfffffe1ffffe3ffffe5ffffe7ffffe9ffffebffffedffffeffffff1fffff3fffff5fffff7fffff9fffffbfffffdffffff'),
    blues: colorsFromString('f7fbffdeebf7c6dbef9ecae16baed64292c62171b508519c08306b'),
    coolwarm: colorsFromString('3b4cc03c4ec23d50c33e51c53f53c64055c84257c94358cb445acc455cce465ecf485fd14961d24a63d34b64d54c66d64e68d84f69d9506bda516ddb536edd5470de5572df5673e05875e15977e35a78e45b7ae55d7ce65e7de75f7fe86180e96282ea6384eb6485ec6687ed6788ee688aef6a8bef6b8df06c8ff16e90f26f92f37093f37295f47396f57597f67699f6779af7799cf87a9df87b9ff97da0f97ea1fa80a3fa81a4fb82a6fb84a7fc85a8fc86a9fc88abfd89acfd8badfd8caffe8db0fe8fb1fe90b2fe92b4fe93b5fe94b6ff96b7ff97b8ff98b9ff9abbff9bbcff9dbdff9ebeff9fbfffa1c0ffa2c1ffa3c2fea5c3fea6c4fea7c5fea9c6fdaac7fdabc8fdadc9fdaec9fcafcafcb1cbfcb2ccfbb3cdfbb5cdfab6cefab7cff9b9d0f9bad0f8bbd1f8bcd2f7bed2f6bfd3f6c0d4f5c1d4f4c3d5f4c4d5f3c5d6f2c6d6f1c7d7f0c9d7f0cad8efcbd8eeccd9edcdd9eccedaebcfdaead1dae9d2dbe8d3dbe7d4dbe6d5dbe5d6dce4d7dce3d8dce2d9dce1dadce0dbdcdedcdddddddcdcdedcdbdfdbd9e0dbd8e1dad6e2dad5e3d9d3e4d9d2e5d8d1e6d7cfe7d7cee8d6cce9d5cbead5c9ead4c8ebd3c6ecd3c5edd2c3edd1c2eed0c0efcfbfefcebdf0cdbbf1cdbaf1ccb8f2cbb7f2cab5f2c9b4f3c8b2f3c7b1f4c6aff4c5adf5c4acf5c2aaf5c1a9f5c0a7f6bfa6f6bea4f6bda2f7bca1f7ba9ff7b99ef7b89cf7b79bf7b599f7b497f7b396f7b194f7b093f7af91f7ad90f7ac8ef7aa8cf7a98bf7a889f7a688f6a586f6a385f6a283f5a081f59f80f59d7ef59c7df49a7bf4987af39778f39577f39475f29274f29072f18f71f18d6ff08b6ef08a6cef886bee8669ee8468ed8366ec8165ec7f63eb7d62ea7b60e97a5fe9785de8765ce7745be67259e57058e46e56e36c55e36b54e26952e16751e0654fdf634ede614ddd5f4bdc5d4ada5a49d95847d85646d75445d65244d55042d44e41d24b40d1493fd0473dcf453ccd423bcc403acb3e38ca3b37c83836c73635c53334c43032c32e31c12b30c0282fbe242ebd1f2dbb1b2cba162bb8122ab70d28b50927b40426'),
    jet: colorsFromString('00008000008400008900008d00009200009600009b00009f0000a40000a80000ad0000b20000b60000bb0000bf0000c40000c80000cd0000d10000d60000da0000df0000e30000e80000ed0000f10000f60000fa0000ff0000ff0000ff0000ff0000ff0004ff0008ff000cff0010ff0014ff0018ff001cff0020ff0024ff0028ff002cff0030ff0034ff0038ff003cff0040ff0044ff0048ff004cff0050ff0054ff0058ff005cff0060ff0064ff0068ff006cff0070ff0074ff0078ff007cff0080ff0084ff0088ff008cff0090ff0094ff0098ff009cff00a0ff00a4ff00a8ff00acff00b0ff00b4ff00b8ff00bcff00c0ff00c4ff00c8ff00ccff00d0ff00d4ff00d8ff00dcfe00e0fb00e4f802e8f406ecf109f0ee0cf4eb0ff8e713fce416ffe119ffde1cffdb1fffd723ffd426ffd129ffce2cffca30ffc733ffc436ffc139ffbe3cffba40ffb743ffb446ffb149ffad4dffaa50ffa753ffa456ffa05aff9d5dff9a60ff9763ff9466ff906aff8d6dff8a70ff8773ff8377ff807aff7d7dff7a80ff7783ff7387ff708aff6d8dff6a90ff6694ff6397ff609aff5d9dff5aa0ff56a4ff53a7ff50aaff4dadff49b1ff46b4ff43b7ff40baff3cbeff39c1ff36c4ff33c7ff30caff2cceff29d1ff26d4ff23d7ff1fdbff1cdeff19e1ff16e4ff13e7ff0febff0ceeff09f1fc06f4f802f8f500fbf100feed00ffea00ffe600ffe200ffde00ffdb00ffd700ffd300ffd000ffcc00ffc800ffc400ffc100ffbd00ffb900ffb600ffb200ffae00ffab00ffa700ffa300ff9f00ff9c00ff9800ff9400ff9100ff8d00ff8900ff8600ff8200ff7e00ff7a00ff7700ff7300ff6f00ff6c00ff6800ff6400ff6000ff5d00ff5900ff5500ff5200ff4e00ff4a00ff4700ff4300ff3f00ff3b00ff3800ff3400ff3000ff2d00ff2900ff2500ff2200ff1e00ff1a00ff1600ff1300fa0f00f60b00f10800ed0400e80000e40000df0000da0000d60000d10000cd0000c80000c40000bf0000bb0000b60000b20000ad0000a80000a400009f00009b00009600009200008d0000890000840000800000'),
    viridis: colorsFromString('44015444025645045745055946075a46085c460a5d460b5e470d60470e6147106347116447136548146748166848176948186a481a6c481b6d481c6e481d6f481f70482071482173482374482475482576482677482878482979472a7a472c7a472d7b472e7c472f7d46307e46327e46337f463480453581453781453882443983443a83443b84433d84433e85423f854240864241864142874144874045884046883f47883f48893e49893e4a893e4c8a3d4d8a3d4e8a3c4f8a3c508b3b518b3b528b3a538b3a548c39558c39568c38588c38598c375a8c375b8d365c8d365d8d355e8d355f8d34608d34618d33628d33638d32648e32658e31668e31678e31688e30698e306a8e2f6b8e2f6c8e2e6d8e2e6e8e2e6f8e2d708e2d718e2c718e2c728e2c738e2b748e2b758e2a768e2a778e2a788e29798e297a8e297b8e287c8e287d8e277e8e277f8e27808e26818e26828e26828e25838e25848e25858e24868e24878e23888e23898e238a8d228b8d228c8d228d8d218e8d218f8d21908d21918c20928c20928c20938c1f948c1f958b1f968b1f978b1f988b1f998a1f9a8a1e9b8a1e9c891e9d891f9e891f9f881fa0881fa1881fa1871fa28720a38620a48621a58521a68522a78522a88423a98324aa8325ab8225ac8226ad8127ad8128ae8029af7f2ab07f2cb17e2db27d2eb37c2fb47c31b57b32b67a34b67935b77937b87838b9773aba763bbb753dbc743fbc7340bd7242be7144bf7046c06f48c16e4ac16d4cc26c4ec36b50c46a52c56954c56856c66758c7655ac8645cc8635ec96260ca6063cb5f65cb5e67cc5c69cd5b6ccd5a6ece5870cf5773d05675d05477d1537ad1517cd2507fd34e81d34d84d44b86d54989d5488bd6468ed64590d74393d74195d84098d83e9bd93c9dd93ba0da39a2da37a5db36a8db34aadc32addc30b0dd2fb2dd2db5de2bb8de29bade28bddf26c0df25c2df23c5e021c8e020cae11fcde11dd0e11cd2e21bd5e21ad8e219dae319dde318dfe318e2e418e5e419e7e419eae51aece51befe51cf1e51df4e61ef6e620f8e621fbe723fde725'),
    contrast: colorsFromString('000000' + Array(255).join('ffffff')),
};

export function createColorScale(range: Range1d, colorMap: string) {
    const cm = colorMaps[colorMap];
    return Scale.scaleLinear({
        domain: linearlySpacedArray(range.min, range.max, cm.length),
        range: cm,
        clamp: true,
    });
}<|MERGE_RESOLUTION|>--- conflicted
+++ resolved
@@ -48,16 +48,10 @@
         }
         // cannot read from ref inside debounce, debounce is called with a delay...
         // need to cache future answers and check for staleness in callback
-        const w = ref.current.offsetWidth;
-        const h = ref.current.offsetHeight;
         const handleResize = debounce(() => {
-<<<<<<< HEAD
             const w = ref.current.offsetWidth;
+            const h = ref.current.offsetHeight;
             if (dim.width !== w) {
-=======
-            
-            if (dim.width != w) {
->>>>>>> efc15e5d
                 setDim({
                     width: w,
                     height: h,
