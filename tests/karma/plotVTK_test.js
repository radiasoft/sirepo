'use strict';
beforeEach(module('SirepoApp'));

describe('geometry', function() {

    it('should fail [points]', inject(function(geometry) {

        var p1 = geometry.point(0, 1);
        var p2 = geometry.point(1, 0);
        var p3 = geometry.point(0, 0, 0);

        // points have different dimension
        expect(function () {
            p1.dist(p3);
        }).toThrow();

    }));

     it('should fail [sortInDimension]: point array invalid', inject(function(geometry) {

        var p1 = geometry.point(0, 1);
        var p2 = geometry.point(1, 0);
        var p3 = geometry.point(0, 0, 0);

        var arr1 = [];
        var arr2 = [p1, p2];
        var arr3 = [p1, p3];

        // null array
        expect(function () {
            geometry.sortInDimension(null, 0, false);
        }).toThrow();

        // empty array
        expect(function () {
            geometry.sortInDimension(arr1, 0, false);
        }).toThrow();

        // points have different dimensions
        expect(function () {
            geometry.sortInDimension(arr3, 'x', false);
        }).toThrow();

    }));

   it('should pass [points]: ', inject(function(geometry) {
        var p1 = geometry.point(0, 1);
        var p2 = geometry.point(1, 0);
        expect(p1.dimension()).toBe(2);
        expect(p2.dimension()).toBe(2);

        var d1 = p1.dist(p2);
        var d2 = p2.dist(p1);

        // order of points in dist does not matter
        expect(d1).toBe(d2);

        // 3d point
        var p3 = geometry.point(0, 0, 0);
        expect(p3.dimension()).toBe(3);

        var arr1 = [p1, p2];

        var arr2 = geometry.sortInDimension(arr1, 'x', false);
        var arr3 = geometry.sortInDimension(arr1, 'y', false);
        var arr4 = geometry.sortInDimension(arr1, 'x', true);
        var arr5 = geometry.sortInDimension(arr1, 'y', true);

        // sort dimension and ordering
        expect(arr2[0].equals(p1) && arr2[1].equals(p2)).toBeTruthy();
        expect(arr5[0].equals(p1) && arr2[1].equals(p2)).toBeTruthy();
        expect(arr3[0].equals(p2) && arr3[1].equals(p1)).toBeTruthy();
        expect(arr4[0].equals(p2) && arr4[1].equals(p1)).toBeTruthy();
   }));

    it('should pass [lines]: ', inject(function(geometry) {
        var p0 = geometry.point(0, 0);
        var p1 = geometry.point(0, 1);
        var p2 = geometry.point(1, 0);
        var p3 = geometry.point(1, 1);
        var p4 = geometry.point(2, 2);

        var l1 = geometry.line(p1, p3);
        expect(l1.slope()).toBe(0);

        var l2 = geometry.line(p2, p3);
        expect(l2.slope()).toBe(Infinity);

        var i1 = l1.intersection(l2);
        var i2 = l2.intersection(l1);

        expect(i1.equals(p3)).toBeTruthy();
        expect(i2.equals(p3)).toBeTruthy();

        var l3 = geometry.line(p0, p3);
        expect(l3.slope()).toBe(1);
        expect(l3.intercept()).toBe(0);

        var l4 = geometry.line(p3, p4);
        expect(l3.equals(l4)).toBeTruthy();
    }));

     it('should pass [line segments]: ', inject(function(geometry) {

         var p0 = geometry.point(0, 0);
         var p1 = geometry.point(0, 1);
         var p2 = geometry.point(1, 0);
         var p3 = geometry.point(1, 1);
         var p4 = geometry.point(2, 2);

         var l1 = geometry.lineSegment(p1, p3);
         expect(l1.slope()).toBe(0);
         expect(l1.length()).toBe(1);

         var l2 = geometry.lineSegment(p2, p3);
         expect(l2.slope()).toBe(Infinity);

         var i1 = l1.intersection(l2);
         var i2 = l2.intersection(l1);

         expect(i1.equals(p3)).toBeTruthy();
         expect(i2.equals(p3)).toBeTruthy();
    }));


   it('should pass [rects]: ', inject(function(geometry) {
        var p1 = geometry.point(-0.5, -0.5);
        var p2 = geometry.point(0.5, 0.5);
        var p3 = geometry.point(0, 0);
        var p4 = geometry.point(1, 1);

        var r1 = geometry.rect(p1, p2);
        var b1 = r1.sides();

        var r2 = geometry.rect(p3, p4);

        expect(r1.containsPoint(p3)).toBeTruthy();
        expect(r1.containsPoint(p4)).toBeFalsy();

        var p5 = geometry.point(-1, 0);
        var p6 = geometry.point(0, 1);

        var bint1 = r1.boundaryIntersectionsWithPts(p5, p6);
        expect(bint1.length === 2).toBeTruthy();
        expect(bint1[0].equals(geometry.point(-0.5, 0.5))).toBeTruthy();
        expect(bint1[1].equals(geometry.point(-0.5, 0.5))).toBeTruthy();
<<<<<<< HEAD
        // expect(bint1[2].equals(geometry.point(0.5, 1.5))).toBeTruthy();
        // expect(bint1[3].equals(geometry.point(-1.5, -0.5))).toBeTruthy();
=======

>>>>>>> e740aeaf
        var p7 = geometry.point(-0.25, -0.25);
        var l1 = geometry.lineSegment(p3, p7);
        var l2 = geometry.lineSegment(p3, p4);
        expect(r1.containsLineSegment(l1)).toBeTruthy();
        expect(r1.containsLineSegment(l2)).toBeFalsy();

        var lArr = [l1, l2];
        var lIn = r1.segmentsInside(lArr);
        expect(lIn.length).toBe(1);
        expect(lIn[0].equals(l1)).toBeTruthy();

        expect(r1.intersectsRect(r2)).toBeTruthy();
        expect(r2.intersectsRect(r1)).toBeTruthy();

        var r3 = geometry.rect(
            geometry.point(16, 16),
            geometry.point(726, 726)
        );
        var r4 = geometry.rect(
            geometry.point(-42, 189),
            geometry.point(599, 558)
        );
        expect(r3.intersectsRect(r4)).toBeTruthy();
        expect(r4.intersectsRect(r3)).toBeTruthy();

        var r5 = geometry.rect(
            geometry.point(-0.25, -0.25),
            geometry.point(0.25, 0.25)
        );

        // r5 is entirely within r1
        expect(r1.intersectsRect(r5)).toBeFalsy();
    }));

   it('should fail [transform]: ', inject(function(geometry) {

         var m2 = [];
         var m3 = [
             [0, 1],
             [1]
         ];
         var m4 = [
             [1, 1, 1, 1],
             [2, 2, 2, 2],
             [3, 3, 3, 3],
             [4, 4, 4, 4]
         ];

        // empty matrix
        expect(function () {
            var tx = geometry.transform(m2);
        }).toThrow();

        // non-square matrix
        expect(function () {
            var tx = geometry.transform(m3);
        }).toThrow();

        // matrix too long
        expect(function () {
            var tx = geometry.transform(m4);
        }).toThrow();

   }));

   it('should pass [transform]: ', inject(function(geometry) {

       var m1 = null;
       var m2 = [
           [0, 0, 1],
           [1, 0, 0],
           [0, 1, 0]
       ];
       var m2i = [
           [0, 1, 0],
           [0, 0, 1],
           [1, 0, 0]
       ];

       var p1 = [1, 0, 0];
       var pt1 = geometry.pointFromArr(p1);
       var p2 = [0, 1, 0];
       var pt2 = geometry.pointFromArr(p2);
       var p3 = [0, 0, 1];
       var pt3 = geometry.pointFromArr(p3);


       // identity
       var tx1 = geometry.transform(m1);
       var px1 = tx1.doTransform(p1);
       expect(px1[0] === p1[0] && px1[1] === p1[1] && px1[2] === p1[2]).toBeTruthy();
       expect(tx1.det()).toBe(1);

       var ptx1 = tx1.doTX(pt1);
       expect(pt1.equals(ptx1)).toBeTruthy();

       // x -> y, y -> z, z -> x
       var tx2 = geometry.transform(m2);
       //console.log('tx2', tx2.str());
       var px2 = tx2.doTransform(p1);
       //console.log('p1', p1, 'px2', px2, 'p2', p2);
       expect(px2[0] === p2[0] && px2[1] === p2[1] && px2[2] === p2[2]).toBeTruthy();

       var ptx2 = tx2.doTX(pt1);
       expect(pt2.equals(ptx2)).toBeTruthy();

       var tx2i = geometry.transform(m2i);
       //console.log('tx2 inv', tx2i.str());

       // tranform composed with inverse == identity
       var tx2_tx2i = tx2.compose(tx2i);
       //console.log('tx2 comp tx2 inv', tx2_tx2i.str());
       px1 = tx2_tx2i.doTransform(p1);
       expect(px1[0] === p1[0] && px1[1] === p1[1] && px1[2] === p1[2]).toBeTruthy();

       var mfib = [
           [0, 1, 2],
           [3, 5, 8],
           [13, 21, 34]
       ];
       var txfib = geometry.transform(mfib);
       expect(txfib.det()).toBe(-2);

       var tx3 = geometry.transform([
           [1, 1, 0],
           [0, 1, 0],
           [1, 0, 1]
       ]);
       var tx4 = geometry.transform([
           [0, 1, 0],
           [1, 0, 0],
           [0, 1, 1]
       ]);
       var m34 = [
           [1, 1, 0],
           [1, 0, 0],
           [0, 2, 1]
       ];
       var m43 = [
           [0, 1, 0],
           [1, 1, 0],
           [1, 1, 1]
       ];

       var tx34 = tx3.compose(tx4);
       var tx43 = tx4.compose(tx3);
       expect(tx34.equals(geometry.transform(m34))).toBeTruthy();
       expect(tx43.equals(geometry.transform(m43))).toBeTruthy();

   }));

});<|MERGE_RESOLUTION|>--- conflicted
+++ resolved
@@ -144,12 +144,6 @@
         expect(bint1.length === 2).toBeTruthy();
         expect(bint1[0].equals(geometry.point(-0.5, 0.5))).toBeTruthy();
         expect(bint1[1].equals(geometry.point(-0.5, 0.5))).toBeTruthy();
-<<<<<<< HEAD
-        // expect(bint1[2].equals(geometry.point(0.5, 1.5))).toBeTruthy();
-        // expect(bint1[3].equals(geometry.point(-1.5, -0.5))).toBeTruthy();
-=======
-
->>>>>>> e740aeaf
         var p7 = geometry.point(-0.25, -0.25);
         var l1 = geometry.lineSegment(p3, p7);
         var l2 = geometry.lineSegment(p3, p4);
