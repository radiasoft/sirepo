--- conflicted
+++ resolved
@@ -53,14 +53,8 @@
                             material_id=1001,
                         ),
                     )
-<<<<<<< HEAD
-                ),
-                filename="out.json",
-            )
-            v = pkcli_cortex.export_tea(db)
-            pkio.write_text("out.py", re.sub(r"# Generated on .*\n", "", v))
-=======
                 )
             )
             _dump_list("out2.json")
->>>>>>> c358a2da
+            v = pkcli_cortex.export_tea(db)
+            pkio.write_text("out.py", re.sub(r"# Generated on .*\n", "", v))