--- conflicted
+++ resolved
@@ -47,8 +47,6 @@
             _dump_list("out.json")
             v = pkcli_cortex.export_tea(db)
             pkio.write_text("out.py", re.sub(r"# Generated on .*\n", "", v))
-<<<<<<< HEAD
-
             pkjson.dump_pretty(
                 cortex.stateful_compute_cortex_db(
                     PKDict(
@@ -62,8 +60,6 @@
                 ).api_result,
                 "detail.json",
             )
-=======
->>>>>>> 0d8327fa
             cortex.stateful_compute_cortex_db(
                 PKDict(
                     args=PKDict(
