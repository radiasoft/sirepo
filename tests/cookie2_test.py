--- conflicted
+++ resolved
@@ -25,17 +25,10 @@
     with pkunit.pkexcept('KeyError'):
         cookie.get_value('hi1')
     with pkunit.pkexcept('AssertionError'):
-<<<<<<< HEAD
-        cookie.set_value('hi', 'hello')
-    pkeq(None, cookie.unchecked_get_value('hi'))
-    cookie.set_cookie_for_utils()
-    cookie.set_value('hi', 'hello')
-=======
         cookie.set_value('hi2', 'hello')
     pkeq(None, cookie.unchecked_get_value('hi3'))
-    cookie.init_mock()
+    cookie.set_cookie_for_utils()
     cookie.set_value('hi4', 'hello')
->>>>>>> 547d6f32
     r = _Response(status_code=200)
     cookie.save_to_cookie(r)
     pkeq('sirepo_dev', r.args[0])
