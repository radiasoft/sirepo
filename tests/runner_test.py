# -*- coding: utf-8 -*-
u"""End-to-end tests of the runner daemon feature.

:copyright: Copyright (c) 2019 RadiaSoft LLC.  All Rights Reserved.
:license: http://www.apache.org/licenses/LICENSE-2.0.html
"""
from __future__ import absolute_import, division, print_function

import pytest
import time
import os
import subprocess
import sys


# Simple test that we can (1) run something (runSimulation), (2) get results
# (runStatus).
def test_runner_myapp():
    os.environ['SIREPO_FEATURE_CONFIG_RUNNER_DAEMON'] = '1'
    os.environ['PYTHONUNBUFFERED'] = '1'
    py3_env = _assert_py3()

<<<<<<< HEAD
    # Check if the py3 environment is set up
    py3_env = dict(os.environ)
    py3_env['PYENV_VERSION'] = 'py3'
    # 'setup.py test' puts py2 stuff on PYTHONPATH, which breaks our py3
    if 'PYTHONPATH' in py3_env:
        del py3_env['PYTHONPATH']
    returncode = subprocess.call(
        ['pyenv', 'exec', 'sirepo', '--help'], env=py3_env
    )
    # if 'sirepo' isn't found, returncode == 127
    if returncode != 1:
        pytest.skip('py3 environment not configured')

    from sirepo import srunit
    from pykern import pkunit
=======
>>>>>>> dd04f818
    from pykern import pkio
    from pykern import pkunit
    from pykern.pkdebug import pkdc, pkdp
    from sirepo import srunit

    fc = srunit.flask_client()

    from sirepo import srdb
    pkdc(srdb.runner_socket_path())

    pkio.unchecked_remove(srdb.runner_socket_path())

    runner_env = dict(py3_env)
    runner_env['SIREPO_SRDB_ROOT'] = str(srdb.root())
    runner = subprocess.Popen(
        ['pyenv', 'exec', 'sirepo', 'runner', 'start'],
        env=runner_env,
    )
    try:
        for _ in range(30):
            if srdb.runner_socket_path().exists():
                break
            time.sleep(0.1)
        else:
            pkunit.pkfail('runner daemon did not start up')

        fc.get('/myapp')
        data = fc.sr_post(
            'listSimulations',
            {'simulationType': 'myapp',
             'search': {'simulationName': 'heightWeightReport'}},
        )
        pkdc(data)
        data = data[0].simulation
        pkdc(data)
        data = fc.sr_get(
            'simulationData',
            params=dict(
                pretty='1',
                simulation_id=data.simulationId,
                simulation_type='myapp',
            ),
        )
        pkdc(data)
        run = fc.sr_post(
            'runSimulation',
            dict(
                forceRun=False,
                models=data.models,
                report='heightWeightReport',
                simulationId=data.models.simulation.simulationId,
                simulationType=data.simulationType,
            ),
        )
        pkdc(run)
        for _ in range(10):
            run = fc.sr_post(
                'runStatus',
                run.nextRequest
            )
            pkdc(run)
            if run.state == 'completed':
                break
            time.sleep(1)
        else:
            pkunit.pkfail('runStatus: failed to complete: {}', run)
        # Just double-check it actually worked
        assert u'plots' in run
    finally:
        runner.terminate()
        runner.wait()


def _assert_py3():
    """Check if the py3 environment is set up properly"""
    res = dict()
    for k, v in os.environ.items():
        if ('PYENV' in k or 'PYTHON' in k):
            continue
        if k in ('PATH', 'LD_LIBRARY_PATH'):
            v2 = []
            for x in v.split(':'):
                if x and 'py2' not in x:
                    v2.append(x)
            v = ':'.join(v2)
        res[k] = v
    res['PYENV_VERSION'] = 'py3'

    try:
        out = subprocess.check_output(
            ['pyenv', 'which', 'sirepo'],
            env=res,
            stderr=subprocess.STDOUT,
        )
    except subprocess.CalledProcessError as e:
        out = e.output
    from pykern import pkunit

    pkunit.pkok(
        '/py3/bin/sirepo' in out,
        'expecting sirepo in a py3: {}',
        out,
    )
    try:
        out = subprocess.check_output(
            ['pyenv', 'exec', 'sirepo', 'runner', '--help'],
            env=res,
            stderr=subprocess.STDOUT,
        )
    except subprocess.CalledProcessError as e:
        out = e.output
    pkunit.pkok(
        'runner daemon' in out,
        '"runner daemon" not in help: {}',
        out,
    )
    return res<|MERGE_RESOLUTION|>--- conflicted
+++ resolved
@@ -20,24 +20,6 @@
     os.environ['PYTHONUNBUFFERED'] = '1'
     py3_env = _assert_py3()
 
-<<<<<<< HEAD
-    # Check if the py3 environment is set up
-    py3_env = dict(os.environ)
-    py3_env['PYENV_VERSION'] = 'py3'
-    # 'setup.py test' puts py2 stuff on PYTHONPATH, which breaks our py3
-    if 'PYTHONPATH' in py3_env:
-        del py3_env['PYTHONPATH']
-    returncode = subprocess.call(
-        ['pyenv', 'exec', 'sirepo', '--help'], env=py3_env
-    )
-    # if 'sirepo' isn't found, returncode == 127
-    if returncode != 1:
-        pytest.skip('py3 environment not configured')
-
-    from sirepo import srunit
-    from pykern import pkunit
-=======
->>>>>>> dd04f818
     from pykern import pkio
     from pykern import pkunit
     from pykern.pkdebug import pkdc, pkdp
