--- conflicted
+++ resolved
@@ -5,11 +5,8 @@
 :license: http://www.apache.org/licenses/LICENSE-2.0.html
 """
 import pytest
-<<<<<<< HEAD
-=======
 import os
 import time
->>>>>>> 42a97944
 
 _CACHE_AND_SIM_PURGE_PERIOD = 3
 _PURGE_FREE_AFTER_DAYS = 1
@@ -31,12 +28,7 @@
 def test_myapp_free_user_sim_purged(auth_fc):
     from pykern import pkunit, pkcollections, pkio, pkunit
     from pykern.pkdebug import pkdp
-<<<<<<< HEAD
-    from sirepo import auth_role
-    import time
-=======
     from sirepo import auth_role, const, srdb
->>>>>>> 42a97944
 
     def _check_run_dir(should_exist=0):
         f = pkio.walk_tree(fc.sr_user_dir(), file_re=m)
