# This avoids a plugin dependency issue with pytest-forked/xdist:
# https://github.com/pytest-dev/pytest/issues/935
import pytest

#: Maximum time an individual test case (function) can run
MAX_CASE_RUN_SECS = 60


@pytest.fixture
def animation_fc(fc):
    fc.sr_animation_run = animation_run
    return fc


def animation_run(fc, sim_name, compute_model, reports, job_run_mode=None, **kwargs):
    from pykern import pkconfig
    from pykern import pkunit
    from pykern.pkcollections import PKDict
    from pykern.pkdebug import pkdp, pkdlog
    from sirepo import srunit
    import re
    import time

    data = fc.sr_sim_data(sim_name)
    if job_run_mode:
        data.models[compute_model].jobRunMode = job_run_mode

    run = fc.sr_run_sim(data, compute_model, **kwargs)
    for r, a in reports.items():
        if 'runSimulation' in a:
            f = fc.sr_run_sim(data, r)
            for k, v in a.items():
                m = re.search('^expect_(.+)', k)
                if m:
                    pkunit.pkre(
                        v(i) if callable(v) else v,
                        str(f.get(m.group(1))),
                    )
            continue
        if 'frame_index' in a:
            c = [a.get('frame_index')]
        else:
            c = range(run.get(a.get('frame_count_key', 'frameCount')))
            assert c, \
                'frame_count_key={} or frameCount={} is zero'.format(
                    a.get('frame_count_key'), a.get('frameCount'),
                )
        pkdlog('frameReport={} count={}', r, c)
        import sirepo.sim_data

        s = sirepo.sim_data.get_class(fc.sr_sim_type)
        for i in c:
            pkdlog('frameIndex={} frameCount={}', i, run.get('frameCount'))
            f = fc.sr_get_json(
                'simulationFrame',
                PKDict(frame_id=s.frame_id(data, run, r, i)),
            )
            for k, v in a.items():
                m = re.search('^expect_(.+)', k)
                if m:
                    pkunit.pkre(
                        v(i) if callable(v) else v,
                        str(f.get(m.group(1))),
                    )


@pytest.fixture
def auth_fc(auth_fc_module):
    # set the sentinel
    auth_fc_module.cookie_jar.clear()
    auth_fc_module.sr_get_root()
    auth_fc_module.sr_email_confirm = email_confirm
    return auth_fc_module


@pytest.fixture
def auth_fc_module(request):
    from sirepo import srunit
    from pykern.pkcollections import PKDict

    cfg = PKDict(
        SIREPO_AUTH_EMAIL_FROM_EMAIL='x',
        SIREPO_AUTH_EMAIL_FROM_NAME='x',
        SIREPO_AUTH_EMAIL_SMTP_PASSWORD='x',
        SIREPO_AUTH_EMAIL_SMTP_SERVER='dev',
        SIREPO_AUTH_EMAIL_SMTP_USER='x',
        SIREPO_AUTH_GITHUB_CALLBACK_URI='/uri',
        SIREPO_AUTH_GITHUB_KEY='key',
        SIREPO_AUTH_GITHUB_SECRET='secret',
        SIREPO_AUTH_GUEST_EXPIRY_DAYS='1',
        SIREPO_AUTH_METHODS='email:guest',
    )
    if 'email3_test' in str(request.fspath):
        cfg.SIREPO_AUTH_METHODS += ':github'
    else:
        cfg.SIREPO_AUTH_DEPRECATED_METHODS = 'github'
    return srunit.flask_client(cfg=cfg)


def email_confirm(fc, resp, display_name=None):
    import re
    from pykern.pkcollections import PKDict

    fc.sr_get(resp.url)
    m = re.search(r'/(\w+)$', resp.url)
    assert m
    r = PKDict(token=m.group(1))
    if display_name:
        r.displayName = display_name
    fc.sr_post(
        resp.url,
        r,
        raw_response=True,
    )


@pytest.fixture(scope='function')
def fc(request, fc_module):
    """Flask client based logged in to specific code of test

    Defaults to myapp.
    """
    import sirepo.srunit

    c = _sim_type(request)
    if fc_module.sr_uid:
        if fc_module.sr_sim_type != c:
            fc_module.sr_get_root(sim_type=c)
    else:
        fc_module.sr_login_as_guest(sim_type=c)
    return fc_module


@pytest.fixture(scope='module')
def fc_module(request):
    import sirepo.srunit
    p, fc = _job_supervisor_start(request)
    if p:
        yield fc
        p.terminate()
        p.wait()
    else:
        yield sirepo.srunit.flask_client()


@pytest.fixture
def import_req(request):
    import flask

    flask.g = {}

    def w(path):
        import sirepo.http_request
        req = sirepo.http_request.parse_params(
            filename=path.basename,
            folder='/import_test',
            template=True,
            type=_sim_type(request),
        )
        # Supports read() for elegant and zgoubi
        req.file_stream = path
        return req

    return w


def pytest_collection_modifyitems(session, config, items):
    """Restrict which tests are running"""
    import importlib
    import sirepo.feature_config
    from pykern.pkcollections import PKDict
    import os

    s = PKDict(
        elegant='sdds',
        srw='srwl_bl',
        synergia='synergia',
        warp='warp',
        zgoubi='zgoubi',
    )
    all_codes = set(sirepo.feature_config.ALL_CODES)
    codes = set()
    import_fail = PKDict()
    res = set()
    skip_list = os.environ.get('SIREPO_PYTEST_SKIP', '').split(':')
    for i in items:
        if i.fspath.purebasename in skip_list:
            i.add_marker(pytest.mark.skip(reason="SIREPO_PYTEST_SKIP"))
            continue
        c = [x for x in all_codes if x in i.name]
        if not c:
            continue
        c = c[0]
        if c in import_fail:
            i.add_marker(import_fail[c])
            continue
        if c not in all_codes:
            i.add_marker(
                pytest.mark.skip(
                    reason='skipping code={} not in codes={}'.format(c, all_codes),
                ),
            )
            continue
        try:
            m = s.get(c)
            if m:
                importlib.import_module(m)
        except Exception:
            import_fail[c] = pytest.mark.skip(reason='unable to import={}'.format(m))
            i.add_marker(import_fail[c])
            continue
        codes.add(c)
    if not codes:
        return
    codes.add('myapp')
    import sirepo.srunit
    sirepo.srunit.CONFTEST_ALL_CODES = ':'.join(codes)


@pytest.hookimpl(tryfirst=True)
def pytest_runtest_protocol(item, *args, **kwargs):
    import signal
    from pykern import pkunit

    def _timeout(*args, **kwargs):
        pkunit.pkfail('MAX_CASE_RUN_SECS={} exceeded', MAX_CASE_RUN_SECS)

    # Seems to be the only way to get the module under test
    m = item._request.module
    is_new = m != pkunit.module_under_test

    if is_new:
        signal.signal(signal.SIGALRM, _timeout)
    pkunit.module_under_test = m
    signal.alarm(MAX_CASE_RUN_SECS)
    if is_new:
        from pykern import pkio
        pkio.unchecked_remove(pkunit.work_dir())


@pytest.hookimpl(tryfirst=True)
def pytest_configure(config):
    config._parser.parse_setoption(
        # run each test file in a separate process
        # the native trace works better, e.g. for emacs
        ['--tb=native'],
        config.option,
        namespace=config.option,
    )


@pytest.fixture
def sbatch_animation_fc(fc):
    import functools
    fc.sr_animation_run = functools.partial(
        animation_run,
        job_run_mode='sbatch',
    )
    return fc


def _configure_sbatch_env(env, cfg):
    from pykern.pkcollections import PKDict
    import pykern.pkio
    import re
    import subprocess

    h = 'v.radia.run'
    k = pykern.pkio.py_path('/home/vagrant/.ssh/known_hosts').read()
    m = re.search('^{}.*$'.format(h), k, re.MULTILINE)
    assert m, \
        'You need to ssh into {} to get the host key'.format(h)

    try:
        subprocess.check_output(['sbatch', '--help'], stderr=subprocess.STDOUT)
    except subprocess.CalledProcessError:
        from pykern.pkdebug import pkdlog
        pkdlog('you need to install slurm. run `radia_run slurm-dev`')
        raise

    d = PKDict(SIREPO_SIMULATION_DB_SBATCH_DISPLAY='testing@123')
    cfg.pkupdate(**d)

    env.pkupdate(
        SIREPO_JOB_DRIVER_MODULES='local:sbatch',
        SIREPO_JOB_DRIVER_SBATCH_HOST=h,
        SIREPO_JOB_DRIVER_SBATCH_HOST_KEY=m.group(0),
        SIREPO_JOB_DRIVER_SBATCH_SIREPO_CMD='$HOME/.pyenv/versions/py3/bin/sirepo',
        # TODO(e-carlin): this isn't right for testing. I'm not sure env.SIREPO_SRDB_ROOT is right either
        SIREPO_JOB_DRIVER_SBATCH_SRDB_ROOT='/var/tmp/{sbatch_user}/sirepo',
        SIREPO_JOB_SUPERVISOR_SBATCH_POLL_SECS='2',
        **d
    )


def _job_supervisor_check(env):
    import sirepo.job
    import socket
    import subprocess

    try:
        o = subprocess.check_output(
            ['pyenv', 'exec', 'sirepo', 'job_supervisor', '--help'],
            env=env,
            stderr=subprocess.STDOUT,
        )
    except subprocess.CalledProcessError as e:
        from pykern.pkdebug import pkdlog

        pkdlog('job_supervisor --help exit={} output={}', e.returncode, e.output)
        raise
    assert 'usage: sirepo job_supervisor' in str(o)
    s = socket.socket(socket.AF_INET, socket.SOCK_STREAM)
    try:
        s.bind((sirepo.job.DEFAULT_IP, int(sirepo.job.DEFAULT_PORT)))
    except Exception:
        raise AssertionError(
            'job_supervisor still running on port={}'.format(sirepo.job.DEFAULT_PORT),
        )
    finally:
        s.close()


def _job_supervisor_setup(request):
    """setup the supervisor"""
    import os
    from pykern.pkcollections import PKDict

    env = PKDict()
    for k, v in os.environ.items():
        if ('PYENV' in k or 'PYTHON' in k):
            continue
        if k in ('PATH', 'LD_LIBRARY_PATH'):
            v2 = []
            for x in v.split(':'):
                if x and 'py2' not in x:
                    v2.append(x)
            v = ':'.join(v2)
        env[k] = v
    cfg = PKDict(
        PYKERN_PKDEBUG_WANT_PID_TIME='1',
        SIREPO_FEATURE_CONFIG_JOB='1',
    )
    env.pkupdate(
        PYENV_VERSION='py3',
        PYTHONUNBUFFERED='1',
        **cfg
    )

    if 'sbatch' in request.module.__name__:
        _configure_sbatch_env(env, cfg)

    import sirepo.srunit
    fc = sirepo.srunit.flask_client(cfg=cfg)

    import sirepo.srdb
    env.SIREPO_SRDB_ROOT = str(sirepo.srdb.root())

    _job_supervisor_check(env)
    return (env, fc)


def _job_supervisor_start(request):
    import os
<<<<<<< HEAD
    if not os.environ.get('SIREPO_FEATURE_CONFIG_JOB') == '1':
=======
    if os.environ.get('SIREPO_FEATURE_CONFIG_JOB') != '1':
>>>>>>> cf3a6b34
        return None, None

    from pykern import pkunit
    from pykern.pkcollections import PKDict
    import sirepo.job
    import subprocess
    import time

    env, fc = _job_supervisor_setup(request)
    p = subprocess.Popen(
        ['pyenv', 'exec', 'sirepo', 'job_supervisor'],
        env=env,
    )
    for i in range(30):
        r = fc.sr_post('jobSupervisorPing', PKDict(simulationType=fc.SR_SIM_TYPE_DEFAULT))
        if r.state == 'ok':
            break
        time.sleep(.1)
    else:
        pkunit.pkfail('could not connect to {}', sirepo.job.SERVER_PING_ABS_URI)
    return p, fc


def _sim_type(request):
    import sirepo.feature_config

    for c in sirepo.feature_config.ALL_CODES:
        if c in request.function.func_name or c in str(request.fspath):
            return c
    return 'myapp'<|MERGE_RESOLUTION|>--- conflicted
+++ resolved
@@ -362,11 +362,7 @@
 
 def _job_supervisor_start(request):
     import os
-<<<<<<< HEAD
-    if not os.environ.get('SIREPO_FEATURE_CONFIG_JOB') == '1':
-=======
     if os.environ.get('SIREPO_FEATURE_CONFIG_JOB') != '1':
->>>>>>> cf3a6b34
         return None, None
 
     from pykern import pkunit
