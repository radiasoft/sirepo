# -*- coding: utf-8 -*-
"""Simple API test for app.

:copyright: Copyright (c) 2016 RadiaSoft LLC.  All Rights Reserved.
:license: http://www.apache.org/licenses/LICENSE-2.0.html
"""
import csv
import pytest
import re
import six
import time


def test_elegant_data_file(fc):
    _get_file(fc, _run_elegant(fc), "downloadDataFile")


def test_elegant_run_file(fc):
    _get_file(fc, _run_elegant(fc), "downloadRunFile")


def test_myapp_basic(fc):
    from pykern import pkunit, pkcompat
    from pykern.pkunit import pkok, pkeq

    r = fc.sr_get("/robots.txt")
    pkunit.pkre("elegant.*myapp.*srw", pkcompat.from_bytes(r.data))


def test_srw(fc):
    from pykern import pkio, pkcompat
    from pykern.pkdebug import pkdpretty
    from pykern.pkunit import pkeq, pkre
    import json

    r = fc.sr_get_root()
    pkre("<!DOCTYPE html", pkcompat.from_bytes(r.data))
    d = fc.sr_post("listSimulations", {"simulationType": fc.sr_sim_type})
    r = fc.sr_get("/find-by-name-auth/srw/default/UndulatorRadiation")
    r.assert_http_status(404)
    for sep in (" ", "%20", "+"):
        r = fc.sr_get("/find-by-name-auth/srw/default/Undulator{}Radiation".format(sep))
        r.assert_http_status(200)


def _get_file(fc, data, api_name):
    import sdds
    from pykern import pkunit, pkcompat
    from pykern.pkcollections import PKDict

    r = fc.sr_get(
        api_name,
        PKDict(
            simulation_type=data.simulationType,
            simulation_id=data.models.simulation.simulationId,
            model="bunchReport1",
            frame="-1",
            suffix="csv",
        ),
    )
    r.assert_http_status(200)
    pkunit.pkre("no-cache", r.header_get("Cache-Control"))
    # 50,000 particles plus header row
    pkunit.pkeq(50001, len(list(csv.reader(six.StringIO(pkcompat.from_bytes(r.data))))))

    r = fc.sr_get(
        api_name,
        PKDict(
            simulation_type=data.simulationType,
            simulation_id=data.models.simulation.simulationId,
            model="bunchReport1",
            frame="-1",
        ),
    )
    r.assert_http_status(200)
    d = pkunit.work_dir()
    m = re.search(
        r'attachment; filename="([^"]+)"',
        r.header_get("Content-Disposition"),
    )
    path = d.join(m.group(1))
    path.write_binary(r.data)
    pkunit.pkeq(1, sdds.sddsdata.InitializeInput(0, str(path)))
    pkunit.pkne(0, len(sdds.sddsdata.GetColumnNames(0)))
    sdds.sddsdata.Terminate(0)


def _run_elegant(fc):
    from pykern import pkunit
    from pykern.pkcollections import PKDict

<<<<<<< HEAD
    data = fc.sr_sim_data("bunchComp - fourDipoleCSR")
    run = fc.sr_run_sim(data, "bunchReport1")
    # another test may have run the simulation
    if run.state == "completed":
        return data
    pkunit.pkeq("pending", run.state, "not pending, run={}", run)
    for _ in range(fc.timeout_secs()):
        if run.state == "completed":
            break
        time.sleep(1)
        run = fc.sr_post("runStatus", run.nextRequest)
    else:
        if run.state != "completed":
            pkunit.pkfail("runStatus: failed to complete: {}", run)
    return data
=======
    r = fc.sr_get_root()
    pkre("<!DOCTYPE html", pkcompat.from_bytes(r.data))
    d = fc.sr_post("listSimulations", {"simulationType": fc.sr_sim_type})
    r = fc.sr_get("/find-by-name-auth/srw/default/UndulatorRadiation")
    r.assert_http_status(404)
    for sep in (" ", "%20"):
        r = fc.sr_get("/find-by-name-auth/srw/default/Undulator{}Radiation".format(sep))
        r.assert_http_status(200)
>>>>>>> 3f387b62
<|MERGE_RESOLUTION|>--- conflicted
+++ resolved
@@ -38,7 +38,7 @@
     d = fc.sr_post("listSimulations", {"simulationType": fc.sr_sim_type})
     r = fc.sr_get("/find-by-name-auth/srw/default/UndulatorRadiation")
     r.assert_http_status(404)
-    for sep in (" ", "%20", "+"):
+    for sep in (" ", "%20"):
         r = fc.sr_get("/find-by-name-auth/srw/default/Undulator{}Radiation".format(sep))
         r.assert_http_status(200)
 
@@ -89,7 +89,6 @@
     from pykern import pkunit
     from pykern.pkcollections import PKDict
 
-<<<<<<< HEAD
     data = fc.sr_sim_data("bunchComp - fourDipoleCSR")
     run = fc.sr_run_sim(data, "bunchReport1")
     # another test may have run the simulation
@@ -104,14 +103,4 @@
     else:
         if run.state != "completed":
             pkunit.pkfail("runStatus: failed to complete: {}", run)
-    return data
-=======
-    r = fc.sr_get_root()
-    pkre("<!DOCTYPE html", pkcompat.from_bytes(r.data))
-    d = fc.sr_post("listSimulations", {"simulationType": fc.sr_sim_type})
-    r = fc.sr_get("/find-by-name-auth/srw/default/UndulatorRadiation")
-    r.assert_http_status(404)
-    for sep in (" ", "%20"):
-        r = fc.sr_get("/find-by-name-auth/srw/default/Undulator{}Radiation".format(sep))
-        r.assert_http_status(200)
->>>>>>> 3f387b62
+    return data