# -*- coding: utf-8 -*-
u"""Test lib.Importer

:copyright: Copyright (c) 2020 RadiaSoft LLC.  All Rights Reserved.
:license: http://www.apache.org/licenses/LICENSE-2.0.html
"""
from __future__ import absolute_import, division, print_function
from pykern.pkdebug import pkdp
import pytest

def test_elegant():
    from pykern import pkunit

    f = _code()
    e = ['run_setup.acceptance.sdds']
    pkunit.pkok(
        set(e).issubset(set(f)),
        'expecting files={} to be subset of output_files={}',
        e,
        f,
    )


def test_opal():
    _code()


def _code():
    from pykern import pkunit, pkio, pkjson
    from pykern.pkdebug import pkdp
    import inspect
    import sirepo.lib

    for s in pkio.sorted_glob(pkunit.data_dir().join(
            f'{inspect.stack()[1].function.split("_")[1]}_*',
    )):
        t = s.basename.split('_')[0]
        d = sirepo.lib.Importer(t).parse_file(
            pkio.sorted_glob(s.join('first*'))[0]
        )
        d2 = d.copy()
        d2.pkdel('version')
        for k in [k for k in d2.keys() if '_SimData__' in k]:
            d2.pkdel(k)
        pkunit.file_eq(s.join('out.json'), d2)
        w = pkunit.work_dir().join(s.basename)
        r = d.write_files(w)
<<<<<<< HEAD
=======
        #TODO(robnagler) may not exist in all cases
        pkunit.pkeq('%s.cen', r.output_files[0])
>>>>>>> d7960a29
        for o in pkio.sorted_glob(pkunit.data_dir().join(s.basename, '*.out')):
            pkunit.file_eq(o, actual_path=w.join(o.basename).new(ext=''))
        return r.output_files<|MERGE_RESOLUTION|>--- conflicted
+++ resolved
@@ -12,7 +12,7 @@
     from pykern import pkunit
 
     f = _code()
-    e = ['run_setup.acceptance.sdds']
+    e = ['%s.cen']
     pkunit.pkok(
         set(e).issubset(set(f)),
         'expecting files={} to be subset of output_files={}',
@@ -45,11 +45,6 @@
         pkunit.file_eq(s.join('out.json'), d2)
         w = pkunit.work_dir().join(s.basename)
         r = d.write_files(w)
-<<<<<<< HEAD
-=======
-        #TODO(robnagler) may not exist in all cases
-        pkunit.pkeq('%s.cen', r.output_files[0])
->>>>>>> d7960a29
         for o in pkio.sorted_glob(pkunit.data_dir().join(s.basename, '*.out')):
             pkunit.file_eq(o, actual_path=w.join(o.basename).new(ext=''))
         return r.output_files