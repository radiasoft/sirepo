# -*- coding: utf-8 -*-
"""lib files interface

:copyright: Copyright (c) 2019 RadiaSoft LLC.  All Rights Reserved.
:license: http://www.apache.org/licenses/LICENSE-2.0.html
"""
import pytest


def _get_file(fc, api_name):
    from pykern import pkunit, pkcompat
    from sirepo import sim_data
    from pykern.pkcollections import PKDict
    from pykern.pkunit import pkre, pkeq

    d = fc.sr_sim_data("Sample from Image")
    s = sim_data.get_class(fc.sr_sim_type)
    r = fc.sr_get(
        api_name,
        params=PKDict(
            simulation_type=fc.sr_sim_type,
            filename="sample.tif",
        ),
        data=PKDict(),
        redirect=False,
    )
    pkre("/tif", r.mimetype)
    f = s.lib_file_resource_path("sample.tif")
    r = fc.sr_post_form(
        "uploadFile",
        params=PKDict(
            simulation_type=fc.sr_sim_type,
            file_type="sample",
        ),
        data=PKDict(confirm="1"),
        file=f,
    )
    pkeq("sample.tif", r.filename)
    pkeq("sample", r.fileType)
    pkeq(d.models.simulation.simulationId, r.simulationId)


def test_elegant_upload_sdds(fc):
    from pykern import pkio
    from pykern import pkunit
    from pykern.pkcollections import PKDict
    from pykern.pkdebug import pkdp
    import sirepo.sim_data

    d = fc.sr_sim_data("Compact Storage Ring")
    r = fc.sr_post_form(
        "uploadFile",
        params=PKDict(
            simulation_type=fc.sr_sim_type,
            simulation_id=d.models.simulation.simulationId,
            file_type="bunchFile-sourceFile",
        ),
        data=PKDict(),
        # somename.bun was created with:
        # d.models.bunch.n_particles_per_bunch = 50
        file=pkunit.data_dir().join("somename.bun"),
    )
    import sirepo.srdb

    # TODO(robnagler) make easier to get at this in tests
    g = pkio.sorted_glob(
        sirepo.srdb.root().join("user", fc.sr_uid, "elegant", "lib", "*")
    )
    pkunit.pkeq(1, len(g))
    pkunit.pkeq("bunchFile-sourceFile.somename.bun", g[0].basename)


def test_jspec_list_files(fc):
    from pykern import pkio
    from pykern.pkcollections import PKDict
    from pykern.pkdebug import pkdpretty
    from pykern.pkunit import pkeq, pkre
    import json

    a = fc.sr_post(
        "listFiles",
        PKDict(
            simulationType=fc.sr_sim_type,
            fileType="ring-lattice",
        ),
    )
    pkeq(["Booster.tfs"], a)


def test_srw_delete(fc):
    from pykern import pkunit
    from pykern.pkcollections import PKDict
    from pykern.pkdebug import pkdp
    from sirepo import sim_data

    d = fc.sr_sim_data("Tabulated Undulator Example")
    s = sim_data.get_class(fc.sr_sim_type)
    u = pkunit.work_dir().join("not_used_name.zip")
    s.lib_file_resource_path("magnetic_measurements.zip").copy(u)
    t = "undulatorTable"
    d.models.tabulatedUndulator.magneticFile = u.basename
    r = fc.sr_post(
        "saveSimulationData",
        data=d,
    )
    pkunit.pkeq(u.basename, r.models.tabulatedUndulator.magneticFile)
    r = fc.sr_post_form(
        "uploadFile",
        params=PKDict(
            simulation_type=fc.sr_sim_type,
            simulation_id=d.models.simulation.simulationId,
            file_type=t,
        ),
        data=PKDict(),
        file=u,
    )
    pkunit.pkeq(u.basename, r.get("filename"), "unexpected response={}", r)
    r = fc.sr_post(
        "deleteFile",
        PKDict(
            fileType=t,
            filename=u.basename,
            simulationType=fc.sr_sim_type,
        ),
    )
    pkunit.pkre("in use", r.get("error", ""))
    fc.sr_post(
        "deleteSimulation",
        PKDict(
            simulationType=fc.sr_sim_type,
            simulationId=d.models.simulation.simulationId,
        ),
    )
    r = fc.sr_post(
        "deleteFile",
        PKDict(
            fileType=t,
            filename=u.basename,
            simulationType=fc.sr_sim_type,
        ),
    )
    pkunit.pkeq("ok", r.get("state"), "unexpected response={}", r)
    r = fc.sr_get(
        "downloadFile",
        params=PKDict(
            simulation_type=fc.sr_sim_type,
            filename=u.basename,
        ),
        data=PKDict(),
        redirect=False,
    )
    pkunit.pkre("does not exist", r.error)

    r = fc.sr_get_json(
        "downloadLibFile",
        params=PKDict(
            simulation_type=fc.sr_sim_type,
            filename=u.basename,
        ),
    )
    pkunit.pkre("not_used_name.zip.*does not exist", r.data)


def test_srw_upload(fc):
    from pykern import pkunit, pkcompat
    from pykern.pkcollections import PKDict
    from pykern.pkdebug import pkdp
    from sirepo import sim_data

    d = fc.sr_sim_data("NSLS-II CHX beamline")
    s = sim_data.get_class(fc.sr_sim_type)
    f = s.lib_file_resource_path("mirror_1d.dat")
    t = "mirror"
    r = fc.sr_post_form(
        "uploadFile",
        params=PKDict(
            simulation_type=fc.sr_sim_type,
            simulation_id=d.models.simulation.simulationId,
            file_type=t,
        ),
        data=PKDict(),
        file=f,
    )
    pkunit.pkre("in use in other", r.get("error", ""))
    r = fc.sr_post_form(
        "uploadFile",
        params=PKDict(
            simulation_type=fc.sr_sim_type,
            simulation_id=d.models.simulation.simulationId,
            file_type=t,
        ),
        data=PKDict(confirm="1"),
        file=f,
    )
    e = r.get("error", "")
    pkunit.pkok(not e, "unexpected error={}", e)
    r = fc.sr_post_form(
        "uploadFile",
        params=PKDict(
            simulation_type=fc.sr_sim_type,
            simulation_id=d.models.simulation.simulationId,
            file_type="invalid file type",
        ),
        data=PKDict(),
        file=f,
    )
    pkunit.pkre("invalid file type", r.get("error", ""))
    # the above used to delete the file
    r = fc.sr_get(
        "downloadFile",
        params=PKDict(
            simulation_type=fc.sr_sim_type,
            filename=f.basename,
        ),
        data=PKDict(),
    )
    pkunit.pkre(r"^\s*-1.39500", pkcompat.from_bytes(r.data))

    r = fc.sr_get(
        "downloadLibFile",
        params=PKDict(
            simulation_type=fc.sr_sim_type,
            filename=f.basename,
        ),
        data=PKDict(),
    )
    pkunit.pkre(r"^\s*-1.39500", pkcompat.from_bytes(r.data))


def test_srw_validate_file(fc):
    from pykern import pkunit
    from pykern.pkcollections import PKDict
    from pykern.pkdebug import pkdp
    from pykern.pkunit import pkre, pkeq
    from sirepo import sim_data

<<<<<<< HEAD
    _get_file(fc, "downloadFile")
    _get_file(fc, "downloadLibFile")
=======
    d = fc.sr_sim_data("Sample from Image")
    s = sim_data.get_class(fc.sr_sim_type)
    r = fc.sr_get(
        "downloadFile",
        params=PKDict(
            simulation_type=fc.sr_sim_type,
            simulation_id=d.models.simulation.simulationId,
            filename="sample.tif",
        ),
        data=PKDict(),
    )
    pkre("/tif", r.mimetype)
    f = s.lib_file_resource_path("sample.tif")
    r = fc.sr_post_form(
        "uploadFile",
        params=PKDict(
            simulation_type=fc.sr_sim_type,
            simulation_id=d.models.simulation.simulationId,
            file_type="sample",
        ),
        data=PKDict(confirm="1"),
        file=f,
    )
    pkeq("sample.tif", r.filename)
    pkeq("sample", r.fileType)
    pkeq(d.models.simulation.simulationId, r.simulationId)
>>>>>>> deb43779


def test_warpvnd_import(fc):
    from pykern import pkunit
    from pykern.pkcollections import PKDict
    from pykern.pkdebug import pkdp
    from pykern.pkunit import pkre, pkeq
    from sirepo import sim_data

    d = PKDict(name="new1", folder="/", simulationType=fc.sr_sim_type)
    s = sim_data.get_class(fc.sr_sim_type)
    d = fc.sr_post("newSimulation", d)
    r = fc.sr_post_form(
        "uploadFile",
        params=PKDict(
            simulation_type=fc.sr_sim_type,
            simulation_id=d.models.simulation.simulationId,
            file_type="stl-file",
        ),
        data=PKDict(confirm="1"),
        file=s.lib_file_resource_path("stl-file.lattice_gate.stl"),
    )
    pkeq("stl-file.lattice_gate.stl", r.filename)
    pkeq("stl-file", r.fileType)
    d2 = fc.sr_sim_data("new1")
    pkeq(d.models.simulation.simulationId, d2.models.simulation.simulationId)
    l = fc.sr_post(
        "listSimulations",
        PKDict(
            simulationType=fc.sr_sim_type,
        ),
    )<|MERGE_RESOLUTION|>--- conflicted
+++ resolved
@@ -234,37 +234,8 @@
     from pykern.pkunit import pkre, pkeq
     from sirepo import sim_data
 
-<<<<<<< HEAD
     _get_file(fc, "downloadFile")
     _get_file(fc, "downloadLibFile")
-=======
-    d = fc.sr_sim_data("Sample from Image")
-    s = sim_data.get_class(fc.sr_sim_type)
-    r = fc.sr_get(
-        "downloadFile",
-        params=PKDict(
-            simulation_type=fc.sr_sim_type,
-            simulation_id=d.models.simulation.simulationId,
-            filename="sample.tif",
-        ),
-        data=PKDict(),
-    )
-    pkre("/tif", r.mimetype)
-    f = s.lib_file_resource_path("sample.tif")
-    r = fc.sr_post_form(
-        "uploadFile",
-        params=PKDict(
-            simulation_type=fc.sr_sim_type,
-            simulation_id=d.models.simulation.simulationId,
-            file_type="sample",
-        ),
-        data=PKDict(confirm="1"),
-        file=f,
-    )
-    pkeq("sample.tif", r.filename)
-    pkeq("sample", r.fileType)
-    pkeq(d.models.simulation.simulationId, r.simulationId)
->>>>>>> deb43779
 
 
 def test_warpvnd_import(fc):
